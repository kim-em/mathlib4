--- conflicted
+++ resolved
@@ -442,10 +442,6 @@
   -- TODO: This could be just `FilePath.normalize` if the TODO there was addressed
   let arg : FilePath := System.mkFilePath <|
     (argₛ : FilePath).normalize.components.filter (· != "")
-<<<<<<< HEAD
-=======
-
->>>>>>> b5214cd5
   if arg.components.length > 1 || arg.extension == "lean" then
     -- provided file name of a Lean file
     let mod : Name := arg.withExtension "" |>.components.foldl .str .anonymous
