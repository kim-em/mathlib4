/-
Copyright (c) 2023 Arthur Paulino. All rights reserved.
Released under Apache 2.0 license as described in the file LICENSE.
Authors: Arthur Paulino, Jon Eugster
-/

import Cache.Lean

variable {α : Type}

open Lean

namespace Cache.IO

open System (FilePath)

/-- Target directory for build files -/
def LIBDIR : FilePath :=
  ".lake" / "build" / "lib"

/-- Target directory for IR files -/
def IRDIR : FilePath :=
  ".lake" / "build" / "ir"

/--
TODO: is there a better test to see if a module is part of Lean core?
-/
def isInLeanCore (mod : Name) := #[
  `Init,
  `Lean,
  `Std,
  `Lake ].contains mod.getRoot

/--
TODO: write a better test which modules are part of the mathlib cache
-/
def isPartOfMathlibCache (mod : Name) := #[
  `Mathlib,
  `Batteries,
  `Aesop,
  `Cli,
  `ImportGraph,
  `LeanSearchClient,
  `Plausible,
  `Qq,
  `ProofWidgets,
  `Archive,
  `Counterexamples,
  `MathlibTest ].contains mod.getRoot

/-- Target directory for caching -/
initialize CACHEDIR : FilePath ← do
  match ← IO.getEnv "MATHLIB_CACHE_DIR" with
  | some path => return path
  | none =>
    match ← IO.getEnv "XDG_CACHE_HOME" with
    | some path => return path / "mathlib"
    | none =>
      let home ← if System.Platform.isWindows then
        let drive ← IO.getEnv "HOMEDRIVE"
        let path ← IO.getEnv "HOMEPATH"
        pure <| return (← drive) ++ (← path)
      else IO.getEnv "HOME"
      match home with
      | some path => return path / ".cache" / "mathlib"
      | none => pure ⟨".cache"⟩

/-- Target file path for `curl` configurations -/
def CURLCFG :=
  IO.CACHEDIR / "curl.cfg"

/-- curl version at https://github.com/leanprover-community/static-curl -/
def CURLVERSION :=
  "7.88.1"

def CURLBIN :=
  -- change file name if we ever need a more recent version to trigger re-download
  IO.CACHEDIR / s!"curl-{CURLVERSION}"

/-- leantar version at https://github.com/digama0/leangz -/
def LEANTARVERSION :=
  "0.1.14"

def EXE := if System.Platform.isWindows then ".exe" else ""

def LEANTARBIN :=
  -- change file name if we ever need a more recent version to trigger re-download
  IO.CACHEDIR / s!"leantar-{LEANTARVERSION}{EXE}"

def LAKEPACKAGESDIR : FilePath :=
  ".lake" / "packages"

def getCurl : IO String := do
  return if (← CURLBIN.pathExists) then CURLBIN.toString else "curl"

def getLeanTar : IO String := do
  return if (← LEANTARBIN.pathExists) then LEANTARBIN.toString else "leantar"

/--
`CacheM` stores the following information:
* the source directory where `Mathlib.lean` lies
* the Lean search path. This contains
  paths to the source directory of each imported package. The build files (e.g. `.olean`)
  of a package should then be in a `.lake`-folder inside this root directory
  (see `LIBDIR` and `IRDIR`).
* the build directory for proofwidgets
-/
structure CacheM.Context where
  /-- source directory for mathlib files -/
  mathlibDepPath : FilePath
  /-- the Lean source search path -/
  srcSearchPath : SearchPath
  /-- build directory for proofwidgets -/
  proofWidgetsBuildDir : FilePath

@[inherit_doc CacheM.Context]
abbrev CacheM := ReaderT CacheM.Context IO

/-- Whether this is running on Mathlib repo or not -/
def isMathlibRoot : IO Bool :=
  FilePath.mk "Mathlib" |>.pathExists

section

/-- Find path to `Mathlib` source directory -/
private def CacheM.mathlibDepPath (sp : SearchPath) : IO FilePath := do
  let mathlibSourceFile ← Lean.findLean sp `Mathlib
  let some mathlibSource ← pure mathlibSourceFile.parent
    | throw <| IO.userError s!"Mathlib not found in dependencies"
  return mathlibSource

private def CacheM.getContext : IO CacheM.Context := do
  let sp ← initSrcSearchPath
  let mathlibSource ← CacheM.mathlibDepPath sp
  return {
    mathlibDepPath := mathlibSource,
    srcSearchPath := sp,
    proofWidgetsBuildDir := LAKEPACKAGESDIR / "proofwidgets" / ".lake" / "build"}

/-- Run a `CacheM` in `IO` by loading the context from `LEAN_SRC_PATH`. -/
def CacheM.run (f : CacheM α) : IO α := do ReaderT.run f (← getContext)

end

/--
Find the package directory of a module.
-/
def getPackageDir (mod : Name) : CacheM FilePath := do
  let sp := (← read).srcSearchPath

  let .some packageDir ← sp.findWithExtBase "lean" mod |
    throw <| IO.userError s!"Unknown package directory for {mod}\nsearch paths: {sp}"
  return packageDir

/-- Runs a terminal command and retrieves its output, passing the lines to `processLine` -/
partial def runCurlStreaming (args : Array String) (init : α)
    (processLine : α → String → IO α) : IO α := do
  let child ← IO.Process.spawn { cmd := ← getCurl, args, stdout := .piped, stderr := .piped }
  loop child.stdout init
where
  loop (h : IO.FS.Handle) (a : α) : IO α := do
    let line ← h.getLine
    if line.isEmpty then
      return a
    else
      loop h (← processLine a line)

/-- Runs a terminal command and retrieves its output -/
def runCmd (cmd : String) (args : Array String) (throwFailure stderrAsErr := true) : IO String := do
  let out ← IO.Process.output { cmd := cmd, args := args }
  if (out.exitCode != 0 || stderrAsErr && !out.stderr.isEmpty) && throwFailure then
    throw <| IO.userError s!"failure in {cmd} {args}:\n{out.stderr}"
  else if !out.stderr.isEmpty then
    IO.eprintln out.stderr
  return out.stdout

def runCurl (args : Array String) (throwFailure stderrAsErr := true) : IO String := do
  runCmd (← getCurl) (#["--no-progress-meter"] ++ args) throwFailure stderrAsErr

def validateCurl : IO Bool := do
  if (← CURLBIN.pathExists) then return true
  match (← runCmd "curl" #["--version"]).splitOn " " with
  | "curl" :: v :: _ => match v.splitOn "." with
    | maj :: min :: _ =>
      let version := (maj.toNat!, min.toNat!)
      let _ := @lexOrd
      let _ := @leOfOrd
      if version >= (7, 81) then return true
      -- TODO: support more platforms if the need arises
      let arch ← (·.trim) <$> runCmd "uname" #["-m"] false
      let kernel ← (·.trim) <$> runCmd "uname" #["-s"] false
      if kernel == "Linux" && arch ∈ ["x86_64", "aarch64"] then
        IO.println s!"curl is too old; downloading more recent version"
        IO.FS.createDirAll IO.CACHEDIR
        let _ ← runCmd "curl" (stderrAsErr := false) #[
          s!"https://github.com/leanprover-community/static-curl/releases/download/v{CURLVERSION}/curl-{arch}-linux-static",
          "-L", "-o", CURLBIN.toString]
        let _ ← runCmd "chmod" #["u+x", CURLBIN.toString]
        return true
      if version >= (7, 70) then
        IO.println s!"Warning: recommended `curl` version ≥7.81. Found {v}"
        return true
      else
        IO.println s!"Warning: recommended `curl` version ≥7.70. Found {v}. Can't use `--parallel`."
        return false
    | _ => throw <| IO.userError "Invalidly formatted version of `curl`"
  | _ => throw <| IO.userError "Invalidly formatted response from `curl --version`"

def Version := Nat × Nat × Nat
  deriving Inhabited, DecidableEq

instance : Ord Version := let _ := @lexOrd; lexOrd
instance : LE Version := leOfOrd

def parseVersion (s : String) : Option Version := do
  let [maj, min, patch] := s.splitOn "." | none
  some (maj.toNat!, min.toNat!, patch.toNat!)

def validateLeanTar : IO Unit := do
  if (← LEANTARBIN.pathExists) then return
  if let some version ← some <$> runCmd "leantar" #["--version"] <|> pure none then
    let "leantar" :: v :: _ := version.splitOn " "
      | throw <| IO.userError "Invalidly formatted response from `leantar --version`"
    let some v := parseVersion v | throw <| IO.userError "Invalidly formatted version of `leantar`"
    -- currently we need exactly one version of leantar, change this to reflect compatibility
    if v = (parseVersion LEANTARVERSION).get! then return
  let win := System.Platform.getIsWindows ()
  let target ← if win then
    pure "x86_64-pc-windows-msvc"
  else
    let mut arch ← (·.trim) <$> runCmd "uname" #["-m"] false
    if arch = "arm64" then arch := "aarch64"
    unless arch ∈ ["x86_64", "aarch64"] do
      throw <| IO.userError s!"unsupported architecture {arch}"
    pure <|
      if System.Platform.getIsOSX () then s!"{arch}-apple-darwin"
      else s!"{arch}-unknown-linux-musl"
  IO.println s!"installing leantar {LEANTARVERSION}"
  IO.FS.createDirAll IO.CACHEDIR
  let ext := if win then "zip" else "tar.gz"
  let _ ← runCmd "curl" (stderrAsErr := false) #[
    s!"https://github.com/digama0/leangz/releases/download/v{LEANTARVERSION}/leantar-v{LEANTARVERSION}-{target}.{ext}",
    "-L", "-o", s!"{LEANTARBIN}.{ext}"]
  let _ ← runCmd "tar" #["-xf", s!"{LEANTARBIN}.{ext}",
    "-C", IO.CACHEDIR.toString, "--strip-components=1"]
  IO.FS.rename (IO.CACHEDIR / s!"leantar{EXE}").toString LEANTARBIN.toString

/-- Recursively gets all files from a directory with a certain extension -/
partial def getFilesWithExtension
  (fp : FilePath) (extension : String) (acc : Array FilePath := #[]) :
    IO <| Array FilePath := do
  if ← fp.isDir then
    (← fp.readDir).foldlM (fun acc dir => getFilesWithExtension dir.path extension acc) acc
  else return if fp.extension == some extension then acc.push fp else acc

/--
The Hash map of the cache.
-/
abbrev ModuleHashMap := Std.HashMap Name UInt64

namespace ModuleHashMap

/-- Filter the hashmap by whether the entries exist as files in the cache directory.

If `keep` is true, the result will contain the entries that do exist;
if `keep` is false, the result will contain the entries that do not exist.
-/
def filterExists (hashMap : ModuleHashMap) (keep : Bool) : IO ModuleHashMap :=
  hashMap.foldM (init := ∅) fun acc mod hash => do
    let exist ← (CACHEDIR / hash.asLTar).pathExists
    let add := if keep then exist else !exist
    if add then return acc.insert mod hash else return acc

def hashes (hashMap : ModuleHashMap) : Lean.RBTree UInt64 compare :=
  hashMap.fold (init := ∅) fun acc _ hash => acc.insert hash

end ModuleHashMap

/--
Given a path to a Lean file, concatenates the paths to its build files.
Each build file also has a `Bool` indicating whether that file is required for caching to proceed.
-/
def mkBuildPaths (mod : Name) : CacheM <| List (FilePath × Bool) := do
  let packageDir ← getPackageDir mod
  let path := (System.mkFilePath <| mod.components.map toString)
  return [
    -- Note that `packCache` below requires that the `.trace` file is first in this list.
    (packageDir / LIBDIR / path.withExtension "trace", true),
    (packageDir / LIBDIR / path.withExtension "olean", true),
    (packageDir / LIBDIR / path.withExtension "olean.hash", true),
    (packageDir / LIBDIR / path.withExtension "ilean", true),
    (packageDir / LIBDIR / path.withExtension "ilean.hash", true),
    (packageDir / IRDIR  / path.withExtension "c", true),
    (packageDir / IRDIR  / path.withExtension "c.hash", true),
    (packageDir / LIBDIR / path.withExtension "extra", false)]

/-- Check that all required build files exist. -/
def allExist (paths : List (FilePath × Bool)) : IO Bool := do
  for (path, required) in paths do
    if required then if !(← path.pathExists) then return false
  pure true

/-- Compresses build files into the local cache and returns an array with the compressed files -/
def packCache (hashMap : ModuleHashMap) (overwrite verbose unpackedOnly : Bool)
    (comment : Option String := none) :
    CacheM <| Array String := do
  IO.FS.createDirAll CACHEDIR
  IO.println "Compressing cache"
  let sp := (← read).srcSearchPath
  let mut acc := #[]
  let mut tasks := #[]
  for (mod, hash) in hashMap.toList do
    let sourceFile ← Lean.findLean sp mod
    let zip := hash.asLTar
    let zipPath := CACHEDIR / zip
    let buildPaths ← mkBuildPaths mod
    if ← allExist buildPaths then
      if overwrite || !(← zipPath.pathExists) then
        acc := acc.push (sourceFile, zip)
        tasks := tasks.push <| ← IO.asTask do
          -- Note here we require that the `.trace` file is first
          -- in the list generated by `mkBuildPaths`.
          let trace :: args := (← buildPaths.filterM (·.1.pathExists)) |>.map (·.1.toString)
            | unreachable!
          runCmd (← getLeanTar) <| #[zipPath.toString, trace] ++
            (if let some c := comment then #["-c", s!"git=mathlib4@{c}"] else #[]) ++ args
      else if !unpackedOnly then
        acc := acc.push (sourceFile, zip)
  for task in tasks do
    _ ← IO.ofExcept task.get
  acc := acc.qsort (·.1.1 < ·.1.1)
  if verbose then
    for (path, zip) in acc do
      println! "packing {path} as {zip}"
  return acc.map (·.2)

/-- Gets the set of all cached files -/
def getLocalCacheSet : IO <| Lean.RBTree String compare := do
  let paths ← getFilesWithExtension CACHEDIR "ltar"
  return .fromList (paths.toList.map (·.withoutParent CACHEDIR |>.toString)) _

def isFromMathlib (mod : Name) : Bool :=
  mod.getRoot == `Mathlib

/-- Decompresses build files into their respective folders -/
def unpackCache (hashMap : ModuleHashMap) (force : Bool) : CacheM Unit := do
  let hashMap ← hashMap.filterExists true
  let size := hashMap.size
  if size > 0 then
    let now ← IO.monoMsNow
    IO.println s!"Decompressing {size} file(s)"
    let args := (if force then #["-f"] else #[]) ++ #["-x", "--delete-corrupted", "-j", "-"]
    let child ← IO.Process.spawn { cmd := ← getLeanTar, args, stdin := .piped }
    let (stdin, child) ← child.takeStdin
    /-
<<<<<<< HEAD
    TODO: This case distinction below could be avoided by making use of the `leantar` option `-C`
    here and in `packCache`,
    see https://github.com/leanprover-community/mathlib4/pull/8767#discussion_r1422077498

    However, changing this causes changes to the generated .ltar files *WITHOUT* changing
    the file hash! This means this change needs to be accompanied by a change which
    changes the hash of *ALL* files
    (e.g. any modification to `lakefile.lean` or see TODO in `Cache.Hashing`)
=======
    TODO: The case distinction below could be avoided by making use of the `leantar` option `-C`
    (rsp the `"base"` field in JSON format, see below) here and in `packCache`.

    See also https://github.com/leanprover-community/mathlib4/pull/8767#discussion_r1422077498

    Doing this, one could avoid that the package directory path (for dependencies) appears
    inside the leantar files, but unless `cache` is upstreamed to work on upstream packages
    themselves (without `Mathlib`), this might not be too useful to change.

    NOTE: making changes to the generated .ltar files invalidates them while it *DOES NOT* change
    the file hash! This means any such change needs to be accompanied by a change
    to the root hash affecting *ALL* files
    (e.g. any modification to lakefile, lean-toolchain or manifest)
>>>>>>> 82746ef5
    -/
    let isMathlibRoot ← isMathlibRoot
    let mathlibDepPath := (← read).mathlibDepPath.toString
    let config : Array Lean.Json := hashMap.fold (init := #[]) fun config mod hash =>
      let pathStr := s!"{CACHEDIR / hash.asLTar}"
      if isMathlibRoot || !isFromMathlib mod then
        config.push <| .str pathStr
      else
        -- only mathlib files, when not in the mathlib4 repo, need to be redirected
        config.push <| .mkObj [("file", pathStr), ("base", mathlibDepPath)]
    stdin.putStr <| Lean.Json.compress <| .arr config
    let exitCode ← child.wait
    if exitCode != 0 then throw <| IO.userError s!"leantar failed with error code {exitCode}"
    IO.println s!"Unpacked in {(← IO.monoMsNow) - now} ms"
    IO.println "Completed successfully!"
  else IO.println "No cache files to decompress"

instance : Ord FilePath where
  compare x y := compare x.toString y.toString

/-- Removes all cache files except for what's in the `keep` set -/
def cleanCache (keep : Lean.RBTree FilePath compare := ∅) : IO Unit := do
  for path in ← getFilesWithExtension CACHEDIR "ltar" do
    if !keep.contains path then IO.FS.removeFile path

/-- Prints the LTAR file and embedded comments (in particular, the mathlib commit that built the
file) regarding the specified modules. -/
def lookup (hashMap : ModuleHashMap) (modules : List Name) : IO Unit := do
  let mut err := false
  for mod in modules do
    let some hash := hashMap[mod]? | err := true
    let ltar := CACHEDIR / hash.asLTar
    IO.println s!"{mod}: {ltar}"
    for line in (← runCmd (← getLeanTar) #["-k", ltar.toString]).splitOn "\n" |>.dropLast do
      println! "  comment: {line}"
  if err then IO.Process.exit 1

/--
Parse command line arguments.
Position `0` (i.e. the command `get`, `clean`, etc.) is ignored.
The remaining arguments take one of the following forms:
1. `Mathlib.Algebra.Fields.Basic`: there exists such a Lean file
2. `Mathlib.Algebra.Fields`: no Lean file exists but a folder
3. `Mathlib/Algebra/Fields/Basic.lean`: the file exists (note potentially `\` on Windows)
4. `Mathlib/Algebra/Fields/`: the folder exists
5. (`Aesop/Builder.lean`: the file does not exist, it's
    actually somewhere in `.lake`. (not supported currently!))
An argument like `Archive` is treated as module, not a path.
-/
def parseArgs (args : List String) : CacheM <| Std.HashMap Name FilePath := do
  match args with
  | [] => pure ∅
  | _ :: args₀ =>
    let sp := (← read).srcSearchPath
    args₀.foldlM (init := ∅) fun acc (argₛ : String) => do
      let arg : FilePath := argₛ
      if arg.components.length > 1 || arg.extension == "lean" then
        -- provided file name of a Lean file
        let mod : Name := arg.withExtension "" |>.components.foldl .str .anonymous
        let packageDir ← getPackageDir mod
        if !(← arg.pathExists) then
          IO.eprintln s!"Invalid argument: non-existing path {arg}"
          IO.Process.exit 1
        if arg.extension == "lean" then
          -- provided existing `.lean` file
          pure <| acc.insert mod argₛ
        else
          -- provided existing directory: walk it
          IO.println s!"Searching directory {arg} for .lean files"
          let leanModulesInFolder ← walkDir arg packageDir
          pure <| acc.insertMany leanModulesInFolder
      else
        -- provided a module
        let mod := argₛ.toName
        let packageDir ← getPackageDir mod
        let sourceFile ← Lean.findLean sp mod

        if ← sourceFile.pathExists then
          -- provided valid module
          pure <| acc.insert mod sourceFile
        else
          -- provided "pseudo-module" like `Mathlib.Data` which
          -- does not correspond to a Lean file, but to an existing folder
          -- `Mathlib/Data/`
          let folder := sourceFile.withExtension ""
          IO.println s!"Searching directory {folder} for .lean files"
          if ← folder.pathExists then
            -- provided "module name" of an existing folder: walk dir
            let leanModulesInFolder ← walkDir folder packageDir
            pure <| acc.insertMany leanModulesInFolder
          else
            IO.eprintln s!"Invalid argument: non-existing module {mod}"
            IO.Process.exit 1
where
  /-- assumes the folder exists -/
  walkDir (folder : FilePath) (packageDir : FilePath) : CacheM <| Array (Name × FilePath) := do
    -- find all Lean files in the folder, skipping hidden folders/files
    let files ← folder.walkDir fun p => match p.fileName with
      | some s => pure <| !(s.startsWith ".")
      | none => pure false
    let leanFiles := files.filter (·.extension == some "lean")
    let mut leanModulesInFolder : Array (Name × FilePath) := #[]
    for file in leanFiles do
      let path := file.withoutParent packageDir
      let mod : Name := path.withExtension "" |>.components.foldl .str .anonymous
      leanModulesInFolder := leanModulesInFolder.push (mod, file)
    pure leanModulesInFolder

end Cache.IO<|MERGE_RESOLUTION|>--- conflicted
+++ resolved
@@ -353,16 +353,6 @@
     let child ← IO.Process.spawn { cmd := ← getLeanTar, args, stdin := .piped }
     let (stdin, child) ← child.takeStdin
     /-
-<<<<<<< HEAD
-    TODO: This case distinction below could be avoided by making use of the `leantar` option `-C`
-    here and in `packCache`,
-    see https://github.com/leanprover-community/mathlib4/pull/8767#discussion_r1422077498
-
-    However, changing this causes changes to the generated .ltar files *WITHOUT* changing
-    the file hash! This means this change needs to be accompanied by a change which
-    changes the hash of *ALL* files
-    (e.g. any modification to `lakefile.lean` or see TODO in `Cache.Hashing`)
-=======
     TODO: The case distinction below could be avoided by making use of the `leantar` option `-C`
     (rsp the `"base"` field in JSON format, see below) here and in `packCache`.
 
@@ -376,7 +366,6 @@
     the file hash! This means any such change needs to be accompanied by a change
     to the root hash affecting *ALL* files
     (e.g. any modification to lakefile, lean-toolchain or manifest)
->>>>>>> 82746ef5
     -/
     let isMathlibRoot ← isMathlibRoot
     let mathlibDepPath := (← read).mathlibDepPath.toString
