--- conflicted
+++ resolved
@@ -35,77 +35,6 @@
     ],
 })
 
-<<<<<<< HEAD
-print(f"response: '{response}'")
-
-#messages = response['messages']
-#
-#for message in messages:
-#    content = message['content']
-#    print(f"matched: '{message}'")
-#    # Check for emoji reactions
-#    reactions = message['reactions']
-#    has_peace_sign = any(reaction['emoji_name'] == 'peace_sign' for reaction in reactions)
-#    has_bors = any(reaction['emoji_name'] == 'bors' for reaction in reactions)
-#    has_merge = any(reaction['emoji_name'] == 'merge' for reaction in reactions)
-#
-#    pr_url = f"https://api.github.com/repos/leanprover-community/mathlib4/pulls/{PR_NUMBER}"
-#
-#    print('Removing peace_sign')
-#    result = client.remove_reaction({
-#        "message_id": message['id'],
-#        "emoji_name": "peace_sign"
-#    })
-#    print(f"result: '{result}'")
-#    print('Removing bors')
-#    result = client.remove_reaction({
-#        "message_id": message['id'],
-#        "emoji_name": "bors"
-#    })
-#    print(f"result: '{result}'")
-#
-#    print('Removing merge')
-#    result = client.remove_reaction({
-#        "message_id": message['id'],
-#        "emoji_name": "merge"
-#    })
-#    print(f"result: '{result}'")
-#
-#    if 'delegated' == LABEL:
-#        print('adding delegated')
-#
-#        client.add_reaction({
-#            "message_id": message['id'],
-#            "emoji_name": "peace_sign"
-#        })
-#    elif 'ready-to-merge' == LABEL:
-#        print('adding ready-to-merge')
-#        if has_peace_sign:
-#            client.remove_reaction({
-#                "message_id": message['id'],
-#                "emoji_name": "peace_sign"
-#            })
-#        client.add_reaction({
-#            "message_id": message['id'],
-#            "emoji_name": "bors"
-#        })
-#    elif LABEL.startswith("[Merged by Bors]"):
-#        print('adding [Merged by Bors]')
-#        if has_peace_sign:
-#            client.remove_reaction({
-#                "message_id": message['id'],
-#                "emoji_name": "peace_sign"
-#            })
-#        if has_bors:
-#            client.remove_reaction({
-#                "message_id": message['id'],
-#                "emoji_name": "bors"
-#            })
-#        client.add_reaction({
-#            "message_id": message['id'],
-#            "emoji_name": "merge"
-#        })
-=======
 # Fetch the messages containing the PR number from the `mathlib reviewers` channel
 # There does not seem to be a way to search simultaneously public and private channels.
 reviewers_response = client.get_messages({
@@ -220,5 +149,4 @@
             client.add_reaction({
                 "message_id": message['id'],
                 "emoji_name": "merge"
-            })
->>>>>>> 8bad1873
+            })