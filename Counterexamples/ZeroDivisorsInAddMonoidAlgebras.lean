/-
Copyright (c) 2022 Damiano Testa. All rights reserved.
Released under Apache 2.0 license as described in the file LICENSE.
Authors: Damiano Testa
-/
import Mathlib.Algebra.GeomSum
import Mathlib.Algebra.Group.UniqueProds.Basic
import Mathlib.Algebra.MonoidAlgebra.Basic
import Mathlib.Data.Finsupp.Lex
import Mathlib.Data.ZMod.Basic

/-!
# Examples of zero-divisors in `AddMonoidAlgebra`s

This file contains an easy source of zero-divisors in an `AddMonoidAlgebra`.
If `k` is a field and `G` is an additive group containing a non-zero torsion element, then
`k[G]` contains non-zero zero-divisors: this is lemma `zero_divisors_of_torsion`.

There is also a version for periodic elements of an additive monoid: `zero_divisors_of_periodic`.

The converse of this statement is
[Kaplansky's zero divisor conjecture](https://en.wikipedia.org/wiki/Kaplansky%27s_conjectures).

The formalized example generalizes in trivial ways the assumptions: the field `k` can be any
nontrivial ring `R` and the additive group `G` with a torsion element can be any additive monoid
`A` with a non-zero periodic element.

Besides this example, we also address a comment in `Data.Finsupp.Lex` to the effect that the proof
that addition is monotone on `α →₀ N` uses that it is *strictly* monotone on `N`.

The specific statement is about `Finsupp.Lex.addLeftStrictMono` and its analogue
`Finsupp.Lex.addRightStrictMono`.  We do not need two separate counterexamples, since the
operation is commutative.

The example is very simple.  Let `F = {0, 1}` with order determined by `0 < 1` and absorbing
addition (which is the same as `max` in this case).  We denote a function `f : F → F` (which is
automatically finitely supported!) by `[f 0, f 1]`, listing its values.  Recall that the order on
finitely supported function is lexicographic, matching the list notation.  The inequality
`[0, 1] ≤ [1, 0]` holds.  However, adding `[1, 0]` to both sides yields the *reversed* inequality
`[1, 1] > [1, 0]`.
-/



open Finsupp hiding single
open AddMonoidAlgebra

namespace Counterexample

/-- This is a simple example showing that if `R` is a non-trivial ring and `A` is an additive
monoid with an element `a` satisfying `n • a = a` and `(n - 1) • a ≠ a`, for some `2 ≤ n`,
then `R[A]` contains non-zero zero-divisors.  The elements are easy to write down:
`[a]` and `[a] ^ (n - 1) - 1` are non-zero elements of `R[A]` whose product
is zero.

Observe that such an element `a` *cannot* be invertible.  In particular, this lemma never applies
if `A` is a group. -/
theorem zero_divisors_of_periodic {R A} [Nontrivial R] [Ring R] [AddMonoid A] {n : ℕ} (a : A)
    (n2 : 2 ≤ n) (na : n • a = a) (na1 : (n - 1) • a ≠ 0) :
    ∃ f g : R[A], f ≠ 0 ∧ g ≠ 0 ∧ f * g = 0 := by
  refine ⟨single a 1, single ((n - 1) • a) 1 - single 0 1, by simp, ?_, ?_⟩
  · exact sub_ne_zero.mpr (by simpa [single, AddMonoidAlgebra, single_eq_single_iff])
  · rw [mul_sub, AddMonoidAlgebra.single_mul_single, AddMonoidAlgebra.single_mul_single,
      sub_eq_zero, add_zero, ← succ_nsmul', Nat.sub_add_cancel (one_le_two.trans n2), na]

theorem single_zero_one {R A} [Semiring R] [Zero A] :
    single (0 : A) (1 : R) = (1 : R[A]) :=
  rfl

/-- This is a simple example showing that if `R` is a non-trivial ring and `A` is an additive
monoid with a non-zero element `a` of finite order `oa`, then `R[A]` contains
non-zero zero-divisors.  The elements are easy to write down:
`∑ i ∈ Finset.range oa, [a] ^ i` and `[a] - 1` are non-zero elements of `R[A]`
whose product is zero.

In particular, this applies whenever the additive monoid `A` is an additive group with a non-zero
torsion element. -/
theorem zero_divisors_of_torsion {R A} [Nontrivial R] [Ring R] [AddMonoid A] (a : A)
    (o2 : 2 ≤ addOrderOf a) : ∃ f g : R[A], f ≠ 0 ∧ g ≠ 0 ∧ f * g = 0 := by
  refine
    ⟨(Finset.range (addOrderOf a)).sum fun i : ℕ => single a 1 ^ i, single a 1 - single 0 1, ?_, ?_,
      ?_⟩
  · apply_fun fun x : R[A] => x 0
    refine ne_of_eq_of_ne (?_ : (_ : R) = 1) one_ne_zero
    dsimp only; rw [Finset.sum_apply']
    refine (Finset.sum_eq_single 0 ?_ ?_).trans ?_
    · intro b hb b0
      rw [single_pow, one_pow, single_eq_of_ne]
      exact nsmul_ne_zero_of_lt_addOrderOf b0 (Finset.mem_range.mp hb)
    · simp only [(zero_lt_two.trans_le o2).ne', Finset.mem_range, not_lt, Nat.le_zero,
        false_imp_iff]
    · rw [single_pow, one_pow, zero_smul, single_eq_same]
  · apply_fun fun x : R[A] => x 0
    refine sub_ne_zero.mpr (ne_of_eq_of_ne (?_ : (_ : R) = 0) ?_)
    · have a0 : a ≠ 0 :=
        ne_of_eq_of_ne (one_nsmul a).symm
          (nsmul_ne_zero_of_lt_addOrderOf one_ne_zero (Nat.succ_le_iff.mp o2))
      simp only [a0, single_eq_of_ne, Ne, not_false_iff]
    · simpa only [single_eq_same] using zero_ne_one
  · convert Commute.geom_sum₂_mul (α := AddMonoidAlgebra R A) _ (addOrderOf a) using 3
    · rw [single_zero_one, one_pow, mul_one]
    · rw [single_pow, one_pow, addOrderOf_nsmul_eq_zero, single_zero_one, one_pow, sub_self]
    · simp only [single_zero_one, Commute.one_right]

example {R} [Ring R] [Nontrivial R] (n : ℕ) (n0 : 2 ≤ n) :
    ∃ f g : AddMonoidAlgebra R (ZMod n), f ≠ 0 ∧ g ≠ 0 ∧ f * g = 0 :=
  zero_divisors_of_torsion (1 : ZMod n) (n0.trans_eq (ZMod.addOrderOf_one _).symm)

/-- `F` is the type with two elements `zero` and `one`.  We define the "obvious" linear order and
absorbing addition on it to generate our counterexample. -/
inductive F
  | zero
  | one
  deriving DecidableEq, Inhabited

/-- The same as `List.getRest`, except that we take the "rest" from the first match, rather than
from the beginning, returning `[]` if there is no match.  For instance,
```lean
#eval dropUntil [1,2] [3,1,2,4,1,2]  -- [4, 1, 2]
```
-/
def List.dropUntil {α} [DecidableEq α] : List α → List α → List α
  | _, [] => []
  | l, a :: as => ((a::as).getRest l).getD (dropUntil l as)

open Lean Elab Command in
/-- `guard_decl na mod` makes sure that the declaration with name `na` is in the module `mod`.
```lean
guard_decl Nat.nontrivial Mathlib.Algebra.Ring.Nat -- does nothing

guard_decl Nat.nontrivial Not.In.Here
-- the module Not.In.Here is not imported!
```

This test makes sure that the comment referring to this example is in the file claimed in the
doc-module to this counterexample. -/
elab "guard_decl" na:ident mod:ident : command => do
  let dcl ← liftCoreM <| realizeGlobalConstNoOverloadWithInfo na
  let mdn := mod.getId
  let env ← getEnv
  let .some dcli := env.getModuleIdxFor? dcl | unreachable!
  let .some mdni := env.getModuleIdx? mdn | throwError "the module {mod} is not imported!"
  unless dcli = mdni do throwError "instance {na} is no longer in {mod}."

guard_decl Finsupp.Lex.addLeftMono Mathlib.Data.Finsupp.Lex

guard_decl Finsupp.Lex.addRightMono Mathlib.Data.Finsupp.Lex

namespace F

instance : Zero F :=
  ⟨F.zero⟩

/-- `1` is not really needed, but it is nice to use the notation. -/
instance : One F :=
  ⟨F.one⟩

/-- A tactic to prove trivial goals by enumeration. -/
macro "boom" : tactic => `(tactic| (repeat' rintro ⟨⟩) <;> decide)

/-- `val` maps `0 1 : F` to their counterparts in `ℕ`.
We use it to lift the linear order on `ℕ`. -/
def val : F → ℕ
  | 0 => 0
  | 1 => 1

instance : LinearOrder F :=
  LinearOrder.lift' val (by boom)

@[simp]
theorem z01 : (0 : F) < 1 := by decide

instance : Add F where
  add := max

/-- `F` would be a `CommSemiring`, using `min` as multiplication.  Again, we do not need this. -/
instance : AddCommMonoid F where
  add_assoc := by boom
  zero := 0
  zero_add := by boom
  add_zero := by boom
  add_comm := by boom
  nsmul := nsmulRec

/-- The `AddLeftMono`es asserting monotonicity of addition hold for `F`. -/
instance addLeftMono : AddLeftMono F :=
  ⟨by boom⟩
<<<<<<< HEAD
#align counterexample.F.covariant_class_add_le Counterexample.F.addLeftMono
=======
>>>>>>> a3663456

example : AddRightMono F := by infer_instance

/-- The following examples show that `F` has all the typeclasses used by
`Finsupp.Lex.addLeftStrictMono`... -/
example : LinearOrder F := by infer_instance

example : AddMonoid F := by infer_instance

/-- ... except for the strict monotonicity of addition, the crux of the matter. -/
example : ¬AddLeftStrictMono F := fun h =>
  lt_irrefl 1 <| (h.elim : Covariant F F (· + ·) (· < ·)) 1 z01

/-- A few `simp`-lemmas to take care of trivialities in the proof of the example below. -/
@[simp]
theorem f1 : ∀ a : F, 1 + a = 1 := by boom

@[simp]
theorem f011 : ofLex (Finsupp.single (0 : F) (1 : F)) 1 = 0 :=
  single_apply_eq_zero.mpr fun h => h

@[simp]
theorem f010 : ofLex (Finsupp.single (0 : F) (1 : F)) 0 = 1 :=
  single_eq_same

@[simp]
theorem f111 : ofLex (Finsupp.single (1 : F) (1 : F)) 1 = 1 :=
  single_eq_same

@[simp]
theorem f110 : ofLex (Finsupp.single (1 : F) (1 : F)) 0 = 0 :=
  single_apply_eq_zero.mpr fun h => h.symm

/-- Here we see that (not-necessarily strict) monotonicity of addition on `Lex (F →₀ F)` is not
a consequence of monotonicity of addition on `F`.  Strict monotonicity of addition on `F` is
enough and is the content of `Finsupp.Lex.addLeftStrictMono`. -/
example : ¬AddLeftMono (Lex (F →₀ F)) := by
  rintro ⟨h⟩
  refine (not_lt (α := Lex (F →₀ F))).mpr (@h (Finsupp.single (0 : F) (1 : F))
    (Finsupp.single 1 1) (Finsupp.single 0 1) ?_) ⟨1, ?_⟩
  · exact Or.inr ⟨0, by simp [(by boom : ∀ j : F, j < 0 ↔ False)]⟩
  · simp only [(by boom : ∀ j : F, j < 1 ↔ j = 0), ofLex_add, coe_add, Pi.add_apply, forall_eq,
      f010, f1, f110, add_zero, f011, f111, zero_add, and_self]

example {α} [Ring α] [Nontrivial α] : ∃ f g : AddMonoidAlgebra α F, f ≠ 0 ∧ g ≠ 0 ∧ f * g = 0 :=
  zero_divisors_of_periodic (1 : F) le_rfl (by simp [two_smul]) z01.ne'

example {α} [Zero α] :
    2 • (Finsupp.single 0 1 : α →₀ F) = (Finsupp.single 0 1 : α →₀ F)
      ∧ (Finsupp.single 0 1 : α →₀ F) ≠ 0 :=
  ⟨smul_single _ _ _, by simp [Ne, Finsupp.single_eq_zero, z01.ne]⟩

end F

/-- A Type that does not have `UniqueProds`. -/
example : ¬UniqueProds ℕ := by
  rintro ⟨h⟩
  refine not_not.mpr (h (Finset.singleton_nonempty 0) (Finset.insert_nonempty 0 {1})) ?_
  simp [UniqueMul, not_or]

/-- Some Types that do not have `UniqueSums`. -/
example (n : ℕ) (n2 : 2 ≤ n) : ¬UniqueSums (ZMod n) := by
  haveI : Fintype (ZMod n) := @ZMod.fintype n ⟨(zero_lt_two.trans_le n2).ne'⟩
  haveI : Nontrivial (ZMod n) := CharP.nontrivial_of_char_ne_one (one_lt_two.trans_le n2).ne'
  rintro ⟨h⟩
  refine not_not.mpr (h Finset.univ_nonempty Finset.univ_nonempty) ?_
  suffices ∀ x y : ZMod n, ∃ x' y' : ZMod n, x' + y' = x + y ∧ (x' = x → ¬y' = y) by
    simpa [UniqueAdd]
  exact fun x y => ⟨x - 1, y + 1, sub_add_add_cancel _ _ _, by simp⟩

end Counterexample<|MERGE_RESOLUTION|>--- conflicted
+++ resolved
@@ -185,10 +185,6 @@
 /-- The `AddLeftMono`es asserting monotonicity of addition hold for `F`. -/
 instance addLeftMono : AddLeftMono F :=
   ⟨by boom⟩
-<<<<<<< HEAD
-#align counterexample.F.covariant_class_add_le Counterexample.F.addLeftMono
-=======
->>>>>>> a3663456
 
 example : AddRightMono F := by infer_instance
 
