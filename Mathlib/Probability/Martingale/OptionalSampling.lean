--- conflicted
+++ resolved
@@ -169,22 +169,13 @@
   have h_meas : AEStronglyMeasurable' hσ.measurableSpace
       ({ω : Ω | τ ω ≤ σ ω}.indicator (stoppedValue (fun n : ι => f n) τ)) μ := by
     refine StronglyMeasurable.aeStronglyMeasurable' ?_
-<<<<<<< HEAD
-    refine' StronglyMeasurable.stronglyMeasurable_of_measurableSpace_le_on
-      (hτ.measurableSet_le_stopping_time hσ) _ _ _
-=======
     refine StronglyMeasurable.stronglyMeasurable_of_measurableSpace_le_on
       (hτ.measurableSet_le_stopping_time hσ) ?_ ?_ ?_
->>>>>>> 20c42930
     · intro t ht
       rw [Set.inter_comm _ t] at ht ⊢
       rw [hτ.measurableSet_inter_le_iff hσ, IsStoppingTime.measurableSet_min_iff hτ hσ] at ht
       exact ht.2
-<<<<<<< HEAD
-    · refine' StronglyMeasurable.indicator _ (hτ.measurableSet_le_stopping_time hσ)
-=======
     · refine StronglyMeasurable.indicator ?_ (hτ.measurableSet_le_stopping_time hσ)
->>>>>>> 20c42930
       refine Measurable.stronglyMeasurable ?_
       exact measurable_stoppedValue h.adapted.progMeasurable_of_discrete hτ
     · intro x hx
