/-
Copyright (c) 2023 Rémy Degenne. All rights reserved.
Released under Apache 2.0 license as described in the file LICENSE.
Authors: Rémy Degenne
-/
import Mathlib.Probability.Independence.Kernel
import Mathlib.Probability.Kernel.Condexp

/-!
# Conditional Independence

We define conditional independence of sets/σ-algebras/functions with respect to a σ-algebra.

Two σ-algebras `m₁` and `m₂` are conditionally independent given a third σ-algebra `m'` if for all
`m₁`-measurable sets `t₁` and `m₂`-measurable sets `t₂`,
`μ⟦t₁ ∩ t₂ | m'⟧ =ᵐ[μ] μ⟦t₁ | m'⟧ * μ⟦t₂ | m'⟧`.

On standard Borel spaces, the conditional expectation with respect to `m'` defines a kernel
`ProbabilityTheory.condExpKernel`, and the definition above is equivalent to
`∀ᵐ ω ∂μ, condExpKernel μ m' ω (t₁ ∩ t₂) = condExpKernel μ m' ω t₁ * condExpKernel μ m' ω t₂`.
We use this property as the definition of conditional independence.

## Main definitions

We provide four definitions of conditional independence:
* `iCondIndepSets`: conditional independence of a family of sets of sets `pi : ι → Set (Set Ω)`.
  This is meant to be used with π-systems.
* `iCondIndep`: conditional independence of a family of measurable space structures
  `m : ι → MeasurableSpace Ω`,
* `iCondIndepSet`: conditional independence of a family of sets `s : ι → Set Ω`,
* `iCondIndepFun`: conditional independence of a family of functions. For measurable spaces
  `m : Π (i : ι), MeasurableSpace (β i)`, we consider functions `f : Π (i : ι), Ω → β i`.

Additionally, we provide four corresponding statements for two measurable space structures (resp.
sets of sets, sets, functions) instead of a family. These properties are denoted by the same names
as for a family, but without the starting `i`, for example `CondIndepFun` is the version of
`iCondIndepFun` for two functions.

## Main statements

* `ProbabilityTheory.iCondIndepSets.iCondIndep`: if π-systems are conditionally independent as sets
  of sets, then the measurable space structures they generate are conditionally independent.
* `ProbabilityTheory.condIndepSets.condIndep`: variant with two π-systems.

## Implementation notes

The definitions of conditional independence in this file are a particular case of independence with
respect to a kernel and a measure, as defined in the file `Probability/Independence/Kernel.lean`.
The kernel used is `ProbabilityTheory.condExpKernel`.

-/

open MeasureTheory MeasurableSpace

open scoped MeasureTheory ENNReal

namespace ProbabilityTheory

variable {Ω ι : Type*}

section Definitions

section

variable (m' : MeasurableSpace Ω) {mΩ : MeasurableSpace Ω} [StandardBorelSpace Ω] (hm' : m' ≤ mΩ)

/-- A family of sets of sets `π : ι → Set (Set Ω)` is conditionally independent given `m'` with
respect to a measure `μ` if for any finite set of indices `s = {i_1, ..., i_n}`, for any sets
`f i_1 ∈ π i_1, ..., f i_n ∈ π i_n`, then `μ⟦⋂ i in s, f i | m'⟧ =ᵐ[μ] ∏ i ∈ s, μ⟦f i | m'⟧`.
See `ProbabilityTheory.iCondIndepSets_iff`.
It will be used for families of pi_systems. -/
def iCondIndepSets (π : ι → Set (Set Ω)) (μ : Measure Ω := by volume_tac) [IsFiniteMeasure μ] :
    Prop :=
  Kernel.iIndepSets π (condExpKernel μ m') (μ.trim hm')

/-- Two sets of sets `s₁, s₂` are conditionally independent given `m'` with respect to a measure
`μ` if for any sets `t₁ ∈ s₁, t₂ ∈ s₂`, then `μ⟦t₁ ∩ t₂ | m'⟧ =ᵐ[μ] μ⟦t₁ | m'⟧ * μ⟦t₂ | m'⟧`.
See `ProbabilityTheory.condIndepSets_iff`. -/
def CondIndepSets (s1 s2 : Set (Set Ω)) (μ : Measure Ω := by volume_tac) [IsFiniteMeasure μ] :
    Prop :=
  Kernel.IndepSets s1 s2 (condExpKernel μ m') (μ.trim hm')

/-- A family of measurable space structures (i.e. of σ-algebras) is conditionally independent given
`m'` with respect to a measure `μ` (typically defined on a finer σ-algebra) if the family of sets of
measurable sets they define is independent. `m : ι → MeasurableSpace Ω` is conditionally independent
given `m'` with respect to measure `μ` if for any finite set of indices `s = {i_1, ..., i_n}`, for
any sets `f i_1 ∈ m i_1, ..., f i_n ∈ m i_n`, then
`μ⟦⋂ i in s, f i | m'⟧ =ᵐ[μ] ∏ i ∈ s, μ⟦f i | m'⟧ `.
See `ProbabilityTheory.iCondIndep_iff`. -/
def iCondIndep (m : ι → MeasurableSpace Ω)
    (μ : @Measure Ω mΩ := by volume_tac) [IsFiniteMeasure μ] : Prop :=
  Kernel.iIndep m (condExpKernel (mΩ := mΩ) μ m') (μ.trim hm')

end

/-- Two measurable space structures (or σ-algebras) `m₁, m₂` are conditionally independent given
`m'` with respect to a measure `μ` (defined on a third σ-algebra) if for any sets
`t₁ ∈ m₁, t₂ ∈ m₂`, `μ⟦t₁ ∩ t₂ | m'⟧ =ᵐ[μ] μ⟦t₁ | m'⟧ * μ⟦t₂ | m'⟧`.
See `ProbabilityTheory.condIndep_iff`. -/
def CondIndep (m' m₁ m₂ : MeasurableSpace Ω)
    {mΩ : MeasurableSpace Ω} [StandardBorelSpace Ω]
    (hm' : m' ≤ mΩ) (μ : Measure Ω := by volume_tac) [IsFiniteMeasure μ] : Prop :=
  Kernel.Indep m₁ m₂ (condExpKernel μ m') (μ.trim hm')

section

variable (m' : MeasurableSpace Ω) {mΩ : MeasurableSpace Ω} [StandardBorelSpace Ω]
  (hm' : m' ≤ mΩ)

/-- A family of sets is conditionally independent if the family of measurable space structures they
generate is conditionally independent. For a set `s`, the generated measurable space has measurable
sets `∅, s, sᶜ, univ`.
See `ProbabilityTheory.iCondIndepSet_iff`. -/
def iCondIndepSet (s : ι → Set Ω) (μ : Measure Ω := by volume_tac) [IsFiniteMeasure μ] : Prop :=
  Kernel.iIndepSet s (condExpKernel μ m') (μ.trim hm')

/-- Two sets are conditionally independent if the two measurable space structures they generate are
conditionally independent. For a set `s`, the generated measurable space structure has measurable
sets `∅, s, sᶜ, univ`.
See `ProbabilityTheory.condIndepSet_iff`. -/
def CondIndepSet (s t : Set Ω) (μ : Measure Ω := by volume_tac) [IsFiniteMeasure μ] : Prop :=
  Kernel.IndepSet s t (condExpKernel μ m') (μ.trim hm')

/-- A family of functions defined on the same space `Ω` and taking values in possibly different
spaces, each with a measurable space structure, is conditionally independent if the family of
measurable space structures they generate on `Ω` is conditionally independent. For a function `g`
with codomain having measurable space structure `m`, the generated measurable space structure is
`m.comap g`.
See `ProbabilityTheory.iCondIndepFun_iff`. -/
def iCondIndepFun {β : ι → Type*} (m : ∀ x : ι, MeasurableSpace (β x))
    (f : ∀ x : ι, Ω → β x) (μ : Measure Ω := by volume_tac) [IsFiniteMeasure μ] : Prop :=
  Kernel.iIndepFun m f (condExpKernel μ m') (μ.trim hm')

/-- Two functions are conditionally independent if the two measurable space structures they generate
are conditionally independent. For a function `f` with codomain having measurable space structure
`m`, the generated measurable space structure is `m.comap f`.
See `ProbabilityTheory.condIndepFun_iff`. -/
def CondIndepFun {β γ : Type*} [MeasurableSpace β] [MeasurableSpace γ]
    (f : Ω → β) (g : Ω → γ) (μ : Measure Ω := by volume_tac) [IsFiniteMeasure μ] : Prop :=
  Kernel.IndepFun f g (condExpKernel μ m') (μ.trim hm')

end

end Definitions

section DefinitionLemmas

section
variable (m' : MeasurableSpace Ω) {mΩ : MeasurableSpace Ω} [StandardBorelSpace Ω] (hm' : m' ≤ mΩ)

lemma iCondIndepSets_iff (π : ι → Set (Set Ω)) (hπ : ∀ i s (_hs : s ∈ π i), MeasurableSet s)
    (μ : Measure Ω) [IsFiniteMeasure μ] :
    iCondIndepSets m' hm' π μ ↔ ∀ (s : Finset ι) {f : ι → Set Ω} (_H : ∀ i, i ∈ s → f i ∈ π i),
      μ⟦⋂ i ∈ s, f i | m'⟧ =ᵐ[μ] ∏ i ∈ s, (μ⟦f i | m'⟧) := by
  simp only [iCondIndepSets, Kernel.iIndepSets]
  have h_eq' : ∀ (s : Finset ι) (f : ι → Set Ω) (_H : ∀ i, i ∈ s → f i ∈ π i) i (_hi : i ∈ s),
      (fun ω ↦ ENNReal.toReal (condExpKernel μ m' ω (f i))) =ᵐ[μ] μ⟦f i | m'⟧ :=
    fun s f H i hi ↦ condExpKernel_ae_eq_condExp hm' (hπ i (f i) (H i hi))
  have h_eq : ∀ (s : Finset ι) (f : ι → Set Ω) (_H : ∀ i, i ∈ s → f i ∈ π i), ∀ᵐ ω ∂μ,
      ∀ i ∈ s, ENNReal.toReal (condExpKernel μ m' ω (f i)) = (μ⟦f i | m'⟧) ω := by
    intros s f H
    simp_rw [← Finset.mem_coe]
    rw [ae_ball_iff (Finset.countable_toSet s)]
    exact h_eq' s f H
  have h_inter_eq : ∀ (s : Finset ι) (f : ι → Set Ω) (_H : ∀ i, i ∈ s → f i ∈ π i),
      (fun ω ↦ ENNReal.toReal (condExpKernel μ m' ω (⋂ i ∈ s, f i)))
        =ᵐ[μ] μ⟦⋂ i ∈ s, f i | m'⟧ := by
    refine fun s f H ↦ condExpKernel_ae_eq_condExp hm' ?_
    exact MeasurableSet.biInter (Finset.countable_toSet _) (fun i hi ↦ hπ i _ (H i hi))
  refine ⟨fun h s f hf ↦ ?_, fun h s f hf ↦ ?_⟩ <;> specialize h s hf
  · have h' := ae_eq_of_ae_eq_trim h
    filter_upwards [h_eq s f hf, h_inter_eq s f hf, h'] with ω h_eq h_inter_eq h'
    rw [← h_inter_eq, h', ENNReal.toReal_prod, Finset.prod_apply]
    exact Finset.prod_congr rfl h_eq
<<<<<<< HEAD
  · refine (ae_eq_trim_iff hm' ?_ ?_).mpr ?_
    · refine stronglyMeasurable_condExpKernel ?_
      exact MeasurableSet.biInter (Finset.countable_toSet _) (fun i hi ↦ hπ i _ (hf i hi))
=======
  · refine ((stronglyMeasurable_condExpKernel ?_).ae_eq_trim_iff hm' ?_).mpr ?_
    · exact .biInter (Finset.countable_toSet _) (fun i hi ↦ hπ i _ (hf i hi))
>>>>>>> 10c0c64b
    · refine Measurable.stronglyMeasurable ?_
      exact Finset.measurable_prod s (fun i hi ↦ measurable_condExpKernel (hπ i _ (hf i hi)))
    filter_upwards [h_eq s f hf, h_inter_eq s f hf, h] with ω h_eq h_inter_eq h
    have h_ne_top : condExpKernel μ m' ω (⋂ i ∈ s, f i) ≠ ∞ :=
      (measure_ne_top (condExpKernel μ m' ω) _)
    have : (∏ i ∈ s, condExpKernel μ m' ω (f i)) ≠ ∞ :=
      ENNReal.prod_ne_top fun _ _ ↦ measure_ne_top (condExpKernel μ m' ω) _
    rw [← ENNReal.ofReal_toReal h_ne_top, h_inter_eq, h, Finset.prod_apply,
      ← ENNReal.ofReal_toReal this, ENNReal.toReal_prod]
    congr 1
    exact Finset.prod_congr rfl (fun i hi ↦ (h_eq i hi).symm)

lemma condIndepSets_iff (s1 s2 : Set (Set Ω)) (hs1 : ∀ s ∈ s1, MeasurableSet s)
    (hs2 : ∀ s ∈ s2, MeasurableSet s) (μ : Measure Ω) [IsFiniteMeasure μ] :
    CondIndepSets m' hm' s1 s2 μ ↔ ∀ (t1 t2 : Set Ω) (_ : t1 ∈ s1) (_ : t2 ∈ s2),
      (μ⟦t1 ∩ t2 | m'⟧) =ᵐ[μ] (μ⟦t1 | m'⟧) * (μ⟦t2 | m'⟧) := by
  simp only [CondIndepSets, Kernel.IndepSets]
  have hs1_eq : ∀ s ∈ s1, (fun ω ↦ ENNReal.toReal (condExpKernel μ m' ω s)) =ᵐ[μ] μ⟦s | m'⟧ :=
    fun s hs ↦ condExpKernel_ae_eq_condExp hm' (hs1 s hs)
  have hs2_eq : ∀ s ∈ s2, (fun ω ↦ ENNReal.toReal (condExpKernel μ m' ω s)) =ᵐ[μ] μ⟦s | m'⟧ :=
    fun s hs ↦ condExpKernel_ae_eq_condExp hm' (hs2 s hs)
  have hs12_eq : ∀ s ∈ s1, ∀ t ∈ s2, (fun ω ↦ ENNReal.toReal (condExpKernel μ m' ω (s ∩ t)))
      =ᵐ[μ] μ⟦s ∩ t | m'⟧ :=
    fun s hs t ht ↦ condExpKernel_ae_eq_condExp hm' ((hs1 s hs).inter ((hs2 t ht)))
  refine ⟨fun h s t hs ht ↦ ?_, fun h s t hs ht ↦ ?_⟩ <;> specialize h s t hs ht
  · have h' := ae_eq_of_ae_eq_trim h
    filter_upwards [hs1_eq s hs, hs2_eq t ht, hs12_eq s hs t ht, h'] with ω hs_eq ht_eq hst_eq h'
    rw [← hst_eq, Pi.mul_apply, ← hs_eq, ← ht_eq, h', ENNReal.toReal_mul]
<<<<<<< HEAD
  · refine (ae_eq_trim_iff hm' ?_ ?_).mpr ?_
    · exact stronglyMeasurable_condExpKernel ((hs1 s hs).inter ((hs2 t ht)))
    · refine Measurable.stronglyMeasurable (Measurable.mul ?_ ?_)
      · exact measurable_condExpKernel (hs1 s hs)
      · exact measurable_condExpKernel (hs2 t ht)
=======
  · refine ((stronglyMeasurable_condExpKernel ((hs1 s hs).inter (hs2 t ht))).ae_eq_trim_iff hm'
      ((measurable_condExpKernel (hs1 s hs)).mul
        (measurable_condExpKernel (hs2 t ht))).stronglyMeasurable).mpr ?_
>>>>>>> 10c0c64b
    filter_upwards [hs1_eq s hs, hs2_eq t ht, hs12_eq s hs t ht, h] with ω hs_eq ht_eq hst_eq h
    have h_ne_top : condExpKernel μ m' ω (s ∩ t) ≠ ∞ := measure_ne_top (condExpKernel μ m' ω) _
    rw [← ENNReal.ofReal_toReal h_ne_top, hst_eq, h, Pi.mul_apply, ← hs_eq, ← ht_eq,
      ← ENNReal.toReal_mul, ENNReal.ofReal_toReal]
    exact ENNReal.mul_ne_top (measure_ne_top (condExpKernel μ m' ω) s)
      (measure_ne_top (condExpKernel μ m' ω) t)

lemma iCondIndepSets_singleton_iff (s : ι → Set Ω) (hπ : ∀ i, MeasurableSet (s i))
    (μ : Measure Ω) [IsFiniteMeasure μ] :
    iCondIndepSets m' hm' (fun i ↦ {s i}) μ ↔ ∀ S : Finset ι,
      μ⟦⋂ i ∈ S, s i | m'⟧ =ᵐ[μ] ∏ i ∈ S, (μ⟦s i | m'⟧) := by
  rw [iCondIndepSets_iff]
  · simp only [Set.mem_singleton_iff]
    refine ⟨fun h S ↦ h S (fun i _ ↦ rfl), fun h S f hf ↦ ?_⟩
    filter_upwards [h S] with a ha
    refine Eq.trans ?_ (ha.trans ?_)
    · congr
      apply congr_arg₂
      · exact Set.iInter₂_congr hf
      · rfl
    · simp_rw [Finset.prod_apply]
      refine Finset.prod_congr rfl (fun i hi ↦ ?_)
      rw [hf i hi]
  · simpa only [Set.mem_singleton_iff, forall_eq]

theorem condIndepSets_singleton_iff {μ : Measure Ω} [IsFiniteMeasure μ]
    {s t : Set Ω} (hs : MeasurableSet s) (ht : MeasurableSet t) :
    CondIndepSets m' hm' {s} {t} μ ↔ (μ⟦s ∩ t | m'⟧) =ᵐ[μ] (μ⟦s | m'⟧) * (μ⟦t | m'⟧) := by
  rw [condIndepSets_iff _ _ _ _ ?_ ?_]
  · simp only [Set.mem_singleton_iff, forall_eq_apply_imp_iff, forall_eq]
  · intros s' hs'
    rw [Set.mem_singleton_iff] at hs'
    rwa [hs']
  · intros s' hs'
    rw [Set.mem_singleton_iff] at hs'
    rwa [hs']

lemma iCondIndep_iff_iCondIndepSets (m : ι → MeasurableSpace Ω)
    (μ : @Measure Ω mΩ) [IsFiniteMeasure μ] :
    iCondIndep m' hm' m μ ↔ iCondIndepSets m' hm' (fun x ↦ {s | MeasurableSet[m x] s}) μ := by
  simp only [iCondIndep, iCondIndepSets, Kernel.iIndep]

lemma iCondIndep_iff (m : ι → MeasurableSpace Ω) (hm : ∀ i, m i ≤ mΩ)
    (μ : @Measure Ω mΩ) [IsFiniteMeasure μ] :
    iCondIndep m' hm' m μ
      ↔ ∀ (s : Finset ι) {f : ι → Set Ω} (_H : ∀ i, i ∈ s → MeasurableSet[m i] (f i)),
      μ⟦⋂ i ∈ s, f i | m'⟧ =ᵐ[μ] ∏ i ∈ s, (μ⟦f i | m'⟧) := by
  rw [iCondIndep_iff_iCondIndepSets, iCondIndepSets_iff]
  · rfl
  · exact hm

end

section CondIndep

lemma condIndep_iff_condIndepSets (m' m₁ m₂ : MeasurableSpace Ω) {mΩ : MeasurableSpace Ω}
    [StandardBorelSpace Ω] (hm' : m' ≤ mΩ) (μ : Measure Ω ) [IsFiniteMeasure μ] :
    CondIndep m' m₁ m₂ hm' μ
      ↔ CondIndepSets m' hm' {s | MeasurableSet[m₁] s} {s | MeasurableSet[m₂] s} μ := by
  simp only [CondIndep, CondIndepSets, Kernel.Indep]

lemma condIndep_iff (m' m₁ m₂ : MeasurableSpace Ω)
    {mΩ : MeasurableSpace Ω} [StandardBorelSpace Ω]
    (hm' : m' ≤ mΩ) (hm₁ : m₁ ≤ mΩ) (hm₂ : m₂ ≤ mΩ) (μ : Measure Ω) [IsFiniteMeasure μ] :
    CondIndep m' m₁ m₂ hm' μ
      ↔ ∀ t1 t2, MeasurableSet[m₁] t1 → MeasurableSet[m₂] t2
        → (μ⟦t1 ∩ t2 | m'⟧) =ᵐ[μ] (μ⟦t1 | m'⟧) * (μ⟦t2 | m'⟧) := by
  rw [condIndep_iff_condIndepSets, condIndepSets_iff]
  · rfl
  · exact hm₁
  · exact hm₂

end CondIndep

variable (m' : MeasurableSpace Ω) {mΩ : MeasurableSpace Ω} [StandardBorelSpace Ω]
  (hm' : m' ≤ mΩ)

lemma iCondIndepSet_iff_iCondIndep (s : ι → Set Ω) (μ : Measure Ω) [IsFiniteMeasure μ] :
    iCondIndepSet m' hm' s μ ↔ iCondIndep m' hm' (fun i ↦ generateFrom {s i}) μ := by
  simp only [iCondIndepSet, iCondIndep, Kernel.iIndepSet]

theorem iCondIndepSet_iff_iCondIndepSets_singleton (s : ι → Set Ω) (hs : ∀ i, MeasurableSet (s i))
    (μ : Measure Ω) [IsFiniteMeasure μ] :
    iCondIndepSet m' hm' s μ ↔ iCondIndepSets m' hm' (fun i ↦ {s i}) μ :=
  Kernel.iIndepSet_iff_iIndepSets_singleton hs

lemma iCondIndepSet_iff (s : ι → Set Ω) (hs : ∀ i, MeasurableSet (s i))
    (μ : Measure Ω) [IsFiniteMeasure μ] :
    iCondIndepSet m' hm' s μ ↔
      ∀ S : Finset ι, μ⟦⋂ i ∈ S, s i | m'⟧ =ᵐ[μ] ∏ i ∈ S, μ⟦s i | m'⟧ := by
  rw [iCondIndepSet_iff_iCondIndepSets_singleton _ _ _ hs, iCondIndepSets_singleton_iff _ _ _ hs]

lemma condIndepSet_iff_condIndep (s t : Set Ω) (μ : Measure Ω) [IsFiniteMeasure μ] :
    CondIndepSet m' hm' s t μ ↔ CondIndep m' (generateFrom {s}) (generateFrom {t}) hm' μ := by
  simp only [CondIndepSet, CondIndep, Kernel.IndepSet]

theorem condIndepSet_iff_condIndepSets_singleton {s t : Set Ω} (hs_meas : MeasurableSet s)
    (ht_meas : MeasurableSet t) (μ : Measure Ω) [IsFiniteMeasure μ] :
    CondIndepSet m' hm' s t μ ↔ CondIndepSets m' hm' {s} {t} μ :=
  Kernel.indepSet_iff_indepSets_singleton hs_meas ht_meas _ _

lemma condIndepSet_iff (s t : Set Ω) (hs : MeasurableSet s) (ht : MeasurableSet t)
    (μ : Measure Ω) [IsFiniteMeasure μ] :
    CondIndepSet m' hm' s t μ ↔ (μ⟦s ∩ t | m'⟧) =ᵐ[μ] (μ⟦s | m'⟧) * (μ⟦t | m'⟧) := by
  rw [condIndepSet_iff_condIndepSets_singleton _ _ hs ht μ, condIndepSets_singleton_iff _ _ hs ht]

lemma iCondIndepFun_iff_iCondIndep {β : ι → Type*}
    (m : ∀ x : ι, MeasurableSpace (β x)) (f : ∀ x : ι, Ω → β x)
    (μ : Measure Ω) [IsFiniteMeasure μ] :
    iCondIndepFun m' hm' m f μ
      ↔ iCondIndep m' hm' (fun x ↦ MeasurableSpace.comap (f x) (m x)) μ := by
  simp only [iCondIndepFun, iCondIndep, Kernel.iIndepFun]

lemma iCondIndepFun_iff {β : ι → Type*}
    (m : ∀ x : ι, MeasurableSpace (β x)) (f : ∀ x : ι, Ω → β x) (hf : ∀ i, Measurable (f i))
    (μ : Measure Ω) [IsFiniteMeasure μ] :
    iCondIndepFun m' hm' m f μ
      ↔ ∀ (s : Finset ι) {g : ι → Set Ω} (_H : ∀ i, i ∈ s → MeasurableSet[(m i).comap (f i)] (g i)),
      μ⟦⋂ i ∈ s, g i | m'⟧ =ᵐ[μ] ∏ i ∈ s, (μ⟦g i | m'⟧) := by
  simp only [iCondIndepFun_iff_iCondIndep]
  rw [iCondIndep_iff]
  exact fun i ↦ (hf i).comap_le

lemma condIndepFun_iff_condIndep {β γ : Type*} [mβ : MeasurableSpace β]
    [mγ : MeasurableSpace γ] (f : Ω → β) (g : Ω → γ) (μ : Measure Ω) [IsFiniteMeasure μ] :
    CondIndepFun m' hm' f g μ
      ↔ CondIndep m' (MeasurableSpace.comap f mβ) (MeasurableSpace.comap g mγ) hm' μ := by
  simp only [CondIndepFun, CondIndep, Kernel.IndepFun]

lemma condIndepFun_iff {β γ : Type*} [mβ : MeasurableSpace β] [mγ : MeasurableSpace γ]
    (f : Ω → β) (g : Ω → γ) (hf : Measurable f) (hg : Measurable g)
    (μ : Measure Ω) [IsFiniteMeasure μ] :
    CondIndepFun m' hm' f g μ ↔ ∀ t1 t2, MeasurableSet[MeasurableSpace.comap f mβ] t1
      → MeasurableSet[MeasurableSpace.comap g mγ] t2
        → (μ⟦t1 ∩ t2 | m'⟧) =ᵐ[μ] (μ⟦t1 | m'⟧) * (μ⟦t2 | m'⟧) := by
  rw [condIndepFun_iff_condIndep, condIndep_iff _ _ _ _ hf.comap_le hg.comap_le]

end DefinitionLemmas

section CondIndepSets

variable {m' : MeasurableSpace Ω} {mΩ : MeasurableSpace Ω} [StandardBorelSpace Ω]
  {hm' : m' ≤ mΩ} {μ : Measure Ω} [IsFiniteMeasure μ]

@[symm]
theorem CondIndepSets.symm {s₁ s₂ : Set (Set Ω)}
    (h : CondIndepSets m' hm' s₁ s₂ μ) : CondIndepSets m' hm' s₂ s₁ μ :=
  Kernel.IndepSets.symm h

theorem condIndepSets_of_condIndepSets_of_le_left {s₁ s₂ s₃ : Set (Set Ω)}
    (h_indep : CondIndepSets m' hm' s₁ s₂ μ) (h31 : s₃ ⊆ s₁) :
    CondIndepSets m' hm' s₃ s₂ μ :=
  Kernel.indepSets_of_indepSets_of_le_left h_indep h31

theorem condIndepSets_of_condIndepSets_of_le_right {s₁ s₂ s₃ : Set (Set Ω)}
    (h_indep : CondIndepSets m' hm' s₁ s₂ μ) (h32 : s₃ ⊆ s₂) :
    CondIndepSets m' hm' s₁ s₃ μ :=
  Kernel.indepSets_of_indepSets_of_le_right h_indep h32

theorem CondIndepSets.union {s₁ s₂ s' : Set (Set Ω)}
    (h₁ : CondIndepSets m' hm' s₁ s' μ) (h₂ : CondIndepSets m' hm' s₂ s' μ) :
    CondIndepSets m' hm' (s₁ ∪ s₂) s' μ :=
  Kernel.IndepSets.union h₁ h₂

@[simp]
theorem CondIndepSets.union_iff {s₁ s₂ s' : Set (Set Ω)}  :
    CondIndepSets m' hm' (s₁ ∪ s₂) s' μ
      ↔ CondIndepSets m' hm' s₁ s' μ ∧ CondIndepSets m' hm' s₂ s' μ :=
  Kernel.IndepSets.union_iff

theorem CondIndepSets.iUnion {s : ι → Set (Set Ω)} {s' : Set (Set Ω)}
    (hyp : ∀ n, CondIndepSets m' hm' (s n) s' μ) :
    CondIndepSets m' hm' (⋃ n, s n) s' μ :=
  Kernel.IndepSets.iUnion hyp

theorem CondIndepSets.bUnion {s : ι → Set (Set Ω)} {s' : Set (Set Ω)}
    {u : Set ι} (hyp : ∀ n ∈ u, CondIndepSets m' hm' (s n) s' μ) :
    CondIndepSets m' hm' (⋃ n ∈ u, s n) s' μ :=
  Kernel.IndepSets.bUnion hyp

theorem CondIndepSets.inter {s₁ s' : Set (Set Ω)} (s₂ : Set (Set Ω))
    (h₁ : CondIndepSets m' hm' s₁ s' μ) :
    CondIndepSets m' hm' (s₁ ∩ s₂) s' μ :=
  Kernel.IndepSets.inter s₂ h₁

theorem CondIndepSets.iInter {s : ι → Set (Set Ω)} {s' : Set (Set Ω)}
    (h : ∃ n, CondIndepSets m' hm' (s n) s' μ) :
    CondIndepSets m' hm' (⋂ n, s n) s' μ :=
  Kernel.IndepSets.iInter h

theorem CondIndepSets.bInter {s : ι → Set (Set Ω)} {s' : Set (Set Ω)}
    {u : Set ι} (h : ∃ n ∈ u, CondIndepSets m' hm' (s n) s' μ) :
    CondIndepSets m' hm' (⋂ n ∈ u, s n) s' μ :=
  Kernel.IndepSets.bInter h

end CondIndepSets

section CondIndepSet

variable {m' : MeasurableSpace Ω} {mΩ : MeasurableSpace Ω} [StandardBorelSpace Ω]
  {hm' : m' ≤ mΩ} {μ : Measure Ω} [IsFiniteMeasure μ]

theorem condIndepSet_empty_right (s : Set Ω) : CondIndepSet m' hm' s ∅ μ :=
  Kernel.indepSet_empty_right s

theorem condIndepSet_empty_left (s : Set Ω) : CondIndepSet m' hm' ∅ s μ :=
  Kernel.indepSet_empty_left s

end CondIndepSet

section CondIndep

@[symm]
theorem CondIndep.symm {m' m₁ m₂ : MeasurableSpace Ω} {mΩ : MeasurableSpace Ω}
    [StandardBorelSpace Ω] {hm' : m' ≤ mΩ} {μ : Measure Ω} [IsFiniteMeasure μ]
    (h : CondIndep m' m₁ m₂ hm' μ) :
    CondIndep m' m₂ m₁ hm' μ :=
  CondIndepSets.symm h

theorem condIndep_bot_right (m₁ : MeasurableSpace Ω) {m' : MeasurableSpace Ω}
    {mΩ : MeasurableSpace Ω} [StandardBorelSpace Ω]
    {hm' : m' ≤ mΩ} {μ : Measure Ω} [IsFiniteMeasure μ] :
    CondIndep m' m₁ ⊥ hm' μ :=
  Kernel.indep_bot_right m₁

theorem condIndep_bot_left (m₁ : MeasurableSpace Ω) {m' : MeasurableSpace Ω}
    {mΩ : MeasurableSpace Ω} [StandardBorelSpace Ω]
    {hm' : m' ≤ mΩ} {μ : Measure Ω} [IsFiniteMeasure μ] :
    CondIndep m' ⊥ m₁ hm' μ :=
  (Kernel.indep_bot_right m₁).symm

theorem condIndep_of_condIndep_of_le_left {m' m₁ m₂ m₃ : MeasurableSpace Ω}
    {mΩ : MeasurableSpace Ω} [StandardBorelSpace Ω]
    {hm' : m' ≤ mΩ} {μ : Measure Ω} [IsFiniteMeasure μ]
    (h_indep : CondIndep m' m₁ m₂ hm' μ) (h31 : m₃ ≤ m₁) :
    CondIndep m' m₃ m₂ hm' μ :=
  Kernel.indep_of_indep_of_le_left h_indep h31

theorem condIndep_of_condIndep_of_le_right {m' m₁ m₂ m₃ : MeasurableSpace Ω}
    {mΩ : MeasurableSpace Ω} [StandardBorelSpace Ω]
    {hm' : m' ≤ mΩ} {μ : Measure Ω} [IsFiniteMeasure μ]
    (h_indep : CondIndep m' m₁ m₂ hm' μ) (h32 : m₃ ≤ m₂) :
    CondIndep m' m₁ m₃ hm' μ :=
  Kernel.indep_of_indep_of_le_right h_indep h32

end CondIndep

/-! ### Deducing `CondIndep` from `iCondIndep` -/


section FromiCondIndepToCondIndep

variable {m' : MeasurableSpace Ω}
  {mΩ : MeasurableSpace Ω} [StandardBorelSpace Ω]
  {hm' : m' ≤ mΩ} {μ : Measure Ω} [IsFiniteMeasure μ]

theorem iCondIndepSets.condIndepSets {s : ι → Set (Set Ω)}
    (h_indep : iCondIndepSets m' hm' s μ) {i j : ι} (hij : i ≠ j) :
    CondIndepSets m' hm' (s i) (s j) μ :=
  Kernel.iIndepSets.indepSets h_indep hij

theorem iCondIndep.condIndep {m : ι → MeasurableSpace Ω}
    (h_indep : iCondIndep m' hm' m μ) {i j : ι} (hij : i ≠ j) :
      CondIndep m' (m i) (m j) hm' μ :=
  Kernel.iIndep.indep h_indep hij

theorem iCondIndepFun.condIndepFun {β : ι → Type*}
    {m : ∀ x, MeasurableSpace (β x)} {f : ∀ i, Ω → β i}
    (hf_Indep : iCondIndepFun m' hm' m f μ) {i j : ι} (hij : i ≠ j) :
    CondIndepFun m' hm' (f i) (f j) μ :=
  Kernel.iIndepFun.indepFun hf_Indep hij

end FromiCondIndepToCondIndep

/-!
## π-system lemma

Conditional independence of measurable spaces is equivalent to conditional independence of
generating π-systems.
-/


section FromMeasurableSpacesToSetsOfSets

/-! ### Conditional independence of σ-algebras implies conditional independence of
  generating π-systems -/

variable {m' : MeasurableSpace Ω}
  {mΩ : MeasurableSpace Ω} [StandardBorelSpace Ω]
  {hm' : m' ≤ mΩ} {μ : Measure Ω} [IsFiniteMeasure μ]

theorem iCondIndep.iCondIndepSets {m : ι → MeasurableSpace Ω}
    {s : ι → Set (Set Ω)} (hms : ∀ n, m n = generateFrom (s n))
    (h_indep : iCondIndep m' hm' m μ) :
    iCondIndepSets m' hm' s μ :=
  Kernel.iIndep.iIndepSets hms h_indep

theorem CondIndep.condIndepSets {s1 s2 : Set (Set Ω)}
    (h_indep : CondIndep m' (generateFrom s1) (generateFrom s2) hm' μ) :
    CondIndepSets m' hm' s1 s2 μ :=
  Kernel.Indep.indepSets h_indep

end FromMeasurableSpacesToSetsOfSets

section FromPiSystemsToMeasurableSpaces

/-! ### Conditional independence of generating π-systems implies conditional independence of
  σ-algebras -/

variable {m' m₁ m₂ : MeasurableSpace Ω} {mΩ : MeasurableSpace Ω} [StandardBorelSpace Ω]
  {hm' : m' ≤ mΩ} {μ : Measure Ω} [IsFiniteMeasure μ]

theorem CondIndepSets.condIndep
    {p1 p2 : Set (Set Ω)} (h1 : m₁ ≤ mΩ) (h2 : m₂ ≤ mΩ)
    (hp1 : IsPiSystem p1) (hp2 : IsPiSystem p2)
    (hpm1 : m₁ = generateFrom p1) (hpm2 : m₂ = generateFrom p2)
    (hyp : CondIndepSets m' hm' p1 p2 μ) :
    CondIndep m' m₁ m₂ hm' μ :=
  Kernel.IndepSets.indep h1 h2 hp1 hp2 hpm1 hpm2 hyp

theorem CondIndepSets.condIndep'
    {p1 p2 : Set (Set Ω)} (hp1m : ∀ s ∈ p1, MeasurableSet s) (hp2m : ∀ s ∈ p2, MeasurableSet s)
    (hp1 : IsPiSystem p1) (hp2 : IsPiSystem p2) (hyp : CondIndepSets m' hm' p1 p2 μ) :
    CondIndep m' (generateFrom p1) (generateFrom p2) hm' μ :=
  Kernel.IndepSets.indep' hp1m hp2m hp1 hp2 hyp

theorem condIndepSets_piiUnionInter_of_disjoint {s : ι → Set (Set Ω)}
    {S T : Set ι} (h_indep : iCondIndepSets m' hm' s μ) (hST : Disjoint S T) :
    CondIndepSets m' hm' (piiUnionInter s S) (piiUnionInter s T) μ :=
  Kernel.indepSets_piiUnionInter_of_disjoint h_indep hST

theorem iCondIndepSet.condIndep_generateFrom_of_disjoint {s : ι → Set Ω}
    (hsm : ∀ n, MeasurableSet (s n)) (hs : iCondIndepSet m' hm' s μ) (S T : Set ι)
    (hST : Disjoint S T) :
    CondIndep m' (generateFrom { t | ∃ n ∈ S, s n = t })
      (generateFrom { t | ∃ k ∈ T, s k = t }) hm' μ :=
  Kernel.iIndepSet.indep_generateFrom_of_disjoint hsm hs S T hST

theorem condIndep_iSup_of_disjoint {m : ι → MeasurableSpace Ω}
    (h_le : ∀ i, m i ≤ mΩ) (h_indep : iCondIndep m' hm' m μ) {S T : Set ι} (hST : Disjoint S T) :
    CondIndep m' (⨆ i ∈ S, m i) (⨆ i ∈ T, m i) hm' μ :=
  Kernel.indep_iSup_of_disjoint h_le h_indep hST

theorem condIndep_iSup_of_directed_le {m : ι → MeasurableSpace Ω}
    (h_indep : ∀ i, CondIndep m' (m i) m₁ hm' μ)
    (h_le : ∀ i, m i ≤ mΩ) (h_le' : m₁ ≤ mΩ) (hm : Directed (· ≤ ·) m) :
    CondIndep m' (⨆ i, m i) m₁ hm' μ :=
  Kernel.indep_iSup_of_directed_le h_indep h_le h_le' hm

theorem iCondIndepSet.condIndep_generateFrom_lt [Preorder ι] {s : ι → Set Ω}
    (hsm : ∀ n, MeasurableSet (s n)) (hs : iCondIndepSet m' hm' s μ) (i : ι) :
    CondIndep m' (generateFrom {s i}) (generateFrom { t | ∃ j < i, s j = t }) hm' μ :=
  Kernel.iIndepSet.indep_generateFrom_lt hsm hs i

theorem iCondIndepSet.condIndep_generateFrom_le [LinearOrder ι] {s : ι → Set Ω}
    (hsm : ∀ n, MeasurableSet (s n)) (hs : iCondIndepSet m' hm' s μ) (i : ι) {k : ι} (hk : i < k) :
    CondIndep m' (generateFrom {s k}) (generateFrom { t | ∃ j ≤ i, s j = t }) hm' μ :=
  Kernel.iIndepSet.indep_generateFrom_le hsm hs i hk

theorem iCondIndepSet.condIndep_generateFrom_le_nat {s : ℕ → Set Ω}
    (hsm : ∀ n, MeasurableSet (s n)) (hs : iCondIndepSet m' hm' s μ) (n : ℕ) :
    CondIndep m' (generateFrom {s (n + 1)}) (generateFrom { t | ∃ k ≤ n, s k = t }) hm' μ :=
  Kernel.iIndepSet.indep_generateFrom_le_nat hsm hs n

theorem condIndep_iSup_of_monotone [SemilatticeSup ι] {m : ι → MeasurableSpace Ω}
    (h_indep : ∀ i, CondIndep m' (m i) m₁ hm' μ) (h_le : ∀ i, m i ≤ mΩ) (h_le' : m₁ ≤ mΩ)
    (hm : Monotone m) :
    CondIndep m' (⨆ i, m i) m₁ hm' μ :=
  Kernel.indep_iSup_of_monotone h_indep h_le h_le' hm

theorem condIndep_iSup_of_antitone [SemilatticeInf ι] {m : ι → MeasurableSpace Ω}
    (h_indep : ∀ i, CondIndep m' (m i) m₁ hm' μ) (h_le : ∀ i, m i ≤ mΩ) (h_le' : m₁ ≤ mΩ)
    (hm : Antitone m) :
    CondIndep m' (⨆ i, m i) m₁ hm' μ :=
  Kernel.indep_iSup_of_antitone h_indep h_le h_le' hm

theorem iCondIndepSets.piiUnionInter_of_not_mem {π : ι → Set (Set Ω)} {a : ι} {S : Finset ι}
    (hp_ind : iCondIndepSets m' hm' π μ) (haS : a ∉ S) :
    CondIndepSets m' hm' (piiUnionInter π S) (π a) μ :=
  Kernel.iIndepSets.piiUnionInter_of_not_mem hp_ind haS

/-- The σ-algebras generated by conditionally independent pi-systems are conditionally independent.
-/
theorem iCondIndepSets.iCondIndep (m : ι → MeasurableSpace Ω)
    (h_le : ∀ i, m i ≤ mΩ) (π : ι → Set (Set Ω)) (h_pi : ∀ n, IsPiSystem (π n))
    (h_generate : ∀ i, m i = generateFrom (π i)) (h_ind : iCondIndepSets m' hm' π μ) :
    iCondIndep m' hm' m μ :=
  Kernel.iIndepSets.iIndep m h_le π h_pi h_generate h_ind

end FromPiSystemsToMeasurableSpaces

section CondIndepSet

/-! ### Conditional independence of measurable sets

-/

variable {m' m₁ m₂ : MeasurableSpace Ω} {mΩ : MeasurableSpace Ω} [StandardBorelSpace Ω]
  {hm' : m' ≤ mΩ}
  {s t : Set Ω} (S T : Set (Set Ω))

theorem CondIndepSets.condIndepSet_of_mem (hs : s ∈ S) (ht : t ∈ T)
    (hs_meas : MeasurableSet s) (ht_meas : MeasurableSet t) (μ : Measure Ω) [IsFiniteMeasure μ]
    (h_indep : CondIndepSets m' hm' S T μ) :
    CondIndepSet m' hm' s t μ :=
  Kernel.IndepSets.indepSet_of_mem _ _ hs ht hs_meas ht_meas _ _ h_indep

theorem CondIndep.condIndepSet_of_measurableSet {μ : Measure Ω} [IsFiniteMeasure μ]
    (h_indep : CondIndep m' m₁ m₂ hm' μ) {s t : Set Ω} (hs : MeasurableSet[m₁] s)
    (ht : MeasurableSet[m₂] t) :
    CondIndepSet m' hm' s t μ :=
  Kernel.Indep.indepSet_of_measurableSet h_indep hs ht

theorem condIndep_iff_forall_condIndepSet (μ : Measure Ω) [IsFiniteMeasure μ] :
    CondIndep m' m₁ m₂ hm' μ ↔ ∀ s t, MeasurableSet[m₁] s → MeasurableSet[m₂] t
      → CondIndepSet m' hm' s t μ :=
  Kernel.indep_iff_forall_indepSet m₁ m₂ _ _

end CondIndepSet

section CondIndepFun

/-! ### Conditional independence of random variables

-/

variable {β β' : Type*} {m' : MeasurableSpace Ω}
  {mΩ : MeasurableSpace Ω} [StandardBorelSpace Ω]
  {hm' : m' ≤ mΩ} {μ : Measure Ω} [IsFiniteMeasure μ]
  {f : Ω → β} {g : Ω → β'}

theorem condIndepFun_iff_condExp_inter_preimage_eq_mul {mβ : MeasurableSpace β}
    {mβ' : MeasurableSpace β'} (hf : Measurable f) (hg : Measurable g) :
    CondIndepFun m' hm' f g μ ↔
      ∀ s t, MeasurableSet s → MeasurableSet t
        → (μ⟦f ⁻¹' s ∩ g ⁻¹' t | m'⟧) =ᵐ[μ] fun ω ↦ (μ⟦f ⁻¹' s | m'⟧) ω * (μ⟦g ⁻¹' t | m'⟧) ω := by
  rw [condIndepFun_iff _ _ _ _ hf hg]
  refine ⟨fun h s t hs ht ↦ ?_, fun h s t ↦ ?_⟩
  · exact h (f ⁻¹' s) (g ⁻¹' t) ⟨s, hs, rfl⟩ ⟨t, ht, rfl⟩
  · rintro ⟨s, hs, rfl⟩ ⟨t, ht, rfl⟩
    exact h s t hs ht

@[deprecated (since := "2025-01-21")]
alias condIndepFun_iff_condexp_inter_preimage_eq_mul :=
  condIndepFun_iff_condExp_inter_preimage_eq_mul

theorem iCondIndepFun_iff_condExp_inter_preimage_eq_mul {β : ι → Type*}
    (m : ∀ x, MeasurableSpace (β x)) (f : ∀ i, Ω → β i) (hf : ∀ i, Measurable (f i)) :
    iCondIndepFun m' hm' m f μ ↔
      ∀ (S : Finset ι) {sets : ∀ i : ι, Set (β i)} (_H : ∀ i, i ∈ S → MeasurableSet[m i] (sets i)),
        (μ⟦⋂ i ∈ S, f i ⁻¹' sets i| m'⟧) =ᵐ[μ] ∏ i ∈ S, (μ⟦f i ⁻¹' sets i | m'⟧) := by
  rw [iCondIndepFun_iff]
  swap
  · exact hf
  refine ⟨fun h s sets h_sets ↦ ?_, fun h s sets h_sets ↦ ?_⟩
  · refine h s (g := fun i ↦ f i ⁻¹' (sets i)) (fun i hi ↦ ?_)
    exact ⟨sets i, h_sets i hi, rfl⟩
  · classical
    let g := fun i ↦ if hi : i ∈ s then (h_sets i hi).choose else Set.univ
    specialize h s (sets := g) (fun i hi ↦ ?_)
    · simp only [g, dif_pos hi]
      exact (h_sets i hi).choose_spec.1
    · have hg : ∀ i ∈ s, sets i = f i ⁻¹' g i := by
        intro i hi
        rw [(h_sets i hi).choose_spec.2.symm]
        simp only [g, dif_pos hi]
      convert h with i hi i hi <;> exact hg i hi

@[deprecated (since := "2025-01-21")]
alias iCondIndepFun_iff_condexp_inter_preimage_eq_mul :=
  iCondIndepFun_iff_condExp_inter_preimage_eq_mul

theorem condIndepFun_iff_condIndepSet_preimage {mβ : MeasurableSpace β} {mβ' : MeasurableSpace β'}
    (hf : Measurable f) (hg : Measurable g) :
    CondIndepFun m' hm' f g μ ↔
      ∀ s t, MeasurableSet s → MeasurableSet t → CondIndepSet m' hm' (f ⁻¹' s) (g ⁻¹' t) μ := by
  simp only [CondIndepFun, CondIndepSet, Kernel.indepFun_iff_indepSet_preimage hf hg]

@[symm]
nonrec theorem CondIndepFun.symm {_ : MeasurableSpace β} {f g : Ω → β}
    (hfg : CondIndepFun m' hm' f g μ) :
    CondIndepFun m' hm' g f μ :=
  hfg.symm

theorem CondIndepFun.comp {γ γ' : Type*} {_mβ : MeasurableSpace β} {_mβ' : MeasurableSpace β'}
    {_mγ : MeasurableSpace γ} {_mγ' : MeasurableSpace γ'} {φ : β → γ} {ψ : β' → γ'}
    (hfg : CondIndepFun m' hm' f g μ) (hφ : Measurable φ) (hψ : Measurable ψ) :
    CondIndepFun m' hm' (φ ∘ f) (ψ ∘ g) μ :=
  Kernel.IndepFun.comp hfg hφ hψ

theorem CondIndepFun.neg_right {_mβ : MeasurableSpace β} {_mβ' : MeasurableSpace β'} [Neg β']
    [MeasurableNeg β'] (hfg : CondIndepFun m' hm' f g μ)  :
    CondIndepFun m' hm' f (-g) μ := hfg.comp measurable_id measurable_neg

theorem CondIndepFun.neg_left {_mβ : MeasurableSpace β} {_mβ' : MeasurableSpace β'} [Neg β]
    [MeasurableNeg β] (hfg : CondIndepFun m' hm' f g μ) :
    CondIndepFun m' hm' (-f) g μ := hfg.comp measurable_neg measurable_id

section iCondIndepFun
variable {β : ι → Type*} {m : ∀ i, MeasurableSpace (β i)} {f : ∀ i, Ω → β i}

@[nontriviality]
lemma iCondIndepFun.of_subsingleton [Subsingleton ι] : iCondIndepFun m' hm' m f μ :=
  Kernel.iIndepFun.of_subsingleton

/-- If `f` is a family of mutually conditionally independent random variables
(`iCondIndepFun m' hm' m f μ`) and `S, T` are two disjoint finite index sets, then the tuple formed
by `f i` for `i ∈ S` is conditionally independent of the tuple `(f i)_i` for `i ∈ T`. -/
theorem iCondIndepFun.condIndepFun_finset {β : ι → Type*}
    {m : ∀ i, MeasurableSpace (β i)} {f : ∀ i, Ω → β i} (S T : Finset ι) (hST : Disjoint S T)
    (hf_Indep : iCondIndepFun m' hm' m f μ) (hf_meas : ∀ i, Measurable (f i)) :
    CondIndepFun m' hm' (fun a (i : S) => f i a) (fun a (i : T) => f i a) μ :=
  Kernel.iIndepFun.indepFun_finset S T hST hf_Indep hf_meas

theorem iCondIndepFun.condIndepFun_prod_mk {β : ι → Type*}
    {m : ∀ i, MeasurableSpace (β i)} {f : ∀ i, Ω → β i} (hf_Indep : iCondIndepFun m' hm' m f μ)
    (hf_meas : ∀ i, Measurable (f i)) (i j k : ι) (hik : i ≠ k) (hjk : j ≠ k) :
    CondIndepFun m' hm' (fun a => (f i a, f j a)) (f k) μ :=
  Kernel.iIndepFun.indepFun_prod_mk hf_Indep hf_meas i j k hik hjk

open Finset in
lemma iCondIndepFun.condIndepFun_prod_mk_prod_mk (h_indep : iCondIndepFun m' hm' m f μ)
    (hf : ∀ i, Measurable (f i))
    (i j k l : ι) (hik : i ≠ k) (hil : i ≠ l) (hjk : j ≠ k) (hjl : j ≠ l) :
    CondIndepFun m' hm' (fun a ↦ (f i a, f j a)) (fun a ↦ (f k a, f l a)) μ := by
  classical
  let g (i j : ι) (v : Π x : ({i, j} : Finset ι), β x) : β i × β j :=
    ⟨v ⟨i, mem_insert_self _ _⟩, v ⟨j, mem_insert_of_mem <| mem_singleton_self _⟩⟩
  have hg (i j : ι) : Measurable (g i j) := by fun_prop
  exact (h_indep.indepFun_finset {i, j} {k, l} (by aesop) hf).comp (hg i j) (hg k l)

end iCondIndepFun

section Mul
variable {m : MeasurableSpace β} [Mul β] [MeasurableMul₂ β] {f : ι → Ω → β}

@[to_additive]
lemma iCondIndepFun.indepFun_mul_left (hf_indep : iCondIndepFun m' hm' (fun _ ↦ m) f μ)
    (hf_meas : ∀ i, Measurable (f i)) (i j k : ι) (hik : i ≠ k) (hjk : j ≠ k) :
    CondIndepFun m' hm' (f i * f j) (f k) μ :=
  Kernel.iIndepFun.indepFun_mul_left hf_indep hf_meas i j k hik hjk

@[to_additive]
lemma iCondIndepFun.indepFun_mul_right (hf_indep : iCondIndepFun m' hm' (fun _ ↦ m) f μ)
    (hf_meas : ∀ i, Measurable (f i)) (i j k : ι) (hij : i ≠ j) (hik : i ≠ k) :
    CondIndepFun m' hm' (f i) (f j * f k) μ :=
  Kernel.iIndepFun.indepFun_mul_right hf_indep hf_meas i j k hij hik

@[to_additive]
lemma iCondIndepFun.indepFun_mul_mul (hf_indep : iCondIndepFun m' hm' (fun _ ↦ m) f μ)
    (hf_meas : ∀ i, Measurable (f i))
    (i j k l : ι) (hik : i ≠ k) (hil : i ≠ l) (hjk : j ≠ k) (hjl : j ≠ l) :
    CondIndepFun m' hm' (f i * f j) (f k * f l) μ :=
  Kernel.iIndepFun.indepFun_mul_mul hf_indep hf_meas i j k l hik hil hjk hjl

end Mul

section Div
variable {m : MeasurableSpace β} [Div β] [MeasurableDiv₂ β] {f : ι → Ω → β}

@[to_additive]
lemma iCondIndepFun.indepFun_div_left (hf_indep : iCondIndepFun m' hm' (fun _ ↦ m) f μ)
    (hf_meas : ∀ i, Measurable (f i)) (i j k : ι) (hik : i ≠ k) (hjk : j ≠ k) :
    CondIndepFun m' hm' (f i / f j) (f k) μ :=
  Kernel.iIndepFun.indepFun_div_left hf_indep hf_meas i j k hik hjk

@[to_additive]
lemma iCondIndepFun.indepFun_div_right (hf_indep : iCondIndepFun m' hm' (fun _ ↦ m) f μ)
    (hf_meas : ∀ i, Measurable (f i)) (i j k : ι) (hij : i ≠ j) (hik : i ≠ k) :
    CondIndepFun m' hm' (f i) (f j / f k) μ :=
  Kernel.iIndepFun.indepFun_div_right hf_indep hf_meas i j k hij hik

@[to_additive]
lemma iCondIndepFun.indepFun_div_div (hf_indep : iCondIndepFun m' hm' (fun _ ↦ m) f μ)
    (hf_meas : ∀ i, Measurable (f i))
    (i j k l : ι) (hik : i ≠ k) (hil : i ≠ l) (hjk : j ≠ k) (hjl : j ≠ l) :
    CondIndepFun m' hm' (f i / f j) (f k / f l) μ :=
  Kernel.iIndepFun.indepFun_div_div hf_indep hf_meas i j k l hik hil hjk hjl

end Div

section CommMonoid
variable {m : MeasurableSpace β} [CommMonoid β] [MeasurableMul₂ β] {f : ι → Ω → β}

@[to_additive]
theorem iCondIndepFun.condIndepFun_finset_prod_of_not_mem
    (hf_Indep : iCondIndepFun m' hm' (fun _ => m) f μ) (hf_meas : ∀ i, Measurable (f i))
    {s : Finset ι} {i : ι} (hi : i ∉ s) :
    CondIndepFun m' hm' (∏ j ∈ s, f j) (f i) μ :=
  Kernel.iIndepFun.indepFun_finset_prod_of_not_mem hf_Indep hf_meas hi

@[to_additive]
theorem iCondIndepFun.condIndepFun_prod_range_succ {f : ℕ → Ω → β}
    (hf_Indep : iCondIndepFun m' hm' (fun _ => m) f μ) (hf_meas : ∀ i, Measurable (f i)) (n : ℕ) :
    CondIndepFun m' hm' (∏ j ∈ Finset.range n, f j) (f n) μ :=
  Kernel.iIndepFun.indepFun_prod_range_succ hf_Indep hf_meas n

end CommMonoid

theorem iCondIndepSet.iCondIndepFun_indicator [Zero β] [One β] {m : MeasurableSpace β}
    {s : ι → Set Ω} (hs : iCondIndepSet m' hm' s μ) :
    iCondIndepFun m' hm' (fun _n => m) (fun n => (s n).indicator fun _ω => 1) μ :=
  Kernel.iIndepSet.iIndepFun_indicator hs

end CondIndepFun

end ProbabilityTheory<|MERGE_RESOLUTION|>--- conflicted
+++ resolved
@@ -172,14 +172,8 @@
     filter_upwards [h_eq s f hf, h_inter_eq s f hf, h'] with ω h_eq h_inter_eq h'
     rw [← h_inter_eq, h', ENNReal.toReal_prod, Finset.prod_apply]
     exact Finset.prod_congr rfl h_eq
-<<<<<<< HEAD
-  · refine (ae_eq_trim_iff hm' ?_ ?_).mpr ?_
-    · refine stronglyMeasurable_condExpKernel ?_
-      exact MeasurableSet.biInter (Finset.countable_toSet _) (fun i hi ↦ hπ i _ (hf i hi))
-=======
   · refine ((stronglyMeasurable_condExpKernel ?_).ae_eq_trim_iff hm' ?_).mpr ?_
     · exact .biInter (Finset.countable_toSet _) (fun i hi ↦ hπ i _ (hf i hi))
->>>>>>> 10c0c64b
     · refine Measurable.stronglyMeasurable ?_
       exact Finset.measurable_prod s (fun i hi ↦ measurable_condExpKernel (hπ i _ (hf i hi)))
     filter_upwards [h_eq s f hf, h_inter_eq s f hf, h] with ω h_eq h_inter_eq h
@@ -208,17 +202,9 @@
   · have h' := ae_eq_of_ae_eq_trim h
     filter_upwards [hs1_eq s hs, hs2_eq t ht, hs12_eq s hs t ht, h'] with ω hs_eq ht_eq hst_eq h'
     rw [← hst_eq, Pi.mul_apply, ← hs_eq, ← ht_eq, h', ENNReal.toReal_mul]
-<<<<<<< HEAD
-  · refine (ae_eq_trim_iff hm' ?_ ?_).mpr ?_
-    · exact stronglyMeasurable_condExpKernel ((hs1 s hs).inter ((hs2 t ht)))
-    · refine Measurable.stronglyMeasurable (Measurable.mul ?_ ?_)
-      · exact measurable_condExpKernel (hs1 s hs)
-      · exact measurable_condExpKernel (hs2 t ht)
-=======
   · refine ((stronglyMeasurable_condExpKernel ((hs1 s hs).inter (hs2 t ht))).ae_eq_trim_iff hm'
       ((measurable_condExpKernel (hs1 s hs)).mul
         (measurable_condExpKernel (hs2 t ht))).stronglyMeasurable).mpr ?_
->>>>>>> 10c0c64b
     filter_upwards [hs1_eq s hs, hs2_eq t ht, hs12_eq s hs t ht, h] with ω hs_eq ht_eq hst_eq h
     have h_ne_top : condExpKernel μ m' ω (s ∩ t) ≠ ∞ := measure_ne_top (condExpKernel μ m' ω) _
     rw [← ENNReal.ofReal_toReal h_ne_top, hst_eq, h, Pi.mul_apply, ← hs_eq, ← ht_eq,
