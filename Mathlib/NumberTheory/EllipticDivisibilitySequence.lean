/-
Copyright (c) 2024 David Kurniadi Angdinata. All rights reserved.
Released under Apache 2.0 license as described in the file LICENSE.
Authors: David Kurniadi Angdinata
-/
import Mathlib.Data.Nat.EvenOddRec
import Mathlib.Tactic.Linarith
import Mathlib.Tactic.LinearCombination

/-!
# Elliptic divisibility sequences

This file defines the type of an elliptic divisibility sequence (EDS) and a few examples.

## Mathematical background

Let `R` be a commutative ring. An elliptic sequence is a sequence `W : ℤ → R` satisfying
`W(m + n)W(m - n)W(r)² = W(m + r)W(m - r)W(n)² - W(n + r)W(n - r)W(m)²` for any `m, n, r ∈ ℤ`.
A divisibility sequence is a sequence `W : ℤ → R` satisfying `W(m) ∣ W(n)` for any `m, n ∈ ℤ` such
that `m ∣ n`. An elliptic divisibility sequence is simply a divisibility sequence that is elliptic.

Some examples of EDSs include
* the identity sequence,
* certain terms of Lucas sequences, and
* division polynomials of elliptic curves.

## Main definitions

* `IsEllSequence`: a sequence indexed by integers is an elliptic sequence.
* `IsDivSequence`: a sequence indexed by integers is a divisibility sequence.
* `IsEllDivSequence`: a sequence indexed by integers is an EDS.
* `preNormEDS'`: the auxiliary sequence for a normalised EDS indexed by `ℕ`.
* `preNormEDS`: the auxiliary sequence for a normalised EDS indexed by `ℤ`.
* `complEDS₂`: the 2-complement sequence for a normalised EDS indexed by `ℕ`.
* `normEDS`: the canonical example of a normalised EDS indexed by `ℤ`.
* `complEDS'`: the complement sequence for a normalised EDS indexed by `ℕ`.
* `complEDS`: the complement sequence for a normalised EDS indexed by `ℤ`.

## Main statements

* TODO: prove that `normEDS` satisfies `IsEllDivSequence`.
* TODO: prove that a normalised sequence satisfying `IsEllDivSequence` can be given by `normEDS`.

## Implementation notes

The normalised EDS `normEDS b c d n` is defined in terms of the auxiliary sequence
`preNormEDS (b ^ 4) c d n`, which are equal when `n` is odd, and which differ by a factor of `b`
when `n` is even. This coincides with the definition in the references since both agree for
`normEDS b c d 2` and for `normEDS b c d 4`, and the correct factors of `b` are removed in
`normEDS b c d (2 * (m + 2) + 1)` and in `normEDS b c d (2 * (m + 3))`.

One reason is to avoid the necessity for ring division by `b` in the inductive definition of
`normEDS b c d (2 * (m + 3))`. The idea is that, it can be shown that `normEDS b c d (2 * (m + 3))`
always contains a factor of `b`, so it is possible to remove a factor of `b` *a posteriori*, but
stating this lemma requires first defining `normEDS b c d (2 * (m + 3))`, which requires having this
factor of `b` *a priori*. Another reason is to allow the definition of univariate `n`-division
polynomials of elliptic curves, omitting a factor of the bivariate `2`-division polynomial.

## References

M Ward, *Memoir on Elliptic Divisibility Sequences*

## Tags

elliptic, divisibility, sequence
-/

universe u v

variable {R : Type u} [CommRing R]

section IsEllDivSequence

variable (W : ℤ → R)

/-- The proposition that a sequence indexed by integers is an elliptic sequence. -/
def IsEllSequence : Prop :=
  ∀ m n r : ℤ, W (m + n) * W (m - n) * W r ^ 2 =
    W (m + r) * W (m - r) * W n ^ 2 - W (n + r) * W (n - r) * W m ^ 2

/-- The proposition that a sequence indexed by integers is a divisibility sequence. -/
def IsDivSequence : Prop :=
  ∀ m n : ℕ, m ∣ n → W m ∣ W n

/-- The proposition that a sequence indexed by integers is an EDS. -/
def IsEllDivSequence : Prop :=
  IsEllSequence W ∧ IsDivSequence W

lemma isEllSequence_id : IsEllSequence id :=
  fun _ _ _ => by simp_rw [id_eq]; ring1

lemma isDivSequence_id : IsDivSequence id :=
  fun _ _ => Int.ofNat_dvd.mpr

/-- The identity sequence is an EDS. -/
theorem isEllDivSequence_id : IsEllDivSequence id :=
  ⟨isEllSequence_id, isDivSequence_id⟩

variable {W}

lemma IsEllSequence.smul (h : IsEllSequence W) (x : R) : IsEllSequence (x • W) :=
  fun m n r => by
    linear_combination (norm := (simp_rw [Pi.smul_apply, smul_eq_mul]; ring1)) x ^ 4 * h m n r

lemma IsDivSequence.smul (h : IsDivSequence W) (x : R) : IsDivSequence (x • W) :=
  fun m n r => mul_dvd_mul_left x <| h m n r

lemma IsEllDivSequence.smul (h : IsEllDivSequence W) (x : R) : IsEllDivSequence (x • W) :=
  ⟨h.left.smul x, h.right.smul x⟩

end IsEllDivSequence

variable (b c d : R)

section PreNormEDS

/-- The auxiliary sequence for a normalised EDS `W : ℕ → R`, with initial values
`W(0) = 0`, `W(1) = 1`, `W(2) = 1`, `W(3) = c`, and `W(4) = d` and extra parameter `b`. -/
def preNormEDS' : ℕ → R
  | 0 => 0
  | 1 => 1
  | 2 => 1
  | 3 => c
  | 4 => d
  | (n + 5) => let m := n / 2
    if hn : Even n then
      preNormEDS' (m + 4) * preNormEDS' (m + 2) ^ 3 * (if Even m then b else 1) -
        preNormEDS' (m + 1) * preNormEDS' (m + 3) ^ 3 * (if Even m then 1 else b)
    else
      have : m + 5 < n + 5 :=
        add_lt_add_right (Nat.div_lt_self (Nat.not_even_iff_odd.mp hn).pos one_lt_two) 5
      preNormEDS' (m + 2) ^ 2 * preNormEDS' (m + 3) * preNormEDS' (m + 5) -
        preNormEDS' (m + 1) * preNormEDS' (m + 3) * preNormEDS' (m + 4) ^ 2

@[simp]
lemma preNormEDS'_zero : preNormEDS' b c d 0 = 0 := by
  rw [preNormEDS']

@[simp]
lemma preNormEDS'_one : preNormEDS' b c d 1 = 1 := by
  rw [preNormEDS']

@[simp]
lemma preNormEDS'_two : preNormEDS' b c d 2 = 1 := by
  rw [preNormEDS']

@[simp]
lemma preNormEDS'_three : preNormEDS' b c d 3 = c := by
  rw [preNormEDS']

@[simp]
lemma preNormEDS'_four : preNormEDS' b c d 4 = d := by
  rw [preNormEDS']

lemma preNormEDS'_even (m : ℕ) : preNormEDS' b c d (2 * (m + 3)) =
    preNormEDS' b c d (m + 2) ^ 2 * preNormEDS' b c d (m + 3) * preNormEDS' b c d (m + 5) -
      preNormEDS' b c d (m + 1) * preNormEDS' b c d (m + 3) * preNormEDS' b c d (m + 4) ^ 2 := by
  rw [show 2 * (m + 3) = 2 * m + 1 + 5 by rfl, preNormEDS', dif_neg m.not_even_two_mul_add_one]
  simpa only [Nat.mul_add_div two_pos] using by rfl

lemma preNormEDS'_odd (m : ℕ) : preNormEDS' b c d (2 * (m + 2) + 1) =
    preNormEDS' b c d (m + 4) * preNormEDS' b c d (m + 2) ^ 3 * (if Even m then b else 1) -
      preNormEDS' b c d (m + 1) * preNormEDS' b c d (m + 3) ^ 3 * (if Even m then 1 else b) := by
  rw [show 2 * (m + 2) + 1 = 2 * m + 5 by rfl, preNormEDS', dif_pos <| even_two_mul m,
    m.mul_div_cancel_left two_pos]

/-- The auxiliary sequence for a normalised EDS `W : ℤ → R`, with initial values
`W(0) = 0`, `W(1) = 1`, `W(2) = 1`, `W(3) = c`, and `W(4) = d` and extra parameter `b`.

This extends `preNormEDS'` by defining its values at negative integers. -/
def preNormEDS (n : ℤ) : R :=
  n.sign * preNormEDS' b c d n.natAbs

@[simp]
lemma preNormEDS_ofNat (n : ℕ) : preNormEDS b c d n = preNormEDS' b c d n := by
  by_cases hn : n = 0
  · simp [hn, preNormEDS]
  · simp [preNormEDS, Int.sign_natCast_of_ne_zero hn]

@[simp]
lemma preNormEDS_zero : preNormEDS b c d 0 = 0 := by
  simp [preNormEDS]

@[simp]
lemma preNormEDS_one : preNormEDS b c d 1 = 1 := by
  simp [preNormEDS]

@[simp]
lemma preNormEDS_two : preNormEDS b c d 2 = 1 := by
  simp [preNormEDS, Int.sign_eq_one_of_pos]

@[simp]
lemma preNormEDS_three : preNormEDS b c d 3 = c := by
  simp [preNormEDS, Int.sign_eq_one_of_pos]

@[simp]
lemma preNormEDS_four : preNormEDS b c d 4 = d := by
<<<<<<< HEAD
  rw [← Nat.cast_four, preNormEDS_ofNat, preNormEDS'_four]
=======
  simp [preNormEDS, Int.sign_eq_one_of_pos]
>>>>>>> 8c8d1aeb

@[simp]
lemma preNormEDS_neg (n : ℤ) : preNormEDS b c d (-n) = -preNormEDS b c d n := by
  simp [preNormEDS]

lemma preNormEDS_even (m : ℤ) : preNormEDS b c d (2 * m) =
    preNormEDS b c d (m - 1) ^ 2 * preNormEDS b c d m * preNormEDS b c d (m + 2) -
      preNormEDS b c d (m - 2) * preNormEDS b c d m * preNormEDS b c d (m + 1) ^ 2 := by
  induction m using Int.negInduction with
  | nat m =>
    rcases m with _ | _ | _ | m
    iterate 3 simp
    simp_rw [Nat.cast_succ, Int.add_sub_cancel, show (m : ℤ) + 1 + 1 + 1 = m + 1 + 2 by rfl,
      Int.add_sub_cancel]
    norm_cast
    simpa only [preNormEDS_ofNat] using preNormEDS'_even ..
  | neg ih m =>
    simp_rw [mul_neg, ← sub_neg_eq_add, ← neg_sub', ← neg_add', preNormEDS_neg, ih]
    ring1

@[deprecated (since := "2025-05-15")] alias preNormEDS_even_ofNat := preNormEDS_even

lemma preNormEDS_odd (m : ℤ) : preNormEDS b c d (2 * m + 1) =
    preNormEDS b c d (m + 2) * preNormEDS b c d m ^ 3 * (if Even m then b else 1) -
      preNormEDS b c d (m - 1) * preNormEDS b c d (m + 1) ^ 3 * (if Even m then 1 else b) := by
  induction m using Int.negInduction with
  | nat m =>
    rcases m with _ | _ | _
    iterate 2 simp
    simp_rw [Nat.cast_succ, Int.add_sub_cancel, Int.even_add_one, not_not, Int.even_coe_nat]
    norm_cast
    simpa only [preNormEDS_ofNat] using preNormEDS'_odd ..
  | neg ih m =>
    rcases m with _ | m
    · simp
    simp_rw [Nat.cast_succ, show 2 * -(m + 1 : ℤ) + 1 = -(2 * m + 1) by rfl,
      show -(m + 1 : ℤ) + 2 = -(m - 1) by ring1, show -(m + 1 : ℤ) - 1 = -(m + 2) by rfl,
      show -(m + 1 : ℤ) + 1 = -m by ring1, preNormEDS_neg, even_neg, Int.even_add_one, ite_not, ih]
    ring1

@[deprecated (since := "2025-05-15")] alias preNormEDS_odd_ofNat := preNormEDS_odd
<<<<<<< HEAD

/-- The 2-complement sequence `Wᶜ₂ : ℤ → R` for a normalised EDS `W : ℤ → R` that witnesses
`W(k) ∣ W(2 * k)`. In other words, `W(k) * Wᶜ₂(k) = W(2 * k)` for any `k ∈ ℤ`.

This is defined in terms of `preNormEDS`. -/
def complEDS₂ (k : ℤ) : R :=
  (preNormEDS (b ^ 4) c d (k - 1) ^ 2 * preNormEDS (b ^ 4) c d (k + 2) -
    preNormEDS (b ^ 4) c d (k - 2) * preNormEDS (b ^ 4) c d (k + 1) ^ 2) * if Even k then 1 else b

@[simp]
lemma complEDS₂_zero : complEDS₂ b c d 0 = 2 := by
  simp [complEDS₂, one_add_one_eq_two]

@[simp]
lemma complEDS₂_one : complEDS₂ b c d 1 = b := by
  simp [complEDS₂]

@[simp]
lemma complEDS₂_two : complEDS₂ b c d 2 = d := by
  simp [complEDS₂]

@[simp]
lemma complEDS₂_three : complEDS₂ b c d 3 = preNormEDS (b ^ 4) c d 5 * b - d ^ 2 * b := by
  simp [complEDS₂, if_neg (by decide : ¬Even (3 : ℤ)), sub_mul]

@[simp]
lemma complEDS₂_four : complEDS₂ b c d 4 =
    c ^ 2 * preNormEDS (b ^ 4) c d 6 - preNormEDS (b ^ 4) c d 5 ^ 2 := by
  simp [complEDS₂, if_pos (by decide : Even (4 : ℤ))]

@[simp]
lemma complEDS₂_neg (k : ℤ) : complEDS₂ b c d (-k) = complEDS₂ b c d k := by
  simp_rw [complEDS₂, ← neg_add', ← sub_neg_eq_add, ← neg_sub', preNormEDS_neg, even_neg]
  ring1

lemma preNormEDS_mul_complEDS₂ (k : ℤ) : preNormEDS (b ^ 4) c d k * complEDS₂ b c d k =
    preNormEDS (b ^ 4) c d (2 * k) * if Even k then 1 else b := by
  rw [complEDS₂, preNormEDS_even]
  ring1
=======
>>>>>>> 8c8d1aeb

end PreNormEDS

section NormEDS

/-- The canonical example of a normalised EDS `W : ℤ → R`, with initial values
`W(0) = 0`, `W(1) = 1`, `W(2) = b`, `W(3) = c`, and `W(4) = d * b`.

This is defined in terms of `preNormEDS` whose even terms differ by a factor of `b`. -/
def normEDS (n : ℤ) : R :=
  preNormEDS (b ^ 4) c d n * if Even n then b else 1

@[simp]
lemma normEDS_ofNat (n : ℕ) :
    normEDS b c d n = preNormEDS' (b ^ 4) c d n * if Even n then b else 1 := by
<<<<<<< HEAD
  simp_rw [normEDS, preNormEDS_ofNat, Int.even_coe_nat]
=======
  simp [normEDS]
>>>>>>> 8c8d1aeb

@[simp]
lemma normEDS_zero : normEDS b c d 0 = 0 := by
  simp [normEDS]

@[simp]
lemma normEDS_one : normEDS b c d 1 = 1 := by
  simp [normEDS]

@[simp]
lemma normEDS_two : normEDS b c d 2 = b := by
  simp [normEDS]

@[simp]
lemma normEDS_three : normEDS b c d 3 = c := by
  simp [normEDS, show ¬Even (3 : ℤ) by decide]

@[simp]
lemma normEDS_four : normEDS b c d 4 = d * b := by
<<<<<<< HEAD
  rw [← Nat.cast_four, normEDS_ofNat, preNormEDS'_four, if_pos <| by decide]
=======
  simp [normEDS, show ¬Odd (4 : ℤ) by decide]
>>>>>>> 8c8d1aeb

@[simp]
lemma normEDS_neg (n : ℤ) : normEDS b c d (-n) = -normEDS b c d n := by
  simp_rw [normEDS, preNormEDS_neg, even_neg, neg_mul]
<<<<<<< HEAD

lemma normEDS_mul_complEDS₂ (k : ℤ) :
    normEDS b c d k * complEDS₂ b c d k = normEDS b c d (2 * k) := by
  simp_rw [normEDS, mul_right_comm, preNormEDS_mul_complEDS₂, mul_assoc, apply_ite₂, one_mul,
    mul_one, ite_self, if_pos <| even_two_mul k]

lemma normEDS_dvd_normEDS_two_mul (k : ℤ) : normEDS b c d k ∣ normEDS b c d (2 * k) :=
  ⟨complEDS₂ .., (normEDS_mul_complEDS₂ ..).symm⟩

lemma complEDS₂_mul_b (k : ℤ) : complEDS₂ b c d k * b =
    normEDS b c d (k - 1) ^ 2 * normEDS b c d (k + 2) -
      normEDS b c d (k - 2) * normEDS b c d (k + 1) ^ 2 := by
  induction k using Int.negInduction with
  | nat k =>
    simp_rw [complEDS₂, normEDS, Int.even_add, Int.even_sub, even_two, iff_true, Int.not_even_one,
      iff_false]
    split_ifs <;> ring1
  | neg ih =>
    simp_rw [complEDS₂_neg, ← sub_neg_eq_add, ← neg_sub', ← neg_add', normEDS_neg, ih]
    ring1
=======
>>>>>>> 8c8d1aeb

lemma normEDS_even (m : ℤ) : normEDS b c d (2 * m) * b =
    normEDS b c d (m - 1) ^ 2 * normEDS b c d m * normEDS b c d (m + 2) -
      normEDS b c d (m - 2) * normEDS b c d m * normEDS b c d (m + 1) ^ 2 := by
<<<<<<< HEAD
  rw [← normEDS_mul_complEDS₂, mul_assoc, complEDS₂_mul_b]
  ring1
=======
  simp_rw [normEDS, preNormEDS_even, if_pos <| even_two_mul m, Int.even_add, Int.even_sub, even_two,
    iff_true, Int.not_even_one, iff_false]
  split_ifs <;> ring1
>>>>>>> 8c8d1aeb

@[deprecated (since := "2025-05-15")] alias normEDS_even_ofNat := normEDS_even

lemma normEDS_odd (m : ℤ) : normEDS b c d (2 * m + 1) =
    normEDS b c d (m + 2) * normEDS b c d m ^ 3 -
      normEDS b c d (m - 1) * normEDS b c d (m + 1) ^ 3 := by
  simp_rw [normEDS, preNormEDS_odd, if_neg m.not_even_two_mul_add_one, Int.even_add, Int.even_sub,
    even_two, iff_true, Int.not_even_one, iff_false]
  split_ifs <;> ring1

@[deprecated (since := "2025-05-15")] alias normEDS_odd_ofNat := normEDS_odd

/-- Strong recursion principle for a normalised EDS: if we have
* `P 0`, `P 1`, `P 2`, `P 3`, and `P 4`,
* for all `m : ℕ` we can prove `P (2 * (m + 3))` from `P k` for all `k < 2 * (m + 3)`, and
* for all `m : ℕ` we can prove `P (2 * (m + 2) + 1)` from `P k` for all `k < 2 * (m + 2) + 1`,
then we have `P n` for all `n : ℕ`. -/
@[elab_as_elim]
noncomputable def normEDSRec' {P : ℕ → Sort u}
    (zero : P 0) (one : P 1) (two : P 2) (three : P 3) (four : P 4)
    (even : ∀ m : ℕ, (∀ k < 2 * (m + 3), P k) → P (2 * (m + 3)))
    (odd : ∀ m : ℕ, (∀ k < 2 * (m + 2) + 1, P k) → P (2 * (m + 2) + 1)) (n : ℕ) : P n :=
  n.evenOddStrongRec (by rintro (_ | _ | _ | _) h; exacts [zero, two, four, even _ h])
    (by rintro (_ | _ | _) h; exacts [one, three, odd _ h])

/-- Recursion principle for a normalised EDS: if we have
* `P 0`, `P 1`, `P 2`, `P 3`, and `P 4`,
* for all `m : ℕ` we can prove `P (2 * (m + 3))` from `P (m + 1)`, `P (m + 2)`, `P (m + 3)`,
  `P (m + 4)`, and `P (m + 5)`, and
* for all `m : ℕ` we can prove `P (2 * (m + 2) + 1)` from `P (m + 1)`, `P (m + 2)`, `P (m + 3)`,
  and `P (m + 4)`,
then we have `P n` for all `n : ℕ`. -/
@[elab_as_elim]
noncomputable def normEDSRec {P : ℕ → Sort u}
    (zero : P 0) (one : P 1) (two : P 2) (three : P 3) (four : P 4)
    (even : ∀ m : ℕ, P (m + 1) → P (m + 2) → P (m + 3) → P (m + 4) → P (m + 5) → P (2 * (m + 3)))
    (odd : ∀ m : ℕ, P (m + 1) → P (m + 2) → P (m + 3) → P (m + 4) → P (2 * (m + 2) + 1)) (n : ℕ) :
    P n :=
  normEDSRec' zero one two three four (fun _ ih => by apply even <;> exact ih _ <| by linarith only)
    (fun _ ih => by apply odd <;> exact ih _ <| by linarith only) n

end NormEDS

section ComplEDS

variable (k : ℤ)

/-- The complement sequence `Wᶜ : ℤ × ℕ → R` for a normalised EDS `W : ℤ → R` that witnesses
`W(k) ∣ W(n * k)`. In other words, `W(k) * Wᶜ(k, n) = W(n * k)` for any `k, n ∈ ℤ`.

This is defined in terms of `normEDS` and agrees with `complEDS₂` when `n = 2`. -/
def complEDS' : ℕ → R
  | 0 => 0
  | 1 => 1
  | (n + 2) => let m := n / 2 + 1
    if hn : Even n then complEDS' m * complEDS₂ b c d (m * k) else
      have : m + 1 < n + 2 :=
        add_lt_add_right (Nat.div_lt_self (Nat.not_even_iff_odd.mp hn).pos one_lt_two) 2
      complEDS' m ^ 2 * normEDS b c d ((m + 1) * k + 1) * normEDS b c d ((m + 1) * k - 1) -
        complEDS' (m + 1) ^ 2 * normEDS b c d (m * k + 1) * normEDS b c d (m * k - 1)

@[simp]
lemma complEDS'_zero : complEDS' b c d k 0 = 0 := by
  rw [complEDS']

@[simp]
lemma complEDS'_one : complEDS' b c d k 1 = 1 := by
  rw [complEDS']

lemma complEDS'_even (m : ℕ) : complEDS' b c d k (2 * (m + 1)) =
    complEDS' b c d k (m + 1) * complEDS₂ b c d ((m + 1) * k) := by
  rw [show 2 * (m + 1) = 2 * m + 2 by rfl, complEDS', dif_pos <| even_two_mul m,
    m.mul_div_cancel_left two_pos, Nat.cast_succ]

lemma complEDS'_odd (m : ℕ) : complEDS' b c d k (2 * (m + 1) + 1) =
    complEDS' b c d k (m + 1) ^ 2
        * normEDS b c d ((m + 2) * k + 1) * normEDS b c d ((m + 2) * k - 1) -
      complEDS' b c d k (m + 2) ^ 2
          * normEDS b c d ((m + 1) * k + 1) * normEDS b c d ((m + 1) * k - 1) := by
  rw [show 2 * (m + 1) + 1 = 2 * m + 3 by rfl, complEDS', dif_neg m.not_even_two_mul_add_one]
  simpa only [Nat.mul_add_div two_pos] using by rfl

/-- The complement sequence `Wᶜ : ℤ × ℤ → R` for a normalised EDS `W : ℤ → R` that witnesses
`W(k) ∣ W(n * k)`. In other words, `W(k) * Wᶜ(k, n) = W(n * k)` for any `k, n ∈ ℤ`.

This extends `complEDS'` by defining its values at negative integers. -/
def complEDS (n : ℤ) : R :=
  n.sign * complEDS' b c d k n.natAbs

@[simp]
lemma complEDS_ofNat (n : ℕ) : complEDS b c d k n = complEDS' b c d k n := by
  by_cases hn : n = 0
  · rw [hn, complEDS, Nat.cast_zero, Int.sign_zero, Int.cast_zero, zero_mul, complEDS'_zero]
  · rw [complEDS, Int.sign_natCast_of_ne_zero hn, Int.cast_one, one_mul, Int.natAbs_cast]

@[simp]
lemma complEDS_zero : complEDS b c d k 0 = 0 := by
  rw [← Nat.cast_zero, complEDS_ofNat, complEDS'_zero]

@[simp]
lemma complEDS_one : complEDS b c d k 1 = 1 := by
  rw [← Nat.cast_one, complEDS_ofNat, complEDS'_one]

@[simp]
lemma complEDS_neg (n : ℤ) : complEDS b c d k (-n) = -complEDS b c d k n := by
  rw [complEDS, Int.sign_neg, Int.cast_neg, neg_mul, Int.natAbs_neg, complEDS]

lemma complEDS_even (m : ℤ) :
    complEDS b c d k (2 * m) = complEDS b c d k m * complEDS₂ b c d (m * k) := by
  induction m using Int.negInduction with
  | nat m =>
    rcases m with _ | _
    · simp
    norm_cast
    simpa only [complEDS_ofNat] using complEDS'_even ..
  | neg ih => simp_rw [mul_neg, complEDS_neg, ih, neg_mul, complEDS₂_neg]

lemma complEDS_odd (m : ℤ) : complEDS b c d k (2 * m + 1) =
    complEDS b c d k m ^ 2 * normEDS b c d ((m + 1) * k + 1) * normEDS b c d ((m + 1) * k - 1) -
      complEDS b c d k (m + 1) ^ 2 * normEDS b c d (m * k + 1) * normEDS b c d (m * k - 1) := by
  induction m using Int.negInduction with
  | nat m =>
    rcases m with _ | _
    · simp
    norm_cast
    simpa only [complEDS_ofNat] using complEDS'_odd ..
  | neg ih m =>
    rcases m with _ | m
    · simp
    simp_rw [Nat.cast_succ, show 2 * -(m + 1 : ℤ) + 1 = -(2 * m + 1) by rfl,
      show (-(m + 1 : ℤ) + 1) = -m by ring1, neg_mul, ← sub_neg_eq_add, ← neg_sub', sub_neg_eq_add,
      ← neg_add', complEDS_neg, normEDS_neg, ih]
    ring1

/-- Strong recursion principle for the complement sequence for a normalised EDS: if we have
 * `P 0`, `P 1`,
 * for all `m : ℕ` we can prove `P (2 * (m + 3))` from `P k` for all `k < 2 * (m + 3)`, and
 * for all `m : ℕ` we can prove `P (2 * (m + 2) + 1)` from `P k` for all `k < 2 * (m + 2) + 1`,
then we have `P n` for all `n : ℕ`. -/
@[elab_as_elim]
noncomputable def complEDSRec' {P : ℕ → Sort u} (zero : P 0) (one : P 1)
    (even : ∀ m : ℕ, (∀ k < 2 * (m + 1), P k) → P (2 * (m + 1)))
    (odd : ∀ m : ℕ, (∀ k < 2 * (m + 1) + 1, P k) → P (2 * (m + 1) + 1)) (n : ℕ) : P n :=
  n.evenOddStrongRec (by rintro (_ | _) h; exacts [zero, even _ h])
    (by rintro (_ | _) h; exacts [one, odd _ h])

/-- Recursion principle for the complement sequence for a normalised EDS: if we have
 * `P 0`, `P 1`,
 * for all `m : ℕ` we can prove `P (2 * (m + 3))` from `P (m + 1)`, `P (m + 2)`, `P (m + 3)`,
    `P (m + 4)`, and `P (m + 5)`, and
 * for all `m : ℕ` we can prove `P (2 * (m + 2) + 1)` from `P (m + 1)`, `P (m + 2)`, `P (m + 3)`,
    and `P (m + 4)`,
then we have `P n` for all `n : ℕ`. -/
@[elab_as_elim]
noncomputable def complEDSRec {P : ℕ → Sort u} (zero : P 0) (one : P 1)
    (even : ∀ m : ℕ, P (m + 1) → P (2 * (m + 1)))
    (odd : ∀ m : ℕ, P (m + 1) → P (m + 2) → P (2 * (m + 1) + 1)) (n : ℕ) : P n :=
  complEDSRec' zero one (fun _ ih => even _ <| ih _ <| by linarith only)
    (fun _ ih => odd _ (ih _ <| by linarith only) <| ih _ <| by linarith only) n

end ComplEDS

section Map

variable {S : Type v} [CommRing S] (f : R →+* S)

@[simp]
lemma map_preNormEDS' (n : ℕ) : f (preNormEDS' b c d n) = preNormEDS' (f b) (f c) (f d) n := by
  induction n using normEDSRec' with
  | zero => simp
  | one => simp
  | two => simp
  | three => simp
  | four => simp
  | _ _ ih =>
    simp only [preNormEDS'_even, preNormEDS'_odd, apply_ite f, map_pow, map_mul, map_sub, map_one]
    repeat rw [ih _ <| by linarith only]

@[simp]
lemma map_preNormEDS (n : ℤ) : f (preNormEDS b c d n) = preNormEDS (f b) (f c) (f d) n := by
<<<<<<< HEAD
  simp_rw [preNormEDS, map_mul, map_intCast, map_preNormEDS']

lemma map_complEDS₂ (n : ℤ) : f (complEDS₂ b c d n) = complEDS₂ (f b) (f c) (f d) n := by
  simp only [complEDS₂, map_preNormEDS, apply_ite f, map_pow, map_mul, map_sub, map_one]
=======
  simp [preNormEDS]
>>>>>>> 8c8d1aeb

@[simp]
lemma map_normEDS (n : ℤ) : f (normEDS b c d n) = normEDS (f b) (f c) (f d) n := by
<<<<<<< HEAD
  simp_rw [normEDS, map_mul, map_preNormEDS, map_pow, apply_ite f, map_one]

lemma map_complEDS' (k : ℤ) (n : ℕ) :
    f (complEDS' b c d k n) = complEDS' (f b) (f c) (f d) k n := by
  induction n using complEDSRec' with
  | zero => rw [complEDS'_zero, map_zero, complEDS'_zero]
  | one => rw [complEDS'_one, map_one, complEDS'_one]
  | _ _ ih =>
    simp only [complEDS'_even, complEDS'_odd, map_normEDS, map_complEDS₂, map_pow, map_mul, map_sub]
    repeat rw [ih _ <| by linarith only]

lemma map_complEDS (k n : ℤ) : f (complEDS b c d k n) = complEDS (f b) (f c) (f d) k n := by
  simp_rw [complEDS, map_mul, map_intCast, map_complEDS']
=======
  simp [normEDS, apply_ite f]
>>>>>>> 8c8d1aeb

end Map<|MERGE_RESOLUTION|>--- conflicted
+++ resolved
@@ -195,11 +195,7 @@
 
 @[simp]
 lemma preNormEDS_four : preNormEDS b c d 4 = d := by
-<<<<<<< HEAD
-  rw [← Nat.cast_four, preNormEDS_ofNat, preNormEDS'_four]
-=======
   simp [preNormEDS, Int.sign_eq_one_of_pos]
->>>>>>> 8c8d1aeb
 
 @[simp]
 lemma preNormEDS_neg (n : ℤ) : preNormEDS b c d (-n) = -preNormEDS b c d n := by
@@ -241,7 +237,6 @@
     ring1
 
 @[deprecated (since := "2025-05-15")] alias preNormEDS_odd_ofNat := preNormEDS_odd
-<<<<<<< HEAD
 
 /-- The 2-complement sequence `Wᶜ₂ : ℤ → R` for a normalised EDS `W : ℤ → R` that witnesses
 `W(k) ∣ W(2 * k)`. In other words, `W(k) * Wᶜ₂(k) = W(2 * k)` for any `k ∈ ℤ`.
@@ -281,8 +276,6 @@
     preNormEDS (b ^ 4) c d (2 * k) * if Even k then 1 else b := by
   rw [complEDS₂, preNormEDS_even]
   ring1
-=======
->>>>>>> 8c8d1aeb
 
 end PreNormEDS
 
@@ -298,11 +291,7 @@
 @[simp]
 lemma normEDS_ofNat (n : ℕ) :
     normEDS b c d n = preNormEDS' (b ^ 4) c d n * if Even n then b else 1 := by
-<<<<<<< HEAD
-  simp_rw [normEDS, preNormEDS_ofNat, Int.even_coe_nat]
-=======
   simp [normEDS]
->>>>>>> 8c8d1aeb
 
 @[simp]
 lemma normEDS_zero : normEDS b c d 0 = 0 := by
@@ -322,16 +311,11 @@
 
 @[simp]
 lemma normEDS_four : normEDS b c d 4 = d * b := by
-<<<<<<< HEAD
-  rw [← Nat.cast_four, normEDS_ofNat, preNormEDS'_four, if_pos <| by decide]
-=======
   simp [normEDS, show ¬Odd (4 : ℤ) by decide]
->>>>>>> 8c8d1aeb
 
 @[simp]
 lemma normEDS_neg (n : ℤ) : normEDS b c d (-n) = -normEDS b c d n := by
   simp_rw [normEDS, preNormEDS_neg, even_neg, neg_mul]
-<<<<<<< HEAD
 
 lemma normEDS_mul_complEDS₂ (k : ℤ) :
     normEDS b c d k * complEDS₂ b c d k = normEDS b c d (2 * k) := by
@@ -352,20 +336,12 @@
   | neg ih =>
     simp_rw [complEDS₂_neg, ← sub_neg_eq_add, ← neg_sub', ← neg_add', normEDS_neg, ih]
     ring1
-=======
->>>>>>> 8c8d1aeb
 
 lemma normEDS_even (m : ℤ) : normEDS b c d (2 * m) * b =
     normEDS b c d (m - 1) ^ 2 * normEDS b c d m * normEDS b c d (m + 2) -
       normEDS b c d (m - 2) * normEDS b c d m * normEDS b c d (m + 1) ^ 2 := by
-<<<<<<< HEAD
   rw [← normEDS_mul_complEDS₂, mul_assoc, complEDS₂_mul_b]
   ring1
-=======
-  simp_rw [normEDS, preNormEDS_even, if_pos <| even_two_mul m, Int.even_add, Int.even_sub, even_two,
-    iff_true, Int.not_even_one, iff_false]
-  split_ifs <;> ring1
->>>>>>> 8c8d1aeb
 
 @[deprecated (since := "2025-05-15")] alias normEDS_even_ofNat := normEDS_even
 
@@ -458,20 +434,20 @@
 @[simp]
 lemma complEDS_ofNat (n : ℕ) : complEDS b c d k n = complEDS' b c d k n := by
   by_cases hn : n = 0
-  · rw [hn, complEDS, Nat.cast_zero, Int.sign_zero, Int.cast_zero, zero_mul, complEDS'_zero]
-  · rw [complEDS, Int.sign_natCast_of_ne_zero hn, Int.cast_one, one_mul, Int.natAbs_cast]
+  · simp [hn, complEDS]
+  · simp [complEDS, Int.sign_natCast_of_ne_zero hn]
 
 @[simp]
 lemma complEDS_zero : complEDS b c d k 0 = 0 := by
-  rw [← Nat.cast_zero, complEDS_ofNat, complEDS'_zero]
+  simp [complEDS]
 
 @[simp]
 lemma complEDS_one : complEDS b c d k 1 = 1 := by
-  rw [← Nat.cast_one, complEDS_ofNat, complEDS'_one]
+  simp [complEDS]
 
 @[simp]
 lemma complEDS_neg (n : ℤ) : complEDS b c d k (-n) = -complEDS b c d k n := by
-  rw [complEDS, Int.sign_neg, Int.cast_neg, neg_mul, Int.natAbs_neg, complEDS]
+  simp [complEDS]
 
 lemma complEDS_even (m : ℤ) :
     complEDS b c d k (2 * m) = complEDS b c d k m * complEDS₂ b c d (m * k) := by
@@ -546,33 +522,28 @@
 
 @[simp]
 lemma map_preNormEDS (n : ℤ) : f (preNormEDS b c d n) = preNormEDS (f b) (f c) (f d) n := by
-<<<<<<< HEAD
-  simp_rw [preNormEDS, map_mul, map_intCast, map_preNormEDS']
-
+  simp [preNormEDS]
+
+@[simp]
 lemma map_complEDS₂ (n : ℤ) : f (complEDS₂ b c d n) = complEDS₂ (f b) (f c) (f d) n := by
-  simp only [complEDS₂, map_preNormEDS, apply_ite f, map_pow, map_mul, map_sub, map_one]
-=======
-  simp [preNormEDS]
->>>>>>> 8c8d1aeb
+  simp [complEDS₂, apply_ite f]
 
 @[simp]
 lemma map_normEDS (n : ℤ) : f (normEDS b c d n) = normEDS (f b) (f c) (f d) n := by
-<<<<<<< HEAD
-  simp_rw [normEDS, map_mul, map_preNormEDS, map_pow, apply_ite f, map_one]
-
+  simp [normEDS, apply_ite f]
+
+@[simp]
 lemma map_complEDS' (k : ℤ) (n : ℕ) :
     f (complEDS' b c d k n) = complEDS' (f b) (f c) (f d) k n := by
   induction n using complEDSRec' with
-  | zero => rw [complEDS'_zero, map_zero, complEDS'_zero]
-  | one => rw [complEDS'_one, map_one, complEDS'_one]
+  | zero => simp
+  | one => simp
   | _ _ ih =>
     simp only [complEDS'_even, complEDS'_odd, map_normEDS, map_complEDS₂, map_pow, map_mul, map_sub]
     repeat rw [ih _ <| by linarith only]
 
+@[simp]
 lemma map_complEDS (k n : ℤ) : f (complEDS b c d k n) = complEDS (f b) (f c) (f d) k n := by
-  simp_rw [complEDS, map_mul, map_intCast, map_complEDS']
-=======
-  simp [normEDS, apply_ite f]
->>>>>>> 8c8d1aeb
+  simp [complEDS]
 
 end Map