/-
Copyright (c) 2022 Xavier Roblot. All rights reserved.
Released under Apache 2.0 license as described in the file LICENSE.
Authors: Alex J. Best, Xavier Roblot
-/
import Mathlib.Algebra.Algebra.Hom.Rat
import Mathlib.Analysis.Complex.Polynomial.Basic
import Mathlib.NumberTheory.NumberField.Norm
import Mathlib.RingTheory.RootsOfUnity.PrimitiveRoots
import Mathlib.Topology.Instances.Complex

/-!
# Embeddings of number fields
This file defines the embeddings of a number field into an algebraic closed field.

## Main Definitions and Results
* `NumberField.Embeddings.range_eval_eq_rootSet_minpoly`: let `x ∈ K` with `K` number field and
  let `A` be an algebraic closed field of char. 0, then the images of `x` by the embeddings of `K`
   in `A` are exactly the roots in `A` of the minimal polynomial of `x` over `ℚ`.
* `NumberField.Embeddings.pow_eq_one_of_norm_eq_one`: an algebraic integer whose conjugates are
  all of norm one is a root of unity.
* `NumberField.InfinitePlace`: the type of infinite places of a number field `K`.
* `NumberField.InfinitePlace.mk_eq_iff`: two complex embeddings define the same infinite place iff
they are equal or complex conjugates.
* `NumberField.InfinitePlace.prod_eq_abs_norm`: the infinite part of the product formula, that is
for `x ∈ K`, we have `Π_w ‖x‖_w = |norm(x)|` where the product is over the infinite place `w` and
`‖·‖_w` is the normalized absolute value for `w`.

## Tags
number field, embeddings, places, infinite places
-/

open scoped Finset

namespace NumberField.Embeddings

section Fintype

open Module

variable (K : Type*) [Field K] [NumberField K]
variable (A : Type*) [Field A] [CharZero A]

/-- There are finitely many embeddings of a number field. -/
noncomputable instance : Fintype (K →+* A) :=
  Fintype.ofEquiv (K →ₐ[ℚ] A) RingHom.equivRatAlgHom.symm

variable [IsAlgClosed A]

/-- The number of embeddings of a number field is equal to its finrank. -/
theorem card : Fintype.card (K →+* A) = finrank ℚ K := by
  rw [Fintype.ofEquiv_card RingHom.equivRatAlgHom.symm, AlgHom.card]

instance : Nonempty (K →+* A) := by
  rw [← Fintype.card_pos_iff, NumberField.Embeddings.card K A]
  exact Module.finrank_pos

end Fintype

section Roots

open Set Polynomial

variable (K A : Type*) [Field K] [NumberField K] [Field A] [Algebra ℚ A] [IsAlgClosed A] (x : K)

/-- Let `A` be an algebraically closed field and let `x ∈ K`, with `K` a number field.
The images of `x` by the embeddings of `K` in `A` are exactly the roots in `A` of
the minimal polynomial of `x` over `ℚ`. -/
theorem range_eval_eq_rootSet_minpoly :
    (range fun φ : K →+* A => φ x) = (minpoly ℚ x).rootSet A := by
  convert (NumberField.isAlgebraic K).range_eval_eq_rootSet_minpoly A x using 1
  ext a
  exact ⟨fun ⟨φ, hφ⟩ => ⟨φ.toRatAlgHom, hφ⟩, fun ⟨φ, hφ⟩ => ⟨φ.toRingHom, hφ⟩⟩

end Roots

section Bounded

open Module Polynomial Set

variable {K : Type*} [Field K] [NumberField K]
variable {A : Type*} [NormedField A] [IsAlgClosed A] [NormedAlgebra ℚ A]

theorem coeff_bdd_of_norm_le {B : ℝ} {x : K} (h : ∀ φ : K →+* A, ‖φ x‖ ≤ B) (i : ℕ) :
    ‖(minpoly ℚ x).coeff i‖ ≤ max B 1 ^ finrank ℚ K * (finrank ℚ K).choose (finrank ℚ K / 2) := by
  have hx := Algebra.IsSeparable.isIntegral ℚ x
  rw [← norm_algebraMap' A, ← coeff_map (algebraMap ℚ A)]
  refine coeff_bdd_of_roots_le _ (minpoly.monic hx)
      (IsAlgClosed.splits_codomain _) (minpoly.natDegree_le x) (fun z hz => ?_) i
  classical
  rw [← Multiset.mem_toFinset] at hz
  obtain ⟨φ, rfl⟩ := (range_eval_eq_rootSet_minpoly K A x).symm.subset hz
  exact h φ

variable (K A)

/-- Let `B` be a real number. The set of algebraic integers in `K` whose conjugates are all
smaller in norm than `B` is finite. -/
theorem finite_of_norm_le (B : ℝ) : {x : K | IsIntegral ℤ x ∧ ∀ φ : K →+* A, ‖φ x‖ ≤ B}.Finite := by
  classical
  let C := Nat.ceil (max B 1 ^ finrank ℚ K * (finrank ℚ K).choose (finrank ℚ K / 2))
  have := bUnion_roots_finite (algebraMap ℤ K) (finrank ℚ K) (finite_Icc (-C : ℤ) C)
  refine this.subset fun x hx => ?_; simp_rw [mem_iUnion]
  have h_map_ℚ_minpoly := minpoly.isIntegrallyClosed_eq_field_fractions' ℚ hx.1
  refine ⟨_, ⟨?_, fun i => ?_⟩, mem_rootSet.2 ⟨minpoly.ne_zero hx.1, minpoly.aeval ℤ x⟩⟩
  · rw [← (minpoly.monic hx.1).natDegree_map (algebraMap ℤ ℚ), ← h_map_ℚ_minpoly]
    exact minpoly.natDegree_le x
  rw [mem_Icc, ← abs_le, ← @Int.cast_le ℝ]
  refine (Eq.trans_le ?_ <| coeff_bdd_of_norm_le hx.2 i).trans (Nat.le_ceil _)
  rw [h_map_ℚ_minpoly, coeff_map, eq_intCast, Int.norm_cast_rat, Int.norm_eq_abs, Int.cast_abs]

/-- An algebraic integer whose conjugates are all of norm one is a root of unity. -/
theorem pow_eq_one_of_norm_eq_one {x : K} (hxi : IsIntegral ℤ x) (hx : ∀ φ : K →+* A, ‖φ x‖ = 1) :
    ∃ (n : ℕ) (_ : 0 < n), x ^ n = 1 := by
  obtain ⟨a, -, b, -, habne, h⟩ :=
    @Set.Infinite.exists_ne_map_eq_of_mapsTo _ _ _ _ (x ^ · : ℕ → K) Set.infinite_univ
      (by exact fun a _ => ⟨hxi.pow a, fun φ => by simp [hx φ]⟩) (finite_of_norm_le K A (1 : ℝ))
  wlog hlt : b < a
  · exact this K A hxi hx b a habne.symm h.symm (habne.lt_or_lt.resolve_right hlt)
  refine ⟨a - b, tsub_pos_of_lt hlt, ?_⟩
  rw [← Nat.sub_add_cancel hlt.le, pow_add, mul_left_eq_self₀] at h
  refine h.resolve_right fun hp => ?_
  specialize hx (IsAlgClosed.lift (R := ℚ)).toRingHom
  rw [pow_eq_zero hp, map_zero, norm_zero] at hx; norm_num at hx

end Bounded

end NumberField.Embeddings

section Place

variable {K : Type*} [Field K] {A : Type*} [NormedDivisionRing A] [Nontrivial A] (φ : K →+* A)

/-- An embedding into a normed division ring defines a place of `K` -/
def NumberField.place : AbsoluteValue K ℝ :=
  (IsAbsoluteValue.toAbsoluteValue (norm : A → ℝ)).comp φ.injective

@[simp]
theorem NumberField.place_apply (x : K) : (NumberField.place φ) x = norm (φ x) := rfl

end Place

namespace NumberField.ComplexEmbedding

open Complex NumberField

open scoped ComplexConjugate

variable {K : Type*} [Field K] {k : Type*} [Field k]

/-- The conjugate of a complex embedding as a complex embedding. -/
abbrev conjugate (φ : K →+* ℂ) : K →+* ℂ := star φ

@[simp]
theorem conjugate_coe_eq (φ : K →+* ℂ) (x : K) : (conjugate φ) x = conj (φ x) := rfl

theorem place_conjugate (φ : K →+* ℂ) : place (conjugate φ) = place φ := by
  ext; simp only [place_apply, norm_conj, conjugate_coe_eq]

/-- An embedding into `ℂ` is real if it is fixed by complex conjugation. -/
abbrev IsReal (φ : K →+* ℂ) : Prop := IsSelfAdjoint φ

theorem isReal_iff {φ : K →+* ℂ} : IsReal φ ↔ conjugate φ = φ := isSelfAdjoint_iff

theorem isReal_conjugate_iff {φ : K →+* ℂ} : IsReal (conjugate φ) ↔ IsReal φ :=
  IsSelfAdjoint.star_iff

/-- A real embedding as a ring homomorphism from `K` to `ℝ` . -/
def IsReal.embedding {φ : K →+* ℂ} (hφ : IsReal φ) : K →+* ℝ where
  toFun x := (φ x).re
  map_one' := by simp only [map_one, one_re]
  map_mul' := by
    simp only [Complex.conj_eq_iff_im.mp (RingHom.congr_fun hφ _), map_mul, mul_re,
      mul_zero, tsub_zero, eq_self_iff_true, forall_const]
  map_zero' := by simp only [map_zero, zero_re]
  map_add' := by simp only [map_add, add_re, eq_self_iff_true, forall_const]

@[simp]
theorem IsReal.coe_embedding_apply {φ : K →+* ℂ} (hφ : IsReal φ) (x : K) :
    (hφ.embedding x : ℂ) = φ x := by
  apply Complex.ext
  · rfl
  · rw [ofReal_im, eq_comm, ← Complex.conj_eq_iff_im]
    exact RingHom.congr_fun hφ x

lemma IsReal.comp (f : k →+* K) {φ : K →+* ℂ} (hφ : IsReal φ) :
    IsReal (φ.comp f) := by ext1 x; simpa using RingHom.congr_fun hφ (f x)

lemma isReal_comp_iff {f : k ≃+* K} {φ : K →+* ℂ} :
    IsReal (φ.comp (f : k →+* K)) ↔ IsReal φ :=
  ⟨fun H ↦ by convert H.comp f.symm.toRingHom; ext1; simp, IsReal.comp _⟩

lemma exists_comp_symm_eq_of_comp_eq [Algebra k K] [IsGalois k K] (φ ψ : K →+* ℂ)
    (h : φ.comp (algebraMap k K) = ψ.comp (algebraMap k K)) :
    ∃ σ : K ≃ₐ[k] K, φ.comp σ.symm = ψ := by
  letI := (φ.comp (algebraMap k K)).toAlgebra
  letI := φ.toAlgebra
  have : IsScalarTower k K ℂ := IsScalarTower.of_algebraMap_eq' rfl
  let ψ' : K →ₐ[k] ℂ := { ψ with commutes' := fun r ↦ (RingHom.congr_fun h r).symm }
  use (AlgHom.restrictNormal' ψ' K).symm
  ext1 x
  exact AlgHom.restrictNormal_commutes ψ' K x

variable [Algebra k K] (φ : K →+* ℂ) (σ : K ≃ₐ[k] K)

/--
`IsConj φ σ` states that `σ : K ≃ₐ[k] K` is the conjugation under the embedding `φ : K →+* ℂ`.
-/
def IsConj : Prop := conjugate φ = φ.comp σ

variable {φ σ}

lemma IsConj.eq (h : IsConj φ σ) (x) : φ (σ x) = star (φ x) := RingHom.congr_fun h.symm x

lemma IsConj.ext {σ₁ σ₂ : K ≃ₐ[k] K} (h₁ : IsConj φ σ₁) (h₂ : IsConj φ σ₂) : σ₁ = σ₂ :=
  AlgEquiv.ext fun x ↦ φ.injective ((h₁.eq x).trans (h₂.eq x).symm)

lemma IsConj.ext_iff {σ₁ σ₂ : K ≃ₐ[k] K} (h₁ : IsConj φ σ₁) : σ₁ = σ₂ ↔ IsConj φ σ₂ :=
  ⟨fun e ↦ e ▸ h₁, h₁.ext⟩

lemma IsConj.isReal_comp (h : IsConj φ σ) : IsReal (φ.comp (algebraMap k K)) := by
  ext1 x
  simp only [conjugate_coe_eq, RingHom.coe_comp, Function.comp_apply, ← h.eq,
    starRingEnd_apply, AlgEquiv.commutes]

lemma isConj_one_iff : IsConj φ (1 : K ≃ₐ[k] K) ↔ IsReal φ := Iff.rfl

alias ⟨_, IsReal.isConjGal_one⟩ := ComplexEmbedding.isConj_one_iff

lemma IsConj.symm (hσ : IsConj φ σ) :
    IsConj φ σ.symm := RingHom.ext fun x ↦ by simpa using congr_arg star (hσ.eq (σ.symm x))

lemma isConj_symm : IsConj φ σ.symm ↔ IsConj φ σ :=
  ⟨IsConj.symm, IsConj.symm⟩

end NumberField.ComplexEmbedding

section InfinitePlace

open NumberField

variable {k : Type*} [Field k] (K : Type*) [Field K] {F : Type*} [Field F]

/-- An infinite place of a number field `K` is a place associated to a complex embedding. -/
def NumberField.InfinitePlace := { w : AbsoluteValue K ℝ // ∃ φ : K →+* ℂ, place φ = w }

instance [NumberField K] : Nonempty (NumberField.InfinitePlace K) := Set.instNonemptyRange _

variable {K}

/-- Return the infinite place defined by a complex embedding `φ`. -/
noncomputable def NumberField.InfinitePlace.mk (φ : K →+* ℂ) : NumberField.InfinitePlace K :=
  ⟨place φ, ⟨φ, rfl⟩⟩

namespace NumberField.InfinitePlace

open NumberField

instance {K : Type*} [Field K] : FunLike (InfinitePlace K) K ℝ where
  coe w x := w.1 x
  coe_injective' _ _ h := Subtype.eq (AbsoluteValue.ext fun x => congr_fun h x)

lemma coe_apply {K : Type*} [Field K] (v : InfinitePlace K) (x : K) :
  v x = v.1 x := rfl

@[ext]
lemma ext {K : Type*} [Field K] (v₁ v₂ : InfinitePlace K) (h : ∀ k, v₁ k = v₂ k) : v₁ = v₂ :=
  Subtype.ext <| AbsoluteValue.ext h

instance : MonoidWithZeroHomClass (InfinitePlace K) K ℝ where
  map_mul w _ _ := w.1.map_mul _ _
  map_one w := w.1.map_one
  map_zero w := w.1.map_zero

instance : NonnegHomClass (InfinitePlace K) K ℝ where
  apply_nonneg w _ := w.1.nonneg _

@[simp]
theorem apply (φ : K →+* ℂ) (x : K) : (mk φ) x = ‖φ x‖ := rfl

/-- For an infinite place `w`, return an embedding `φ` such that `w = infinite_place φ` . -/
noncomputable def embedding (w : InfinitePlace K) : K →+* ℂ := w.2.choose

@[simp]
theorem mk_embedding (w : InfinitePlace K) : mk (embedding w) = w := Subtype.ext w.2.choose_spec

@[simp]
theorem mk_conjugate_eq (φ : K →+* ℂ) : mk (ComplexEmbedding.conjugate φ) = mk φ := by
  refine DFunLike.ext _ _ (fun x => ?_)
  rw [apply, apply, ComplexEmbedding.conjugate_coe_eq, Complex.norm_conj]

theorem norm_embedding_eq (w : InfinitePlace K) (x : K) :
    ‖(embedding w) x‖ = w x := by
  nth_rewrite 2 [← mk_embedding w]
  rfl

theorem eq_iff_eq (x : K) (r : ℝ) : (∀ w : InfinitePlace K, w x = r) ↔ ∀ φ : K →+* ℂ, ‖φ x‖ = r :=
  ⟨fun hw φ => hw (mk φ), by rintro hφ ⟨w, ⟨φ, rfl⟩⟩; exact hφ φ⟩

theorem le_iff_le (x : K) (r : ℝ) : (∀ w : InfinitePlace K, w x ≤ r) ↔ ∀ φ : K →+* ℂ, ‖φ x‖ ≤ r :=
  ⟨fun hw φ => hw (mk φ), by rintro hφ ⟨w, ⟨φ, rfl⟩⟩; exact hφ φ⟩

theorem pos_iff {w : InfinitePlace K} {x : K} : 0 < w x ↔ x ≠ 0 := AbsoluteValue.pos_iff w.1

@[simp]
theorem mk_eq_iff {φ ψ : K →+* ℂ} : mk φ = mk ψ ↔ φ = ψ ∨ ComplexEmbedding.conjugate φ = ψ := by
  constructor
  · -- We prove that the map ψ ∘ φ⁻¹ between φ(K) and ℂ is uniform continuous, thus it is either the
    -- inclusion or the complex conjugation using `Complex.uniformContinuous_ringHom_eq_id_or_conj`
    intro h₀
    obtain ⟨j, hiφ⟩ := (φ.injective).hasLeftInverse
    let ι := RingEquiv.ofLeftInverse hiφ
    have hlip : LipschitzWith 1 (RingHom.comp ψ ι.symm.toRingHom) := by
      change LipschitzWith 1 (ψ ∘ ι.symm)
      apply LipschitzWith.of_dist_le_mul
      intro x y
      rw [NNReal.coe_one, one_mul, NormedField.dist_eq, Function.comp_apply, Function.comp_apply,
        ← map_sub, ← map_sub]
      apply le_of_eq
      suffices ‖φ (ι.symm (x - y))‖ = ‖ψ (ι.symm (x - y))‖ by
        rw [← this, ← RingEquiv.ofLeftInverse_apply hiφ _, RingEquiv.apply_symm_apply ι _]
        rfl
      exact congrFun (congrArg (↑) h₀) _
    cases
      Complex.uniformContinuous_ringHom_eq_id_or_conj φ.fieldRange hlip.uniformContinuous with
    | inl h =>
        left; ext1 x
        conv_rhs => rw [← hiφ x]
        exact (congrFun h (ι x)).symm
    | inr h =>
        right; ext1 x
        conv_rhs => rw [← hiφ x]
        exact (congrFun h (ι x)).symm
  · rintro (⟨h⟩ | ⟨h⟩)
    · exact congr_arg mk h
    · rw [← mk_conjugate_eq]
      exact congr_arg mk h

/-- An infinite place is real if it is defined by a real embedding. -/
def IsReal (w : InfinitePlace K) : Prop := ∃ φ : K →+* ℂ, ComplexEmbedding.IsReal φ ∧ mk φ = w

/-- An infinite place is complex if it is defined by a complex (ie. not real) embedding. -/
def IsComplex (w : InfinitePlace K) : Prop := ∃ φ : K →+* ℂ, ¬ComplexEmbedding.IsReal φ ∧ mk φ = w

theorem embedding_mk_eq (φ : K →+* ℂ) :
    embedding (mk φ) = φ ∨ embedding (mk φ) = ComplexEmbedding.conjugate φ := by
  rw [@eq_comm _ _ φ, @eq_comm _ _ (ComplexEmbedding.conjugate φ), ← mk_eq_iff, mk_embedding]

@[simp]
theorem embedding_mk_eq_of_isReal {φ : K →+* ℂ} (h : ComplexEmbedding.IsReal φ) :
    embedding (mk φ) = φ := by
  have := embedding_mk_eq φ
  rwa [ComplexEmbedding.isReal_iff.mp h, or_self] at this

theorem isReal_iff {w : InfinitePlace K} :
    IsReal w ↔ ComplexEmbedding.IsReal (embedding w) := by
  refine ⟨?_, fun h => ⟨embedding w, h, mk_embedding w⟩⟩
  rintro ⟨φ, ⟨hφ, rfl⟩⟩
  rwa [embedding_mk_eq_of_isReal hφ]

theorem isComplex_iff {w : InfinitePlace K} :
    IsComplex w ↔ ¬ComplexEmbedding.IsReal (embedding w) := by
  refine ⟨?_, fun h => ⟨embedding w, h, mk_embedding w⟩⟩
  rintro ⟨φ, ⟨hφ, rfl⟩⟩
  contrapose! hφ
  cases mk_eq_iff.mp (mk_embedding (mk φ)) with
  | inl h => rwa [h] at hφ
  | inr h => rwa [← ComplexEmbedding.isReal_conjugate_iff, h] at hφ

@[simp]
theorem conjugate_embedding_eq_of_isReal {w : InfinitePlace K} (h : IsReal w) :
    ComplexEmbedding.conjugate (embedding w) = embedding w :=
  ComplexEmbedding.isReal_iff.mpr (isReal_iff.mp h)

@[simp]
theorem not_isReal_iff_isComplex {w : InfinitePlace K} : ¬IsReal w ↔ IsComplex w := by
  rw [isComplex_iff, isReal_iff]

@[simp]
theorem not_isComplex_iff_isReal {w : InfinitePlace K} : ¬IsComplex w ↔ IsReal w := by
  rw [isComplex_iff, isReal_iff, not_not]

theorem isReal_or_isComplex (w : InfinitePlace K) : IsReal w ∨ IsComplex w := by
  rw [← not_isReal_iff_isComplex]; exact em _

theorem ne_of_isReal_isComplex {w w' : InfinitePlace K} (h : IsReal w) (h' : IsComplex w') :
    w ≠ w' := fun h_eq ↦ not_isReal_iff_isComplex.mpr h' (h_eq ▸ h)

variable (K) in
theorem disjoint_isReal_isComplex :
    Disjoint {(w : InfinitePlace K) | IsReal w} {(w : InfinitePlace K) | IsComplex w} :=
  Set.disjoint_iff.2 <| fun _ hw ↦ not_isReal_iff_isComplex.2 hw.2 hw.1

/-- The real embedding associated to a real infinite place. -/
noncomputable def embedding_of_isReal {w : InfinitePlace K} (hw : IsReal w) : K →+* ℝ :=
  ComplexEmbedding.IsReal.embedding (isReal_iff.mp hw)

@[simp]
theorem embedding_of_isReal_apply {w : InfinitePlace K} (hw : IsReal w) (x : K) :
    ((embedding_of_isReal hw) x : ℂ) = (embedding w) x :=
  ComplexEmbedding.IsReal.coe_embedding_apply (isReal_iff.mp hw) x

theorem norm_embedding_of_isReal {w : InfinitePlace K} (hw : IsReal w) (x : K) :
    ‖embedding_of_isReal hw x‖ = w x := by
  rw [← norm_embedding_eq, ← embedding_of_isReal_apply hw, Complex.norm_real]

@[simp]
theorem isReal_of_mk_isReal {φ : K →+* ℂ} (h : IsReal (mk φ)) :
    ComplexEmbedding.IsReal φ := by
  contrapose! h
  rw [not_isReal_iff_isComplex]
  exact ⟨φ, h, rfl⟩

lemma isReal_mk_iff {φ : K →+* ℂ} :
    IsReal (mk φ) ↔ ComplexEmbedding.IsReal φ :=
  ⟨isReal_of_mk_isReal, fun H ↦ ⟨_, H, rfl⟩⟩

lemma isComplex_mk_iff {φ : K →+* ℂ} :
    IsComplex (mk φ) ↔ ¬ ComplexEmbedding.IsReal φ :=
  not_isReal_iff_isComplex.symm.trans isReal_mk_iff.not

@[simp]
theorem not_isReal_of_mk_isComplex {φ : K →+* ℂ} (h : IsComplex (mk φ)) :
    ¬ ComplexEmbedding.IsReal φ := by rwa [← isComplex_mk_iff]

open scoped Classical in
/-- The multiplicity of an infinite place, that is the number of distinct complex embeddings that
define it, see `card_filter_mk_eq`. -/
noncomputable def mult (w : InfinitePlace K) : ℕ := if (IsReal w) then 1 else 2

@[simp]
theorem mult_isReal (w : {w : InfinitePlace K // IsReal w}) :
    mult w.1 = 1 := by
  rw [mult, if_pos w.prop]

@[simp]
theorem mult_isComplex (w : {w : InfinitePlace K // IsComplex w}) :
    mult w.1 = 2 := by
  rw [mult, if_neg (not_isReal_iff_isComplex.mpr w.prop)]

theorem mult_pos {w : InfinitePlace K} : 0 < mult w := by
  rw [mult]
  split_ifs <;> norm_num

@[simp]
theorem mult_ne_zero {w : InfinitePlace K} : mult w ≠ 0 := ne_of_gt mult_pos

theorem mult_coe_ne_zero {w : InfinitePlace K} : (mult w : ℝ) ≠ 0 :=
  Nat.cast_ne_zero.mpr mult_ne_zero

theorem one_le_mult {w : InfinitePlace K} : (1 : ℝ) ≤ mult w := by
  rw [← Nat.cast_one, Nat.cast_le]
  exact mult_pos

open scoped Classical in
theorem card_filter_mk_eq [NumberField K] (w : InfinitePlace K) : #{φ | mk φ = w} = mult w := by
  conv_lhs =>
    congr; congr; ext
    rw [← mk_embedding w, mk_eq_iff, ComplexEmbedding.conjugate, star_involutive.eq_iff]
  simp_rw [Finset.filter_or, Finset.filter_eq' _ (embedding w),
    Finset.filter_eq' _ (ComplexEmbedding.conjugate (embedding w)),
    Finset.mem_univ, ite_true, mult]
  split_ifs with hw
  · rw [ComplexEmbedding.isReal_iff.mp (isReal_iff.mp hw), Finset.union_idempotent,
      Finset.card_singleton]
  · refine Finset.card_pair ?_
    rwa [Ne, eq_comm, ← ComplexEmbedding.isReal_iff, ← isReal_iff]

open scoped Classical in
noncomputable instance NumberField.InfinitePlace.fintype [NumberField K] :
    Fintype (InfinitePlace K) := Set.fintypeRange _

open scoped Classical in
@[to_additive]
theorem prod_eq_prod_mul_prod {α : Type*} [CommMonoid α] [NumberField K] (f : InfinitePlace K → α) :
    ∏ w, f w = (∏ w : {w // IsReal w}, f w.1) * (∏ w : {w // IsComplex w}, f w.1) := by
  rw [← Equiv.prod_comp (Equiv.subtypeEquivRight (fun _ ↦ not_isReal_iff_isComplex))]
  simp [Fintype.prod_subtype_mul_prod_subtype]

theorem sum_mult_eq [NumberField K] :
    ∑ w : InfinitePlace K, mult w = Module.finrank ℚ K := by
  classical
  rw [← Embeddings.card K ℂ, Fintype.card, Finset.card_eq_sum_ones, ← Finset.univ.sum_fiberwise
    (fun φ => InfinitePlace.mk φ)]
  exact Finset.sum_congr rfl
    (fun _ _ => by rw [Finset.sum_const, smul_eq_mul, mul_one, card_filter_mk_eq])

/-- The map from real embeddings to real infinite places as an equiv -/
noncomputable def mkReal :
    { φ : K →+* ℂ // ComplexEmbedding.IsReal φ } ≃ { w : InfinitePlace K // IsReal w } := by
  refine (Equiv.ofBijective (fun φ => ⟨mk φ, ?_⟩) ⟨fun φ ψ h => ?_, fun w => ?_⟩)
  · exact ⟨φ, φ.prop, rfl⟩
  · rwa [Subtype.mk.injEq, mk_eq_iff, ComplexEmbedding.isReal_iff.mp φ.prop, or_self,
      ← Subtype.ext_iff] at h
  · exact ⟨⟨embedding w, isReal_iff.mp w.prop⟩, by simp⟩

/-- The map from nonreal embeddings to complex infinite places -/
noncomputable def mkComplex :
    { φ : K →+* ℂ // ¬ComplexEmbedding.IsReal φ } → { w : InfinitePlace K // IsComplex w } :=
  Subtype.map mk fun φ hφ => ⟨φ, hφ, rfl⟩

@[simp]
theorem mkReal_coe (φ : { φ : K →+* ℂ // ComplexEmbedding.IsReal φ }) :
    (mkReal φ : InfinitePlace K) = mk (φ : K →+* ℂ) := rfl

@[simp]
theorem mkComplex_coe (φ : { φ : K →+* ℂ // ¬ComplexEmbedding.IsReal φ }) :
    (mkComplex φ : InfinitePlace K) = mk (φ : K →+* ℂ) := rfl

section NumberField

variable [NumberField K]

/-- The infinite part of the product formula : for `x ∈ K`, we have `Π_w ‖x‖_w = |norm(x)|` where
`‖·‖_w` is the normalized absolute value for `w`. -/
theorem prod_eq_abs_norm (x : K) :
    ∏ w : InfinitePlace K, w x ^ mult w = abs (Algebra.norm ℚ x) := by
  classical
  convert (congr_arg (‖·‖) (@Algebra.norm_eq_prod_embeddings ℚ _ _ _ _ ℂ _ _ _ _ _ x)).symm
  · rw [norm_prod, ← Fintype.prod_equiv RingHom.equivRatAlgHom (fun f => ‖f x‖)
      (fun φ => ‖φ x‖) fun _ => by simp [RingHom.equivRatAlgHom_apply]]
    rw [← Finset.prod_fiberwise Finset.univ mk (fun φ => ‖φ x‖)]
    have (w : InfinitePlace K) (φ) (hφ : φ ∈ ({φ | mk φ = w} : Finset _)) :
        ‖φ x‖ = w x := by rw [← (Finset.mem_filter.mp hφ).2, apply]
    simp_rw [Finset.prod_congr rfl (this _), Finset.prod_const, card_filter_mk_eq]
  · rw [eq_ratCast, Rat.cast_abs, ← Real.norm_eq_abs, ← Complex.norm_real, Complex.ofReal_ratCast]

theorem one_le_of_lt_one {w : InfinitePlace K} {a : (𝓞 K)} (ha : a ≠ 0)
    (h : ∀ ⦃z⦄, z ≠ w → z a < 1) : 1 ≤ w a := by
  suffices (1 : ℝ) ≤ |Algebra.norm ℚ (a : K)| by
    contrapose! this
    rw [← InfinitePlace.prod_eq_abs_norm, ← Finset.prod_const_one]
    refine Finset.prod_lt_prod_of_nonempty (fun _ _ ↦ ?_) (fun z _ ↦ ?_) Finset.univ_nonempty
    · exact pow_pos (pos_iff.mpr ((Subalgebra.coe_eq_zero _).not.mpr ha)) _
    · refine pow_lt_one₀ (apply_nonneg _ _) ?_ (by rw [mult]; split_ifs <;> norm_num)
      by_cases hz : z = w
      · rwa [hz]
      · exact h hz
  rw [← Algebra.coe_norm_int, ← Int.cast_one, ← Int.cast_abs, Rat.cast_intCast, Int.cast_le]
  exact Int.one_le_abs (Algebra.norm_ne_zero_iff.mpr ha)

open scoped IntermediateField in
theorem _root_.NumberField.is_primitive_element_of_infinitePlace_lt {x : 𝓞 K}
    {w : InfinitePlace K} (h₁ : x ≠ 0) (h₂ : ∀ ⦃w'⦄, w' ≠ w → w' x < 1)
    (h₃ : IsReal w ∨ |(w.embedding x).re| < 1) : ℚ⟮(x : K)⟯ = ⊤ := by
  rw [Field.primitive_element_iff_algHom_eq_of_eval ℚ ℂ ?_ _ w.embedding.toRatAlgHom]
  · intro ψ hψ
    have h : 1 ≤ w x := one_le_of_lt_one h₁ h₂
    have main : w = InfinitePlace.mk ψ.toRingHom := by
      simp at hψ
      rw [← norm_embedding_eq, hψ] at h
      contrapose! h
      exact h₂ h.symm
    rw [(mk_embedding w).symm, mk_eq_iff] at main
    cases h₃ with
    | inl hw =>
      rw [conjugate_embedding_eq_of_isReal hw, or_self] at main
      exact congr_arg RingHom.toRatAlgHom main
    | inr hw =>
      refine congr_arg RingHom.toRatAlgHom (main.resolve_right fun h' ↦ hw.not_le ?_)
      have : (embedding w x).im = 0 := by
        rw [← Complex.conj_eq_iff_im]
        have := RingHom.congr_fun h' x
        simp at this
        rw [this]
        exact hψ.symm
      rwa [← norm_embedding_eq, ← Complex.re_add_im (embedding w x), this, Complex.ofReal_zero,
        zero_mul, add_zero, Complex.norm_real] at h
  · exact fun x ↦ IsAlgClosed.splits_codomain (minpoly ℚ x)

theorem _root_.NumberField.adjoin_eq_top_of_infinitePlace_lt {x : 𝓞 K} {w : InfinitePlace K}
    (h₁ : x ≠ 0) (h₂ : ∀ ⦃w'⦄, w' ≠ w → w' x < 1) (h₃ : IsReal w ∨ |(w.embedding x).re| < 1) :
    Algebra.adjoin ℚ {(x : K)} = ⊤ := by
  rw [← IntermediateField.adjoin_simple_toSubalgebra_of_integral (IsIntegral.of_finite ℚ _)]
  exact congr_arg IntermediateField.toSubalgebra <|
    NumberField.is_primitive_element_of_infinitePlace_lt h₁ h₂ h₃

end NumberField

open Fintype Module

variable (K)

section NumberField

variable [NumberField K]

open scoped Classical in
/-- The number of infinite real places of the number field `K`. -/
noncomputable abbrev nrRealPlaces := card { w : InfinitePlace K // IsReal w }

@[deprecated (since := "2024-10-24")] alias NrRealPlaces := nrRealPlaces

open scoped Classical in
/-- The number of infinite complex places of the number field `K`. -/
noncomputable abbrev nrComplexPlaces := card { w : InfinitePlace K // IsComplex w }

@[deprecated (since := "2024-10-24")] alias NrComplexPlaces := nrComplexPlaces

open scoped Classical in
theorem card_real_embeddings :
    card { φ : K →+* ℂ // ComplexEmbedding.IsReal φ } = nrRealPlaces K := Fintype.card_congr mkReal

theorem card_eq_nrRealPlaces_add_nrComplexPlaces :
    Fintype.card (InfinitePlace K) = nrRealPlaces K + nrComplexPlaces K := by
  classical
  convert Fintype.card_subtype_or_disjoint (IsReal (K := K)) (IsComplex (K := K))
    (disjoint_isReal_isComplex K) using 1
  exact (Fintype.card_of_subtype _ (fun w ↦ ⟨fun _ ↦ isReal_or_isComplex w, fun _ ↦ by simp⟩)).symm

open scoped Classical in
theorem card_complex_embeddings :
    card { φ : K →+* ℂ // ¬ComplexEmbedding.IsReal φ } = 2 * nrComplexPlaces K := by
  suffices ∀ w : { w : InfinitePlace K // IsComplex w },
     #{φ : {φ //¬ ComplexEmbedding.IsReal φ} | mkComplex φ = w} = 2 by
    rw [Fintype.card, Finset.card_eq_sum_ones, ← Finset.sum_fiberwise _ (fun φ => mkComplex φ)]
    simp_rw [Finset.sum_const, this, smul_eq_mul, mul_one, Fintype.card, Finset.card_eq_sum_ones,
      Finset.mul_sum, Finset.sum_const, smul_eq_mul, mul_one]
  rintro ⟨w, hw⟩
  convert card_filter_mk_eq w
  · rw [← Fintype.card_subtype, ← Fintype.card_subtype]
    refine Fintype.card_congr (Equiv.ofBijective ?_ ⟨fun _ _ h => ?_, fun ⟨φ, hφ⟩ => ?_⟩)
    · exact fun ⟨φ, hφ⟩ => ⟨φ.val, by rwa [Subtype.ext_iff] at hφ⟩
    · rwa [Subtype.mk_eq_mk, ← Subtype.ext_iff, ← Subtype.ext_iff] at h
    · refine ⟨⟨⟨φ, not_isReal_of_mk_isComplex (hφ.symm ▸ hw)⟩, ?_⟩, rfl⟩
      rwa [Subtype.ext_iff, mkComplex_coe]
  · simp_rw [mult, not_isReal_iff_isComplex.mpr hw, ite_false]

theorem card_add_two_mul_card_eq_rank :
    nrRealPlaces K + 2 * nrComplexPlaces K = finrank ℚ K := by
  classical
  rw [← card_real_embeddings, ← card_complex_embeddings, Fintype.card_subtype_compl,
    ← Embeddings.card K ℂ, Nat.add_sub_of_le]
  exact Fintype.card_subtype_le _

variable {K}

theorem nrComplexPlaces_eq_zero_of_finrank_eq_one (h : finrank ℚ K = 1) :
    nrComplexPlaces K = 0 := by linarith [card_add_two_mul_card_eq_rank K]

theorem nrRealPlaces_eq_one_of_finrank_eq_one (h : finrank ℚ K = 1) :
    nrRealPlaces K = 1 := by
  have := card_add_two_mul_card_eq_rank K
  rwa [nrComplexPlaces_eq_zero_of_finrank_eq_one h, h, mul_zero, add_zero] at this

theorem nrRealPlaces_pos_of_odd_finrank (h : Odd (finrank ℚ K)) :
    0 < nrRealPlaces K := by
  refine Nat.pos_of_ne_zero ?_
  by_contra hc
  refine (Nat.not_odd_iff_even.mpr ?_) h
  rw [← card_add_two_mul_card_eq_rank, hc, zero_add]
  exact even_two_mul (nrComplexPlaces K)

/-- The restriction of an infinite place along an embedding. -/
def comap (w : InfinitePlace K) (f : k →+* K) : InfinitePlace k :=
  ⟨w.1.comp f.injective, w.embedding.comp f,
    by { ext x; show _ = w.1 (f x); rw [← w.2.choose_spec]; rfl }⟩

end NumberField

variable {K}

@[simp]
lemma comap_mk (φ : K →+* ℂ) (f : k →+* K) : (mk φ).comap f = mk (φ.comp f) := rfl

lemma comap_id (w : InfinitePlace K) : w.comap (RingHom.id K) = w := rfl

lemma comap_comp (w : InfinitePlace K) (f : F →+* K) (g : k →+* F) :
    w.comap (f.comp g) = (w.comap f).comap g := rfl

lemma IsReal.comap (f : k →+* K) {w : InfinitePlace K} (hφ : IsReal w) :
    IsReal (w.comap f) := by
  rw [← mk_embedding w, comap_mk, isReal_mk_iff]
  rw [← mk_embedding w, isReal_mk_iff] at hφ
  exact hφ.comp f

lemma isReal_comap_iff (f : k ≃+* K) {w : InfinitePlace K} :
    IsReal (w.comap (f : k →+* K)) ↔ IsReal w := by
  rw [← mk_embedding w, comap_mk, isReal_mk_iff, isReal_mk_iff, ComplexEmbedding.isReal_comp_iff]

lemma comap_surjective [Algebra k K] [Algebra.IsAlgebraic k K] :
    Function.Surjective (comap · (algebraMap k K)) := fun w ↦
  letI := w.embedding.toAlgebra
  ⟨mk (IsAlgClosed.lift (M := ℂ) (R := k)).toRingHom,
    by simp [this, comap_mk, RingHom.algebraMap_toAlgebra]⟩

lemma mult_comap_le (f : k →+* K) (w : InfinitePlace K) : mult (w.comap f) ≤ mult w := by
  rw [mult, mult]
  split_ifs with h₁ h₂ h₂
  pick_goal 3
  · exact (h₁ (h₂.comap _)).elim
  all_goals decide

variable [Algebra k K] (σ : K ≃ₐ[k] K) (w : InfinitePlace K)
variable (k K)

lemma card_mono [NumberField k] [NumberField K] :
    card (InfinitePlace k) ≤ card (InfinitePlace K) :=
  have := Module.Finite.of_restrictScalars_finite ℚ k K
  Fintype.card_le_of_surjective _ comap_surjective

variable {k K}

/-- The action of the galois group on infinite places. -/
@[simps! smul_coe_apply]
instance : MulAction (K ≃ₐ[k] K) (InfinitePlace K) where
  smul := fun σ w ↦ w.comap σ.symm
  one_smul := fun _ ↦ rfl
  mul_smul := fun _ _ _ ↦ rfl

lemma smul_eq_comap : σ • w = w.comap σ.symm := rfl

@[simp] lemma smul_apply (x) : (σ • w) x = w (σ.symm x) := rfl

@[simp] lemma smul_mk (φ : K →+* ℂ) : σ • mk φ = mk (φ.comp σ.symm) := rfl

lemma comap_smul {f : F →+* K} : (σ • w).comap f = w.comap (RingHom.comp σ.symm f) := rfl

variable {σ w}

lemma isReal_smul_iff : IsReal (σ • w) ↔ IsReal w := isReal_comap_iff (f := σ.symm.toRingEquiv)

lemma isComplex_smul_iff : IsComplex (σ • w) ↔ IsComplex w := by
  rw [← not_isReal_iff_isComplex, ← not_isReal_iff_isComplex, isReal_smul_iff]

lemma ComplexEmbedding.exists_comp_symm_eq_of_comp_eq [IsGalois k K] (φ ψ : K →+* ℂ)
    (h : φ.comp (algebraMap k K) = ψ.comp (algebraMap k K)) :
    ∃ σ : K ≃ₐ[k] K, φ.comp σ.symm = ψ := by
  letI := (φ.comp (algebraMap k K)).toAlgebra
  letI := φ.toAlgebra
  have : IsScalarTower k K ℂ := IsScalarTower.of_algebraMap_eq' rfl
  let ψ' : K →ₐ[k] ℂ := { ψ with commutes' := fun r ↦ (RingHom.congr_fun h r).symm }
  use (AlgHom.restrictNormal' ψ' K).symm
  ext1 x
  exact AlgHom.restrictNormal_commutes ψ' K x

lemma exists_smul_eq_of_comap_eq [IsGalois k K] {w w' : InfinitePlace K}
    (h : w.comap (algebraMap k K) = w'.comap (algebraMap k K)) : ∃ σ : K ≃ₐ[k] K, σ • w = w' := by
  rw [← mk_embedding w, ← mk_embedding w', comap_mk, comap_mk, mk_eq_iff] at h
  cases h with
  | inl h =>
    obtain ⟨σ, hσ⟩ := ComplexEmbedding.exists_comp_symm_eq_of_comp_eq w.embedding w'.embedding h
    use σ
    rw [← mk_embedding w, ← mk_embedding w', smul_mk, hσ]
  | inr h =>
    obtain ⟨σ, hσ⟩ := ComplexEmbedding.exists_comp_symm_eq_of_comp_eq
      ((starRingEnd ℂ).comp (embedding w)) w'.embedding h
    use σ
    rw [← mk_embedding w, ← mk_embedding w', smul_mk, mk_eq_iff]
    exact Or.inr hσ

lemma mem_orbit_iff [IsGalois k K] {w w' : InfinitePlace K} :
    w' ∈ MulAction.orbit (K ≃ₐ[k] K) w ↔ w.comap (algebraMap k K) = w'.comap (algebraMap k K) := by
  refine ⟨?_, exists_smul_eq_of_comap_eq⟩
  rintro ⟨σ, rfl : σ • w = w'⟩
  rw [← mk_embedding w, comap_mk, smul_mk, comap_mk]
  congr 1; ext1; simp

/-- The orbits of infinite places under the action of the galois group are indexed by
the infinite places of the base field. -/
noncomputable
def orbitRelEquiv [IsGalois k K] :
    Quotient (MulAction.orbitRel (K ≃ₐ[k] K) (InfinitePlace K)) ≃ InfinitePlace k := by
  refine Equiv.ofBijective (Quotient.lift (comap · (algebraMap k K))
    fun _ _ e ↦ (mem_orbit_iff.mp e).symm) ⟨?_, ?_⟩
  · rintro ⟨w⟩ ⟨w'⟩ e
    exact Quotient.sound (mem_orbit_iff.mpr e.symm)
  · intro w
    obtain ⟨w', hw⟩ := comap_surjective (K := K) w
    exact ⟨⟦w'⟧, hw⟩

lemma orbitRelEquiv_apply_mk'' [IsGalois k K] (w : InfinitePlace K) :
    orbitRelEquiv (Quotient.mk'' w) = comap w (algebraMap k K) := rfl

variable (k w)

/--
An infinite place is unramified in a field extension if the restriction has the same multiplicity.
-/
def IsUnramified : Prop := mult (w.comap (algebraMap k K)) = mult w

variable {k}

lemma isUnramified_self : IsUnramified K w := rfl

variable {w}

lemma IsUnramified.eq (h : IsUnramified k w) : mult (w.comap (algebraMap k K)) = mult w := h

lemma isUnramified_iff_mult_le :
    IsUnramified k w ↔ mult w ≤ mult (w.comap (algebraMap k K)) := by
  rw [IsUnramified, le_antisymm_iff, and_iff_right]
  exact mult_comap_le _ _

variable [Algebra k F]

lemma IsUnramified.comap_algHom {w : InfinitePlace F} (h : IsUnramified k w) (f : K →ₐ[k] F) :
    IsUnramified k (w.comap (f : K →+* F)) := by
  rw [InfinitePlace.isUnramified_iff_mult_le, ← InfinitePlace.comap_comp, f.comp_algebraMap, h.eq]
  exact InfinitePlace.mult_comap_le _ _

variable (K)
variable [Algebra K F] [IsScalarTower k K F]

lemma IsUnramified.of_restrictScalars {w : InfinitePlace F} (h : IsUnramified k w) :
    IsUnramified K w := by
  rw [InfinitePlace.isUnramified_iff_mult_le, ← h.eq, IsScalarTower.algebraMap_eq k K F,
    InfinitePlace.comap_comp]
  exact InfinitePlace.mult_comap_le _ _

lemma IsUnramified.comap {w : InfinitePlace F} (h : IsUnramified k w) :
    IsUnramified k (w.comap (algebraMap K F)) :=
  h.comap_algHom (IsScalarTower.toAlgHom k K F)

variable {K}

lemma not_isUnramified_iff :
    ¬ IsUnramified k w ↔ IsComplex w ∧ IsReal (w.comap (algebraMap k K)) := by
  rw [IsUnramified, mult, mult, ← not_isReal_iff_isComplex]
  split_ifs with h₁ h₂ h₂ <;>
    simp only [not_true_eq_false, false_iff, and_self, forall_true_left, IsEmpty.forall_iff,
      not_and, OfNat.one_ne_ofNat, not_false_eq_true, true_iff, OfNat.ofNat_ne_one, h₁, h₂]
  exact h₁ (h₂.comap _)

lemma isUnramified_iff :
    IsUnramified k w ↔ IsReal w ∨ IsComplex (w.comap (algebraMap k K)) := by
  rw [← not_iff_not, not_isUnramified_iff, not_or,
    not_isReal_iff_isComplex, not_isComplex_iff_isReal]

variable (k)

lemma IsReal.isUnramified (h : IsReal w) : IsUnramified k w := isUnramified_iff.mpr (Or.inl h)

variable {k}

lemma _root_.NumberField.ComplexEmbedding.IsConj.isUnramified_mk_iff
    {φ : K →+* ℂ} (h : ComplexEmbedding.IsConj φ σ) :
    IsUnramified k (mk φ) ↔ σ = 1 := by
  rw [h.ext_iff, ComplexEmbedding.isConj_one_iff, ← not_iff_not, not_isUnramified_iff,
    ← not_isReal_iff_isComplex, comap_mk, isReal_mk_iff, isReal_mk_iff, eq_true h.isReal_comp,
    and_true]

lemma isUnramified_mk_iff_forall_isConj [IsGalois k K] {φ : K →+* ℂ} :
    IsUnramified k (mk φ) ↔ ∀ σ : K ≃ₐ[k] K, ComplexEmbedding.IsConj φ σ → σ = 1 := by
  refine ⟨fun H σ hσ ↦ hσ.isUnramified_mk_iff.mp H,
    fun H ↦ ?_⟩
  by_contra hφ
  rw [not_isUnramified_iff] at hφ
  rw [comap_mk, isReal_mk_iff, ← not_isReal_iff_isComplex, isReal_mk_iff,
    ← ComplexEmbedding.isConj_one_iff (k := k)] at hφ
  letI := (φ.comp (algebraMap k K)).toAlgebra
  letI := φ.toAlgebra
  have : IsScalarTower k K ℂ := IsScalarTower.of_algebraMap_eq' rfl
  let φ' : K →ₐ[k] ℂ := { star φ with commutes' := fun r ↦ by simpa using RingHom.congr_fun hφ.2 r }
  have : ComplexEmbedding.IsConj φ (AlgHom.restrictNormal' φ' K) :=
    (RingHom.ext <| AlgHom.restrictNormal_commutes φ' K).symm
  exact hφ.1 (H _ this ▸ this)

local notation "Stab" => MulAction.stabilizer (K ≃ₐ[k] K)

lemma mem_stabilizer_mk_iff (φ : K →+* ℂ) (σ : K ≃ₐ[k] K) :
    σ ∈ Stab (mk φ) ↔ σ = 1 ∨ ComplexEmbedding.IsConj φ σ := by
  simp only [MulAction.mem_stabilizer_iff, smul_mk, mk_eq_iff]
  rw [← ComplexEmbedding.isConj_symm, ComplexEmbedding.conjugate, star_eq_iff_star_eq]
  refine or_congr ⟨fun H ↦ ?_, fun H ↦ H ▸ rfl⟩ Iff.rfl
  exact congr_arg AlgEquiv.symm
    (AlgEquiv.ext (g := AlgEquiv.refl) fun x ↦ φ.injective (RingHom.congr_fun H x))

lemma IsUnramified.stabilizer_eq_bot (h : IsUnramified k w) : Stab w = ⊥ := by
  rw [eq_bot_iff, ← mk_embedding w, SetLike.le_def]
  simp only [mem_stabilizer_mk_iff, Subgroup.mem_bot, forall_eq_or_imp, true_and]
  exact fun σ hσ ↦ hσ.isUnramified_mk_iff.mp ((mk_embedding w).symm ▸ h)

lemma _root_.NumberField.ComplexEmbedding.IsConj.coe_stabilzer_mk
    {φ : K →+* ℂ} (h : ComplexEmbedding.IsConj φ σ) :
    (Stab (mk φ) : Set (K ≃ₐ[k] K)) = {1, σ} := by
  ext
  rw [SetLike.mem_coe, mem_stabilizer_mk_iff, Set.mem_insert_iff, Set.mem_singleton_iff,
    ← h.ext_iff, eq_comm (a := σ)]

variable (k w)

lemma nat_card_stabilizer_eq_one_or_two :
    Nat.card (Stab w) = 1 ∨ Nat.card (Stab w) = 2 := by
  classical
  rw [← SetLike.coe_sort_coe, ← mk_embedding w]
  by_cases h : ∃ σ, ComplexEmbedding.IsConj (k := k) (embedding w) σ
  · obtain ⟨σ, hσ⟩ := h
    simp only [hσ.coe_stabilzer_mk, Nat.card_eq_fintype_card, card_ofFinset, Set.toFinset_singleton]
    by_cases 1 = σ
    · left; simp [*]
    · right; simp [*]
  · push_neg at h
    left
    trans Nat.card ({1} : Set (K ≃ₐ[k] K))
    · congr with x
      simp only [SetLike.mem_coe, mem_stabilizer_mk_iff, Set.mem_singleton_iff, or_iff_left_iff_imp,
        h x, IsEmpty.forall_iff]
    · simp

variable {k w}

lemma isUnramified_iff_stabilizer_eq_bot [IsGalois k K] : IsUnramified k w ↔ Stab w = ⊥ := by
  rw [← mk_embedding w, isUnramified_mk_iff_forall_isConj]
  simp only [eq_bot_iff, SetLike.le_def, mem_stabilizer_mk_iff,
    Subgroup.mem_bot, forall_eq_or_imp, true_and]

lemma isUnramified_iff_card_stabilizer_eq_one [IsGalois k K] :
    IsUnramified k w ↔ Nat.card (Stab w) = 1 := by
  rw [isUnramified_iff_stabilizer_eq_bot, Subgroup.card_eq_one]

lemma not_isUnramified_iff_card_stabilizer_eq_two [IsGalois k K] :
    ¬ IsUnramified k w ↔ Nat.card (Stab w) = 2 := by
  rw [isUnramified_iff_card_stabilizer_eq_one]
  obtain (e|e) := nat_card_stabilizer_eq_one_or_two k w <;> rw [e] <;> decide

open scoped Classical in
lemma card_stabilizer [IsGalois k K] :
    Nat.card (Stab w) = if IsUnramified k w then 1 else 2 := by
  split
  · rwa [← isUnramified_iff_card_stabilizer_eq_one]
  · rwa [← not_isUnramified_iff_card_stabilizer_eq_two]

lemma even_nat_card_aut_of_not_isUnramified [IsGalois k K] (hw : ¬ IsUnramified k w) :
    Even (Nat.card <| K ≃ₐ[k] K) := by
  by_cases H : Finite (K ≃ₐ[k] K)
  · cases nonempty_fintype (K ≃ₐ[k] K)
    rw [even_iff_two_dvd, ← not_isUnramified_iff_card_stabilizer_eq_two.mp hw]
    exact Subgroup.card_subgroup_dvd_card (Stab w)
  · convert Even.zero
    by_contra e
    exact H (Nat.finite_of_card_ne_zero e)

lemma even_card_aut_of_not_isUnramified [IsGalois k K] [FiniteDimensional k K]
    (hw : ¬ IsUnramified k w) :
    Even (Fintype.card <| K ≃ₐ[k] K) :=
  Nat.card_eq_fintype_card (α := K ≃ₐ[k] K) ▸ even_nat_card_aut_of_not_isUnramified hw

lemma even_finrank_of_not_isUnramified [IsGalois k K]
    (hw : ¬ IsUnramified k w) : Even (finrank k K) := by
  by_cases FiniteDimensional k K
  · exact IsGalois.card_aut_eq_finrank k K ▸ even_card_aut_of_not_isUnramified hw
  · exact finrank_of_not_finite ‹_› ▸ Even.zero

lemma isUnramified_smul_iff :
    IsUnramified k (σ • w) ↔ IsUnramified k w := by
  rw [isUnramified_iff, isUnramified_iff, isReal_smul_iff, comap_smul,
    ← AlgEquiv.toAlgHom_toRingHom, AlgHom.comp_algebraMap]

variable (K) in
/-- A infinite place of the base field is unramified in a field extension if every
infinite place over it is unramified. -/
def IsUnramifiedIn (w : InfinitePlace k) : Prop :=
  ∀ v, comap v (algebraMap k K) = w → IsUnramified k v

lemma isUnramifiedIn_comap [IsGalois k K] {w : InfinitePlace K} :
    (w.comap (algebraMap k K)).IsUnramifiedIn K ↔ w.IsUnramified k := by
  refine ⟨fun H ↦ H _ rfl, fun H v hv ↦ ?_⟩
  obtain ⟨σ, rfl⟩ := exists_smul_eq_of_comap_eq hv
  rwa [isUnramified_smul_iff] at H

lemma even_card_aut_of_not_isUnramifiedIn [IsGalois k K] [FiniteDimensional k K]
    {w : InfinitePlace k} (hw : ¬ w.IsUnramifiedIn K) :
    Even (Fintype.card <| K ≃ₐ[k] K) := by
  obtain ⟨v, rfl⟩ := comap_surjective (K := K) w
  rw [isUnramifiedIn_comap] at hw
  exact even_card_aut_of_not_isUnramified hw

lemma even_finrank_of_not_isUnramifiedIn
    [IsGalois k K] {w : InfinitePlace k} (hw : ¬ w.IsUnramifiedIn K) :
    Even (finrank k K) := by
  obtain ⟨v, rfl⟩ := comap_surjective (K := K) w
  rw [isUnramifiedIn_comap] at hw
  exact even_finrank_of_not_isUnramified hw

variable (k K)
variable [NumberField K]

open Finset in
open scoped Classical in
lemma card_isUnramified [NumberField k] [IsGalois k K] :
    #{w : InfinitePlace K | w.IsUnramified k} =
      #{w : InfinitePlace k | w.IsUnramifiedIn K} * finrank k K := by
  letI := Module.Finite.of_restrictScalars_finite ℚ k K
  rw [← IsGalois.card_aut_eq_finrank,
    Finset.card_eq_sum_card_fiberwise (f := (comap · (algebraMap k K)))
    (t := {w : InfinitePlace k | w.IsUnramifiedIn K}), ← smul_eq_mul, ← sum_const]
  · refine sum_congr rfl (fun w hw ↦ ?_)
    obtain ⟨w, rfl⟩ := comap_surjective (K := K) w
    simp only [mem_univ, forall_true_left, mem_filter, true_and] at hw
    trans #(MulAction.orbit (K ≃ₐ[k] K) w).toFinset
    · congr; ext w'
      simp only [mem_univ, forall_true_left, filter_congr_decidable, mem_filter, true_and,
        Set.mem_toFinset, mem_orbit_iff, @eq_comm _ (comap w' _), and_iff_right_iff_imp]
      intro e; rwa [← isUnramifiedIn_comap, ← e]
    · rw [← MulAction.card_orbit_mul_card_stabilizer_eq_card_group _ w,
        ← Nat.card_eq_fintype_card (α := Stab w), card_stabilizer, if_pos,
        mul_one, Set.toFinset_card]
      rwa [← isUnramifiedIn_comap]
  · simp [Set.MapsTo, isUnramifiedIn_comap]

open Finset in
open scoped Classical in
lemma card_isUnramified_compl [NumberField k] [IsGalois k K] :
    #({w : InfinitePlace K | w.IsUnramified k} : Finset _)ᶜ =
      #({w : InfinitePlace k | w.IsUnramifiedIn K} : Finset _)ᶜ * (finrank k K / 2) := by
  letI := Module.Finite.of_restrictScalars_finite ℚ k K
  rw [← IsGalois.card_aut_eq_finrank,
    Finset.card_eq_sum_card_fiberwise (f := (comap · (algebraMap k K)))
    (t := ({w : InfinitePlace k | w.IsUnramifiedIn K}: Finset _)ᶜ), ← smul_eq_mul, ← sum_const]
  · refine sum_congr rfl (fun w hw ↦ ?_)
    obtain ⟨w, rfl⟩ := comap_surjective (K := K) w
    simp only [mem_univ, forall_true_left, compl_filter, not_not, mem_filter, true_and] at hw
    trans Finset.card (MulAction.orbit (K ≃ₐ[k] K) w).toFinset
    · congr; ext w'
      simp only [compl_filter, filter_congr_decidable, mem_filter, mem_univ, true_and,
        @eq_comm _ (comap w' _), Set.mem_toFinset, mem_orbit_iff, and_iff_right_iff_imp]
      intro e; rwa [← isUnramifiedIn_comap, ← e]
    · rw [← MulAction.card_orbit_mul_card_stabilizer_eq_card_group _ w,
        ← Nat.card_eq_fintype_card (α := Stab w), InfinitePlace.card_stabilizer, if_neg,
        Nat.mul_div_cancel _ zero_lt_two, Set.toFinset_card]
      rwa [← isUnramifiedIn_comap]
  · simp [Set.MapsTo, isUnramifiedIn_comap]

open scoped Classical in
lemma card_eq_card_isUnramifiedIn [NumberField k] [IsGalois k K] :
    Fintype.card (InfinitePlace K) =
      #{w : InfinitePlace k | w.IsUnramifiedIn K} * finrank k K +
      #({w : InfinitePlace k | w.IsUnramifiedIn K} : Finset _)ᶜ * (finrank k K / 2) := by
  rw [← card_isUnramified, ← card_isUnramified_compl, Finset.card_add_card_compl]

end NumberField.InfinitePlace

variable (k K F)
variable [Algebra k K] [Algebra k F] [Algebra K F] [IsScalarTower k K F]

/-- A field extension is unramified at infinite places if every infinite place is unramified. -/
class IsUnramifiedAtInfinitePlaces : Prop where
  isUnramified : ∀ w : InfinitePlace K, w.IsUnramified k

instance IsUnramifiedAtInfinitePlaces.id : IsUnramifiedAtInfinitePlaces K K where
  isUnramified w := w.isUnramified_self

lemma IsUnramifiedAtInfinitePlaces.trans
    [h₁ : IsUnramifiedAtInfinitePlaces k K] [h₂ : IsUnramifiedAtInfinitePlaces K F] :
    IsUnramifiedAtInfinitePlaces k F where
  isUnramified w :=
    Eq.trans (IsScalarTower.algebraMap_eq k K F ▸ h₁.1 (w.comap (algebraMap _ _))) (h₂.1 w)

lemma IsUnramifiedAtInfinitePlaces.top [h : IsUnramifiedAtInfinitePlaces k F] :
    IsUnramifiedAtInfinitePlaces K F where
  isUnramified w := (h.1 w).of_restrictScalars K

lemma IsUnramifiedAtInfinitePlaces.bot [h₁ : IsUnramifiedAtInfinitePlaces k F]
    [Algebra.IsAlgebraic K F] :
    IsUnramifiedAtInfinitePlaces k K where
  isUnramified w := by
    obtain ⟨w, rfl⟩ := InfinitePlace.comap_surjective (K := F) w
    exact (h₁.1 w).comap K

variable {K}

lemma NumberField.InfinitePlace.isUnramified [IsUnramifiedAtInfinitePlaces k K]
    (w : InfinitePlace K) : IsUnramified k w := IsUnramifiedAtInfinitePlaces.isUnramified w

variable {k} (K)

lemma NumberField.InfinitePlace.isUnramifiedIn [IsUnramifiedAtInfinitePlaces k K]
    (w : InfinitePlace k) : IsUnramifiedIn K w := fun v _ ↦ v.isUnramified k

variable {K}

lemma IsUnramifiedAtInfinitePlaces_of_odd_card_aut [IsGalois k K] [FiniteDimensional k K]
    (h : Odd (Fintype.card <| K ≃ₐ[k] K)) : IsUnramifiedAtInfinitePlaces k K :=
  ⟨fun _ ↦ not_not.mp (Nat.not_even_iff_odd.2 h ∘ InfinitePlace.even_card_aut_of_not_isUnramified)⟩

lemma IsUnramifiedAtInfinitePlaces_of_odd_finrank [IsGalois k K]
    (h : Odd (Module.finrank k K)) : IsUnramifiedAtInfinitePlaces k K :=
  ⟨fun _ ↦ not_not.mp (Nat.not_even_iff_odd.2 h ∘ InfinitePlace.even_finrank_of_not_isUnramified)⟩

variable (k K)

open Module in
lemma IsUnramifiedAtInfinitePlaces.card_infinitePlace [NumberField k] [NumberField K]
    [IsGalois k K] [IsUnramifiedAtInfinitePlaces k K] :
    Fintype.card (InfinitePlace K) = Fintype.card (InfinitePlace k) * finrank k K := by
  classical
  rw [InfinitePlace.card_eq_card_isUnramifiedIn (k := k) (K := K), Finset.filter_true_of_mem,
    Finset.card_univ, Finset.card_eq_zero.mpr, zero_mul, add_zero]
  · exact Finset.compl_univ
  simp only [Finset.mem_univ, forall_true_left, Finset.filter_eq_empty_iff]
  exact InfinitePlace.isUnramifiedIn K

end InfinitePlace

namespace IsPrimitiveRoot

variable {K : Type*} [Field K] [NumberField K] {ζ : K} {k : ℕ}

theorem nrRealPlaces_eq_zero_of_two_lt (hk : 2 < k) (hζ : IsPrimitiveRoot ζ k) :
    NumberField.InfinitePlace.nrRealPlaces K = 0 := by
  refine (@Fintype.card_eq_zero_iff _ (_)).2 ⟨fun ⟨w, hwreal⟩ ↦ ?_⟩
  rw [NumberField.InfinitePlace.isReal_iff] at hwreal
  let f := w.embedding
  have hζ' : IsPrimitiveRoot (f ζ) k := hζ.map_of_injective f.injective
  have him : (f ζ).im = 0 := by
    rw [← Complex.conj_eq_iff_im, ← NumberField.ComplexEmbedding.conjugate_coe_eq]
    congr
  have hre : (f ζ).re = 1 ∨ (f ζ).re = -1 := by
    rw [← Complex.abs_re_eq_norm] at him
    have := Complex.norm_eq_one_of_pow_eq_one hζ'.pow_eq_one (by omega)
    rwa [← him, ← abs_one, abs_eq_abs] at this
  cases hre with
  | inl hone =>
    exact hζ'.ne_one (by omega) <| Complex.ext (by simp [hone]) (by simp [him])
  | inr hnegone =>
    replace hζ' := hζ'.eq_orderOf
    simp only [show f ζ = -1 from Complex.ext (by simp [hnegone]) (by simp [him]),
      orderOf_neg_one, ringChar.eq_zero, OfNat.zero_ne_ofNat, ↓reduceIte] at hζ'
    omega

end IsPrimitiveRoot

/-!

## The infinite place of the rationals.

-/

namespace Rat

open NumberField

/-- The infinite place of `ℚ`, coming from the canonical map `ℚ → ℂ`. -/
noncomputable def infinitePlace : InfinitePlace ℚ := .mk (Rat.castHom _)

@[simp]
lemma infinitePlace_apply (v : InfinitePlace ℚ) (x : ℚ) : v x = |x| := by
  rw [NumberField.InfinitePlace.coe_apply]
  obtain ⟨_, _, rfl⟩ := v
  simp

instance : Subsingleton (InfinitePlace ℚ) where
  allEq a b := by ext; simp

lemma isReal_infinitePlace : InfinitePlace.IsReal (infinitePlace) :=
  ⟨Rat.castHom ℂ, by ext; simp, rfl⟩

end Rat

namespace NumberField

open InfinitePlace Module

section TotallyRealField

/-

## Totally real number fields

-/

/-- A number field `K` is totally real if all of its infinite places
are real. In other words, the image of every ring homomorphism `K → ℂ`
is a subset of `ℝ`. -/
@[mk_iff] class IsTotallyReal (K : Type*) [Field K] [NumberField K] where
  isReal : ∀ v : InfinitePlace K, v.IsReal

<<<<<<< HEAD
variable (F : Type*) {K : Type*} [Field K] [NumberField K]

theorem nrComplexPlaces_eq_zero_iff :
    nrComplexPlaces K = 0 ↔ IsTotallyReal K := by
  classical
  simp [Fintype.card_eq_zero_iff, isEmpty_subtype, isTotallyReal_iff]

variable (K) in
theorem IsTotally.of_algebra [IsTotallyReal K] [Field F] [NumberField F] [Algebra F K]  :
    IsTotallyReal F where
  isReal w := by
    obtain ⟨W, rfl⟩ : ∃ W : InfinitePlace K, W.comap (algebraMap F K) = w := comap_surjective w
    exact IsReal.comap _ (IsTotallyReal.isReal W)

instance [IsTotallyReal K] (F : IntermediateField ℚ K)  :
    IsTotallyReal F := IsTotally.of_algebra F K

instance [IsTotallyReal K] (F : Subfield K) :
    IsTotallyReal F := IsTotally.of_algebra F K

=======
variable {K : Type*} [Field K] [NumberField K]

theorem nrComplexPlaces_eq_zero_iff :
    nrComplexPlaces K = 0 ↔ IsTotallyReal K := by
  simp [Fintype.card_eq_zero_iff, isEmpty_subtype, isTotallyReal_iff]

>>>>>>> cb0f568c
variable (K)

@[simp]
theorem IsTotallyReal.nrComplexPlaces_eq_zero [h : IsTotallyReal K] :
    nrComplexPlaces K = 0 :=
  nrComplexPlaces_eq_zero_iff.mpr h

protected theorem IsTotallyReal.finrank [h : IsTotallyReal K] :
    finrank ℚ K = nrRealPlaces K := by
  rw [← card_add_two_mul_card_eq_rank, nrComplexPlaces_eq_zero_iff.mpr h, mul_zero, add_zero]

instance : IsTotallyReal ℚ where
  isReal v := by
    rw [Subsingleton.elim v Rat.infinitePlace]
    exact Rat.isReal_infinitePlace

end TotallyRealField

section TotallyComplexField

/-
<<<<<<< HEAD

## Totally complex number fields

=======
## Totally complex number fields
>>>>>>> cb0f568c
-/

open InfinitePlace

/--
A number field `K` is totally complex if all of its infinite places are complex.
-/
@[mk_iff] class IsTotallyComplex (K : Type*) [Field K] [NumberField K] where
  isComplex : ∀ v : InfinitePlace K, v.IsComplex

variable {K : Type*} [Field K] [NumberField K]

theorem nrRealPlaces_eq_zero_iff :
    nrRealPlaces K = 0 ↔ IsTotallyComplex K := by
<<<<<<< HEAD
  classical
=======
>>>>>>> cb0f568c
  simp [Fintype.card_eq_zero_iff, isEmpty_subtype, isTotallyComplex_iff]

variable (K)

@[simp]
theorem IsTotallyComplex.nrRealPlaces_eq_zero [h : IsTotallyComplex K] :
    nrRealPlaces K = 0 :=
  nrRealPlaces_eq_zero_iff.mpr h

protected theorem IsTotallyComplex.finrank [h : IsTotallyComplex K] :
    finrank ℚ K = 2 * nrComplexPlaces K := by
  rw [← card_add_two_mul_card_eq_rank, nrRealPlaces_eq_zero_iff.mpr h, zero_add]

end TotallyComplexField

end NumberField<|MERGE_RESOLUTION|>--- conflicted
+++ resolved
@@ -1166,35 +1166,12 @@
 @[mk_iff] class IsTotallyReal (K : Type*) [Field K] [NumberField K] where
   isReal : ∀ v : InfinitePlace K, v.IsReal
 
-<<<<<<< HEAD
-variable (F : Type*) {K : Type*} [Field K] [NumberField K]
-
-theorem nrComplexPlaces_eq_zero_iff :
-    nrComplexPlaces K = 0 ↔ IsTotallyReal K := by
-  classical
-  simp [Fintype.card_eq_zero_iff, isEmpty_subtype, isTotallyReal_iff]
-
-variable (K) in
-theorem IsTotally.of_algebra [IsTotallyReal K] [Field F] [NumberField F] [Algebra F K]  :
-    IsTotallyReal F where
-  isReal w := by
-    obtain ⟨W, rfl⟩ : ∃ W : InfinitePlace K, W.comap (algebraMap F K) = w := comap_surjective w
-    exact IsReal.comap _ (IsTotallyReal.isReal W)
-
-instance [IsTotallyReal K] (F : IntermediateField ℚ K)  :
-    IsTotallyReal F := IsTotally.of_algebra F K
-
-instance [IsTotallyReal K] (F : Subfield K) :
-    IsTotallyReal F := IsTotally.of_algebra F K
-
-=======
 variable {K : Type*} [Field K] [NumberField K]
 
 theorem nrComplexPlaces_eq_zero_iff :
     nrComplexPlaces K = 0 ↔ IsTotallyReal K := by
   simp [Fintype.card_eq_zero_iff, isEmpty_subtype, isTotallyReal_iff]
 
->>>>>>> cb0f568c
 variable (K)
 
 @[simp]
@@ -1216,13 +1193,7 @@
 section TotallyComplexField
 
 /-
-<<<<<<< HEAD
-
 ## Totally complex number fields
-
-=======
-## Totally complex number fields
->>>>>>> cb0f568c
 -/
 
 open InfinitePlace
@@ -1237,10 +1208,6 @@
 
 theorem nrRealPlaces_eq_zero_iff :
     nrRealPlaces K = 0 ↔ IsTotallyComplex K := by
-<<<<<<< HEAD
-  classical
-=======
->>>>>>> cb0f568c
   simp [Fintype.card_eq_zero_iff, isEmpty_subtype, isTotallyComplex_iff]
 
 variable (K)
