/-
Copyright (c) 2022 Xavier Roblot. All rights reserved.
Released under Apache 2.0 license as described in the file LICENSE.
Authors: Xavier Roblot
-/
import Mathlib.Algebra.Module.ZLattice.Basic
<<<<<<< HEAD
=======
import Mathlib.Analysis.InnerProductSpace.ProdL2
import Mathlib.MeasureTheory.Measure.Haar.Unique
>>>>>>> d0df76bd
import Mathlib.NumberTheory.NumberField.FractionalIdeal
import Mathlib.NumberTheory.NumberField.Units.Basic

/-!
# Canonical embedding of a number field

The canonical embedding of a number field `K` of degree `n` is the ring homomorphism
`K →+* ℂ^n` that sends `x ∈ K` to `(φ_₁(x),...,φ_n(x))` where the `φ_i`'s are the complex
embeddings of `K`. Note that we do not choose an ordering of the embeddings, but instead map `K`
into the type `(K →+* ℂ) → ℂ` of `ℂ`-vectors indexed by the complex embeddings.

## Main definitions and results

* `NumberField.canonicalEmbedding`: the ring homomorphism `K →+* ((K →+* ℂ) → ℂ)` defined by
sending `x : K` to the vector `(φ x)` indexed by `φ : K →+* ℂ`.

* `NumberField.canonicalEmbedding.integerLattice.inter_ball_finite`: the intersection of the
image of the ring of integers by the canonical embedding and any ball centered at `0` of finite
radius is finite.

* `NumberField.mixedEmbedding`: the ring homomorphism from `K` to the mixed space
`K →+* ({ w // IsReal w } → ℝ) × ({ w // IsComplex w } → ℂ)` that sends `x ∈ K` to `(φ_w x)_w`
where `φ_w` is the embedding associated to the infinite place `w`. In particular, if `w` is real
then `φ_w : K →+* ℝ` and, if `w` is complex, `φ_w` is an arbitrary choice between the two complex
embeddings defining the place `w`.

## Tags

number field, infinite places
-/

variable (K : Type*) [Field K]

namespace NumberField.canonicalEmbedding

/-- The canonical embedding of a number field `K` of degree `n` into `ℂ^n`. -/
def _root_.NumberField.canonicalEmbedding : K →+* ((K →+* ℂ) → ℂ) := Pi.ringHom fun φ => φ

theorem _root_.NumberField.canonicalEmbedding_injective [NumberField K] :
    Function.Injective (NumberField.canonicalEmbedding K) := RingHom.injective _

variable {K}

@[simp]
theorem apply_at (φ : K →+* ℂ) (x : K) : (NumberField.canonicalEmbedding K x) φ = φ x := rfl

open scoped ComplexConjugate

/-- The image of `canonicalEmbedding` lives in the `ℝ`-submodule of the `x ∈ ((K →+* ℂ) → ℂ)` such
that `conj x_φ = x_(conj φ)` for all `∀ φ : K →+* ℂ`. -/
theorem conj_apply {x : ((K →+* ℂ) → ℂ)} (φ : K →+* ℂ)
    (hx : x ∈ Submodule.span ℝ (Set.range (canonicalEmbedding K))) :
    conj (x φ) = x (ComplexEmbedding.conjugate φ) := by
  refine Submodule.span_induction ?_ ?_ (fun _ _ _ _ hx hy => ?_) (fun a _ _ hx => ?_) hx
  · rintro _ ⟨x, rfl⟩
    rw [apply_at, apply_at, ComplexEmbedding.conjugate_coe_eq]
  · rw [Pi.zero_apply, Pi.zero_apply, map_zero]
  · rw [Pi.add_apply, Pi.add_apply, map_add, hx, hy]
  · rw [Pi.smul_apply, Complex.real_smul, map_mul, Complex.conj_ofReal]
    exact congrArg ((a : ℂ) * ·) hx

theorem nnnorm_eq [NumberField K] (x : K) :
    ‖canonicalEmbedding K x‖₊ = Finset.univ.sup (fun φ : K →+* ℂ => ‖φ x‖₊) := by
  simp_rw [Pi.nnnorm_def, apply_at]

theorem norm_le_iff [NumberField K] (x : K) (r : ℝ) :
    ‖canonicalEmbedding K x‖ ≤ r ↔ ∀ φ : K →+* ℂ, ‖φ x‖ ≤ r := by
  obtain hr | hr := lt_or_le r 0
  · obtain ⟨φ⟩ := (inferInstance : Nonempty (K →+* ℂ))
    refine iff_of_false ?_ ?_
    · exact (hr.trans_le (norm_nonneg _)).not_le
    · exact fun h => hr.not_le (le_trans (norm_nonneg _) (h φ))
  · lift r to NNReal using hr
    simp_rw [← coe_nnnorm, nnnorm_eq, NNReal.coe_le_coe, Finset.sup_le_iff, Finset.mem_univ,
      forall_true_left]

variable (K)

/-- The image of `𝓞 K` as a subring of `ℂ^n`. -/
def integerLattice : Subring ((K →+* ℂ) → ℂ) :=
  (RingHom.range (algebraMap (𝓞 K) K)).map (canonicalEmbedding K)

theorem integerLattice.inter_ball_finite [NumberField K] (r : ℝ) :
    ((integerLattice K : Set ((K →+* ℂ) → ℂ)) ∩ Metric.closedBall 0 r).Finite := by
  obtain hr | _ := lt_or_le r 0
  · simp [Metric.closedBall_eq_empty.2 hr]
  · have heq : ∀ x, canonicalEmbedding K x ∈ Metric.closedBall 0 r ↔
        ∀ φ : K →+* ℂ, ‖φ x‖ ≤ r := by
      intro x; rw [← norm_le_iff, mem_closedBall_zero_iff]
    convert (Embeddings.finite_of_norm_le K ℂ r).image (canonicalEmbedding K)
    ext; constructor
    · rintro ⟨⟨_, ⟨x, rfl⟩, rfl⟩, hx⟩
      exact ⟨x, ⟨SetLike.coe_mem x, fun φ => (heq _).mp hx φ⟩, rfl⟩
    · rintro ⟨x, ⟨hx1, hx2⟩, rfl⟩
      exact ⟨⟨x, ⟨⟨x, hx1⟩, rfl⟩, rfl⟩, (heq x).mpr hx2⟩

open Module Fintype Module

/-- A `ℂ`-basis of `ℂ^n` that is also a `ℤ`-basis of the `integerLattice`. -/
noncomputable def latticeBasis [NumberField K] :
    Basis (Free.ChooseBasisIndex ℤ (𝓞 K)) ℂ ((K →+* ℂ) → ℂ) := by
  classical
  -- Let `B` be the canonical basis of `(K →+* ℂ) → ℂ`. We prove that the determinant of
  -- the image by `canonicalEmbedding` of the integral basis of `K` is nonzero. This
  -- will imply the result.
    let B := Pi.basisFun ℂ (K →+* ℂ)
    let e : (K →+* ℂ) ≃ Free.ChooseBasisIndex ℤ (𝓞 K) :=
      equivOfCardEq ((Embeddings.card K ℂ).trans (finrank_eq_card_basis (integralBasis K)))
    let M := B.toMatrix (fun i => canonicalEmbedding K (integralBasis K (e i)))
    suffices M.det ≠ 0 by
      rw [← isUnit_iff_ne_zero, ← Basis.det_apply, ← is_basis_iff_det] at this
      refine basisOfLinearIndependentOfCardEqFinrank
        ((linearIndependent_equiv e.symm).mpr this.1) ?_
      rw [← finrank_eq_card_chooseBasisIndex, RingOfIntegers.rank, finrank_fintype_fun_eq_card,
        Embeddings.card]
  -- In order to prove that the determinant is nonzero, we show that it is equal to the
  -- square of the discriminant of the integral basis and thus it is not zero
    let N := Algebra.embeddingsMatrixReindex ℚ ℂ (fun i => integralBasis K (e i))
      RingHom.equivRatAlgHom
    rw [show M = N.transpose by { ext : 2; rfl }]
    rw [Matrix.det_transpose, ← pow_ne_zero_iff two_ne_zero]
    convert (map_ne_zero_iff _ (algebraMap ℚ ℂ).injective).mpr
      (Algebra.discr_not_zero_of_basis ℚ (integralBasis K))
    rw [← Algebra.discr_reindex ℚ (integralBasis K) e.symm]
    exact (Algebra.discr_eq_det_embeddingsMatrixReindex_pow_two ℚ ℂ
      (fun i => integralBasis K (e i)) RingHom.equivRatAlgHom).symm

@[simp]
theorem latticeBasis_apply [NumberField K] (i : Free.ChooseBasisIndex ℤ (𝓞 K)) :
    latticeBasis K i = (canonicalEmbedding K) (integralBasis K i) := by
  simp only [latticeBasis, integralBasis_apply, coe_basisOfLinearIndependentOfCardEqFinrank,
    Function.comp_apply, Equiv.apply_symm_apply]

theorem mem_span_latticeBasis [NumberField K] {x : (K →+* ℂ) → ℂ} :
    x ∈ Submodule.span ℤ (Set.range (latticeBasis K)) ↔
      x ∈ ((canonicalEmbedding K).comp (algebraMap (𝓞 K) K)).range := by
  rw [show Set.range (latticeBasis K) =
      (canonicalEmbedding K).toIntAlgHom.toLinearMap '' (Set.range (integralBasis K)) by
    rw [← Set.range_comp]; exact congrArg Set.range (funext (fun i => latticeBasis_apply K i))]
  rw [← Submodule.map_span, ← SetLike.mem_coe, Submodule.map_coe]
  rw [← RingHom.map_range, Subring.mem_map, Set.mem_image]
  simp only [SetLike.mem_coe, mem_span_integralBasis K]
  rfl

theorem mem_rat_span_latticeBasis [NumberField K] (x : K) :
    canonicalEmbedding K x ∈ Submodule.span ℚ (Set.range (latticeBasis K)) := by
  rw [← Basis.sum_repr (integralBasis K) x, map_sum]
  simp_rw [map_rat_smul]
  refine Submodule.sum_smul_mem _ _ (fun i _ ↦ Submodule.subset_span ?_)
  rw [← latticeBasis_apply]
  exact Set.mem_range_self i

theorem integralBasis_repr_apply [NumberField K] (x : K) (i : Free.ChooseBasisIndex ℤ (𝓞 K)) :
    (latticeBasis K).repr (canonicalEmbedding K x) i = (integralBasis K).repr x i := by
  rw [← Basis.restrictScalars_repr_apply ℚ _ ⟨_, mem_rat_span_latticeBasis K x⟩, eq_ratCast,
    Rat.cast_inj]
  let f := (canonicalEmbedding K).toRatAlgHom.toLinearMap.codRestrict _
    (fun x ↦ mem_rat_span_latticeBasis K x)
  suffices ((latticeBasis K).restrictScalars ℚ).repr.toLinearMap ∘ₗ f =
    (integralBasis K).repr.toLinearMap from DFunLike.congr_fun (LinearMap.congr_fun this x) i
  refine Basis.ext (integralBasis K) (fun i ↦ ?_)
  have : f (integralBasis K i) = ((latticeBasis K).restrictScalars ℚ) i := by
    apply Subtype.val_injective
    rw [LinearMap.codRestrict_apply, AlgHom.toLinearMap_apply, Basis.restrictScalars_apply,
      latticeBasis_apply]
    rfl
  simp_rw [LinearMap.coe_comp, LinearEquiv.coe_coe, Function.comp_apply, this, Basis.repr_self]

end NumberField.canonicalEmbedding

namespace NumberField.mixedEmbedding

open NumberField.InfinitePlace Module Finset

/-- The mixed space `ℝ^r₁ × ℂ^r₂` with `(r₁, r₂)` the signature of `K`. -/
abbrev mixedSpace :=
  ({w : InfinitePlace K // IsReal w} → ℝ) × ({w : InfinitePlace K // IsComplex w} → ℂ)

/-- The mixed embedding of a number field `K` into the mixed space of `K`. -/
noncomputable def _root_.NumberField.mixedEmbedding : K →+* (mixedSpace K) :=
  RingHom.prod (Pi.ringHom fun w => embedding_of_isReal w.prop)
    (Pi.ringHom fun w => w.val.embedding)

@[simp]
theorem mixedEmbedding_apply_ofIsReal (x : K) (w : {w // IsReal w}) :
    (mixedEmbedding K x).1 w = embedding_of_isReal w.prop x := by
  simp_rw [mixedEmbedding, RingHom.prod_apply, Pi.ringHom_apply]

@[simp]
theorem mixedEmbedding_apply_ofIsComplex (x : K) (w : {w // IsComplex w}) :
    (mixedEmbedding K x).2 w = w.val.embedding x := by
  simp_rw [mixedEmbedding, RingHom.prod_apply, Pi.ringHom_apply]

instance [NumberField K] : Nontrivial (mixedSpace K) := by
  obtain ⟨w⟩ := (inferInstance : Nonempty (InfinitePlace K))
  obtain hw | hw := w.isReal_or_isComplex
  · have : Nonempty {w : InfinitePlace K // IsReal w} := ⟨⟨w, hw⟩⟩
    exact nontrivial_prod_left
  · have : Nonempty {w : InfinitePlace K // IsComplex w} := ⟨⟨w, hw⟩⟩
    exact nontrivial_prod_right

protected theorem finrank [NumberField K] : finrank ℝ (mixedSpace K) = finrank ℚ K := by
  classical
  rw [finrank_prod, finrank_pi, finrank_pi_fintype, Complex.finrank_real_complex, sum_const,
    card_univ, ← nrRealPlaces, ← nrComplexPlaces, ← card_real_embeddings, Algebra.id.smul_eq_mul,
    mul_comm, ← card_complex_embeddings, ← NumberField.Embeddings.card K ℂ,
    Fintype.card_subtype_compl, Nat.add_sub_of_le (Fintype.card_subtype_le _)]

theorem _root_.NumberField.mixedEmbedding_injective [NumberField K] :
    Function.Injective (NumberField.mixedEmbedding K) := by
  exact RingHom.injective _

section Measure

open MeasureTheory.Measure MeasureTheory

variable [NumberField K]

open Classical in
instance : IsAddHaarMeasure (volume : Measure (mixedSpace K)) :=
  prod.instIsAddHaarMeasure volume volume

open Classical in
instance : NoAtoms (volume : Measure (mixedSpace K)) := by
  obtain ⟨w⟩ := (inferInstance : Nonempty (InfinitePlace K))
  by_cases hw : IsReal w
  · have : NoAtoms (volume : Measure ({w : InfinitePlace K // IsReal w} → ℝ)) := pi_noAtoms ⟨w, hw⟩
    exact prod.instNoAtoms_fst
  · have : NoAtoms (volume : Measure ({w : InfinitePlace K // IsComplex w} → ℂ)) :=
      pi_noAtoms ⟨w, not_isReal_iff_isComplex.mp hw⟩
    exact prod.instNoAtoms_snd

variable {K} in
open Classical in
/-- The set of points in the mixedSpace that are equal to `0` at a fixed (real) place has
volume zero. -/
theorem volume_eq_zero (w : {w // IsReal w}) :
    volume ({x : mixedSpace K | x.1 w = 0}) = 0 := by
  let A : AffineSubspace ℝ (mixedSpace K) :=
    Submodule.toAffineSubspace (Submodule.mk ⟨⟨{x | x.1 w = 0}, by aesop⟩, rfl⟩ (by aesop))
  convert Measure.addHaar_affineSubspace volume A fun h ↦ ?_
  simpa [A] using (h ▸ Set.mem_univ _ : 1 ∈ A)

end Measure

section commMap

/-- The linear map that makes `canonicalEmbedding` and `mixedEmbedding` commute, see
`commMap_canonical_eq_mixed`. -/
noncomputable def commMap : ((K →+* ℂ) → ℂ) →ₗ[ℝ] (mixedSpace K) where
  toFun := fun x => ⟨fun w => (x w.val.embedding).re, fun w => x w.val.embedding⟩
  map_add' := by
    simp only [Pi.add_apply, Complex.add_re, Prod.mk_add_mk, Prod.mk.injEq]
    exact fun _ _ => ⟨rfl, rfl⟩
  map_smul' := by
    simp only [Pi.smul_apply, Complex.real_smul, Complex.mul_re, Complex.ofReal_re,
      Complex.ofReal_im, zero_mul, sub_zero, RingHom.id_apply, Prod.smul_mk, Prod.mk.injEq]
    exact fun _ _ => ⟨rfl, rfl⟩

theorem commMap_apply_of_isReal (x : (K →+* ℂ) → ℂ) {w : InfinitePlace K} (hw : IsReal w) :
    (commMap K x).1 ⟨w, hw⟩ = (x w.embedding).re := rfl

theorem commMap_apply_of_isComplex (x : (K →+* ℂ) → ℂ) {w : InfinitePlace K} (hw : IsComplex w) :
    (commMap K x).2 ⟨w, hw⟩ = x w.embedding := rfl

@[simp]
theorem commMap_canonical_eq_mixed (x : K) :
    commMap K (canonicalEmbedding K x) = mixedEmbedding K x := by
  simp only [canonicalEmbedding, commMap, LinearMap.coe_mk, AddHom.coe_mk, Pi.ringHom_apply,
    mixedEmbedding, RingHom.prod_apply, Prod.mk.injEq]
  exact ⟨rfl, rfl⟩

/-- This is a technical result to ensure that the image of the `ℂ`-basis of `ℂ^n` defined in
`canonicalEmbedding.latticeBasis` is a `ℝ`-basis of the mixed space `ℝ^r₁ × ℂ^r₂`,
see `mixedEmbedding.latticeBasis`. -/
theorem disjoint_span_commMap_ker [NumberField K] :
    Disjoint (Submodule.span ℝ (Set.range (canonicalEmbedding.latticeBasis K)))
      (LinearMap.ker (commMap K)) := by
  refine LinearMap.disjoint_ker.mpr (fun x h_mem h_zero => ?_)
  replace h_mem : x ∈ Submodule.span ℝ (Set.range (canonicalEmbedding K)) := by
    refine (Submodule.span_mono ?_) h_mem
    rintro _ ⟨i, rfl⟩
    exact ⟨integralBasis K i, (canonicalEmbedding.latticeBasis_apply K i).symm⟩
  ext1 φ
  rw [Pi.zero_apply]
  by_cases hφ : ComplexEmbedding.IsReal φ
  · apply Complex.ext
    · rw [← embedding_mk_eq_of_isReal hφ, ← commMap_apply_of_isReal K x ⟨φ, hφ, rfl⟩]
      exact congrFun (congrArg (fun x => x.1) h_zero) ⟨InfinitePlace.mk φ, _⟩
    · rw [Complex.zero_im, ← Complex.conj_eq_iff_im, canonicalEmbedding.conj_apply _ h_mem,
        ComplexEmbedding.isReal_iff.mp hφ]
  · have := congrFun (congrArg (fun x => x.2) h_zero) ⟨InfinitePlace.mk φ, ⟨φ, hφ, rfl⟩⟩
    cases embedding_mk_eq φ with
    | inl h => rwa [← h, ← commMap_apply_of_isComplex K x ⟨φ, hφ, rfl⟩]
    | inr h =>
        apply RingHom.injective (starRingEnd ℂ)
        rwa [canonicalEmbedding.conj_apply _ h_mem, ← h, map_zero,
          ← commMap_apply_of_isComplex K x ⟨φ, hφ, rfl⟩]

end commMap

noncomputable section norm

open scoped Classical

variable {K}

/-- The norm at the infinite place `w` of an element of the mixed space. --/
def normAtPlace (w : InfinitePlace K) : (mixedSpace K) →*₀ ℝ where
  toFun x := if hw : IsReal w then ‖x.1 ⟨w, hw⟩‖ else ‖x.2 ⟨w, not_isReal_iff_isComplex.mp hw⟩‖
  map_zero' := by simp
  map_one' := by simp
  map_mul' x y := by split_ifs <;> simp

theorem normAtPlace_nonneg (w : InfinitePlace K) (x : mixedSpace K) :
    0 ≤ normAtPlace w x := by
  rw [normAtPlace, MonoidWithZeroHom.coe_mk, ZeroHom.coe_mk]
  split_ifs <;> exact norm_nonneg _

theorem normAtPlace_neg (w : InfinitePlace K) (x : mixedSpace K)  :
    normAtPlace w (- x) = normAtPlace w x := by
  rw [normAtPlace, MonoidWithZeroHom.coe_mk, ZeroHom.coe_mk]
  split_ifs <;> simp

theorem normAtPlace_add_le (w : InfinitePlace K) (x y : mixedSpace K) :
    normAtPlace w (x + y) ≤ normAtPlace w x + normAtPlace w y := by
  rw [normAtPlace, MonoidWithZeroHom.coe_mk, ZeroHom.coe_mk]
  split_ifs <;> exact norm_add_le _ _

theorem normAtPlace_smul (w : InfinitePlace K) (x : mixedSpace K) (c : ℝ) :
    normAtPlace w (c • x) = |c| * normAtPlace w x := by
  rw [normAtPlace, MonoidWithZeroHom.coe_mk, ZeroHom.coe_mk]
  split_ifs
  · rw [Prod.smul_fst, Pi.smul_apply, norm_smul, Real.norm_eq_abs]
  · rw [Prod.smul_snd, Pi.smul_apply, norm_smul, Real.norm_eq_abs, Complex.norm_eq_abs]

theorem normAtPlace_real (w : InfinitePlace K) (c : ℝ) :
    normAtPlace w ((fun _ ↦ c, fun _ ↦ c) : (mixedSpace K)) = |c| := by
  rw [show ((fun _ ↦ c, fun _ ↦ c) : (mixedSpace K)) = c • 1 by ext <;> simp, normAtPlace_smul,
    map_one, mul_one]

theorem normAtPlace_apply_isReal {w : InfinitePlace K} (hw : IsReal w) (x : mixedSpace K) :
    normAtPlace w x = ‖x.1 ⟨w, hw⟩‖ := by
  rw [normAtPlace, MonoidWithZeroHom.coe_mk, ZeroHom.coe_mk, dif_pos]

theorem normAtPlace_apply_isComplex {w : InfinitePlace K} (hw : IsComplex w) (x : mixedSpace K) :
    normAtPlace w x = ‖x.2 ⟨w, hw⟩‖ := by
  rw [normAtPlace, MonoidWithZeroHom.coe_mk, ZeroHom.coe_mk,
    dif_neg (not_isReal_iff_isComplex.mpr hw)]

@[simp]
theorem normAtPlace_apply (w : InfinitePlace K) (x : K) :
    normAtPlace w (mixedEmbedding K x) = w x := by
  simp_rw [normAtPlace, MonoidWithZeroHom.coe_mk, ZeroHom.coe_mk, mixedEmbedding,
    RingHom.prod_apply, Pi.ringHom_apply, norm_embedding_of_isReal, norm_embedding_eq, dite_eq_ite,
    ite_id]

theorem forall_normAtPlace_eq_zero_iff {x : mixedSpace K} :
    (∀ w, normAtPlace w x = 0) ↔ x = 0 := by
  refine ⟨fun h ↦ ?_, fun h ↦ ?_⟩
  · ext w
    · exact norm_eq_zero'.mp (normAtPlace_apply_isReal w.prop _ ▸ h w.1)
    · exact norm_eq_zero'.mp (normAtPlace_apply_isComplex w.prop _ ▸ h w.1)
  · simp_rw [h, map_zero, implies_true]

@[deprecated (since := "2024-09-13")] alias normAtPlace_eq_zero := forall_normAtPlace_eq_zero_iff

@[simp]
theorem exists_normAtPlace_ne_zero_iff {x : mixedSpace K} :
    (∃ w, normAtPlace w x ≠ 0) ↔ x ≠ 0 := by
  rw [ne_eq, ← forall_normAtPlace_eq_zero_iff, not_forall]

variable [NumberField K]

theorem nnnorm_eq_sup_normAtPlace (x : mixedSpace K) :
    ‖x‖₊ = univ.sup fun w ↦ ⟨normAtPlace w x, normAtPlace_nonneg w x⟩ := by
  have :
      (univ : Finset (InfinitePlace K)) =
      (univ.image (fun w : {w : InfinitePlace K // IsReal w} ↦ w.1)) ∪
      (univ.image (fun w : {w : InfinitePlace K // IsComplex w} ↦ w.1)) := by
    ext; simp [isReal_or_isComplex]
  rw [this, sup_union, univ.sup_image, univ.sup_image,
    Prod.nnnorm_def', Pi.nnnorm_def, Pi.nnnorm_def]
  congr
  · ext w
    simp [normAtPlace_apply_isReal w.prop]
  · ext w
    simp [normAtPlace_apply_isComplex w.prop]

theorem norm_eq_sup'_normAtPlace (x : mixedSpace K) :
    ‖x‖ = univ.sup' univ_nonempty fun w ↦ normAtPlace w x := by
  rw [← coe_nnnorm, nnnorm_eq_sup_normAtPlace, ← sup'_eq_sup univ_nonempty, ← NNReal.val_eq_coe,
    ← OrderHom.Subtype.val_coe, map_finset_sup', OrderHom.Subtype.val_coe]
  simp only [Function.comp_apply]

/-- The norm of `x` is `∏ w, (normAtPlace x) ^ mult w`. It is defined such that the norm of
`mixedEmbedding K a` for `a : K` is equal to the absolute value of the norm of `a` over `ℚ`,
see `norm_eq_norm`. -/
protected def norm : (mixedSpace K) →*₀ ℝ where
  toFun x := ∏ w, (normAtPlace w x) ^ (mult w)
  map_one' := by simp only [map_one, one_pow, prod_const_one]
  map_zero' := by simp [mult]
  map_mul' _ _ := by simp only [map_mul, mul_pow, prod_mul_distrib]

protected theorem norm_apply (x : mixedSpace K) :
    mixedEmbedding.norm x = ∏ w, (normAtPlace w x) ^ (mult w) := rfl

protected theorem norm_nonneg (x : mixedSpace K) :
    0 ≤ mixedEmbedding.norm x := univ.prod_nonneg fun _ _ ↦ pow_nonneg (normAtPlace_nonneg _ _) _

protected theorem norm_eq_zero_iff {x : mixedSpace K} :
    mixedEmbedding.norm x = 0 ↔ ∃ w, normAtPlace w x = 0 := by
  simp_rw [mixedEmbedding.norm, MonoidWithZeroHom.coe_mk, ZeroHom.coe_mk, prod_eq_zero_iff,
    mem_univ, true_and, pow_eq_zero_iff mult_ne_zero]

protected theorem norm_ne_zero_iff {x : mixedSpace K} :
    mixedEmbedding.norm x ≠ 0 ↔ ∀ w, normAtPlace w x ≠ 0 := by
  rw [← not_iff_not]
  simp_rw [ne_eq, mixedEmbedding.norm_eq_zero_iff, not_not, not_forall, not_not]

theorem norm_eq_of_normAtPlace_eq {x y : mixedSpace K}
    (h : ∀ w, normAtPlace w x = normAtPlace w y) :
    mixedEmbedding.norm x = mixedEmbedding.norm y := by
  simp_rw [mixedEmbedding.norm_apply, h]

theorem norm_smul (c : ℝ) (x : mixedSpace K) :
    mixedEmbedding.norm (c • x) = |c| ^ finrank ℚ K * (mixedEmbedding.norm x) := by
  simp_rw [mixedEmbedding.norm_apply, normAtPlace_smul, mul_pow, prod_mul_distrib,
    prod_pow_eq_pow_sum, sum_mult_eq]

theorem norm_real (c : ℝ) :
    mixedEmbedding.norm ((fun _ ↦ c, fun _ ↦ c) : (mixedSpace K)) = |c| ^ finrank ℚ K := by
  rw [show ((fun _ ↦ c, fun _ ↦ c) : (mixedSpace K)) = c • 1 by ext <;> simp, norm_smul, map_one,
    mul_one]

@[simp]
theorem norm_eq_norm (x : K) :
    mixedEmbedding.norm (mixedEmbedding K x) = |Algebra.norm ℚ x| := by
  simp_rw [mixedEmbedding.norm_apply, normAtPlace_apply, prod_eq_abs_norm]

theorem norm_unit (u : (𝓞 K)ˣ) :
    mixedEmbedding.norm (mixedEmbedding K u) = 1 := by
  rw [norm_eq_norm, Units.norm, Rat.cast_one]

theorem norm_eq_zero_iff' {x : mixedSpace K} (hx : x ∈ Set.range (mixedEmbedding K)) :
    mixedEmbedding.norm x = 0 ↔ x = 0 := by
  obtain ⟨a, rfl⟩ := hx
  rw [norm_eq_norm, Rat.cast_abs, abs_eq_zero, Rat.cast_eq_zero, Algebra.norm_eq_zero_iff,
    map_eq_zero]

end norm

noncomputable section stdBasis

open scoped Classical

open Complex MeasureTheory MeasureTheory.Measure ZSpan Matrix ComplexConjugate

variable [NumberField K]

/-- The type indexing the basis `stdBasis`. -/
abbrev index := {w : InfinitePlace K // IsReal w} ⊕ ({w : InfinitePlace K // IsComplex w}) × (Fin 2)

/-- The `ℝ`-basis of the mixed space of `K` formed by the vector equal to `1` at `w` and `0`
elsewhere for `IsReal w` and by the couple of vectors equal to `1` (resp. `I`) at `w` and `0`
elsewhere for `IsComplex w`. -/
def stdBasis : Basis (index K) ℝ (mixedSpace K) :=
  Basis.prod (Pi.basisFun ℝ _)
    (Basis.reindex (Pi.basis fun _ => basisOneI) (Equiv.sigmaEquivProd _ _))

variable {K}

@[simp]
theorem stdBasis_apply_ofIsReal (x : mixedSpace K) (w : {w : InfinitePlace K // IsReal w}) :
    (stdBasis K).repr x (Sum.inl w) = x.1 w := rfl

@[simp]
theorem stdBasis_apply_ofIsComplex_fst (x : mixedSpace K)
    (w : {w : InfinitePlace K // IsComplex w}) :
    (stdBasis K).repr x (Sum.inr ⟨w, 0⟩) = (x.2 w).re := rfl

@[simp]
theorem stdBasis_apply_ofIsComplex_snd (x : mixedSpace K)
    (w : {w : InfinitePlace K // IsComplex w}) :
    (stdBasis K).repr x (Sum.inr ⟨w, 1⟩) = (x.2 w).im := rfl

variable (K)

theorem fundamentalDomain_stdBasis :
    fundamentalDomain (stdBasis K) =
        (Set.univ.pi fun _ => Set.Ico 0 1) ×ˢ
        (Set.univ.pi fun _ => Complex.measurableEquivPi⁻¹' (Set.univ.pi fun _ => Set.Ico 0 1)) := by
  ext
  simp [stdBasis, mem_fundamentalDomain, Complex.measurableEquivPi]

theorem volume_fundamentalDomain_stdBasis :
    volume (fundamentalDomain (stdBasis K)) = 1 := by
  rw [fundamentalDomain_stdBasis, volume_eq_prod, prod_prod, volume_pi, volume_pi, pi_pi, pi_pi,
    Complex.volume_preserving_equiv_pi.measure_preimage ?_, volume_pi, pi_pi, Real.volume_Ico,
    sub_zero, ENNReal.ofReal_one, prod_const_one, prod_const_one, prod_const_one, one_mul]
  exact (MeasurableSet.pi Set.countable_univ (fun _ _ => measurableSet_Ico)).nullMeasurableSet

/-- The `Equiv` between `index K` and `K →+* ℂ` defined by sending a real infinite place `w` to
the unique corresponding embedding `w.embedding`, and the pair `⟨w, 0⟩` (resp. `⟨w, 1⟩`) for a
complex infinite place `w` to `w.embedding` (resp. `conjugate w.embedding`). -/
def indexEquiv : (index K) ≃ (K →+* ℂ) := by
  refine Equiv.ofBijective (fun c => ?_)
    ((Fintype.bijective_iff_surjective_and_card _).mpr ⟨?_, ?_⟩)
  · cases c with
    | inl w => exact w.val.embedding
    | inr wj => rcases wj with ⟨w, j⟩
                exact if j = 0 then w.val.embedding else ComplexEmbedding.conjugate w.val.embedding
  · intro φ
    by_cases hφ : ComplexEmbedding.IsReal φ
    · exact ⟨Sum.inl (InfinitePlace.mkReal ⟨φ, hφ⟩), by simp [embedding_mk_eq_of_isReal hφ]⟩
    · by_cases hw : (InfinitePlace.mk φ).embedding = φ
      · exact ⟨Sum.inr ⟨InfinitePlace.mkComplex ⟨φ, hφ⟩, 0⟩, by simp [hw]⟩
      · exact ⟨Sum.inr ⟨InfinitePlace.mkComplex ⟨φ, hφ⟩, 1⟩,
          by simp [(embedding_mk_eq φ).resolve_left hw]⟩
  · rw [Embeddings.card, ← mixedEmbedding.finrank K,
      ← Module.finrank_eq_card_basis (stdBasis K)]

variable {K}

@[simp]
theorem indexEquiv_apply_ofIsReal (w : {w : InfinitePlace K // IsReal w}) :
    (indexEquiv K) (Sum.inl w) = w.val.embedding := rfl

@[simp]
theorem indexEquiv_apply_ofIsComplex_fst (w : {w : InfinitePlace K // IsComplex w}) :
    (indexEquiv K) (Sum.inr ⟨w, 0⟩) = w.val.embedding := rfl

@[simp]
theorem indexEquiv_apply_ofIsComplex_snd (w : {w : InfinitePlace K // IsComplex w}) :
    (indexEquiv K) (Sum.inr ⟨w, 1⟩) = ComplexEmbedding.conjugate w.val.embedding := rfl

variable (K)

/-- The matrix that gives the representation on `stdBasis` of the image by `commMap` of an
element `x` of `(K →+* ℂ) → ℂ` fixed by the map `x_φ ↦ conj x_(conjugate φ)`,
see `stdBasis_repr_eq_matrixToStdBasis_mul`. -/
def matrixToStdBasis : Matrix (index K) (index K) ℂ :=
  fromBlocks (diagonal fun _ => 1) 0 0 <| reindex (Equiv.prodComm _ _) (Equiv.prodComm _ _)
    (blockDiagonal (fun _ => (2 : ℂ)⁻¹ • !![1, 1; - I, I]))

theorem det_matrixToStdBasis :
    (matrixToStdBasis K).det = (2⁻¹ * I) ^ nrComplexPlaces K :=
  calc
  _ = ∏ _k : { w : InfinitePlace K // IsComplex w }, det ((2 : ℂ)⁻¹ • !![1, 1; -I, I]) := by
      rw [matrixToStdBasis, det_fromBlocks_zero₂₁, det_diagonal, prod_const_one, one_mul,
          det_reindex_self, det_blockDiagonal]
  _ = ∏ _k : { w : InfinitePlace K // IsComplex w }, (2⁻¹ * Complex.I) := by
      refine prod_congr (Eq.refl _) (fun _ _ => ?_)
      field_simp; ring
  _ = (2⁻¹ * Complex.I) ^ Fintype.card {w : InfinitePlace K // IsComplex w} := by
      rw [prod_const, Fintype.card]

/-- Let `x : (K →+* ℂ) → ℂ` such that `x_φ = conj x_(conj φ)` for all `φ : K →+* ℂ`, then the
representation of `commMap K x` on `stdBasis` is given (up to reindexing) by the product of
`matrixToStdBasis` by `x`. -/
theorem stdBasis_repr_eq_matrixToStdBasis_mul (x : (K →+* ℂ) → ℂ)
    (hx : ∀ φ, conj (x φ) = x (ComplexEmbedding.conjugate φ)) (c : index K) :
    ((stdBasis K).repr (commMap K x) c : ℂ) =
      (matrixToStdBasis K *ᵥ (x ∘ (indexEquiv K))) c := by
  simp_rw [commMap, matrixToStdBasis, LinearMap.coe_mk, AddHom.coe_mk,
    mulVec, dotProduct, Function.comp_apply, index, Fintype.sum_sum_type,
    diagonal_one, reindex_apply, ← univ_product_univ, sum_product,
    indexEquiv_apply_ofIsReal, Fin.sum_univ_two, indexEquiv_apply_ofIsComplex_fst,
    indexEquiv_apply_ofIsComplex_snd, smul_of, smul_cons, smul_eq_mul,
    mul_one, Matrix.smul_empty, Equiv.prodComm_symm, Equiv.coe_prodComm]
  cases c with
  | inl w =>
      simp_rw [stdBasis_apply_ofIsReal, fromBlocks_apply₁₁, fromBlocks_apply₁₂,
        one_apply, Matrix.zero_apply, ite_mul, one_mul, zero_mul, sum_ite_eq, mem_univ, ite_true,
        add_zero, sum_const_zero, add_zero, ← conj_eq_iff_re, hx (embedding w.val),
        conjugate_embedding_eq_of_isReal w.prop]
  | inr c =>
    rcases c with ⟨w, j⟩
    fin_cases j
    · simp_rw [Fin.mk_zero, stdBasis_apply_ofIsComplex_fst, fromBlocks_apply₂₁,
        fromBlocks_apply₂₂, Matrix.zero_apply, submatrix_apply,
        blockDiagonal_apply, Prod.swap_prod_mk, ite_mul, zero_mul, sum_const_zero, zero_add,
        sum_add_distrib, sum_ite_eq, mem_univ, ite_true, of_apply, cons_val', cons_val_zero,
        cons_val_one, head_cons, ← hx (embedding w), re_eq_add_conj]
      field_simp
    · simp_rw [Fin.mk_one, stdBasis_apply_ofIsComplex_snd, fromBlocks_apply₂₁,
        fromBlocks_apply₂₂, Matrix.zero_apply, submatrix_apply, blockDiagonal_apply,
        Prod.swap_prod_mk, ite_mul, zero_mul, sum_const_zero, zero_add, sum_add_distrib, sum_ite_eq,
        mem_univ, ite_true, of_apply, cons_val', cons_val_zero, cons_val_one, head_cons,
        ← hx (embedding w), im_eq_sub_conj]
      ring_nf; field_simp

end stdBasis

noncomputable section integerLattice

variable [NumberField K]

open Module.Free

open scoped nonZeroDivisors

<<<<<<< HEAD
=======
/-- The image of the ring of integers of `K` in the mixed space. -/
protected abbrev integerLattice : Submodule ℤ (mixedSpace K) :=
  LinearMap.range ((mixedEmbedding K).comp (algebraMap (𝓞 K) K)).toIntAlgHom.toLinearMap

>>>>>>> d0df76bd
/-- A `ℝ`-basis of the mixed space that is also a `ℤ`-basis of the image of `𝓞 K`. -/
def latticeBasis :
    Basis (ChooseBasisIndex ℤ (𝓞 K)) ℝ (mixedSpace K) := by
  classical
    -- We construct an `ℝ`-linear independent family from the image of
    -- `canonicalEmbedding.lattice_basis` by `commMap`
    have := LinearIndependent.map (LinearIndependent.restrict_scalars
      (by { simpa only [Complex.real_smul, mul_one] using Complex.ofReal_injective })
      (canonicalEmbedding.latticeBasis K).linearIndependent)
      (disjoint_span_commMap_ker K)
    -- and it's a basis since it has the right cardinality
    refine basisOfLinearIndependentOfCardEqFinrank this ?_
    rw [← finrank_eq_card_chooseBasisIndex, RingOfIntegers.rank, finrank_prod, finrank_pi,
      finrank_pi_fintype, Complex.finrank_real_complex, sum_const, card_univ, ← nrRealPlaces,
      ← nrComplexPlaces, ← card_real_embeddings, Algebra.id.smul_eq_mul, mul_comm,
      ← card_complex_embeddings, ← NumberField.Embeddings.card K ℂ, Fintype.card_subtype_compl,
      Nat.add_sub_of_le (Fintype.card_subtype_le _)]

@[simp]
theorem latticeBasis_apply (i : ChooseBasisIndex ℤ (𝓞 K)) :
    latticeBasis K i = (mixedEmbedding K) (integralBasis K i) := by
  simp only [latticeBasis, coe_basisOfLinearIndependentOfCardEqFinrank, Function.comp_apply,
    canonicalEmbedding.latticeBasis_apply, integralBasis_apply, commMap_canonical_eq_mixed]

<<<<<<< HEAD
theorem mem_span_latticeBasis (x : (mixedSpace K)) :
=======
theorem mem_span_latticeBasis {x : (mixedSpace K)} :
>>>>>>> d0df76bd
    x ∈ Submodule.span ℤ (Set.range (latticeBasis K)) ↔
      x ∈ mixedEmbedding.integerLattice K := by
  rw [show Set.range (latticeBasis K) =
      (mixedEmbedding K).toIntAlgHom.toLinearMap '' (Set.range (integralBasis K)) by
    rw [← Set.range_comp]; exact congrArg Set.range (funext (fun i => latticeBasis_apply K i))]
  rw [← Submodule.map_span, ← SetLike.mem_coe, Submodule.map_coe]
  simp only [Set.mem_image, SetLike.mem_coe, mem_span_integralBasis K,
    RingHom.mem_range, exists_exists_eq_and]
  rfl

theorem span_latticeBasis :
    Submodule.span ℤ (Set.range (latticeBasis K)) = mixedEmbedding.integerLattice K :=
  Submodule.ext_iff.mpr fun _ ↦ mem_span_latticeBasis K

instance : DiscreteTopology (mixedEmbedding.integerLattice K) := by
  classical
  rw [← span_latticeBasis]
  infer_instance

open Classical in
instance : IsZLattice ℝ (mixedEmbedding.integerLattice K) := by
  simp_rw [← span_latticeBasis]
  exact ZSpan.isZLattice (latticeBasis K)

open Classical in
theorem fundamentalDomain_integerLattice :
    MeasureTheory.IsAddFundamentalDomain (mixedEmbedding.integerLattice K)
      (ZSpan.fundamentalDomain (latticeBasis K)) := by
  rw [← span_latticeBasis]
  exact ZSpan.isAddFundamentalDomain (latticeBasis K) _

theorem mem_rat_span_latticeBasis (x : K) :
    mixedEmbedding K x ∈ Submodule.span ℚ (Set.range (latticeBasis K)) := by
  rw [← Basis.sum_repr (integralBasis K) x, map_sum]
  simp_rw [map_rat_smul]
  refine Submodule.sum_smul_mem _ _ (fun i _ ↦ Submodule.subset_span ?_)
  rw [← latticeBasis_apply]
  exact Set.mem_range_self i

theorem latticeBasis_repr_apply (x : K) (i : ChooseBasisIndex ℤ (𝓞 K)) :
    (latticeBasis K).repr (mixedEmbedding K x) i = (integralBasis K).repr x i := by
  rw [← Basis.restrictScalars_repr_apply ℚ _ ⟨_, mem_rat_span_latticeBasis K x⟩, eq_ratCast,
    Rat.cast_inj]
  let f := (mixedEmbedding K).toRatAlgHom.toLinearMap.codRestrict _
    (fun x ↦ mem_rat_span_latticeBasis K x)
  suffices ((latticeBasis K).restrictScalars ℚ).repr.toLinearMap ∘ₗ f =
    (integralBasis K).repr.toLinearMap from DFunLike.congr_fun (LinearMap.congr_fun this x) i
  refine Basis.ext (integralBasis K) (fun i ↦ ?_)
  have : f (integralBasis K i) = ((latticeBasis K).restrictScalars ℚ) i := by
    apply Subtype.val_injective
    rw [LinearMap.codRestrict_apply, AlgHom.toLinearMap_apply, Basis.restrictScalars_apply,
      latticeBasis_apply]
    rfl
  simp_rw [LinearMap.coe_comp, LinearEquiv.coe_coe, Function.comp_apply, this, Basis.repr_self]

variable (I : (FractionalIdeal (𝓞 K)⁰ K)ˣ)

/-- The image of the fractional ideal `I` in the mixed space. -/
abbrev idealLattice : Submodule ℤ (mixedSpace K) := LinearMap.range <|
  (mixedEmbedding K).toIntAlgHom.toLinearMap ∘ₗ ((I : Submodule (𝓞 K) K).subtype.restrictScalars ℤ)

theorem mem_idealLattice {x : mixedSpace K} :
    x ∈ idealLattice K I ↔ ∃ y, y ∈ (I : Set K) ∧ mixedEmbedding K y = x := by
  simp [idealLattice]

/-- The generalized index of the lattice generated by `I` in the lattice generated by
`𝓞 K` is equal to the norm of the ideal `I`. The result is stated in terms of base change
determinant and is the translation of `NumberField.det_basisOfFractionalIdeal_eq_absNorm` in
the mixed space. This is useful, in particular, to prove that the family obtained from
the `ℤ`-basis of `I` is actually an `ℝ`-basis of the mixed space, see
`fractionalIdealLatticeBasis`. -/
theorem det_basisOfFractionalIdeal_eq_norm
    (e : (ChooseBasisIndex ℤ (𝓞 K)) ≃ (ChooseBasisIndex ℤ I)) :
    |Basis.det (latticeBasis K) ((mixedEmbedding K ∘ (basisOfFractionalIdeal K I) ∘ e))| =
      FractionalIdeal.absNorm I.1 := by
  suffices Basis.det (latticeBasis K) ((mixedEmbedding K ∘ (basisOfFractionalIdeal K I) ∘ e)) =
      (algebraMap ℚ ℝ) ((Basis.det (integralBasis K)) ((basisOfFractionalIdeal K I) ∘ e)) by
    rw [this, eq_ratCast, ← Rat.cast_abs, ← Equiv.symm_symm e, ← Basis.coe_reindex,
      det_basisOfFractionalIdeal_eq_absNorm K I e]
  rw [Basis.det_apply, Basis.det_apply, RingHom.map_det]
  congr
  ext i j
  simp_rw [RingHom.mapMatrix_apply, Matrix.map_apply, Basis.toMatrix_apply, Function.comp_apply]
  exact latticeBasis_repr_apply K _ i

/-- A `ℝ`-basis of the mixed space of `K` that is also a `ℤ`-basis of the image of the fractional
ideal `I`. -/
def fractionalIdealLatticeBasis :
    Basis (ChooseBasisIndex ℤ I) ℝ (mixedSpace K) := by
  let e : (ChooseBasisIndex ℤ (𝓞 K)) ≃ (ChooseBasisIndex ℤ I) := by
    refine Fintype.equivOfCardEq ?_
    rw [← finrank_eq_card_chooseBasisIndex, ← finrank_eq_card_chooseBasisIndex,
      fractionalIdeal_rank]
  refine Basis.reindex ?_ e
  suffices IsUnit ((latticeBasis K).det ((mixedEmbedding K) ∘ (basisOfFractionalIdeal K I) ∘ e)) by
    rw [← is_basis_iff_det] at this
    exact Basis.mk this.1 (by rw [this.2])
  rw [isUnit_iff_ne_zero, ne_eq, ← abs_eq_zero.not, det_basisOfFractionalIdeal_eq_norm,
    Rat.cast_eq_zero, FractionalIdeal.absNorm_eq_zero_iff]
  exact Units.ne_zero I

@[simp]
theorem fractionalIdealLatticeBasis_apply (i : ChooseBasisIndex ℤ I) :
    fractionalIdealLatticeBasis K I i = (mixedEmbedding K) (basisOfFractionalIdeal K I i) := by
  simp only [fractionalIdealLatticeBasis, Basis.coe_reindex, Basis.coe_mk, Function.comp_apply,
    Equiv.apply_symm_apply]

<<<<<<< HEAD
theorem mem_span_fractionalIdealLatticeBasis (x : (mixedSpace K)) :
=======
theorem mem_span_fractionalIdealLatticeBasis {x : (mixedSpace K)} :
>>>>>>> d0df76bd
    x ∈ Submodule.span ℤ (Set.range (fractionalIdealLatticeBasis K I)) ↔
      x ∈ mixedEmbedding K '' I := by
  rw [show Set.range (fractionalIdealLatticeBasis K I) =
        (mixedEmbedding K).toIntAlgHom.toLinearMap '' (Set.range (basisOfFractionalIdeal K I)) by
      rw [← Set.range_comp]
      exact congr_arg Set.range (funext (fun i ↦ fractionalIdealLatticeBasis_apply K I i))]
  rw [← Submodule.map_span, ← SetLike.mem_coe, Submodule.map_coe]
  rw [show Submodule.span ℤ (Set.range (basisOfFractionalIdeal K I)) = (I : Set K) by
        ext; erw [mem_span_basisOfFractionalIdeal]]
  rfl

theorem span_idealLatticeBasis :
    (Submodule.span ℤ (Set.range (fractionalIdealLatticeBasis K I))) =
      (mixedEmbedding.idealLattice K I) := by
  ext x
  simp [mem_span_fractionalIdealLatticeBasis]

instance : DiscreteTopology (mixedEmbedding.idealLattice K I) := by
  classical
  rw [← span_idealLatticeBasis]
  infer_instance

open Classical in
instance : IsZLattice ℝ (mixedEmbedding.idealLattice K I) := by
  simp_rw [← span_idealLatticeBasis]
  exact ZSpan.isZLattice (fractionalIdealLatticeBasis K I)

open Classical in
theorem fundamentalDomain_idealLattice :
    MeasureTheory.IsAddFundamentalDomain (mixedEmbedding.idealLattice K I)
      (ZSpan.fundamentalDomain (fractionalIdealLatticeBasis K I)) := by
  rw [← span_idealLatticeBasis]
  exact ZSpan.isAddFundamentalDomain (fractionalIdealLatticeBasis K I) _

end integerLattice

noncomputable section

namespace euclidean

open MeasureTheory NumberField Submodule

/-- The mixed space `ℝ^r₁ × ℂ^r₂`, with `(r₁, r₂)` the signature of `K`, as an Euclidean space. -/
protected abbrev mixedSpace :=
    (WithLp 2 ((EuclideanSpace ℝ {w : InfinitePlace K // IsReal w}) ×
      (EuclideanSpace ℂ {w : InfinitePlace K // IsComplex w})))

instance : Ring (euclidean.mixedSpace K) :=
  have : Ring (EuclideanSpace ℝ {w : InfinitePlace K // IsReal w}) := Pi.ring
  have : Ring (EuclideanSpace ℂ {w : InfinitePlace K // IsComplex w}) := Pi.ring
  inferInstanceAs (Ring (_ × _))

instance : MeasurableSpace (euclidean.mixedSpace K) := borel _

instance : BorelSpace (euclidean.mixedSpace K) := ⟨rfl⟩

variable [NumberField K]

open Classical in
/-- The continuous linear equivalence between the euclidean mixed space and the mixed space. -/
def toMixed : (euclidean.mixedSpace K) ≃L[ℝ] (mixedSpace K) :=
  (WithLp.linearEquiv _ _ _).toContinuousLinearEquiv

instance : Nontrivial (euclidean.mixedSpace K) := (toMixed K).toEquiv.nontrivial

protected theorem finrank :
    finrank ℝ (euclidean.mixedSpace K) = finrank ℚ K := by
  rw [LinearEquiv.finrank_eq (toMixed K).toLinearEquiv, mixedEmbedding.finrank]

open Classical in
/-- An orthonormal basis of the euclidean mixed space. -/
def stdOrthonormalBasis : OrthonormalBasis (index K) ℝ (euclidean.mixedSpace K) :=
  OrthonormalBasis.prod (EuclideanSpace.basisFun _ ℝ)
    ((Pi.orthonormalBasis fun _ ↦ Complex.orthonormalBasisOneI).reindex (Equiv.sigmaEquivProd _ _))

open Classical in
theorem stdOrthonormalBasis_map_eq :
    (euclidean.stdOrthonormalBasis K).toBasis.map (toMixed K).toLinearEquiv =
      mixedEmbedding.stdBasis K := by
  ext <;> rfl

open Classical in
theorem volumePreserving_toMixed :
    MeasurePreserving (toMixed K) where
  measurable := (toMixed K).continuous.measurable
  map_eq := by
    rw [← (OrthonormalBasis.addHaar_eq_volume (euclidean.stdOrthonormalBasis K)), Basis.map_addHaar,
      stdOrthonormalBasis_map_eq, Basis.addHaar_eq_iff, Basis.coe_parallelepiped,
      ← measure_congr (ZSpan.fundamentalDomain_ae_parallelepiped (stdBasis K) volume),
      volume_fundamentalDomain_stdBasis K]

open Classical in
theorem volumePreserving_toMixed_symm :
    MeasurePreserving (toMixed K).symm := by
  have : MeasurePreserving (toMixed K).toHomeomorph.toMeasurableEquiv := volumePreserving_toMixed K
  exact this.symm

open Classical in
/-- The image of ring of integers `𝓞 K` in the euclidean mixed space. -/
protected def integerLattice : Submodule ℤ (euclidean.mixedSpace K) :=
  ZLattice.comap ℝ (mixedEmbedding.integerLattice K) (toMixed K).toLinearMap

instance : DiscreteTopology (euclidean.integerLattice K) := by
  classical
  rw [euclidean.integerLattice]
  infer_instance

open Classical in
instance : IsZLattice ℝ (euclidean.integerLattice K) := by
  simp_rw [euclidean.integerLattice]
  infer_instance

end euclidean

end

noncomputable section plusPart

open ContinuousLinearEquiv

variable {K} (s : Set {w : InfinitePlace K // IsReal w})

open Classical in
/-- Let `s` be a set of real places, define the continuous linear equiv of the mixed space that
swaps sign at places in `s` and leaves the rest unchanged. -/
def negAt :
    (mixedSpace K) ≃L[ℝ] (mixedSpace K) :=
  (piCongrRight fun w ↦ if w ∈ s then neg ℝ else ContinuousLinearEquiv.refl ℝ ℝ).prod
    (ContinuousLinearEquiv.refl ℝ _)

variable {s}

@[simp]
theorem negAt_apply_of_isReal_and_mem (x : mixedSpace K) {w : {w // IsReal w}} (hw : w ∈ s) :
    (negAt s x).1 w = - x.1 w := by
  simp_rw [negAt, ContinuousLinearEquiv.prod_apply, piCongrRight_apply, if_pos hw,
    ContinuousLinearEquiv.neg_apply]

@[simp]
theorem negAt_apply_of_isReal_and_not_mem (x : mixedSpace K) {w : {w // IsReal w}} (hw : w ∉ s) :
    (negAt s x).1 w = x.1 w := by
  simp_rw [negAt, ContinuousLinearEquiv.prod_apply, piCongrRight_apply, if_neg hw,
    ContinuousLinearEquiv.refl_apply]

@[simp]
theorem negAt_apply_of_isComplex (x : mixedSpace K) (w : {w // IsComplex w}) :
    (negAt s x).2 w = x.2 w := rfl

@[simp]
theorem negAt_apply_snd (x : mixedSpace K) :
    (negAt s x).2 = x.2 := rfl

@[simp]
theorem negAt_apply_abs_of_isReal (x : mixedSpace K) (w : {w // IsReal w}) :
    |(negAt s x).1 w| = |x.1 w| := by
  by_cases hw : w ∈ s <;> simp [hw]

open MeasureTheory Classical in
/-- `negAt` preserves the volume . -/
theorem volume_preserving_negAt [NumberField K] :
    MeasurePreserving (negAt s) := by
  refine MeasurePreserving.prod (volume_preserving_pi fun w ↦ ?_) (MeasurePreserving.id _)
  by_cases hw : w ∈ s
  · simp_rw [if_pos hw]
    exact Measure.measurePreserving_neg _
  · simp_rw [if_neg hw]
    exact MeasurePreserving.id _

variable (s) in
/-- `negAt` preserves `normAtPlace`. -/
@[simp]
theorem normAtPlace_negAt (x : mixedSpace K) (w : InfinitePlace K) :
    normAtPlace w (negAt s x) = normAtPlace w x := by
  obtain hw | hw := isReal_or_isComplex w
  · simp_rw [normAtPlace_apply_isReal hw, Real.norm_eq_abs, negAt_apply_abs_of_isReal]
  · simp_rw [normAtPlace_apply_isComplex hw, negAt_apply_of_isComplex]

/-- `negAt` preserves the `norm`. -/
@[simp]
theorem norm_negAt [NumberField K] (x : mixedSpace K) :
    mixedEmbedding.norm (negAt s x) = mixedEmbedding.norm x :=
  norm_eq_of_normAtPlace_eq (fun w ↦ normAtPlace_negAt _ _ w)

/-- `negAt` is its own inverse. -/
@[simp]
theorem negAt_symm :
    (negAt s).symm = negAt s := by
  ext x w
  · by_cases hw : w ∈ s
    · simp_rw [negAt_apply_of_isReal_and_mem _ hw, negAt, prod_symm,
        ContinuousLinearEquiv.prod_apply, piCongrRight_symm_apply, if_pos hw, symm_neg, neg_apply]
    · simp_rw [negAt_apply_of_isReal_and_not_mem _ hw, negAt, prod_symm,
        ContinuousLinearEquiv.prod_apply, piCongrRight_symm_apply, if_neg hw, refl_symm, refl_apply]
  · rfl

/-- For `x : mixedSpace K`, the set `signSet x` is the set of real places `w` s.t. `x w ≤ 0`. -/
def signSet (x : mixedSpace K) : Set {w : InfinitePlace K // IsReal w} := {w | x.1 w ≤ 0}

@[simp]
theorem negAt_signSet_apply_of_isReal (x : mixedSpace K) (w : {w // IsReal w}) :
    (negAt (signSet x) x).1 w = |x.1 w| := by
  by_cases hw : x.1 w ≤ 0
  · rw [negAt_apply_of_isReal_and_mem _ hw, abs_of_nonpos hw]
  · rw [negAt_apply_of_isReal_and_not_mem _ hw, abs_of_pos (lt_of_not_ge hw)]

@[simp]
theorem negAt_signSet_apply_of_isComplex (x : mixedSpace K) (w : {w // IsComplex w}) :
    (negAt (signSet x) x).2 w = x.2 w := rfl

variable (A : Set (mixedSpace K)) {x : mixedSpace K}

variable (s) in
 /-- `negAt s A` is also equal to the preimage of `A` by `negAt s`. This fact is used to simplify
 some proofs. -/
 theorem negAt_preimage :
    negAt s ⁻¹' A = negAt s '' A := by
  rw [ContinuousLinearEquiv.image_eq_preimage, negAt_symm]

/-- The `plusPart` of a subset `A` of the `mixedSpace` is the set of points in `A` that are
positive at all real places. -/
abbrev plusPart : Set (mixedSpace K) := A ∩ {x | ∀ w, 0 < x.1 w}

theorem neg_of_mem_negA_plusPart (hx : x ∈ negAt s '' (plusPart A)) {w : {w // IsReal w}}
    (hw : w ∈ s) : x.1 w < 0 := by
  obtain ⟨y, hy, rfl⟩ := hx
  rw [negAt_apply_of_isReal_and_mem _ hw, neg_lt_zero]
  exact hy.2 w

 theorem pos_of_not_mem_negAt_plusPart (hx : x ∈ negAt s '' (plusPart A)) {w : {w // IsReal w}}
    (hw : w ∉ s) : 0 < x.1 w := by
  obtain ⟨y, hy, rfl⟩ := hx
  rw [negAt_apply_of_isReal_and_not_mem _ hw]
  exact hy.2 w

 /-- The images of `plusPart` by `negAt` are pairwise disjoint. -/
 theorem disjoint_negAt_plusPart : Pairwise (Disjoint on (fun s ↦ negAt s '' (plusPart A))) := by
  intro s t hst
  refine Set.disjoint_left.mpr fun _ hx hx' ↦ ?_
  obtain ⟨w, hw | hw⟩ : ∃ w, (w ∈ s ∧ w ∉ t) ∨ (w ∈ t ∧ w ∉ s) := by
    exact Set.symmDiff_nonempty.mpr hst
  · exact lt_irrefl _ <|
      (neg_of_mem_negA_plusPart A hx hw.1).trans (pos_of_not_mem_negAt_plusPart A hx' hw.2)
  · exact lt_irrefl _ <|
      (neg_of_mem_negA_plusPart A hx' hw.1).trans (pos_of_not_mem_negAt_plusPart A hx hw.2)

-- We will assume from now that `A` is symmetric at real places
variable  (hA : ∀ x, x ∈ A ↔ (fun w ↦ |x.1 w|, x.2) ∈ A)

include hA in
theorem mem_negAt_plusPart_of_mem (hx₁ : x ∈ A) (hx₂ : ∀ w, x.1 w ≠ 0) :
    x ∈ negAt s '' (plusPart A) ↔ (∀ w, w ∈ s → x.1 w < 0) ∧ (∀ w, w ∉ s → x.1 w > 0) := by
  refine ⟨fun hx ↦ ⟨fun _ hw ↦ neg_of_mem_negA_plusPart A hx hw,
      fun _ hw ↦ pos_of_not_mem_negAt_plusPart A hx hw⟩,
      fun ⟨h₁, h₂⟩ ↦ ⟨(fun w ↦ |x.1 w|, x.2), ⟨(hA x).mp hx₁, fun w ↦ abs_pos.mpr (hx₂ w)⟩, ?_⟩⟩
  ext w
  · by_cases hw : w ∈ s
    · simp only [negAt_apply_of_isReal_and_mem _ hw, abs_of_neg (h₁ w hw), neg_neg]
    · simp only [negAt_apply_of_isReal_and_not_mem _ hw, abs_of_pos (h₂ w hw)]
  · rfl

include hA in
/-- Assume that `A`  is symmetric at real places then, the union of the images of `plusPart`
by `negAt` and of the set of elements of `A` that are zero at at least one real place
is equal to `A`. -/
theorem iUnion_negAt_plusPart_union :
    (⋃ s, negAt s '' (plusPart A)) ∪ (A ∩ (⋃ w, {x | x.1 w = 0})) = A := by
  ext x
  rw [Set.mem_union, Set.mem_inter_iff, Set.mem_iUnion, Set.mem_iUnion]
  refine ⟨?_, fun h ↦ ?_⟩
  · rintro (⟨s, ⟨x, ⟨hx, _⟩, rfl⟩⟩ | h)
    · simp_rw (config := {singlePass := true}) [hA, negAt_apply_abs_of_isReal, negAt_apply_snd]
      rwa [← hA]
    · exact h.left
  · obtain hx | hx := exists_or_forall_not (fun w ↦ x.1 w = 0)
    · exact Or.inr ⟨h, hx⟩
    · refine Or.inl ⟨signSet x,
        (mem_negAt_plusPart_of_mem A hA h hx).mpr ⟨fun w hw ↦ ?_, fun w hw ↦ ?_⟩⟩
      · exact lt_of_le_of_ne hw (hx w)
      · exact lt_of_le_of_ne (lt_of_not_ge hw).le (Ne.symm (hx w))

open MeasureTheory

variable [NumberField K]

include hA in
open Classical in
theorem iUnion_negAt_plusPart_ae :
    ⋃ s, negAt s '' (plusPart A) =ᵐ[volume] A := by
  nth_rewrite 2 [← iUnion_negAt_plusPart_union A hA]
  refine (MeasureTheory.union_ae_eq_left_of_ae_eq_empty (ae_eq_empty.mpr ?_)).symm
  exact measure_mono_null Set.inter_subset_right
    (measure_iUnion_null_iff.mpr fun _ ↦ volume_eq_zero _)

variable {A} in
theorem measurableSet_plusPart (hm : MeasurableSet A) :
    MeasurableSet (plusPart A) := by
  convert_to MeasurableSet (A ∩ (⋂ w, {x | 0 < x.1 w}))
  · ext; simp
  · refine hm.inter (MeasurableSet.iInter fun _ ↦ ?_)
    exact measurableSet_lt measurable_const ((measurable_pi_apply _).comp' measurable_fst)

variable (s) in
theorem measurableSet_negAt_plusPart (hm : MeasurableSet A) :
    MeasurableSet (negAt s '' (plusPart A)) :=
  negAt_preimage s _ ▸ (measurableSet_plusPart hm).preimage (negAt s).continuous.measurable

open Classical in
/-- The image of the `plusPart` of `A` by `negAt` have all the same volume as `plusPart A`. -/
theorem volume_negAt_plusPart (hm : MeasurableSet A) :
    volume (negAt s '' (plusPart A)) = volume (plusPart A) := by
  rw [← negAt_symm, ContinuousLinearEquiv.image_symm_eq_preimage,
    volume_preserving_negAt.measure_preimage (measurableSet_plusPart hm).nullMeasurableSet]

include hA in
open Classical in
/-- If a subset `A` of the `mixedSpace` is symmetric at real places, then its volume is
`2^ nrRealPlaces K` times the volume of its `plusPart`. -/
theorem volume_eq_two_pow_mul_volume_plusPart (hm : MeasurableSet A) :
    volume A = 2 ^ nrRealPlaces K * volume (plusPart A) := by
  simp only [← measure_congr (iUnion_negAt_plusPart_ae A hA),
    measure_iUnion (disjoint_negAt_plusPart A) (fun _ ↦ measurableSet_negAt_plusPart _ A hm),
    volume_negAt_plusPart _ hm, tsum_fintype, sum_const, card_univ, Fintype.card_set, nsmul_eq_mul,
    Nat.cast_pow, Nat.cast_ofNat, nrRealPlaces]

end plusPart

end NumberField.mixedEmbedding<|MERGE_RESOLUTION|>--- conflicted
+++ resolved
@@ -4,11 +4,8 @@
 Authors: Xavier Roblot
 -/
 import Mathlib.Algebra.Module.ZLattice.Basic
-<<<<<<< HEAD
-=======
 import Mathlib.Analysis.InnerProductSpace.ProdL2
 import Mathlib.MeasureTheory.Measure.Haar.Unique
->>>>>>> d0df76bd
 import Mathlib.NumberTheory.NumberField.FractionalIdeal
 import Mathlib.NumberTheory.NumberField.Units.Basic
 
@@ -611,13 +608,10 @@
 
 open scoped nonZeroDivisors
 
-<<<<<<< HEAD
-=======
 /-- The image of the ring of integers of `K` in the mixed space. -/
 protected abbrev integerLattice : Submodule ℤ (mixedSpace K) :=
   LinearMap.range ((mixedEmbedding K).comp (algebraMap (𝓞 K) K)).toIntAlgHom.toLinearMap
 
->>>>>>> d0df76bd
 /-- A `ℝ`-basis of the mixed space that is also a `ℤ`-basis of the image of `𝓞 K`. -/
 def latticeBasis :
     Basis (ChooseBasisIndex ℤ (𝓞 K)) ℝ (mixedSpace K) := by
@@ -642,11 +636,7 @@
   simp only [latticeBasis, coe_basisOfLinearIndependentOfCardEqFinrank, Function.comp_apply,
     canonicalEmbedding.latticeBasis_apply, integralBasis_apply, commMap_canonical_eq_mixed]
 
-<<<<<<< HEAD
-theorem mem_span_latticeBasis (x : (mixedSpace K)) :
-=======
 theorem mem_span_latticeBasis {x : (mixedSpace K)} :
->>>>>>> d0df76bd
     x ∈ Submodule.span ℤ (Set.range (latticeBasis K)) ↔
       x ∈ mixedEmbedding.integerLattice K := by
   rw [show Set.range (latticeBasis K) =
@@ -754,11 +744,7 @@
   simp only [fractionalIdealLatticeBasis, Basis.coe_reindex, Basis.coe_mk, Function.comp_apply,
     Equiv.apply_symm_apply]
 
-<<<<<<< HEAD
-theorem mem_span_fractionalIdealLatticeBasis (x : (mixedSpace K)) :
-=======
 theorem mem_span_fractionalIdealLatticeBasis {x : (mixedSpace K)} :
->>>>>>> d0df76bd
     x ∈ Submodule.span ℤ (Set.range (fractionalIdealLatticeBasis K I)) ↔
       x ∈ mixedEmbedding K '' I := by
   rw [show Set.range (fractionalIdealLatticeBasis K I) =
