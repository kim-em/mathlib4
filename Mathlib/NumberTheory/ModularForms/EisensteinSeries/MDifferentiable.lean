/-
Copyright (c) 2024 Chris Birkbeck. All rights reserved.
Released under Apache 2.0 license as described in the file LICENSE.
Authors: Chris Birkbeck
-/

import Mathlib.NumberTheory.ModularForms.EisensteinSeries.UniformConvergence
import Mathlib.Analysis.Complex.UpperHalfPlane.Manifold
import Mathlib.Analysis.Complex.LocallyUniformLimit

/-!
# Holomorphicity of Eisenstein series

We show that Eisenstein series of weight `k` and level `Γ(N)` with congruence condition
`a : Fin 2 → ZMod N` are holomorphic on the upper half plane.
-/

noncomputable section

open ModularForm EisensteinSeries UpperHalfPlane Set Filter Function Complex Manifold

open scoped Topology BigOperators Nat Classical

namespace EisensteinSeries

local notation "↑ₕ" f => f ∘ (PartialHomeomorph.symm
          (OpenEmbedding.toPartialHomeomorph UpperHalfPlane.coe openEmbedding_coe))

variable (k : ℤ) (a : Fin 2 → ℤ)

theorem complex_denom_HasDerivAt (z : ℂ) (h : (a 0 : ℂ) * z + a 1 ≠ 0) :
    HasDerivAt (fun z : ℂ => (a 0 * z + a 1) ^ k) (k * (a 0 * z + a 1) ^ (k - 1) * a 0) z := by
  rw [← Function.comp_def (fun x : ℂ => x ^ k) ((a 0) * · + (a 1))]
  apply HasDerivAt.comp
  · exact hasDerivAt_zpow k ((a 0 ) * z + a 1 ) (Or.inl h)
  · simpa using (hasDerivAt_id' z).const_mul (a 0 : ℂ) |>.add_const _

lemma UpperHalfPlane.coe_linear_ne_zero (a : Fin 2 → ℤ) (x : UpperHalfPlane.coe '' ⊤) (ha : a ≠ 0) :
    ((a 0 : ℂ) * x + a 1) ≠ 0 := by
  obtain ⟨y, _, hy⟩ := x.2
  rw [← hy]
  apply UpperHalfPlane.linear_ne_zero ((Int.cast (R := ℝ)) ∘ a) y
      ((Function.comp_ne_zero_iff _ Int.cast_injective Int.cast_zero ).mpr ha)

lemma complex_eisSummand_differentiableOn :
    DifferentiableOn ℂ (fun z : ℂ => 1 / (a 0 * z + a 1) ^ k) (UpperHalfPlane.coe '' ⊤) := by
  by_cases ha : a ≠ 0
  · apply DifferentiableOn.div (differentiableOn_const 1)
    · intro z hz
      apply DifferentiableAt.differentiableWithinAt (complex_denom_HasDerivAt k a z
        (UpperHalfPlane.coe_linear_ne_zero a ⟨z, hz⟩ ha)).differentiableAt
    · intro z hz
      apply zpow_ne_zero k (UpperHalfPlane.coe_linear_ne_zero a ⟨z, hz⟩ ha)
  · simp only [ne_eq, not_not] at ha
    rw [ha]
    simp only [Fin.isValue, Pi.zero_apply, Int.cast_zero, zero_mul, add_zero, one_div, top_eq_univ,
      image_univ]
    fun_prop

lemma eisSummad_complex_extension_differentiableOn :
    DifferentiableOn ℂ (↑ₕeisSummand k a) (UpperHalfPlane.coe '' ⊤) := by
  apply DifferentiableOn.congr (complex_eisSummand_differentiableOn k a)
  intro z hz
  simp only [eisSummand, one_div, comp_apply, inv_inj]
  have := PartialHomeomorph.left_inv (PartialHomeomorph.symm
    (OpenEmbedding.toPartialHomeomorph UpperHalfPlane.coe openEmbedding_coe)) hz
  simp only [ne_eq, top_eq_univ, image_univ, mem_range, PartialHomeomorph.symm_symm,
    OpenEmbedding.toPartialHomeomorph_apply, UpperHalfPlane.coe] at this
  rw [this]

lemma eisensteinSeries_SIF_complex_differentiableOn {N : ℕ} (a : Fin 2 → ZMod N) (hk : 3 ≤ k) :
    DifferentiableOn ℂ (↑ₕ(eisensteinSeries_SIF a k).toFun) (UpperHalfPlane.coe '' ⊤) := by
  convert @TendstoLocallyUniformlyOn.differentiableOn (E := ℂ) (ι := (Finset ↑(gammaSet N a))) _ _ _
    (UpperHalfPlane.coe '' ⊤) atTop (fun (s : Finset (gammaSet N a )) =>
      ↑ₕ(fun (z : ℍ) => ∑ x in s, eisSummand k x z )) (↑ₕ((eisensteinSeries_SIF a k).toFun ))
        (by apply atTop_neBot) (eisensteinSeries_tendstoLocallyUniformlyOn hk a)
          ((eventually_of_forall fun s => ?_)) ?_
  · apply DifferentiableOn.sum
    intro v _
    apply eisSummad_complex_extension_differentiableOn
  · rw [← OpenEmbedding.open_iff_image_open]
    simp only [top_eq_univ, isOpen_univ]
    exact openEmbedding_coe

theorem eisensteinSeries_SIF_Mdifferentiable {N : ℕ} (a : Fin 2 → ZMod N) (hk : 3 ≤ k) :
    MDifferentiable 𝓘(ℂ) 𝓘(ℂ) (eisensteinSeries_SIF a k).toFun := by
  simp only [MDifferentiable, MDifferentiableAt, differentiableWithinAt_univ, mfld_simps]
  intro z
  have ha : UpperHalfPlane.coe '' ⊤ ∈ 𝓝 ↑z := by
    exact IsOpenMap.image_mem_nhds (OpenEmbedding.isOpenMap openEmbedding_coe) (by simp)
  constructor
  rw [PartialHomeomorph.continuousAt_iff_continuousAt_comp_right
    (e := (PartialHomeomorph.symm (OpenEmbedding.toPartialHomeomorph
    UpperHalfPlane.coe openEmbedding_coe)))]
<<<<<<< HEAD
  ·  exact ContinuousOn.continuousAt
=======
  · exact ContinuousOn.continuousAt
>>>>>>> 61b6339f
      ((eisensteinSeries_SIF_complex_differentiableOn k a hk).continuousOn)
        (s := (UpperHalfPlane.coe '' ⊤)) (x := z) ha
  · simp only [PartialHomeomorph.symm_toPartialEquiv, PartialEquiv.symm_target,
    OpenEmbedding.toPartialHomeomorph_source, mem_univ]
  · apply DifferentiableOn.differentiableAt (s := UpperHalfPlane.coe '' ⊤) _ ha
    exact eisensteinSeries_SIF_complex_differentiableOn k a hk<|MERGE_RESOLUTION|>--- conflicted
+++ resolved
@@ -92,11 +92,7 @@
   rw [PartialHomeomorph.continuousAt_iff_continuousAt_comp_right
     (e := (PartialHomeomorph.symm (OpenEmbedding.toPartialHomeomorph
     UpperHalfPlane.coe openEmbedding_coe)))]
-<<<<<<< HEAD
-  ·  exact ContinuousOn.continuousAt
-=======
   · exact ContinuousOn.continuousAt
->>>>>>> 61b6339f
       ((eisensteinSeries_SIF_complex_differentiableOn k a hk).continuousOn)
         (s := (UpperHalfPlane.coe '' ⊤)) (x := z) ha
   · simp only [PartialHomeomorph.symm_toPartialEquiv, PartialEquiv.symm_target,
