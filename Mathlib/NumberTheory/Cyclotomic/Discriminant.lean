--- conflicted
+++ resolved
@@ -53,10 +53,6 @@
 variable {p : ℕ+} {k : ℕ} {K : Type u} {L : Type v} {ζ : L} [Field K] [Field L]
 variable [Algebra K L]
 
-<<<<<<< HEAD
-/-set_option {optN.getId.toString} {opt.getId.toString} in-/
-=======
->>>>>>> 9c5455a1
 /-- If `p` is a prime and `IsCyclotomicExtension {p ^ (k + 1)} K L`, then the discriminant of
 `hζ.powerBasis K` is `(-1) ^ ((p ^ (k + 1).totient) / 2) * p ^ (p ^ k * ((p - 1) * (k + 1) - 1))`
 if `Irreducible (cyclotomic (p ^ (k + 1)) K))`, and `p ^ (k + 1) ≠ 2`. -/
@@ -126,10 +122,6 @@
       (-1) ^ ((p : ℕ) ^ k * (p - 1) / 2) * p ^ ((p : ℕ) ^ k * ((p - 1) * (k + 1) - 1)) := by
   simpa [totient_prime_pow hp.out (succ_pos k)] using discr_prime_pow_ne_two hζ hirr hk
 
-<<<<<<< HEAD
-/-set_option {optN.getId.toString} {opt.getId.toString} in-/
-=======
->>>>>>> 9c5455a1
 /-- If `p` is a prime and `IsCyclotomicExtension {p ^ k} K L`, then the discriminant of
 `hζ.powerBasis K` is `(-1) ^ ((p ^ k).totient / 2) * p ^ (p ^ (k - 1) * ((p - 1) * k - 1))`
 if `Irreducible (cyclotomic (p ^ k) K))`. Beware that in the cases `p ^ k = 1` and `p ^ k = 2`
@@ -182,10 +174,6 @@
         rw [← (algebraMap K L).map_one, trace_algebraMap, finrank _ hirr]; norm_num
     · exact discr_prime_pow_ne_two hζ hirr hk
 
-<<<<<<< HEAD
-/-set_option {optN.getId.toString} {opt.getId.toString} in-/
-=======
->>>>>>> 9c5455a1
 /-- If `p` is a prime and `IsCyclotomicExtension {p ^ k} K L`, then there are `u : ℤˣ` and
 `n : ℕ` such that the discriminant of `hζ.powerBasis K` is `u * p ^ n`. Often this is enough and
 less cumbersome to use than `IsCyclotomicExtension.discr_prime_pow`. -/
