/-
Copyright (c) 2021 Kim Morrison. All rights reserved.
Released under Apache 2.0 license as described in the file LICENSE.
Authors: Johan Commelin, Kim Morrison, Adam Topaz
-/
import Mathlib.AlgebraicTopology.SimplexCategory
import Mathlib.CategoryTheory.Adjunction.Reflective
import Mathlib.CategoryTheory.Comma.Arrow
import Mathlib.CategoryTheory.Functor.KanExtension.Adjunction
import Mathlib.CategoryTheory.Limits.FunctorCategory.Basic
import Mathlib.CategoryTheory.Opposites
import Mathlib.Util.Superscript

/-!
# Simplicial objects in a category.

A simplicial object in a category `C` is a `C`-valued presheaf on `SimplexCategory`.
(Similarly, a cosimplicial object is a functor `SimplexCategory ⥤ C`.)

## Notation

The following notations can be enabled via `open Simplicial`.

<<<<<<< HEAD
- `X _[n]` denotes the `n`-th term of a simplicial object `X`, where `n : ℕ`.
- `X ^[n]` denotes the `n`-th term of a cosimplicial object `X`, where `n : ℕ`.

The following notations can be enabled via
`open CategoryTheory.SimplicialObject.Truncated`.

- `X _[m]ₙ` denotes the `m`-th term of an `n`-truncated simplicial object `X`.
- `X ^[m]ₙ` denotes the `m`-th term of an `n`-truncated cosimplicial object `X`.
=======
- `X _⦋n⦌` denotes the `n`-th term of a simplicial object `X`, where `n : ℕ`.
- `X ^⦋n⦌` denotes the `n`-th term of a cosimplicial object `X`, where `n : ℕ`.
>>>>>>> 573d586b
-/

open Opposite

open CategoryTheory

open CategoryTheory.Limits CategoryTheory.Functor

universe v u v' u'

namespace CategoryTheory

variable (C : Type u) [Category.{v} C]

/-- The category of simplicial objects valued in a category `C`.
This is the category of contravariant functors from `SimplexCategory` to `C`. -/
def SimplicialObject :=
  SimplexCategoryᵒᵖ ⥤ C

@[simps!]
instance : Category (SimplicialObject C) := by
  dsimp only [SimplicialObject]
  infer_instance

namespace SimplicialObject

set_option quotPrecheck false in
/-- `X _⦋n⦌` denotes the `n`th-term of the simplicial object X -/
scoped[Simplicial]
  notation3:1000 X " _⦋" n "⦌" =>
      (X : CategoryTheory.SimplicialObject _).obj (Opposite.op (SimplexCategory.mk n))

open Simplicial

instance {J : Type v} [SmallCategory J] [HasLimitsOfShape J C] :
    HasLimitsOfShape J (SimplicialObject C) := by
  dsimp [SimplicialObject]
  infer_instance

instance [HasLimits C] : HasLimits (SimplicialObject C) :=
  ⟨inferInstance⟩

instance {J : Type v} [SmallCategory J] [HasColimitsOfShape J C] :
    HasColimitsOfShape J (SimplicialObject C) := by
  dsimp [SimplicialObject]
  infer_instance

instance [HasColimits C] : HasColimits (SimplicialObject C) :=
  ⟨inferInstance⟩

variable {C}

-- Porting note (https://github.com/leanprover-community/mathlib4/issues/10688): added to ease automation
@[ext]
lemma hom_ext {X Y : SimplicialObject C} (f g : X ⟶ Y)
    (h : ∀ (n : SimplexCategoryᵒᵖ), f.app n = g.app n) : f = g :=
  NatTrans.ext (by ext; apply h)

variable (X : SimplicialObject C)

/-- Face maps for a simplicial object. -/
def δ {n} (i : Fin (n + 2)) : X _⦋n + 1⦌ ⟶ X _⦋n⦌ :=
  X.map (SimplexCategory.δ i).op

/-- Degeneracy maps for a simplicial object. -/
def σ {n} (i : Fin (n + 1)) : X _⦋n⦌ ⟶ X _⦋n + 1⦌ :=
  X.map (SimplexCategory.σ i).op

/-- The diagonal of a simplex is the long edge of the simplex.-/
def diagonal {n : ℕ} : X _⦋n⦌ ⟶ X _⦋1⦌ := X.map ((SimplexCategory.diag n).op)

/-- Isomorphisms from identities in ℕ. -/
def eqToIso {n m : ℕ} (h : n = m) : X _⦋n⦌ ≅ X _⦋m⦌ :=
  X.mapIso (CategoryTheory.eqToIso (by congr))

@[simp]
theorem eqToIso_refl {n : ℕ} (h : n = n) : X.eqToIso h = Iso.refl _ := by
  ext
  simp [eqToIso]

/-- The generic case of the first simplicial identity -/
@[reassoc]
theorem δ_comp_δ {n} {i j : Fin (n + 2)} (H : i ≤ j) :
    X.δ j.succ ≫ X.δ i = X.δ (Fin.castSucc i) ≫ X.δ j := by
  dsimp [δ]
  simp only [← X.map_comp, ← op_comp, SimplexCategory.δ_comp_δ H]

@[reassoc]
theorem δ_comp_δ' {n} {i : Fin (n + 2)} {j : Fin (n + 3)} (H : Fin.castSucc i < j) :
    X.δ j ≫ X.δ i =
      X.δ (Fin.castSucc i) ≫
        X.δ (j.pred fun (hj : j = 0) => by simp [hj, Fin.not_lt_zero] at H) := by
  dsimp [δ]
  simp only [← X.map_comp, ← op_comp, SimplexCategory.δ_comp_δ' H]
@[reassoc]
theorem δ_comp_δ'' {n} {i : Fin (n + 3)} {j : Fin (n + 2)} (H : i ≤ Fin.castSucc j) :
    X.δ j.succ ≫ X.δ (i.castLT (Nat.lt_of_le_of_lt (Fin.le_iff_val_le_val.mp H) j.is_lt)) =
      X.δ i ≫ X.δ j := by
  dsimp [δ]
  simp only [← X.map_comp, ← op_comp, SimplexCategory.δ_comp_δ'' H]

/-- The special case of the first simplicial identity -/
@[reassoc]
theorem δ_comp_δ_self {n} {i : Fin (n + 2)} :
    X.δ (Fin.castSucc i) ≫ X.δ i = X.δ i.succ ≫ X.δ i := by
  dsimp [δ]
  simp only [← X.map_comp, ← op_comp, SimplexCategory.δ_comp_δ_self]

@[reassoc]
theorem δ_comp_δ_self' {n} {j : Fin (n + 3)} {i : Fin (n + 2)} (H : j = Fin.castSucc i) :
    X.δ j ≫ X.δ i = X.δ i.succ ≫ X.δ i := by
  subst H
  rw [δ_comp_δ_self]

/-- The second simplicial identity -/
@[reassoc]
theorem δ_comp_σ_of_le {n} {i : Fin (n + 2)} {j : Fin (n + 1)} (H : i ≤ Fin.castSucc j) :
    X.σ j.succ ≫ X.δ (Fin.castSucc i) = X.δ i ≫ X.σ j := by
  dsimp [δ, σ]
  simp only [← X.map_comp, ← op_comp, SimplexCategory.δ_comp_σ_of_le H]

/-- The first part of the third simplicial identity -/
@[reassoc]
theorem δ_comp_σ_self {n} {i : Fin (n + 1)} : X.σ i ≫ X.δ (Fin.castSucc i) = 𝟙 _ := by
  dsimp [δ, σ]
  simp only [← X.map_comp, ← op_comp, SimplexCategory.δ_comp_σ_self, op_id, X.map_id]

@[reassoc]
theorem δ_comp_σ_self' {n} {j : Fin (n + 2)} {i : Fin (n + 1)} (H : j = Fin.castSucc i) :
    X.σ i ≫ X.δ j = 𝟙 _ := by
  subst H
  rw [δ_comp_σ_self]

/-- The second part of the third simplicial identity -/
@[reassoc]
theorem δ_comp_σ_succ {n} {i : Fin (n + 1)} : X.σ i ≫ X.δ i.succ = 𝟙 _ := by
  dsimp [δ, σ]
  simp only [← X.map_comp, ← op_comp, SimplexCategory.δ_comp_σ_succ, op_id, X.map_id]

@[reassoc]
theorem δ_comp_σ_succ' {n} {j : Fin (n + 2)} {i : Fin (n + 1)} (H : j = i.succ) :
    X.σ i ≫ X.δ j = 𝟙 _ := by
  subst H
  rw [δ_comp_σ_succ]

/-- The fourth simplicial identity -/
@[reassoc]
theorem δ_comp_σ_of_gt {n} {i : Fin (n + 2)} {j : Fin (n + 1)} (H : Fin.castSucc j < i) :
    X.σ (Fin.castSucc j) ≫ X.δ i.succ = X.δ i ≫ X.σ j := by
  dsimp [δ, σ]
  simp only [← X.map_comp, ← op_comp, SimplexCategory.δ_comp_σ_of_gt H]

@[reassoc]
theorem δ_comp_σ_of_gt' {n} {i : Fin (n + 3)} {j : Fin (n + 2)} (H : j.succ < i) :
    X.σ j ≫ X.δ i =
      X.δ (i.pred fun (hi : i = 0) => by simp only [Fin.not_lt_zero, hi] at H) ≫
        X.σ (j.castLT ((add_lt_add_iff_right 1).mp (lt_of_lt_of_le H i.is_le))) := by
  dsimp [δ, σ]
  simp only [← X.map_comp, ← op_comp, SimplexCategory.δ_comp_σ_of_gt' H]

/-- The fifth simplicial identity -/
@[reassoc]
theorem σ_comp_σ {n} {i j : Fin (n + 1)} (H : i ≤ j) :
    X.σ j ≫ X.σ (Fin.castSucc i) = X.σ i ≫ X.σ j.succ := by
  dsimp [δ, σ]
  simp only [← X.map_comp, ← op_comp, SimplexCategory.σ_comp_σ H]

open Simplicial

@[reassoc (attr := simp)]
theorem δ_naturality {X' X : SimplicialObject C} (f : X ⟶ X') {n : ℕ} (i : Fin (n + 2)) :
    X.δ i ≫ f.app (op ⦋n⦌) = f.app (op ⦋n + 1⦌) ≫ X'.δ i :=
  f.naturality _

@[reassoc (attr := simp)]
theorem σ_naturality {X' X : SimplicialObject C} (f : X ⟶ X') {n : ℕ} (i : Fin (n + 1)) :
    X.σ i ≫ f.app (op ⦋n + 1⦌) = f.app (op ⦋n⦌) ≫ X'.σ i :=
  f.naturality _

variable (C)

/-- Functor composition induces a functor on simplicial objects. -/
@[simps!]
def whiskering (D : Type*) [Category D] : (C ⥤ D) ⥤ SimplicialObject C ⥤ SimplicialObject D :=
  whiskeringRight _ _ _

/-- Truncated simplicial objects. -/
def Truncated (n : ℕ) :=
  (SimplexCategory.Truncated n)ᵒᵖ ⥤ C

instance {n : ℕ} : Category (Truncated C n) := by
  dsimp [Truncated]
  infer_instance

variable {C}

namespace Truncated

instance {n} {J : Type v} [SmallCategory J] [HasLimitsOfShape J C] :
    HasLimitsOfShape J (SimplicialObject.Truncated C n) := by
  dsimp [Truncated]
  infer_instance

instance {n} [HasLimits C] : HasLimits (SimplicialObject.Truncated C n) :=
  ⟨inferInstance⟩

instance {n} {J : Type v} [SmallCategory J] [HasColimitsOfShape J C] :
    HasColimitsOfShape J (SimplicialObject.Truncated C n) := by
  dsimp [Truncated]
  infer_instance

instance {n} [HasColimits C] : HasColimits (SimplicialObject.Truncated C n) :=
  ⟨inferInstance⟩

variable (C)

/-- Functor composition induces a functor on truncated simplicial objects. -/
@[simps!]
def whiskering {n} (D : Type*) [Category D] : (C ⥤ D) ⥤ Truncated C n ⥤ Truncated D n :=
  whiskeringRight _ _ _

variable {C}

open Mathlib.Tactic (subscriptTerm) in
/-- For `X : Truncated C n` and `m ≤ n`, `X _[m]ₙ` is the `m`-th term of X. The
proof `p : m ≤ n` can also be provided using the syntax `X _[m, p]ₙ`. -/
scoped syntax:max (name := mkNotation)
  term " _[" term ("," term)? "]" noWs subscriptTerm : term
scoped macro_rules
  | `($X:term _[$m:term]$n:subscript) =>
    `(($X : CategoryTheory.SimplicialObject.Truncated _ $n).obj
      (Opposite.op ⟨SimplexCategory.mk $m, by first | trunc |
      fail "Failed to prove truncation property. Try writing `X _[m, by ...]ₙ`."⟩))
  | `($X:term _[$m:term, $p:term]$n:subscript) =>
    `(($X : CategoryTheory.SimplicialObject.Truncated _ $n).obj
      (Opposite.op ⟨SimplexCategory.mk $m, $p⟩))

end Truncated

section Truncation

/-- The truncation functor from simplicial objects to truncated simplicial objects. -/
def truncation (n : ℕ) : SimplicialObject C ⥤ SimplicialObject.Truncated C n :=
  (whiskeringLeft _ _ _).obj (SimplexCategory.Truncated.inclusion n).op

end Truncation


noncomputable section

/-- The n-skeleton as a functor `SimplicialObject.Truncated C n ⥤ SimplicialObject C`. -/
protected abbrev Truncated.sk (n : ℕ) [∀ (F : (SimplexCategory.Truncated n)ᵒᵖ ⥤ C),
    (SimplexCategory.Truncated.inclusion n).op.HasLeftKanExtension F] :
    SimplicialObject.Truncated C n ⥤ SimplicialObject C :=
  lan (SimplexCategory.Truncated.inclusion n).op

/-- The n-coskeleton as a functor `SimplicialObject.Truncated C n ⥤ SimplicialObject C`. -/
protected abbrev Truncated.cosk (n : ℕ) [∀ (F : (SimplexCategory.Truncated n)ᵒᵖ ⥤ C),
    (SimplexCategory.Truncated.inclusion n).op.HasRightKanExtension F] :
    SimplicialObject.Truncated C n ⥤ SimplicialObject C :=
  ran (SimplexCategory.Truncated.inclusion n).op

/-- The n-skeleton as an endofunctor on `SimplicialObject C`. -/
abbrev sk (n : ℕ) [∀ (F : (SimplexCategory.Truncated n)ᵒᵖ ⥤ C),
    (SimplexCategory.Truncated.inclusion n).op.HasLeftKanExtension F] :
    SimplicialObject C ⥤ SimplicialObject C := truncation n ⋙ Truncated.sk n

/-- The n-coskeleton as an endofunctor on `SimplicialObject C`. -/
abbrev cosk (n : ℕ) [∀ (F : (SimplexCategory.Truncated n)ᵒᵖ ⥤ C),
    (SimplexCategory.Truncated.inclusion n).op.HasRightKanExtension F] :
    SimplicialObject C ⥤ SimplicialObject C := truncation n ⋙ Truncated.cosk n

end

section adjunctions
/- When the left and right Kan extensions exist, `Truncated.sk n` and `Truncated.cosk n`
respectively define left and right adjoints to `truncation n`.-/


variable (n : ℕ)
variable [∀ (F : (SimplexCategory.Truncated n)ᵒᵖ ⥤ C),
    (SimplexCategory.Truncated.inclusion n).op.HasRightKanExtension F]
variable [∀ (F : (SimplexCategory.Truncated n)ᵒᵖ ⥤ C),
    (SimplexCategory.Truncated.inclusion n).op.HasLeftKanExtension F]

/-- The adjunction between the n-skeleton and n-truncation.-/
noncomputable def skAdj : Truncated.sk (C := C) n ⊣ truncation n :=
  lanAdjunction _ _

/-- The adjunction between n-truncation and the n-coskeleton.-/
noncomputable def coskAdj : truncation (C := C) n ⊣ Truncated.cosk n :=
  ranAdjunction _ _

instance : ((sk n).obj X).IsLeftKanExtension ((skAdj n).unit.app _) := by
  dsimp [sk, skAdj]
  rw [lanAdjunction_unit]
  infer_instance

instance : ((cosk n).obj X).IsRightKanExtension ((coskAdj n).counit.app _) := by
  dsimp [cosk, coskAdj]
  rw [ranAdjunction_counit]
  infer_instance

namespace Truncated
/- When the left and right Kan extensions exist and are pointwise Kan extensions,
`skAdj n` and `coskAdj n` are respectively coreflective and reflective.-/

variable [∀ (F : (SimplexCategory.Truncated n)ᵒᵖ ⥤ C),
    (SimplexCategory.Truncated.inclusion n).op.HasPointwiseRightKanExtension F]
variable [∀ (F : (SimplexCategory.Truncated n)ᵒᵖ ⥤ C),
    (SimplexCategory.Truncated.inclusion n).op.HasPointwiseLeftKanExtension F]

instance cosk_reflective : IsIso (coskAdj (C := C) n).counit :=
  reflective' (SimplexCategory.Truncated.inclusion n).op

instance sk_coreflective : IsIso (skAdj (C := C) n).unit :=
  coreflective' (SimplexCategory.Truncated.inclusion n).op

/-- Since `Truncated.inclusion` is fully faithful, so is right Kan extension along it.-/
noncomputable def cosk.fullyFaithful :
    (Truncated.cosk (C := C) n).FullyFaithful := by
  apply Adjunction.fullyFaithfulROfIsIsoCounit (coskAdj n)

instance cosk.full : (Truncated.cosk (C := C) n).Full := FullyFaithful.full (cosk.fullyFaithful _)

instance cosk.faithful : (Truncated.cosk (C := C) n).Faithful :=
  FullyFaithful.faithful (cosk.fullyFaithful _)

noncomputable instance coskAdj.reflective : Reflective (Truncated.cosk (C := C) n) :=
  Reflective.mk (truncation _) (coskAdj _)

/-- Since `Truncated.inclusion` is fully faithful, so is left Kan extension along it.-/
noncomputable def sk.fullyFaithful : (Truncated.sk (C := C) n).FullyFaithful :=
  Adjunction.fullyFaithfulLOfIsIsoUnit (skAdj n)

instance sk.full : (Truncated.sk (C := C) n).Full := FullyFaithful.full (sk.fullyFaithful _)

instance sk.faithful : (Truncated.sk (C := C) n).Faithful :=
  FullyFaithful.faithful (sk.fullyFaithful _)

noncomputable instance skAdj.coreflective : Coreflective (Truncated.sk (C := C) n) :=
  Coreflective.mk (truncation _) (skAdj _)

end Truncated

end adjunctions

variable (C)

/-- The constant simplicial object is the constant functor. -/
abbrev const : C ⥤ SimplicialObject C :=
  CategoryTheory.Functor.const _

/-- The category of augmented simplicial objects, defined as a comma category. -/
def Augmented :=
  Comma (𝟭 (SimplicialObject C)) (const C)

@[simps!]
instance : Category (Augmented C) := by
  dsimp only [Augmented]
  infer_instance

variable {C}

namespace Augmented

-- Porting note (https://github.com/leanprover-community/mathlib4/issues/10688): added to ease automation
@[ext]
lemma hom_ext {X Y : Augmented C} (f g : X ⟶ Y) (h₁ : f.left = g.left) (h₂ : f.right = g.right) :
    f = g :=
  Comma.hom_ext _ _ h₁ h₂

/-- Drop the augmentation. -/
@[simps!]
def drop : Augmented C ⥤ SimplicialObject C :=
  Comma.fst _ _

/-- The point of the augmentation. -/
@[simps!]
def point : Augmented C ⥤ C :=
  Comma.snd _ _

/-- The functor from augmented objects to arrows. -/
@[simps]
def toArrow : Augmented C ⥤ Arrow C where
  obj X :=
    { left := drop.obj X _⦋0⦌
      right := point.obj X
      hom := X.hom.app _ }
  map η :=
    { left := (drop.map η).app _
      right := point.map η
      w := by
        dsimp
        rw [← NatTrans.comp_app]
        erw [η.w]
        rfl }

/-- The compatibility of a morphism with the augmentation, on 0-simplices -/
@[reassoc]
theorem w₀ {X Y : Augmented C} (f : X ⟶ Y) :
    (Augmented.drop.map f).app (op (SimplexCategory.mk 0)) ≫ Y.hom.app (op (SimplexCategory.mk 0)) =
      X.hom.app (op (SimplexCategory.mk 0)) ≫ Augmented.point.map f := by
  convert congr_app f.w (op (SimplexCategory.mk 0))

variable (C)

/-- Functor composition induces a functor on augmented simplicial objects. -/
@[simp]
def whiskeringObj (D : Type*) [Category D] (F : C ⥤ D) : Augmented C ⥤ Augmented D where
  obj X :=
    { left := ((whiskering _ _).obj F).obj (drop.obj X)
      right := F.obj (point.obj X)
      hom := whiskerRight X.hom F ≫ (Functor.constComp _ _ _).hom }
  map η :=
    { left := whiskerRight η.left _
      right := F.map η.right
      w := by
        ext
        dsimp [whiskerRight]
        simp only [Category.comp_id, ← F.map_comp, ← NatTrans.comp_app]
        erw [η.w]
        rfl }

/-- Functor composition induces a functor on augmented simplicial objects. -/
@[simps]
def whiskering (D : Type u') [Category.{v'} D] : (C ⥤ D) ⥤ Augmented C ⥤ Augmented D where
  obj := whiskeringObj _ _
  map η :=
    { app := fun A =>
        { left := whiskerLeft _ η
          right := η.app _
          w := by
            ext n
            dsimp
            rw [Category.comp_id, Category.comp_id, η.naturality] } }
  map_comp := fun _ _ => by ext <;> rfl

variable {C}

end Augmented

/-- Augment a simplicial object with an object. -/
@[simps]
def augment (X : SimplicialObject C) (X₀ : C) (f : X _⦋0⦌ ⟶ X₀)
    (w : ∀ (i : SimplexCategory) (g₁ g₂ : ⦋0⦌ ⟶ i),
      X.map g₁.op ≫ f = X.map g₂.op ≫ f) :
    SimplicialObject.Augmented C where
  left := X
  right := X₀
  hom :=
    { app := fun _ => X.map (SimplexCategory.const _ _ 0).op ≫ f
      naturality := by
        intro i j g
        dsimp
        rw [← g.op_unop]
        simpa only [← X.map_comp, ← Category.assoc, Category.comp_id, ← op_comp] using w _ _ _ }

-- Porting note: removed @[simp] as the linter complains
theorem augment_hom_zero (X : SimplicialObject C) (X₀ : C) (f : X _⦋0⦌ ⟶ X₀) (w) :
    (X.augment X₀ f w).hom.app (op ⦋0⦌) = f := by simp

end SimplicialObject

/-- Cosimplicial objects. -/
def CosimplicialObject :=
  SimplexCategory ⥤ C

@[simps!]
instance : Category (CosimplicialObject C) := by
  dsimp only [CosimplicialObject]
  infer_instance

namespace CosimplicialObject

/-- `X ^⦋n⦌` denotes the `n`th-term of the cosimplicial object X -/
scoped[Simplicial]
  notation3:1000 X " ^⦋" n "⦌" =>
    (X : CategoryTheory.CosimplicialObject _).obj (SimplexCategory.mk n)

instance {J : Type v} [SmallCategory J] [HasLimitsOfShape J C] :
    HasLimitsOfShape J (CosimplicialObject C) := by
  dsimp [CosimplicialObject]
  infer_instance

instance [HasLimits C] : HasLimits (CosimplicialObject C) :=
  ⟨inferInstance⟩

instance {J : Type v} [SmallCategory J] [HasColimitsOfShape J C] :
    HasColimitsOfShape J (CosimplicialObject C) := by
  dsimp [CosimplicialObject]
  infer_instance

instance [HasColimits C] : HasColimits (CosimplicialObject C) :=
  ⟨inferInstance⟩

variable {C}

-- Porting note (https://github.com/leanprover-community/mathlib4/issues/10688): added to ease automation
@[ext]
lemma hom_ext {X Y : CosimplicialObject C} (f g : X ⟶ Y)
    (h : ∀ (n : SimplexCategory), f.app n = g.app n) : f = g :=
  NatTrans.ext (by ext; apply h)

variable (X : CosimplicialObject C)

open Simplicial

/-- Coface maps for a cosimplicial object. -/
def δ {n} (i : Fin (n + 2)) : X ^⦋n⦌ ⟶ X ^⦋n + 1⦌ :=
  X.map (SimplexCategory.δ i)

/-- Codegeneracy maps for a cosimplicial object. -/
def σ {n} (i : Fin (n + 1)) : X ^⦋n + 1⦌ ⟶ X ^⦋n⦌ :=
  X.map (SimplexCategory.σ i)

/-- Isomorphisms from identities in ℕ. -/
def eqToIso {n m : ℕ} (h : n = m) : X ^⦋n⦌ ≅ X ^⦋m⦌ :=
  X.mapIso (CategoryTheory.eqToIso (by rw [h]))

@[simp]
theorem eqToIso_refl {n : ℕ} (h : n = n) : X.eqToIso h = Iso.refl _ := by
  ext
  simp [eqToIso]

/-- The generic case of the first cosimplicial identity -/
@[reassoc]
theorem δ_comp_δ {n} {i j : Fin (n + 2)} (H : i ≤ j) :
    X.δ i ≫ X.δ j.succ = X.δ j ≫ X.δ (Fin.castSucc i) := by
  dsimp [δ]
  simp only [← X.map_comp, SimplexCategory.δ_comp_δ H]

@[reassoc]
theorem δ_comp_δ' {n} {i : Fin (n + 2)} {j : Fin (n + 3)} (H : Fin.castSucc i < j) :
    X.δ i ≫ X.δ j =
      X.δ (j.pred fun (hj : j = 0) => by simp only [hj, Fin.not_lt_zero] at H) ≫
        X.δ (Fin.castSucc i) := by
  dsimp [δ]
  simp only [← X.map_comp, ← op_comp, SimplexCategory.δ_comp_δ' H]

@[reassoc]
theorem δ_comp_δ'' {n} {i : Fin (n + 3)} {j : Fin (n + 2)} (H : i ≤ Fin.castSucc j) :
    X.δ (i.castLT (Nat.lt_of_le_of_lt (Fin.le_iff_val_le_val.mp H) j.is_lt)) ≫ X.δ j.succ =
      X.δ j ≫ X.δ i := by
  dsimp [δ]
  simp only [← X.map_comp, ← op_comp, SimplexCategory.δ_comp_δ'' H]

/-- The special case of the first cosimplicial identity -/
@[reassoc]
theorem δ_comp_δ_self {n} {i : Fin (n + 2)} :
    X.δ i ≫ X.δ (Fin.castSucc i) = X.δ i ≫ X.δ i.succ := by
  dsimp [δ]
  simp only [← X.map_comp, SimplexCategory.δ_comp_δ_self]

@[reassoc]
theorem δ_comp_δ_self' {n} {i : Fin (n + 2)} {j : Fin (n + 3)} (H : j = Fin.castSucc i) :
    X.δ i ≫ X.δ j = X.δ i ≫ X.δ i.succ := by
  subst H
  rw [δ_comp_δ_self]

/-- The second cosimplicial identity -/
@[reassoc]
theorem δ_comp_σ_of_le {n} {i : Fin (n + 2)} {j : Fin (n + 1)} (H : i ≤ Fin.castSucc j) :
    X.δ (Fin.castSucc i) ≫ X.σ j.succ = X.σ j ≫ X.δ i := by
  dsimp [δ, σ]
  simp only [← X.map_comp, SimplexCategory.δ_comp_σ_of_le H]

/-- The first part of the third cosimplicial identity -/
@[reassoc]
theorem δ_comp_σ_self {n} {i : Fin (n + 1)} : X.δ (Fin.castSucc i) ≫ X.σ i = 𝟙 _ := by
  dsimp [δ, σ]
  simp only [← X.map_comp, SimplexCategory.δ_comp_σ_self, X.map_id]

@[reassoc]
theorem δ_comp_σ_self' {n} {j : Fin (n + 2)} {i : Fin (n + 1)} (H : j = Fin.castSucc i) :
    X.δ j ≫ X.σ i = 𝟙 _ := by
  subst H
  rw [δ_comp_σ_self]

/-- The second part of the third cosimplicial identity -/
@[reassoc]
theorem δ_comp_σ_succ {n} {i : Fin (n + 1)} : X.δ i.succ ≫ X.σ i = 𝟙 _ := by
  dsimp [δ, σ]
  simp only [← X.map_comp, SimplexCategory.δ_comp_σ_succ, X.map_id]

@[reassoc]
theorem δ_comp_σ_succ' {n} {j : Fin (n + 2)} {i : Fin (n + 1)} (H : j = i.succ) :
    X.δ j ≫ X.σ i = 𝟙 _ := by
  subst H
  rw [δ_comp_σ_succ]

/-- The fourth cosimplicial identity -/
@[reassoc]
theorem δ_comp_σ_of_gt {n} {i : Fin (n + 2)} {j : Fin (n + 1)} (H : Fin.castSucc j < i) :
    X.δ i.succ ≫ X.σ (Fin.castSucc j) = X.σ j ≫ X.δ i := by
  dsimp [δ, σ]
  simp only [← X.map_comp, SimplexCategory.δ_comp_σ_of_gt H]

@[reassoc]
theorem δ_comp_σ_of_gt' {n} {i : Fin (n + 3)} {j : Fin (n + 2)} (H : j.succ < i) :
    X.δ i ≫ X.σ j =
      X.σ (j.castLT ((add_lt_add_iff_right 1).mp (lt_of_lt_of_le H i.is_le))) ≫
        X.δ (i.pred <|
          fun (hi : i = 0) => by simp only [Fin.not_lt_zero, hi] at H) := by
  dsimp [δ, σ]
  simp only [← X.map_comp, ← op_comp, SimplexCategory.δ_comp_σ_of_gt' H]

/-- The fifth cosimplicial identity -/
@[reassoc]
theorem σ_comp_σ {n} {i j : Fin (n + 1)} (H : i ≤ j) :
    X.σ (Fin.castSucc i) ≫ X.σ j = X.σ j.succ ≫ X.σ i := by
  dsimp [δ, σ]
  simp only [← X.map_comp, SimplexCategory.σ_comp_σ H]

@[reassoc (attr := simp)]
theorem δ_naturality {X' X : CosimplicialObject C} (f : X ⟶ X') {n : ℕ} (i : Fin (n + 2)) :
    X.δ i ≫ f.app (SimplexCategory.mk (n + 1)) = f.app (SimplexCategory.mk n) ≫ X'.δ i :=
  f.naturality _

@[reassoc (attr := simp)]
theorem σ_naturality {X' X : CosimplicialObject C} (f : X ⟶ X') {n : ℕ} (i : Fin (n + 1)) :
    X.σ i ≫ f.app (SimplexCategory.mk n) = f.app (SimplexCategory.mk (n + 1)) ≫ X'.σ i :=
  f.naturality _

variable (C)

/-- Functor composition induces a functor on cosimplicial objects. -/
@[simps!]
def whiskering (D : Type*) [Category D] : (C ⥤ D) ⥤ CosimplicialObject C ⥤ CosimplicialObject D :=
  whiskeringRight _ _ _

/-- Truncated cosimplicial objects. -/
def Truncated (n : ℕ) :=
  SimplexCategory.Truncated n ⥤ C

instance {n : ℕ} : Category (Truncated C n) := by
  dsimp [Truncated]
  infer_instance

variable {C}

namespace Truncated

instance {n} {J : Type v} [SmallCategory J] [HasLimitsOfShape J C] :
    HasLimitsOfShape J (CosimplicialObject.Truncated C n) := by
  dsimp [Truncated]
  infer_instance

instance {n} [HasLimits C] : HasLimits (CosimplicialObject.Truncated C n) :=
  ⟨inferInstance⟩

instance {n} {J : Type v} [SmallCategory J] [HasColimitsOfShape J C] :
    HasColimitsOfShape J (CosimplicialObject.Truncated C n) := by
  dsimp [Truncated]
  infer_instance

instance {n} [HasColimits C] : HasColimits (CosimplicialObject.Truncated C n) :=
  ⟨inferInstance⟩

variable (C)

/-- Functor composition induces a functor on truncated cosimplicial objects. -/
@[simps!]
def whiskering {n} (D : Type*) [Category D] : (C ⥤ D) ⥤ Truncated C n ⥤ Truncated D n :=
  whiskeringRight _ _ _

variable {C}

open Mathlib.Tactic (subscriptTerm) in
/-- For `X : Truncated C n` and `m ≤ n`, `X ^[m]ₙ` is the `m`-th term of X. The
proof `p : m ≤ n` can also be provided using the syntax `X ^[m, p]ₙ`. -/
scoped syntax:max (name := mkNotation)
  term " ^[" term ("," term)? "]" noWs subscriptTerm : term
scoped macro_rules
  | `($X:term ^[$m:term]$n:subscript) =>
    `(($X : CategoryTheory.CosimplicialObject.Truncated _ $n).obj
      ⟨SimplexCategory.mk $m, by first | trunc |
      fail "Failed to prove truncation property. Try writing `X ^[m, by ...]ₙ`."⟩)
  | `($X:term ^[$m:term, $p:term]$n:subscript) =>
    `(($X : CategoryTheory.CosimplicialObject.Truncated _ $n).obj
      ⟨SimplexCategory.mk $m, $p⟩)

end Truncated

section Truncation

/-- The truncation functor from cosimplicial objects to truncated cosimplicial objects. -/
def truncation (n : ℕ) : CosimplicialObject C ⥤ CosimplicialObject.Truncated C n :=
  (whiskeringLeft _ _ _).obj (SimplexCategory.Truncated.inclusion n)

end Truncation

variable (C)

/-- The constant cosimplicial object. -/
abbrev const : C ⥤ CosimplicialObject C :=
  CategoryTheory.Functor.const _

/-- Augmented cosimplicial objects. -/
def Augmented :=
  Comma (const C) (𝟭 (CosimplicialObject C))

@[simps!]
instance : Category (Augmented C) := by
  dsimp only [Augmented]
  infer_instance

variable {C}

namespace Augmented

-- Porting note (https://github.com/leanprover-community/mathlib4/issues/10688): added to ease automation
@[ext]
lemma hom_ext {X Y : Augmented C} (f g : X ⟶ Y) (h₁ : f.left = g.left) (h₂ : f.right = g.right) :
    f = g :=
  Comma.hom_ext _ _ h₁ h₂

/-- Drop the augmentation. -/
@[simps!]
def drop : Augmented C ⥤ CosimplicialObject C :=
  Comma.snd _ _

/-- The point of the augmentation. -/
@[simps!]
def point : Augmented C ⥤ C :=
  Comma.fst _ _

/-- The functor from augmented objects to arrows. -/
@[simps!]
def toArrow : Augmented C ⥤ Arrow C where
  obj X :=
    { left := point.obj X
      right := (drop.obj X) ^⦋0⦌
      hom := X.hom.app _ }
  map η :=
    { left := point.map η
      right := (drop.map η).app _
      w := by
        dsimp
        rw [← NatTrans.comp_app]
        erw [← η.w]
        rfl }

variable (C)

/-- Functor composition induces a functor on augmented cosimplicial objects. -/
@[simp]
def whiskeringObj (D : Type*) [Category D] (F : C ⥤ D) : Augmented C ⥤ Augmented D where
  obj X :=
    { left := F.obj (point.obj X)
      right := ((whiskering _ _).obj F).obj (drop.obj X)
      hom := (Functor.constComp _ _ _).inv ≫ whiskerRight X.hom F }
  map η :=
    { left := F.map η.left
      right := whiskerRight η.right _
      w := by
        ext
        dsimp
        rw [Category.id_comp, Category.id_comp, ← F.map_comp, ← F.map_comp, ← NatTrans.comp_app]
        erw [← η.w]
        rfl }

/-- Functor composition induces a functor on augmented cosimplicial objects. -/
@[simps]
def whiskering (D : Type u') [Category.{v'} D] : (C ⥤ D) ⥤ Augmented C ⥤ Augmented D where
  obj := whiskeringObj _ _
  map η :=
    { app := fun A =>
        { left := η.app _
          right := whiskerLeft _ η
          w := by
            ext n
            dsimp
            rw [Category.id_comp, Category.id_comp, η.naturality] }
      naturality := fun _ _ f => by ext <;> dsimp <;> simp }

variable {C}

end Augmented

open Simplicial

/-- Augment a cosimplicial object with an object. -/
@[simps]
def augment (X : CosimplicialObject C) (X₀ : C) (f : X₀ ⟶ X.obj ⦋0⦌)
    (w : ∀ (i : SimplexCategory) (g₁ g₂ : ⦋0⦌ ⟶ i),
      f ≫ X.map g₁ = f ≫ X.map g₂) : CosimplicialObject.Augmented C where
  left := X₀
  right := X
  hom :=
    { app := fun _ => f ≫ X.map (SimplexCategory.const _ _ 0)
      naturality := by
        intro i j g
        dsimp
        rw [Category.id_comp, Category.assoc, ← X.map_comp, w] }

-- Porting note: removed @[simp] as the linter complains
theorem augment_hom_zero (X : CosimplicialObject C) (X₀ : C) (f : X₀ ⟶ X.obj ⦋0⦌) (w) :
    (X.augment X₀ f w).hom.app ⦋0⦌ = f := by simp

end CosimplicialObject

/-- The anti-equivalence between simplicial objects and cosimplicial objects. -/
@[simps!]
def simplicialCosimplicialEquiv : (SimplicialObject C)ᵒᵖ ≌ CosimplicialObject Cᵒᵖ :=
  Functor.leftOpRightOpEquiv _ _

/-- The anti-equivalence between cosimplicial objects and simplicial objects. -/
@[simps!]
def cosimplicialSimplicialEquiv : (CosimplicialObject C)ᵒᵖ ≌ SimplicialObject Cᵒᵖ :=
  Functor.opUnopEquiv _ _

variable {C}

/-- Construct an augmented cosimplicial object in the opposite
category from an augmented simplicial object. -/
@[simps!]
def SimplicialObject.Augmented.rightOp (X : SimplicialObject.Augmented C) :
    CosimplicialObject.Augmented Cᵒᵖ where
  left := Opposite.op X.right
  right := X.left.rightOp
  hom := NatTrans.rightOp X.hom

/-- Construct an augmented simplicial object from an augmented cosimplicial
object in the opposite category. -/
@[simps!]
def CosimplicialObject.Augmented.leftOp (X : CosimplicialObject.Augmented Cᵒᵖ) :
    SimplicialObject.Augmented C where
  left := X.right.leftOp
  right := X.left.unop
  hom := NatTrans.leftOp X.hom

/-- Converting an augmented simplicial object to an augmented cosimplicial
object and back is isomorphic to the given object. -/
@[simps!]
def SimplicialObject.Augmented.rightOpLeftOpIso (X : SimplicialObject.Augmented C) :
    X.rightOp.leftOp ≅ X :=
  Comma.isoMk X.left.rightOpLeftOpIso (CategoryTheory.eqToIso <| by simp)

/-- Converting an augmented cosimplicial object to an augmented simplicial
object and back is isomorphic to the given object. -/
@[simps!]
def CosimplicialObject.Augmented.leftOpRightOpIso (X : CosimplicialObject.Augmented Cᵒᵖ) :
    X.leftOp.rightOp ≅ X :=
  Comma.isoMk (CategoryTheory.eqToIso <| by simp) X.right.leftOpRightOpIso

variable (C)

/-- A functorial version of `SimplicialObject.Augmented.rightOp`. -/
@[simps]
def simplicialToCosimplicialAugmented :
    (SimplicialObject.Augmented C)ᵒᵖ ⥤ CosimplicialObject.Augmented Cᵒᵖ where
  obj X := X.unop.rightOp
  map f :=
    { left := f.unop.right.op
      right := NatTrans.rightOp f.unop.left
      w := by
        ext x
        dsimp
        simp_rw [← op_comp]
        congr 1
        exact (congr_app f.unop.w (op x)).symm }

/-- A functorial version of `Cosimplicial_object.Augmented.leftOp`. -/
@[simps]
def cosimplicialToSimplicialAugmented :
    CosimplicialObject.Augmented Cᵒᵖ ⥤ (SimplicialObject.Augmented C)ᵒᵖ where
  obj X := Opposite.op X.leftOp
  map f :=
    Quiver.Hom.op <|
      { left := NatTrans.leftOp f.right
        right := f.left.unop
        w := by
          ext x
          dsimp
          simp_rw [← unop_comp]
          congr 1
          exact (congr_app f.w (unop x)).symm }

/-- The contravariant categorical equivalence between augmented simplicial
objects and augmented cosimplicial objects in the opposite category. -/
@[simps! functor inverse]
def simplicialCosimplicialAugmentedEquiv :
    (SimplicialObject.Augmented C)ᵒᵖ ≌ CosimplicialObject.Augmented Cᵒᵖ where
  functor := simplicialToCosimplicialAugmented _
  inverse := cosimplicialToSimplicialAugmented _
  unitIso := NatIso.ofComponents (fun X => X.unop.rightOpLeftOpIso.op) fun f => by
      dsimp
      rw [← f.op_unop]
      simp_rw [← op_comp]
      congr 1
      aesop_cat
  counitIso := NatIso.ofComponents fun X => X.leftOpRightOpIso

end CategoryTheory<|MERGE_RESOLUTION|>--- conflicted
+++ resolved
@@ -21,19 +21,14 @@
 
 The following notations can be enabled via `open Simplicial`.
 
-<<<<<<< HEAD
-- `X _[n]` denotes the `n`-th term of a simplicial object `X`, where `n : ℕ`.
-- `X ^[n]` denotes the `n`-th term of a cosimplicial object `X`, where `n : ℕ`.
+- `X _⦋n⦌` denotes the `n`-th term of a simplicial object `X`, where `n : ℕ`.
+- `X ^⦋n⦌` denotes the `n`-th term of a cosimplicial object `X`, where `n : ℕ`.
 
 The following notations can be enabled via
 `open CategoryTheory.SimplicialObject.Truncated`.
 
 - `X _[m]ₙ` denotes the `m`-th term of an `n`-truncated simplicial object `X`.
 - `X ^[m]ₙ` denotes the `m`-th term of an `n`-truncated cosimplicial object `X`.
-=======
-- `X _⦋n⦌` denotes the `n`-th term of a simplicial object `X`, where `n : ℕ`.
-- `X ^⦋n⦌` denotes the `n`-th term of a cosimplicial object `X`, where `n : ℕ`.
->>>>>>> 573d586b
 -/
 
 open Opposite
