--- conflicted
+++ resolved
@@ -17,18 +17,11 @@
 
 variable {ι₁ ι₂ : Type*}
 
-<<<<<<< HEAD
-variable {R R₂ S S₂ M N P Rₗ: Type*}
-
-variable {Mₗ Nₗ Pₗ : Type*}
-
-=======
 variable {R R₂ S S₂ M N P Rₗ : Type*}
 
 variable {Mₗ Nₗ Pₗ : Type*}
 
 -- Could weaken [CommSemiring Rₗ] to [SMulCommClass Rₗ Rₗ Pₗ], but might impact performance
->>>>>>> 357e37bb
 variable [Semiring R] [Semiring S] [Semiring R₂] [Semiring S₂] [CommSemiring Rₗ]
 
 section AddCommMonoid
