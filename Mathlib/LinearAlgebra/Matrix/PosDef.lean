/-
Copyright (c) 2022 Alexander Bentkamp. All rights reserved.
Released under Apache 2.0 license as described in the file LICENSE.
Authors: Alexander Bentkamp, Mohanad Ahmed
-/
import Mathlib.LinearAlgebra.Matrix.Spectrum
import Mathlib.LinearAlgebra.QuadraticForm.Basic

#align_import linear_algebra.matrix.pos_def from "leanprover-community/mathlib"@"07992a1d1f7a4176c6d3f160209608be4e198566"

/-! # Positive Definite Matrices

This file defines positive (semi)definite matrices and connects the notion to positive definiteness
of quadratic forms. Most results require `𝕜 = ℝ` or `ℂ`.

## Main definitions

* `Matrix.PosDef` : a matrix `M : Matrix n n 𝕜` is positive definite if it is hermitian and `xᴴMx`
  is greater than zero for all nonzero `x`.
* `Matrix.PosSemidef` : a matrix `M : Matrix n n 𝕜` is positive semidefinite if it is hermitian
  and `xᴴMx` is nonnegative for all `x`.

## Main results

* `Matrix.posSemidef_iff_eq_transpose_mul_self` : a matrix `M : Matrix n n 𝕜` is positive
  semidefinite iff it has the form `Bᴴ * B` for some `B`.
* `Matrix.PosSemidef.sqrt` : the unique positive semidefinite square root of a positive semidefinite
  matrix. (See `Matrix.PosSemidef.eq_sqrt_of_sq_eq` for the proof of uniqueness.)
-/

open scoped ComplexOrder

namespace Matrix

variable {m n R 𝕜 : Type*}
variable [Fintype m] [Fintype n]
variable [CommRing R] [PartialOrder R] [StarRing R] [StarOrderedRing R]
variable [RCLike 𝕜]
open scoped Matrix

/-!
## Positive semidefinite matrices
-/

/-- A matrix `M : Matrix n n R` is positive semidefinite if it is Hermitian and `xᴴ * M * x` is
nonnegative for all `x`. -/
def PosSemidef (M : Matrix n n R) :=
  M.IsHermitian ∧ ∀ x : n → R, 0 ≤ dotProduct (star x) (M *ᵥ x)
#align matrix.pos_semidef Matrix.PosSemidef

/-- A diagonal matrix is positive semidefinite iff its diagonal entries are nonnegative. -/
lemma posSemidef_diagonal_iff [DecidableEq n] {d : n → R} :
    PosSemidef (diagonal d) ↔ (∀ i : n, 0 ≤ d i) := by
  refine ⟨fun ⟨_, hP⟩ i ↦ by simpa using hP (Pi.single i 1), ?_⟩
  refine fun hd ↦ ⟨isHermitian_diagonal_iff.2 fun i ↦ IsSelfAdjoint.of_nonneg (hd i), ?_⟩
  refine fun x ↦ Finset.sum_nonneg fun i _ ↦ ?_
  simpa only [mulVec_diagonal, mul_assoc] using conjugate_nonneg (hd i) _

namespace PosSemidef

theorem isHermitian {M : Matrix n n R} (hM : M.PosSemidef) : M.IsHermitian :=
  hM.1

theorem re_dotProduct_nonneg {M : Matrix n n 𝕜} (hM : M.PosSemidef) (x : n → 𝕜) :
    0 ≤ RCLike.re (dotProduct (star x) (M *ᵥ x)) :=
  RCLike.nonneg_iff.mp (hM.2 _) |>.1

lemma conjTranspose_mul_mul_same {A : Matrix n n R} (hA : PosSemidef A)
    {m : Type*} [Fintype m] (B : Matrix n m R) :
    PosSemidef (Bᴴ * A * B) := by
  constructor
  · exact isHermitian_conjTranspose_mul_mul B hA.1
  · intro x
    simpa only [star_mulVec, dotProduct_mulVec, vecMul_vecMul] using hA.2 (B *ᵥ x)

lemma mul_mul_conjTranspose_same {A : Matrix n n R} (hA : PosSemidef A)
    {m : Type*} [Fintype m] (B : Matrix m n R):
    PosSemidef (B * A * Bᴴ) := by
  simpa only [conjTranspose_conjTranspose] using hA.conjTranspose_mul_mul_same Bᴴ

theorem submatrix {M : Matrix n n R} (hM : M.PosSemidef) (e : m → n) :
    (M.submatrix e e).PosSemidef := by
  classical
  rw [(by simp : M = 1 * M * 1), submatrix_mul (he₂ := Function.bijective_id),
    submatrix_mul (he₂ := Function.bijective_id), submatrix_id_id]
  simpa only [conjTranspose_submatrix, conjTranspose_one] using
    conjTranspose_mul_mul_same hM (Matrix.submatrix 1 id e)
#align matrix.pos_semidef.submatrix Matrix.PosSemidef.submatrix

theorem transpose {M : Matrix n n R} (hM : M.PosSemidef) : Mᵀ.PosSemidef := by
  refine ⟨IsHermitian.transpose hM.1, fun x => ?_⟩
  convert hM.2 (star x) using 1
  rw [mulVec_transpose, Matrix.dotProduct_mulVec, star_star, dotProduct_comm]

theorem conjTranspose {M : Matrix n n R} (hM : M.PosSemidef) : Mᴴ.PosSemidef := hM.1.symm ▸ hM

protected lemma zero : PosSemidef (0 : Matrix n n R) :=
  ⟨isHermitian_zero, by simp⟩

protected lemma one [DecidableEq n] : PosSemidef (1 : Matrix n n R) :=
  ⟨isHermitian_one, fun x => by
    rw [one_mulVec]; exact Fintype.sum_nonneg fun i => star_mul_self_nonneg _⟩

protected lemma pow [DecidableEq n] {M : Matrix n n R} (hM : M.PosSemidef) (k : ℕ) :
    PosSemidef (M ^ k) :=
  match k with
  | 0 => .one
  | 1 => by simpa using hM
  | (k + 2) => by
    rw [pow_succ, pow_succ']
    simpa only [hM.isHermitian.eq] using (hM.pow k).mul_mul_conjTranspose_same M

protected lemma inv [DecidableEq n] {M : Matrix n n R} (hM : M.PosSemidef) : M⁻¹.PosSemidef := by
  by_cases h : IsUnit M.det
  · have := (conjTranspose_mul_mul_same hM M⁻¹).conjTranspose
    rwa [mul_nonsing_inv_cancel_right _ _ h, conjTranspose_conjTranspose] at this
  · rw [nonsing_inv_apply_not_isUnit _ h]
    exact .zero

protected lemma zpow [DecidableEq n] {M : Matrix n n R} (hM : M.PosSemidef) (z : ℤ) :
    (M ^ z).PosSemidef := by
  obtain ⟨n, rfl | rfl⟩ := z.eq_nat_or_neg
  · simpa using hM.pow n
  · simpa using (hM.pow n).inv

/-- The eigenvalues of a positive semi-definite matrix are non-negative -/
lemma eigenvalues_nonneg [DecidableEq n] {A : Matrix n n 𝕜}
    (hA : Matrix.PosSemidef A) (i : n) : 0 ≤ hA.1.eigenvalues i :=
  (hA.re_dotProduct_nonneg _).trans_eq (hA.1.eigenvalues_eq _).symm

section sqrt

variable [DecidableEq n] {A : Matrix n n 𝕜} (hA : PosSemidef A)

/-- The positive semidefinite square root of a positive semidefinite matrix -/
noncomputable def sqrt : Matrix n n 𝕜 :=
  hA.1.eigenvectorUnitary.1 * diagonal ((↑) ∘ Real.sqrt ∘ hA.1.eigenvalues) *
  (star hA.1.eigenvectorUnitary : Matrix n n 𝕜)

open Lean PrettyPrinter.Delaborator SubExpr in
/-- Custom elaborator to produce output like `(_ : PosSemidef A).sqrt` in the goal view. -/
@[delab app.Matrix.PosSemidef.sqrt]
def delabSqrt : Delab :=
  whenPPOption getPPNotation <|
  whenNotPPOption getPPAnalysisSkip <|
  withOverApp 7 <|
  withOptionAtCurrPos `pp.analysis.skip true do
    let e ← getExpr
    guard <| e.isAppOfArity ``Matrix.PosSemidef.sqrt 7
    let optionsPerPos ← withNaryArg 6 do
      return (← read).optionsPerPos.setBool (← getPos) `pp.proofs.withType true
    withTheReader Context ({· with optionsPerPos}) delab

lemma posSemidef_sqrt : PosSemidef hA.sqrt := by
  apply PosSemidef.mul_mul_conjTranspose_same
  refine posSemidef_diagonal_iff.mpr fun i ↦ ?_
  rw [Function.comp_apply, RCLike.nonneg_iff]
  constructor
  · simp only [RCLike.ofReal_re]
    exact Real.sqrt_nonneg _
  · simp only [RCLike.ofReal_im]

@[simp]
lemma sq_sqrt : hA.sqrt ^ 2 = A := by
  let C : Matrix n n 𝕜 := hA.1.eigenvectorUnitary
  let E := diagonal ((↑) ∘ Real.sqrt ∘ hA.1.eigenvalues : n → 𝕜)
  suffices C * (E * (star C * C) * E) * star C = A by
    rw [Matrix.PosSemidef.sqrt, pow_two]
    simpa only [← mul_assoc] using this
  have : E * E = diagonal ((↑) ∘ hA.1.eigenvalues) := by
    rw [diagonal_mul_diagonal]
    congr! with v
    simp [← pow_two, ← RCLike.ofReal_pow, Real.sq_sqrt (hA.eigenvalues_nonneg v)]
  simpa [C, this] using hA.1.spectral_theorem.symm

@[simp]
lemma sqrt_mul_self : hA.sqrt * hA.sqrt = A := by rw [← pow_two, sq_sqrt]

lemma eq_of_sq_eq_sq {B : Matrix n n 𝕜} (hB : PosSemidef B) (hAB : A ^ 2 = B ^ 2) : A = B := by
  /- This is deceptively hard, much more difficult than the positive *definite* case. We follow a
  clever proof due to Koeber and Schäfer. The idea is that if `A ≠ B`, then `A - B` has a nonzero
  real eigenvalue, with eigenvector `v`. Then a manipulation using the identity
  `A ^ 2 - B ^ 2 = A * (A - B) + (A - B) * B` leads to the conclusion that
  `⟨v, A v⟩ + ⟨v, B v⟩ = 0`. Since `A, B` are positive semidefinite, both terms must be zero. Thus
  `⟨v, (A - B) v⟩ = 0`, but this is a nonzero scalar multiple of `⟨v, v⟩`, contradiction. -/
  by_contra h_ne
  let ⟨v, t, ht, hv, hv'⟩ := (hA.1.sub hB.1).exists_eigenvector_of_ne_zero (sub_ne_zero.mpr h_ne)
  have h_sum : 0 = t * (star v ⬝ᵥ A *ᵥ v + star v ⬝ᵥ B *ᵥ v) := calc
    0 = star v ⬝ᵥ (A ^ 2 - B ^ 2) *ᵥ v := by rw [hAB, sub_self, zero_mulVec, dotProduct_zero]
    _ = star v ⬝ᵥ A *ᵥ (A - B) *ᵥ v + star v ⬝ᵥ (A - B) *ᵥ B *ᵥ v := by
      rw [mulVec_mulVec, mulVec_mulVec, ← dotProduct_add, ← add_mulVec, mul_sub, sub_mul,
        add_sub, sub_add_cancel, pow_two, pow_two]
    _ = t * (star v ⬝ᵥ A *ᵥ v) + (star v) ᵥ* (A - B)ᴴ ⬝ᵥ B *ᵥ v := by
      rw [hv', mulVec_smul, dotProduct_smul, RCLike.real_smul_eq_coe_mul,
        dotProduct_mulVec _ (A - B), hA.1.sub hB.1]
    _ = t * (star v ⬝ᵥ A *ᵥ v + star v ⬝ᵥ B *ᵥ v) := by
      simp_rw [← star_mulVec, hv', mul_add, ← RCLike.real_smul_eq_coe_mul, ← smul_dotProduct]
      congr 2 with i
      simp only [Pi.star_apply, Pi.smul_apply, RCLike.real_smul_eq_coe_mul, star_mul',
        RCLike.star_def, RCLike.conj_ofReal]
  replace h_sum : star v ⬝ᵥ A *ᵥ v + star v ⬝ᵥ B *ᵥ v = 0 := by
    rw [eq_comm, ← mul_zero (t : 𝕜)] at h_sum
    exact mul_left_cancel₀ (RCLike.ofReal_ne_zero.mpr ht) h_sum
  have h_van : star v ⬝ᵥ A *ᵥ v = 0 ∧ star v ⬝ᵥ B *ᵥ v = 0 := by
    refine ⟨le_antisymm ?_ (hA.2 v), le_antisymm ?_ (hB.2 v)⟩
    · rw [add_comm, add_eq_zero_iff_eq_neg] at h_sum
      simpa only [h_sum, neg_nonneg] using hB.2 v
    · simpa only [add_eq_zero_iff_eq_neg.mp h_sum, neg_nonneg] using hA.2 v
  have aux : star v ⬝ᵥ (A - B) *ᵥ v = 0 := by
    rw [sub_mulVec, dotProduct_sub, h_van.1, h_van.2, sub_zero]
  rw [hv', dotProduct_smul, RCLike.real_smul_eq_coe_mul, ← mul_zero ↑t] at aux
  exact hv <| Matrix.dotProduct_star_self_eq_zero.mp <| mul_left_cancel₀
    (RCLike.ofReal_ne_zero.mpr ht) aux

lemma sqrt_sq : (hA.pow 2 : PosSemidef (A ^ 2)).sqrt = A :=
  (hA.pow 2).posSemidef_sqrt.eq_of_sq_eq_sq hA (hA.pow 2).sq_sqrt

lemma eq_sqrt_of_sq_eq {B : Matrix n n 𝕜} (hB : PosSemidef B) (hAB : A ^ 2 = B) : A = hB.sqrt := by
  subst B
  rw [hA.sqrt_sq]

end sqrt

end PosSemidef

@[simp]
theorem posSemidef_submatrix_equiv {M : Matrix n n R} (e : m ≃ n) :
    (M.submatrix e e).PosSemidef ↔ M.PosSemidef :=
  ⟨fun h => by simpa using h.submatrix e.symm, fun h => h.submatrix _⟩
#align matrix.pos_semidef_submatrix_equiv Matrix.posSemidef_submatrix_equiv

/-- The conjugate transpose of a matrix mulitplied by the matrix is positive semidefinite -/
theorem posSemidef_conjTranspose_mul_self (A : Matrix m n R) : PosSemidef (Aᴴ * A) := by
  refine ⟨isHermitian_transpose_mul_self _, fun x => ?_⟩
  rw [← mulVec_mulVec, dotProduct_mulVec, vecMul_conjTranspose, star_star]
  exact Finset.sum_nonneg fun i _ => star_mul_self_nonneg _

/-- A matrix multiplied by its conjugate transpose is positive semidefinite -/
theorem posSemidef_self_mul_conjTranspose (A : Matrix m n R) : PosSemidef (A * Aᴴ) := by
  simpa only [conjTranspose_conjTranspose] using posSemidef_conjTranspose_mul_self Aᴴ

lemma eigenvalues_conjTranspose_mul_self_nonneg (A : Matrix m n 𝕜) [DecidableEq n] (i : n) :
    0 ≤ (isHermitian_transpose_mul_self A).eigenvalues i :=
  (posSemidef_conjTranspose_mul_self _).eigenvalues_nonneg _

lemma eigenvalues_self_mul_conjTranspose_nonneg (A : Matrix m n 𝕜) [DecidableEq m] (i : m) :
    0 ≤ (isHermitian_mul_conjTranspose_self A).eigenvalues i :=
  (posSemidef_self_mul_conjTranspose _).eigenvalues_nonneg _

/-- A matrix is positive semidefinite if and only if it has the form `Bᴴ * B` for some `B`. -/
lemma posSemidef_iff_eq_transpose_mul_self {A : Matrix n n 𝕜} :
    PosSemidef A ↔ ∃ (B : Matrix n n 𝕜), A = Bᴴ * B := by
  classical
  refine ⟨fun hA ↦ ⟨hA.sqrt, ?_⟩, fun ⟨B, hB⟩ ↦ (hB ▸ posSemidef_conjTranspose_mul_self B)⟩
  simp_rw [← PosSemidef.sq_sqrt hA, pow_two]
  rw [hA.posSemidef_sqrt.1]

lemma IsHermitian.posSemidef_of_eigenvalues_nonneg [DecidableEq n] {A : Matrix n n 𝕜}
    (hA : IsHermitian A) (h : ∀ i : n, 0 ≤ hA.eigenvalues i) : PosSemidef A := by
  rw [hA.spectral_theorem]
  refine (posSemidef_diagonal_iff.mpr ?_).mul_mul_conjTranspose_same _
  simpa using h

/-- For `A` positive semidefinite, we have `x⋆ A x = 0` iff `A x = 0`. -/
theorem PosSemidef.dotProduct_mulVec_zero_iff
    {A : Matrix n n 𝕜} (hA : PosSemidef A) (x : n → 𝕜) :
    star x ⬝ᵥ A *ᵥ x = 0 ↔ A *ᵥ x = 0 := by
  constructor
  · obtain ⟨B, rfl⟩ := posSemidef_iff_eq_transpose_mul_self.mp hA
    rw [← Matrix.mulVec_mulVec, dotProduct_mulVec,
      vecMul_conjTranspose, star_star, dotProduct_star_self_eq_zero]
    intro h0
    rw [h0, mulVec_zero]
  · intro h0
    rw [h0, dotProduct_zero]

/-- For `A` positive semidefinite, we have `x⋆ A x = 0` iff `A x = 0` (linear maps version). -/
theorem PosSemidef.toLinearMap₂'_zero_iff [DecidableEq n]
    {A : Matrix n n 𝕜} (hA : PosSemidef A) (x : n → 𝕜) :
<<<<<<< HEAD
    Matrix.toLinearMap₂' A (star x) x = 0 ↔ Matrix.toLin' A x = 0 := by
    simpa [toLinearMap₂'_apply', toLin'_apply, ScalarMatrix.mulVec_eq_Matrix_mulVec]
      using hA.dotProduct_mulVec_zero_iff x
=======
    Matrix.toLinearMap₂' (R := 𝕜) A (star x) x = 0 ↔ Matrix.toLin' A x = 0 := by
  simpa only [toLinearMap₂'_apply', toLin'_apply] using hA.dotProduct_mulVec_zero_iff x
>>>>>>> 845c7c11

/-!
## Positive definite matrices
-/

/-- A matrix `M : Matrix n n R` is positive definite if it is hermitian
   and `xᴴMx` is greater than zero for all nonzero `x`. -/
def PosDef (M : Matrix n n R) :=
  M.IsHermitian ∧ ∀ x : n → R, x ≠ 0 → 0 < dotProduct (star x) (M *ᵥ x)
#align matrix.pos_def Matrix.PosDef

namespace PosDef

theorem isHermitian {M : Matrix n n R} (hM : M.PosDef) : M.IsHermitian :=
  hM.1
#align matrix.pos_def.is_hermitian Matrix.PosDef.isHermitian

theorem re_dotProduct_pos {M : Matrix n n 𝕜} (hM : M.PosDef) {x : n → 𝕜} (hx : x ≠ 0) :
    0 < RCLike.re (dotProduct (star x) (M *ᵥ x)) :=
  RCLike.pos_iff.mp (hM.2 _ hx) |>.1

theorem posSemidef {M : Matrix n n R} (hM : M.PosDef) : M.PosSemidef := by
  refine ⟨hM.1, ?_⟩
  intro x
  by_cases hx : x = 0
  · simp only [hx, zero_dotProduct, star_zero, RCLike.zero_re']
    exact le_rfl
  · exact le_of_lt (hM.2 x hx)
#align matrix.pos_def.pos_semidef Matrix.PosDef.posSemidef

theorem transpose {M : Matrix n n R} (hM : M.PosDef) : Mᵀ.PosDef := by
  refine ⟨IsHermitian.transpose hM.1, fun x hx => ?_⟩
  convert hM.2 (star x) (star_ne_zero.2 hx) using 1
  rw [mulVec_transpose, Matrix.dotProduct_mulVec, star_star, dotProduct_comm]
#align matrix.pos_def.transpose Matrix.PosDef.transpose

theorem of_toQuadraticForm' [DecidableEq n] {M : Matrix n n ℝ} (hM : M.IsSymm)
    (hMq : M.toQuadraticForm'.PosDef) : M.PosDef := by
  refine ⟨hM, fun x hx => ?_⟩
  simp only [toQuadraticForm', QuadraticForm.PosDef, LinearMap.BilinForm.toQuadraticForm_apply,
    toLinearMap₂'_apply'] at hMq
  apply hMq x hx
#align matrix.pos_def_of_to_quadratic_form' Matrix.PosDef.of_toQuadraticForm'

theorem toQuadraticForm' [DecidableEq n] {M : Matrix n n ℝ} (hM : M.PosDef) :
    M.toQuadraticForm'.PosDef := by
  intro x hx
  simp only [Matrix.toQuadraticForm', LinearMap.BilinForm.toQuadraticForm_apply,
    toLinearMap₂'_apply']
  apply hM.2 x hx
#align matrix.pos_def_to_quadratic_form' Matrix.PosDef.toQuadraticForm'

/-- The eigenvalues of a positive definite matrix are positive -/
lemma eigenvalues_pos [DecidableEq n] {A : Matrix n n 𝕜}
    (hA : Matrix.PosDef A) (i : n) : 0 < hA.1.eigenvalues i := by
  simp only [hA.1.eigenvalues_eq]
  exact hA.re_dotProduct_pos <| hA.1.eigenvectorBasis.orthonormal.ne_zero i

theorem det_pos [DecidableEq n] {M : Matrix n n ℝ} (hM : M.PosDef) : 0 < det M := by
   rw [hM.isHermitian.det_eq_prod_eigenvalues]
   apply Finset.prod_pos
   intro i _
   exact hM.eigenvalues_pos i
#align matrix.pos_def.det_pos Matrix.PosDef.det_pos

end PosDef

end Matrix

namespace QuadraticForm

variable {n : Type*} [Fintype n]

theorem posDef_of_toMatrix' [DecidableEq n] {Q : QuadraticForm ℝ (n → ℝ)}
    (hQ : Q.toMatrix'.PosDef) : Q.PosDef := by
  rw [← toQuadraticForm_associated ℝ Q,
    ← (LinearMap.toMatrix₂' (R := ℝ)).left_inv ((associatedHom (R := ℝ) ℝ) Q)]
  exact hQ.toQuadraticForm'
#align quadratic_form.pos_def_of_to_matrix' QuadraticForm.posDef_of_toMatrix'

theorem posDef_toMatrix' [DecidableEq n] {Q : QuadraticForm ℝ (n → ℝ)} (hQ : Q.PosDef) :
    Q.toMatrix'.PosDef := by
  rw [← toQuadraticForm_associated ℝ Q, ←
    (LinearMap.toMatrix₂' (R := ℝ)).left_inv ((associatedHom (R := ℝ) ℝ) Q)] at hQ
  exact .of_toQuadraticForm' (isSymm_toMatrix' Q) hQ
#align quadratic_form.pos_def_to_matrix' QuadraticForm.posDef_toMatrix'

end QuadraticForm

namespace Matrix

variable {𝕜 : Type*} [RCLike 𝕜] {n : Type*} [Fintype n]

/-- A positive definite matrix `M` induces a norm `‖x‖ = sqrt (re xᴴMx)`. -/
noncomputable abbrev NormedAddCommGroup.ofMatrix {M : Matrix n n 𝕜} (hM : M.PosDef) :
    NormedAddCommGroup (n → 𝕜) :=
  @InnerProductSpace.Core.toNormedAddCommGroup _ _ _ _ _
    { inner := fun x y => dotProduct (star x) (M *ᵥ y)
      conj_symm := fun x y => by
        dsimp only [Inner.inner]
        rw [star_dotProduct, starRingEnd_apply, star_star, star_mulVec, dotProduct_mulVec,
          hM.isHermitian.eq]
      nonneg_re := fun x => by
        by_cases h : x = 0
        · simp [h]
        · exact le_of_lt (hM.re_dotProduct_pos h)
      definite := fun x (hx : dotProduct _ _ = 0) => by
        by_contra! h
        simpa [hx, lt_irrefl] using hM.re_dotProduct_pos h
      add_left := by simp only [star_add, add_dotProduct, eq_self_iff_true, forall_const]
      smul_left := fun x y r => by
        simp only
        rw [← smul_eq_mul, ← smul_dotProduct, starRingEnd_apply, ← star_smul] }
#align matrix.normed_add_comm_group.of_matrix Matrix.NormedAddCommGroup.ofMatrix

/-- A positive definite matrix `M` induces an inner product `⟪x, y⟫ = xᴴMy`. -/
def InnerProductSpace.ofMatrix {M : Matrix n n 𝕜} (hM : M.PosDef) :
    @InnerProductSpace 𝕜 (n → 𝕜) _ (NormedAddCommGroup.ofMatrix hM) :=
  InnerProductSpace.ofCore _
#align matrix.inner_product_space.of_matrix Matrix.InnerProductSpace.ofMatrix

end Matrix<|MERGE_RESOLUTION|>--- conflicted
+++ resolved
@@ -277,14 +277,8 @@
 /-- For `A` positive semidefinite, we have `x⋆ A x = 0` iff `A x = 0` (linear maps version). -/
 theorem PosSemidef.toLinearMap₂'_zero_iff [DecidableEq n]
     {A : Matrix n n 𝕜} (hA : PosSemidef A) (x : n → 𝕜) :
-<<<<<<< HEAD
-    Matrix.toLinearMap₂' A (star x) x = 0 ↔ Matrix.toLin' A x = 0 := by
-    simpa [toLinearMap₂'_apply', toLin'_apply, ScalarMatrix.mulVec_eq_Matrix_mulVec]
-      using hA.dotProduct_mulVec_zero_iff x
-=======
     Matrix.toLinearMap₂' (R := 𝕜) A (star x) x = 0 ↔ Matrix.toLin' A x = 0 := by
   simpa only [toLinearMap₂'_apply', toLin'_apply] using hA.dotProduct_mulVec_zero_iff x
->>>>>>> 845c7c11
 
 /-!
 ## Positive definite matrices
