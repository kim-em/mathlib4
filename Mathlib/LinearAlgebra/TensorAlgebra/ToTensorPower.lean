--- conflicted
+++ resolved
@@ -57,11 +57,7 @@
     LinearMap.comp_apply, LinearMap.compMultilinearMap_apply, PiTensorProduct.lift.tprod,
     TensorPower.tprod_mul_tprod, TensorPower.toTensorAlgebra_tprod, TensorAlgebra.tprod_apply, ←
     gMul_eq_coe_linearMap]
-<<<<<<< HEAD
-  refine Eq.trans ?_ List.prod_append
-=======
   refine' Eq.trans _ List.prod_append
->>>>>>> 1f5ab661
   congr
   -- Porting note: `erw` for `Function.comp`
   erw [← List.map_ofFn _ (TensorAlgebra.ι R), ← List.map_ofFn _ (TensorAlgebra.ι R), ←
