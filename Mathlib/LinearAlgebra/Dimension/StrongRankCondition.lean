/-
Copyright (c) 2021 Kim Morrison. All rights reserved.
Released under Apache 2.0 license as described in the file LICENSE.
Authors: Kim Morrison
-/
import Mathlib.LinearAlgebra.Basis.Basic
import Mathlib.LinearAlgebra.Basis.Submodule
import Mathlib.LinearAlgebra.Dimension.Finrank
import Mathlib.LinearAlgebra.InvariantBasisNumber

/-!
# Lemmas about rank and finrank in rings satisfying strong rank condition.

## Main statements

For modules over rings satisfying the rank condition

* `Basis.le_span`:
  the cardinality of a basis is bounded by the cardinality of any spanning set

For modules over rings satisfying the strong rank condition

* `linearIndependent_le_span`:
  For any linearly independent family `v : ι → M`
  and any finite spanning set `w : Set M`,
  the cardinality of `ι` is bounded by the cardinality of `w`.
* `linearIndependent_le_basis`:
  If `b` is a basis for a module `M`,
  and `s` is a linearly independent set,
  then the cardinality of `s` is bounded by the cardinality of `b`.

For modules over rings with invariant basis number
(including all commutative rings and all noetherian rings)

* `mk_eq_mk_of_basis`: the dimension theorem, any two bases of the same vector space have the same
  cardinality.

## Additional definition

<<<<<<< HEAD
* `IsQuadraticAlgebra`: An extension of rings `R ⊆ S` is quadratic if `S` is a free `R`-algebra
  of rank `2`.
=======
* `Algebra.IsQuadraticExtension`: An extension of rings `R ⊆ S` is quadratic if `S` is a
  free `R`-algebra of rank `2`.
>>>>>>> 19337f2b

-/


noncomputable section

universe u v w w'

variable {R : Type u} {S : Type*} {M : Type v} [Semiring R] [AddCommMonoid M] [Module R M]
variable {ι : Type w} {ι' : Type w'}

open Cardinal Basis Submodule Function Set Module

attribute [local instance] nontrivial_of_invariantBasisNumber

section InvariantBasisNumber

variable [InvariantBasisNumber R]

/-- The dimension theorem: if `v` and `v'` are two bases, their index types
have the same cardinalities. -/
theorem mk_eq_mk_of_basis (v : Basis ι R M) (v' : Basis ι' R M) :
    Cardinal.lift.{w'} #ι = Cardinal.lift.{w} #ι' := by
  classical
  haveI := nontrivial_of_invariantBasisNumber R
  cases fintypeOrInfinite ι
  · -- `v` is a finite basis, so by `basis_finite_of_finite_spans` so is `v'`.
    -- haveI : Finite (range v) := Set.finite_range v
    haveI := basis_finite_of_finite_spans (Set.finite_range v) v.span_eq v'
    cases nonempty_fintype ι'
    -- We clean up a little:
    rw [Cardinal.mk_fintype, Cardinal.mk_fintype]
    simp only [Cardinal.lift_natCast, Nat.cast_inj]
    -- Now we can use invariant basis number to show they have the same cardinality.
    apply card_eq_of_linearEquiv R
    exact
      (Finsupp.linearEquivFunOnFinite R R ι).symm.trans v.repr.symm ≪≫ₗ v'.repr ≪≫ₗ
        Finsupp.linearEquivFunOnFinite R R ι'
  · -- `v` is an infinite basis,
    -- so by `infinite_basis_le_maximal_linearIndependent`, `v'` is at least as big,
    -- and then applying `infinite_basis_le_maximal_linearIndependent` again
    -- we see they have the same cardinality.
    have w₁ := infinite_basis_le_maximal_linearIndependent' v _ v'.linearIndependent v'.maximal
    rcases Cardinal.lift_mk_le'.mp w₁ with ⟨f⟩
    haveI : Infinite ι' := Infinite.of_injective f f.2
    have w₂ := infinite_basis_le_maximal_linearIndependent' v' _ v.linearIndependent v.maximal
    exact le_antisymm w₁ w₂

/-- Given two bases indexed by `ι` and `ι'` of an `R`-module, where `R` satisfies the invariant
basis number property, an equiv `ι ≃ ι'`. -/
def Basis.indexEquiv (v : Basis ι R M) (v' : Basis ι' R M) : ι ≃ ι' :=
  (Cardinal.lift_mk_eq'.1 <| mk_eq_mk_of_basis v v').some

theorem mk_eq_mk_of_basis' {ι' : Type w} (v : Basis ι R M) (v' : Basis ι' R M) : #ι = #ι' :=
  Cardinal.lift_inj.1 <| mk_eq_mk_of_basis v v'

end InvariantBasisNumber

section RankCondition

variable [RankCondition R]

/-- An auxiliary lemma for `Basis.le_span`.

If `R` satisfies the rank condition,
then for any finite basis `b : Basis ι R M`,
and any finite spanning set `w : Set M`,
the cardinality of `ι` is bounded by the cardinality of `w`.
-/
theorem Basis.le_span'' {ι : Type*} [Fintype ι] (b : Basis ι R M) {w : Set M} [Fintype w]
    (s : span R w = ⊤) : Fintype.card ι ≤ Fintype.card w := by
  -- We construct a surjective linear map `(w → R) →ₗ[R] (ι → R)`,
  -- by expressing a linear combination in `w` as a linear combination in `ι`.
  fapply card_le_of_surjective' R
  · exact b.repr.toLinearMap.comp (Finsupp.linearCombination R (↑))
  · apply Surjective.comp (g := b.repr.toLinearMap)
    · apply LinearEquiv.surjective
    rw [← LinearMap.range_eq_top, Finsupp.range_linearCombination]
    simpa using s

/--
Another auxiliary lemma for `Basis.le_span`, which does not require assuming the basis is finite,
but still assumes we have a finite spanning set.
-/
theorem basis_le_span' {ι : Type*} (b : Basis ι R M) {w : Set M} [Fintype w] (s : span R w = ⊤) :
    #ι ≤ Fintype.card w := by
  haveI := nontrivial_of_invariantBasisNumber R
  haveI := basis_finite_of_finite_spans w.toFinite s b
  cases nonempty_fintype ι
  rw [Cardinal.mk_fintype ι]
  simp only [Nat.cast_le]
  exact Basis.le_span'' b s

-- Note that if `R` satisfies the strong rank condition,
-- this also follows from `linearIndependent_le_span` below.
/-- If `R` satisfies the rank condition,
then the cardinality of any basis is bounded by the cardinality of any spanning set.
-/
theorem Basis.le_span {J : Set M} (v : Basis ι R M) (hJ : span R J = ⊤) : #(range v) ≤ #J := by
  haveI := nontrivial_of_invariantBasisNumber R
  cases fintypeOrInfinite J
  · rw [← Cardinal.lift_le, Cardinal.mk_range_eq_of_injective v.injective, Cardinal.mk_fintype J]
    convert Cardinal.lift_le.{v}.2 (basis_le_span' v hJ)
    simp
  · let S : J → Set ι := fun j => ↑(v.repr j).support
    let S' : J → Set M := fun j => v '' S j
    have hs : range v ⊆ ⋃ j, S' j := by
      intro b hb
      rcases mem_range.1 hb with ⟨i, hi⟩
      have : span R J ≤ comap v.repr.toLinearMap (Finsupp.supported R R (⋃ j, S j)) :=
        span_le.2 fun j hj x hx => ⟨_, ⟨⟨j, hj⟩, rfl⟩, hx⟩
      rw [hJ] at this
      replace : v.repr (v i) ∈ Finsupp.supported R R (⋃ j, S j) := this trivial
      rw [v.repr_self, Finsupp.mem_supported, Finsupp.support_single_ne_zero _ one_ne_zero] at this
      · subst b
        rcases mem_iUnion.1 (this (Finset.mem_singleton_self _)) with ⟨j, hj⟩
        exact mem_iUnion.2 ⟨j, (mem_image _ _ _).2 ⟨i, hj, rfl⟩⟩
    refine le_of_not_lt fun IJ => ?_
    suffices #(⋃ j, S' j) < #(range v) by exact not_le_of_lt this ⟨Set.embeddingOfSubset _ _ hs⟩
    refine lt_of_le_of_lt (le_trans Cardinal.mk_iUnion_le_sum_mk
      (Cardinal.sum_le_sum _ (fun _ => ℵ₀) ?_)) ?_
    · exact fun j => (Cardinal.lt_aleph0_of_finite _).le
    · simpa

end RankCondition

section StrongRankCondition

variable [StrongRankCondition R]

open Submodule Finsupp

-- An auxiliary lemma for `linearIndependent_le_span'`,
-- with the additional assumption that the linearly independent family is finite.
theorem linearIndependent_le_span_aux' {ι : Type*} [Fintype ι] (v : ι → M)
    (i : LinearIndependent R v) (w : Set M) [Fintype w] (s : range v ≤ span R w) :
    Fintype.card ι ≤ Fintype.card w := by
  -- We construct an injective linear map `(ι → R) →ₗ[R] (w → R)`,
  -- by thinking of `f : ι → R` as a linear combination of the finite family `v`,
  -- and expressing that (using the axiom of choice) as a linear combination over `w`.
  -- We can do this linearly by constructing the map on a basis.
  fapply card_le_of_injective' R
  · apply Finsupp.linearCombination
    exact fun i => Span.repr R w ⟨v i, s (mem_range_self i)⟩
  · intro f g h
    apply_fun linearCombination R ((↑) : w → M) at h
    simp only [linearCombination_linearCombination, Submodule.coe_mk,
               Span.finsupp_linearCombination_repr] at h
    exact i h

/-- If `R` satisfies the strong rank condition,
then any linearly independent family `v : ι → M`
contained in the span of some finite `w : Set M`,
is itself finite.
-/
lemma LinearIndependent.finite_of_le_span_finite {ι : Type*} (v : ι → M) (i : LinearIndependent R v)
    (w : Set M) [Finite w] (s : range v ≤ span R w) : Finite ι :=
  letI := Fintype.ofFinite w
  Fintype.finite <| fintypeOfFinsetCardLe (Fintype.card w) fun t => by
    let v' := fun x : (t : Set ι) => v x
    have i' : LinearIndependent R v' := i.comp _ Subtype.val_injective
    have s' : range v' ≤ span R w := (range_comp_subset_range _ _).trans s
    simpa using linearIndependent_le_span_aux' v' i' w s'

/-- If `R` satisfies the strong rank condition,
then for any linearly independent family `v : ι → M`
contained in the span of some finite `w : Set M`,
the cardinality of `ι` is bounded by the cardinality of `w`.
-/
theorem linearIndependent_le_span' {ι : Type*} (v : ι → M) (i : LinearIndependent R v) (w : Set M)
    [Fintype w] (s : range v ≤ span R w) : #ι ≤ Fintype.card w := by
  haveI : Finite ι := i.finite_of_le_span_finite v w s
  letI := Fintype.ofFinite ι
  rw [Cardinal.mk_fintype]
  simp only [Nat.cast_le]
  exact linearIndependent_le_span_aux' v i w s

/-- If `R` satisfies the strong rank condition,
then for any linearly independent family `v : ι → M`
and any finite spanning set `w : Set M`,
the cardinality of `ι` is bounded by the cardinality of `w`.
-/
theorem linearIndependent_le_span {ι : Type*} (v : ι → M) (i : LinearIndependent R v) (w : Set M)
    [Fintype w] (s : span R w = ⊤) : #ι ≤ Fintype.card w := by
  apply linearIndependent_le_span' v i w
  rw [s]
  exact le_top

/-- A version of `linearIndependent_le_span` for `Finset`. -/
theorem linearIndependent_le_span_finset {ι : Type*} (v : ι → M) (i : LinearIndependent R v)
    (w : Finset M) (s : span R (w : Set M) = ⊤) : #ι ≤ w.card := by
  simpa only [Finset.coe_sort_coe, Fintype.card_coe] using linearIndependent_le_span v i w s

/-- An auxiliary lemma for `linearIndependent_le_basis`:
we handle the case where the basis `b` is infinite.
-/
theorem linearIndependent_le_infinite_basis {ι : Type w} (b : Basis ι R M) [Infinite ι] {κ : Type w}
    (v : κ → M) (i : LinearIndependent R v) : #κ ≤ #ι := by
  classical
  by_contra h
  rw [not_le, ← Cardinal.mk_finset_of_infinite ι] at h
  let Φ := fun k : κ => (b.repr (v k)).support
  obtain ⟨s, w : Infinite ↑(Φ ⁻¹' {s})⟩ := Cardinal.exists_infinite_fiber Φ h (by infer_instance)
  let v' := fun k : Φ ⁻¹' {s} => v k
  have i' : LinearIndependent R v' := i.comp _ Subtype.val_injective
  have w' : Finite (Φ ⁻¹' {s}) := by
    apply i'.finite_of_le_span_finite v' (s.image b)
    rintro m ⟨⟨p, ⟨rfl⟩⟩, rfl⟩
    simp only [SetLike.mem_coe, Subtype.coe_mk, Finset.coe_image]
    apply Basis.mem_span_repr_support
  exact w.false

/-- Over any ring `R` satisfying the strong rank condition,
if `b` is a basis for a module `M`,
and `s` is a linearly independent set,
then the cardinality of `s` is bounded by the cardinality of `b`.
-/
theorem linearIndependent_le_basis {ι : Type w} (b : Basis ι R M) {κ : Type w} (v : κ → M)
    (i : LinearIndependent R v) : #κ ≤ #ι := by
  classical
  -- We split into cases depending on whether `ι` is infinite.
  cases fintypeOrInfinite ι
  · rw [Cardinal.mk_fintype ι] -- When `ι` is finite, we have `linearIndependent_le_span`,
    haveI : Nontrivial R := nontrivial_of_invariantBasisNumber R
    rw [Fintype.card_congr (Equiv.ofInjective b b.injective)]
    exact linearIndependent_le_span v i (range b) b.span_eq
  · -- and otherwise we have `linearIndependent_le_infinite_basis`.
    exact linearIndependent_le_infinite_basis b v i

/-- `StrongRankCondition` implies that if there is an injective linear map `(α →₀ R) →ₗ[R] β →₀ R`,
then the cardinal of `α` is smaller than or equal to the cardinal of `β`.
-/
theorem card_le_of_injective'' {α : Type v} {β : Type v} (f : (α →₀ R) →ₗ[R] β →₀ R)
    (i : Injective f) : #α ≤ #β := by
  let b : Basis β R (β →₀ R) := ⟨1⟩
  apply linearIndependent_le_basis b (fun (i : α) ↦ f (Finsupp.single i 1))
  rw [LinearIndependent]
  have : (linearCombination R fun i ↦ f (Finsupp.single i 1)) = f := by ext a b; simp
  exact this.symm ▸ i

/-- If `R` satisfies the strong rank condition, then for any linearly independent family `v : ι → M`
and spanning set `w : Set M`, the cardinality of `ι` is bounded by the cardinality of `w`.
-/
theorem linearIndependent_le_span'' {ι : Type v} {v : ι → M} (i : LinearIndependent R v) (w : Set M)
    (s : span R w = ⊤) : #ι ≤ #w := by
  fapply card_le_of_injective'' (R := R)
  · apply Finsupp.linearCombination
    exact fun i ↦ Span.repr R w ⟨v i, s ▸ trivial⟩
  · intro f g h
    apply_fun linearCombination R ((↑) : w → M) at h
    simp only [linearCombination_linearCombination, Submodule.coe_mk,
               Span.finsupp_linearCombination_repr] at h
    exact i h

/-- Let `R` satisfy the strong rank condition. If `m` elements of a free rank `n` `R`-module are
linearly independent, then `m ≤ n`. -/
theorem Basis.card_le_card_of_linearIndependent_aux {R : Type*} [Semiring R] [StrongRankCondition R]
    (n : ℕ) {m : ℕ} (v : Fin m → Fin n → R) : LinearIndependent R v → m ≤ n := fun h => by
  simpa using linearIndependent_le_basis (Pi.basisFun R (Fin n)) v h

-- When the basis is not infinite this need not be true!
/-- Over any ring `R` satisfying the strong rank condition,
if `b` is an infinite basis for a module `M`,
then every maximal linearly independent set has the same cardinality as `b`.

This proof (along with some of the lemmas above) comes from
[Les familles libres maximales d'un module ont-elles le meme cardinal?][lazarus1973]
-/
theorem maximal_linearIndependent_eq_infinite_basis {ι : Type w} (b : Basis ι R M) [Infinite ι]
    {κ : Type w} (v : κ → M) (i : LinearIndependent R v) (m : i.Maximal) : #κ = #ι := by
  apply le_antisymm
  · exact linearIndependent_le_basis b v i
  · haveI : Nontrivial R := nontrivial_of_invariantBasisNumber R
    exact infinite_basis_le_maximal_linearIndependent b v i m

theorem Basis.mk_eq_rank'' {ι : Type v} (v : Basis ι R M) : #ι = Module.rank R M := by
  haveI := nontrivial_of_invariantBasisNumber R
  rw [Module.rank_def]
  apply le_antisymm
  · trans
    swap
    · apply le_ciSup (Cardinal.bddAbove_range _)
      exact
        ⟨Set.range v, by
          rw [LinearIndepOn]
          convert v.reindexRange.linearIndependent
          simp⟩
    · exact (Cardinal.mk_range_eq v v.injective).ge
  · apply ciSup_le'
    rintro ⟨s, li⟩
    apply linearIndependent_le_basis v _ li

theorem Basis.mk_range_eq_rank (v : Basis ι R M) : #(range v) = Module.rank R M :=
  v.reindexRange.mk_eq_rank''

/-- If a vector space has a finite basis, then its dimension (seen as a cardinal) is equal to the
cardinality of the basis. -/
theorem rank_eq_card_basis {ι : Type w} [Fintype ι] (h : Basis ι R M) :
    Module.rank R M = Fintype.card ι := by
  classical
  haveI := nontrivial_of_invariantBasisNumber R
  rw [← h.mk_range_eq_rank, Cardinal.mk_fintype, Set.card_range_of_injective h.injective]

theorem Basis.card_le_card_of_linearIndependent {ι : Type*} [Fintype ι] (b : Basis ι R M)
    {ι' : Type*} [Fintype ι'] {v : ι' → M} (hv : LinearIndependent R v) :
    Fintype.card ι' ≤ Fintype.card ι := by
  letI := nontrivial_of_invariantBasisNumber R
  simpa [rank_eq_card_basis b, Cardinal.mk_fintype] using hv.cardinal_lift_le_rank

theorem Basis.card_le_card_of_submodule (N : Submodule R M) [Fintype ι] (b : Basis ι R M)
    [Fintype ι'] (b' : Basis ι' R N) : Fintype.card ι' ≤ Fintype.card ι :=
  b.card_le_card_of_linearIndependent
    (b'.linearIndependent.map_injOn N.subtype N.injective_subtype.injOn)

theorem Basis.card_le_card_of_le {N O : Submodule R M} (hNO : N ≤ O) [Fintype ι] (b : Basis ι R O)
    [Fintype ι'] (b' : Basis ι' R N) : Fintype.card ι' ≤ Fintype.card ι :=
  b.card_le_card_of_linearIndependent
    (b'.linearIndependent.map_injOn (inclusion hNO) (N.inclusion_injective _).injOn)

theorem Basis.mk_eq_rank (v : Basis ι R M) :
    Cardinal.lift.{v} #ι = Cardinal.lift.{w} (Module.rank R M) := by
  haveI := nontrivial_of_invariantBasisNumber R
  rw [← v.mk_range_eq_rank, Cardinal.mk_range_eq_of_injective v.injective]

theorem Basis.mk_eq_rank'.{m} (v : Basis ι R M) :
    Cardinal.lift.{max v m} #ι = Cardinal.lift.{max w m} (Module.rank R M) :=
  Cardinal.lift_umax_eq.{w, v, m}.mpr v.mk_eq_rank

theorem rank_span {v : ι → M} (hv : LinearIndependent R v) :
    Module.rank R ↑(span R (range v)) = #(range v) := by
  haveI := nontrivial_of_invariantBasisNumber R
  rw [← Cardinal.lift_inj, ← (Basis.span hv).mk_eq_rank,
    Cardinal.mk_range_eq_of_injective (@LinearIndependent.injective ι R M v _ _ _ _ hv)]

theorem rank_span_set {s : Set M} (hs : LinearIndepOn R id s) : Module.rank R ↑(span R s) = #s := by
  rw [← @setOf_mem_eq _ s, ← Subtype.range_coe_subtype]
  exact rank_span hs

theorem toENat_rank_span_set {v : ι → M} {s : Set ι} (hs : LinearIndepOn R v s) :
    (Module.rank R <| span R <| v '' s).toENat = s.encard := by
  rw [image_eq_range, ← hs.injOn.encard_image, ← toENat_cardinalMk, image_eq_range,
    ← rank_span hs.linearIndependent]

/-- An induction (and recursion) principle for proving results about all submodules of a fixed
finite free module `M`. A property is true for all submodules of `M` if it satisfies the following
"inductive step": the property is true for a submodule `N` if it's true for all submodules `N'`
of `N` with the property that there exists `0 ≠ x ∈ N` such that the sum `N' + Rx` is direct. -/
def Submodule.inductionOnRank {R M} [Ring R] [StrongRankCondition R] [AddCommGroup M] [Module R M]
    [IsDomain R] [Finite ι] (b : Basis ι R M) (P : Submodule R M → Sort*)
    (ih : ∀ N : Submodule R M,
      (∀ N' ≤ N, ∀ x ∈ N, (∀ (c : R), ∀ y ∈ N', c • x + y = (0 : M) → c = 0) → P N') → P N)
    (N : Submodule R M) : P N :=
  letI := Fintype.ofFinite ι
  Submodule.inductionOnRankAux b P ih (Fintype.card ι) N fun hs hli => by
    simpa using b.card_le_card_of_linearIndependent hli

/-- If `S` a module-finite free `R`-algebra, then the `R`-rank of a nonzero `R`-free
ideal `I` of `S` is the same as the rank of `S`. -/
theorem Ideal.rank_eq {R S : Type*} [CommRing R] [StrongRankCondition R] [Ring S] [IsDomain S]
    [Algebra R S] {n m : Type*} [Fintype n] [Fintype m] (b : Basis n R S) {I : Ideal S}
    (hI : I ≠ ⊥) (c : Basis m R I) : Fintype.card m = Fintype.card n := by
  obtain ⟨a, ha⟩ := Submodule.nonzero_mem_of_bot_lt (bot_lt_iff_ne_bot.mpr hI)
  have : LinearIndependent R fun i => b i • a := by
    have hb := b.linearIndependent
    rw [Fintype.linearIndependent_iff] at hb ⊢
    intro g hg
    apply hb g
    simp only [← smul_assoc, ← Finset.sum_smul, smul_eq_zero] at hg
    exact hg.resolve_right ha
  exact le_antisymm
    (b.card_le_card_of_linearIndependent (c.linearIndependent.map' (Submodule.subtype I)
      ((LinearMap.ker_eq_bot (f := (Submodule.subtype I : I →ₗ[R] S))).mpr Subtype.coe_injective)))
    (c.card_le_card_of_linearIndependent this)

namespace Module

theorem finrank_eq_nat_card_basis (h : Basis ι R M) :
    finrank R M = Nat.card ι := by
  rw [Nat.card, ← toNat_lift.{v}, h.mk_eq_rank, toNat_lift, finrank]

/-- If a vector space (or module) has a finite basis, then its dimension (or rank) is equal to the
cardinality of the basis. -/
theorem finrank_eq_card_basis {ι : Type w} [Fintype ι] (h : Basis ι R M) :
    finrank R M = Fintype.card ι :=
  finrank_eq_of_rank_eq (rank_eq_card_basis h)

/-- If a free module is of finite rank, then the cardinality of any basis is equal to its
`finrank`. -/
theorem mk_finrank_eq_card_basis [Module.Finite R M] {ι : Type w} (h : Basis ι R M) :
    (finrank R M : Cardinal.{w}) = #ι := by
  cases @nonempty_fintype _ (Module.Finite.finite_basis h)
  rw [Cardinal.mk_fintype, finrank_eq_card_basis h]

/-- If a vector space (or module) has a finite basis, then its dimension (or rank) is equal to the
cardinality of the basis. This lemma uses a `Finset` instead of indexed types. -/
theorem finrank_eq_card_finset_basis {ι : Type w} {b : Finset ι} (h : Basis b R M) :
    finrank R M = Finset.card b := by rw [finrank_eq_card_basis h, Fintype.card_coe]

variable (R)

@[simp]
theorem rank_self : Module.rank R R = 1 := by
  rw [← Cardinal.lift_inj, ← (Basis.singleton PUnit R).mk_eq_rank, Cardinal.mk_punit]

/-- A ring satisfying `StrongRankCondition` (such as a `DivisionRing`) is one-dimensional as a
module over itself. -/
@[simp]
theorem finrank_self : finrank R R = 1 :=
  finrank_eq_of_rank_eq (by simp)

/-- Given a basis of a ring over itself indexed by a type `ι`, then `ι` is `Unique`. -/
noncomputable def _root_.Basis.unique {ι : Type*} (b : Basis ι R R) : Unique ι := by
  have : Cardinal.mk ι = ↑(Module.finrank R R) := (Module.mk_finrank_eq_card_basis b).symm
  have : Subsingleton ι ∧ Nonempty ι := by simpa [Cardinal.eq_one_iff_unique]
  exact Nonempty.some ((unique_iff_subsingleton_and_nonempty _).2 this)

variable (M)

/-- The rank of a finite module is finite. -/
theorem rank_lt_aleph0 [Module.Finite R M] : Module.rank R M < ℵ₀ := by
  simp only [Module.rank_def]
  obtain ⟨S, hS⟩ := Module.finite_def.mp ‹_›
  refine (ciSup_le' fun i => ?_).trans_lt (nat_lt_aleph0 S.card)
  exact linearIndependent_le_span_finset _ i.prop S hS

noncomputable instance {R M : Type*} [DivisionRing R] [AddCommGroup M] [Module R M]
    {s t : Set M} [Module.Finite R (span R t)]
    (hs : LinearIndepOn R id s) (hst : s ⊆ t) :
    Fintype (hs.extend hst) := by
  refine Classical.choice (Cardinal.lt_aleph0_iff_fintype.1 ?_)
  rw [← rank_span_set (hs.linearIndepOn_extend hst), hs.span_extend_eq_span]
  exact Module.rank_lt_aleph0 ..

/-- If `M` is finite, `finrank M = rank M`. -/
@[simp]
theorem finrank_eq_rank [Module.Finite R M] : ↑(finrank R M) = Module.rank R M := by
  rw [Module.finrank, cast_toNat_of_lt_aleph0 (rank_lt_aleph0 R M)]

/-- If `M` is finite, then `finrank N = rank N` for all `N : Submodule M`. Note that
such an `N` need not be finitely generated. -/
protected theorem _root_.Submodule.finrank_eq_rank [Module.Finite R M] (N : Submodule R M) :
    finrank R N = Module.rank R N := by
  rw [finrank, Cardinal.cast_toNat_of_lt_aleph0]
  exact lt_of_le_of_lt (Submodule.rank_le N) (rank_lt_aleph0 R M)

end Module

variable {M'} [AddCommMonoid M'] [Module R M']

theorem LinearMap.finrank_le_finrank_of_injective [Module.Finite R M'] {f : M →ₗ[R] M'}
    (hf : Function.Injective f) : finrank R M ≤ finrank R M' :=
  finrank_le_finrank_of_rank_le_rank (LinearMap.lift_rank_le_of_injective _ hf) (rank_lt_aleph0 _ _)

theorem LinearMap.finrank_range_le [Module.Finite R M] (f : M →ₗ[R] M') :
    finrank R (LinearMap.range f) ≤ finrank R M :=
  finrank_le_finrank_of_rank_le_rank (lift_rank_range_le f) (rank_lt_aleph0 _ _)

theorem LinearMap.finrank_le_of_isSMulRegular {S : Type*} [CommSemiring S] [Algebra S R]
    [Module S M] [IsScalarTower S R M] (L L' : Submodule R M) [Module.Finite R L'] {s : S}
    (hr : IsSMulRegular M s) (h : ∀ x ∈ L, s • x ∈ L') :
    Module.finrank R L ≤ Module.finrank R L' := by
  refine finrank_le_finrank_of_rank_le_rank (lift_le.mpr <| rank_le_of_isSMulRegular L L' hr h) ?_
  rw [← Module.finrank_eq_rank R L']
  exact nat_lt_aleph0 (finrank R ↥L')

variable (R S M) in
/-- Also see `Module.finrank_top_le_finrank_of_isScalarTower_of_free`
for a version with different typeclass constraints. -/
lemma Module.finrank_top_le_finrank_of_isScalarTower [Module.Finite R M] [Semiring S]
    [Module S M] [Module R S] [IsScalarTower R S S] [FaithfulSMul R S] [IsScalarTower R S M] :
    finrank S M ≤ finrank R M := by
  rw [finrank, finrank, Cardinal.toNat_le_iff_le_of_lt_aleph0]
  · exact rank_top_le_rank_of_isScalarTower R S M
  · exact lt_of_le_of_lt (rank_top_le_rank_of_isScalarTower R S M) (Module.rank_lt_aleph0 R M)
  · exact Module.rank_lt_aleph0 _ _

variable (R) in
/-- Also see `Module.finrank_bot_le_finrank_of_isScalarTower_of_free`
for a version with different typeclass constraints. -/
lemma Module.finrank_bot_le_finrank_of_isScalarTower (S T : Type*) [Semiring S] [Semiring T]
    [Module R T] [Module S T] [Module R S] [IsScalarTower R S T]
    [IsScalarTower S T T] [FaithfulSMul S T] [Module.Finite R T] :
    finrank R S ≤ finrank R T :=
  finrank_le_finrank_of_rank_le_rank (lift_rank_bot_le_lift_rank_of_isScalarTower R S T)
    (Module.rank_lt_aleph0 _ _)

@[deprecated (since := "2024-11-21")]
alias LinearMap.finrank_le_of_smul_regular := LinearMap.finrank_le_of_isSMulRegular

end StrongRankCondition

namespace Submodule

variable {K M : Type*} [DivisionRing K] [AddCommGroup M] [Module K M] {s : Set M} {x : M}
  [Module.Finite K (span K s)]

variable (K s) in
/-- This is a version of `exists_linearIndependent`
with an upper estimate on the size of the finite set we choose. -/
theorem exists_finset_span_eq_linearIndepOn :
    ∃ t : Finset M, ↑t ⊆ s ∧ t.card = finrank K (span K s) ∧
      span K t = span K s ∧ LinearIndepOn K id (t : Set M) := by
  rcases exists_linearIndependent K s with ⟨t, ht_sub, ht_span, ht_indep⟩
  obtain ⟨t, rfl, ht_card⟩ : ∃ u : Finset M, ↑u = t ∧ u.card = finrank K (span K s) := by
    rw [← Cardinal.mk_set_eq_nat_iff_finset, finrank_eq_rank, ← ht_span, rank_span_set ht_indep]
  exact ⟨t, ht_sub, ht_card, ht_span, ht_indep⟩

variable (K s) in
theorem exists_fun_fin_finrank_span_eq :
    ∃ f : Fin (finrank K (span K s)) → M, (∀ i, f i ∈ s) ∧ span K (range f) = span K s ∧
      LinearIndependent K f := by
  rcases exists_finset_span_eq_linearIndepOn K s with ⟨t, hts, ht_card, ht_span, ht_indep⟩
  set e := (Finset.equivFinOfCardEq ht_card).symm
  exact ⟨(↑) ∘ e, fun i ↦ hts (e i).2, by simpa, ht_indep.comp _ e.injective⟩

/-- This is a version of `mem_span_set` with an estimate on the number of terms in the sum. -/
theorem mem_span_set_iff_exists_finsupp_le_finrank :
    x ∈ span K s ↔ ∃ c : M →₀ K, c.support.card ≤ finrank K (span K s) ∧
      ↑c.support ⊆ s ∧ c.sum (fun mi r ↦ r • mi) = x := by
  constructor
  · intro h
    rcases exists_finset_span_eq_linearIndepOn K s with ⟨t, ht_sub, ht_card, ht_span, ht_indep⟩
    rcases mem_span_set.mp (ht_span ▸ h) with ⟨c, hct, hx⟩
    refine ⟨c, ?_, hct.trans ht_sub, hx⟩
    exact ht_card ▸ Finset.card_mono hct
  · rintro ⟨c, -, hcs, hx⟩
    exact mem_span_set.mpr ⟨c, hcs, hx⟩

end Submodule

<<<<<<< HEAD
section IsQuadraticAlgebra
=======
namespace Algebra
>>>>>>> 19337f2b

/--
An extension of rings `R ⊆ S` is quadratic if `S` is a free `R`-algebra of rank `2`.
-/
-- TODO. use this in connection with `NumberTheory.Zsqrtd`
<<<<<<< HEAD
class IsQuadraticAlgebra (R S : Type*) [CommSemiring R] [StrongRankCondition R] [Semiring S]
    [Algebra R S] extends Module.Free R S where
  finrank_eq_two' : Module.finrank R S = 2

theorem IsQuadraticAlgebra.finrank_eq_two (R S : Type*) [CommSemiring R] [StrongRankCondition R]
    [Semiring S] [Algebra R S] [IsQuadraticAlgebra R S] :
    Module.finrank R S = 2 := finrank_eq_two'

end IsQuadraticAlgebra
=======
class IsQuadraticExtension (R S : Type*) [CommSemiring R] [StrongRankCondition R] [Semiring S]
    [Algebra R S] extends Module.Free R S where
  finrank_eq_two' : Module.finrank R S = 2

theorem IsQuadraticExtension.finrank_eq_two (R S : Type*) [CommSemiring R] [StrongRankCondition R]
    [Semiring S] [Algebra R S] [IsQuadraticExtension R S] :
    Module.finrank R S = 2 := finrank_eq_two'

end Algebra
>>>>>>> 19337f2b
<|MERGE_RESOLUTION|>--- conflicted
+++ resolved
@@ -37,13 +37,8 @@
 
 ## Additional definition
 
-<<<<<<< HEAD
-* `IsQuadraticAlgebra`: An extension of rings `R ⊆ S` is quadratic if `S` is a free `R`-algebra
-  of rank `2`.
-=======
 * `Algebra.IsQuadraticExtension`: An extension of rings `R ⊆ S` is quadratic if `S` is a
   free `R`-algebra of rank `2`.
->>>>>>> 19337f2b
 
 -/
 
@@ -574,27 +569,12 @@
 
 end Submodule
 
-<<<<<<< HEAD
-section IsQuadraticAlgebra
-=======
 namespace Algebra
->>>>>>> 19337f2b
 
 /--
 An extension of rings `R ⊆ S` is quadratic if `S` is a free `R`-algebra of rank `2`.
 -/
 -- TODO. use this in connection with `NumberTheory.Zsqrtd`
-<<<<<<< HEAD
-class IsQuadraticAlgebra (R S : Type*) [CommSemiring R] [StrongRankCondition R] [Semiring S]
-    [Algebra R S] extends Module.Free R S where
-  finrank_eq_two' : Module.finrank R S = 2
-
-theorem IsQuadraticAlgebra.finrank_eq_two (R S : Type*) [CommSemiring R] [StrongRankCondition R]
-    [Semiring S] [Algebra R S] [IsQuadraticAlgebra R S] :
-    Module.finrank R S = 2 := finrank_eq_two'
-
-end IsQuadraticAlgebra
-=======
 class IsQuadraticExtension (R S : Type*) [CommSemiring R] [StrongRankCondition R] [Semiring S]
     [Algebra R S] extends Module.Free R S where
   finrank_eq_two' : Module.finrank R S = 2
@@ -603,5 +583,4 @@
     [Semiring S] [Algebra R S] [IsQuadraticExtension R S] :
     Module.finrank R S = 2 := finrank_eq_two'
 
-end Algebra
->>>>>>> 19337f2b
+end Algebra