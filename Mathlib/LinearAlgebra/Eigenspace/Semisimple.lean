/-
Copyright (c) 2024 Oliver Nash. All rights reserved.
Released under Apache 2.0 license as described in the file LICENSE.
Authors: Oliver Nash
-/
import Mathlib.LinearAlgebra.Eigenspace.Basic
import Mathlib.LinearAlgebra.Semisimple

/-!
# Eigenspaces of semisimple linear endomorphisms

This file contains basic results relevant to the study of eigenspaces of semisimple linear
endomorphisms.

## Main definitions / results

 * `Module.End.IsSemisimple.genEigenspace_eq_eigenspace`: for a semisimple endomorphism,
   a generalized eigenspace is an eigenspace.

-/

open Function Set

namespace Module.End

variable {R M : Type*} [CommRing R] [AddCommGroup M] [Module R M] {f g : End R M}

lemma apply_eq_of_mem_of_comm_of_isFinitelySemisimple_of_isNil
    {μ : R} {k : ℕ∞} {m : M} (hm : m ∈ f.genEigenspace μ k)
    (hfg : Commute f g) (hss : g.IsFinitelySemisimple) (hnil : IsNilpotent (f - g)) :
    g m = μ • m := by
  rw [f.mem_genEigenspace] at hm
  obtain ⟨l, -, hm⟩ := hm
  rw [← f.mem_genEigenspace_nat] at hm
  set p := f.genEigenspace μ l
  have h₁ : MapsTo g p p := mapsTo_genEigenspace_of_comm hfg μ l
  have h₂ : MapsTo (g - algebraMap R (End R M) μ) p p :=
    mapsTo_genEigenspace_of_comm (hfg.sub_right <| Algebra.commute_algebraMap_right μ f) μ l
  have h₃ : MapsTo (f - g) p p :=
    mapsTo_genEigenspace_of_comm (Commute.sub_right rfl hfg) μ l
  have h₄ : MapsTo (f - algebraMap R (End R M) μ) p p :=
    mapsTo_genEigenspace_of_comm (Algebra.mul_sub_algebraMap_commutes f μ) μ l
  replace hfg : Commute (f - algebraMap R (End R M) μ) (f - g) :=
    (Commute.sub_right rfl hfg).sub_left <| Algebra.commute_algebraMap_left μ (f - g)
  suffices IsNilpotent ((g - algebraMap R (End R M) μ).restrict h₂) by
    replace this : g.restrict h₁ - algebraMap R (End R p) μ = 0 :=
      eq_zero_of_isNilpotent_of_isFinitelySemisimple this (by simpa using hss.restrict _)
    simpa [LinearMap.restrict_apply, sub_eq_zero] using LinearMap.congr_fun this ⟨m, hm⟩
  simpa [LinearMap.restrict_sub h₄ h₃] using (LinearMap.restrict_commute hfg h₄ h₃).isNilpotent_sub
    (f.isNilpotent_restrict_sub_algebraMap μ l) (Module.End.isNilpotent.restrict h₃ hnil)

lemma IsFinitelySemisimple.genEigenspace_eq_eigenspace
    (hf : f.IsFinitelySemisimple) (μ : R) {k : ℕ∞} (hk : 0 < k) :
    f.genEigenspace μ k = f.eigenspace μ := by
<<<<<<< HEAD
  refine le_antisymm (fun m hm ↦ mem_eigenspace_iff.mpr ?_) (eigenspace_le_genEigenspace hk)
  exact apply_eq_of_mem_genEigenspace_of_comm_of_isSemisimple_of_isNilpotent_sub hm rfl hf (by simp)

lemma IsSemisimple.maxGenEigenspace_eq_eigenspace
    (hf : f.IsSemisimple) (μ : R) :
    f.maxGenEigenspace μ = f.eigenspace μ := by
  simp_rw [maxGenEigenspace_def, ← (f.genEigenspace μ).monotone.iSup_nat_add 1,
    hf.genEigenspace_eq_eigenspace μ (Nat.zero_lt_succ _), ciSup_const]
=======
  refine le_antisymm (fun m hm ↦ mem_eigenspace_iff.mpr ?_) (f.genEigenspace μ |>.mono ?_)
  · apply apply_eq_of_mem_of_comm_of_isFinitelySemisimple_of_isNil hm rfl hf
    simp
  · exact Order.one_le_iff_pos.mpr hk

lemma IsFinitelySemisimple.maxGenEigenspace_eq_eigenspace
    (hf : f.IsFinitelySemisimple) (μ : R) :
    f.maxGenEigenspace μ = f.eigenspace μ :=
  hf.genEigenspace_eq_eigenspace μ ENat.top_pos
>>>>>>> d0df76bd

end Module.End<|MERGE_RESOLUTION|>--- conflicted
+++ resolved
@@ -52,16 +52,6 @@
 lemma IsFinitelySemisimple.genEigenspace_eq_eigenspace
     (hf : f.IsFinitelySemisimple) (μ : R) {k : ℕ∞} (hk : 0 < k) :
     f.genEigenspace μ k = f.eigenspace μ := by
-<<<<<<< HEAD
-  refine le_antisymm (fun m hm ↦ mem_eigenspace_iff.mpr ?_) (eigenspace_le_genEigenspace hk)
-  exact apply_eq_of_mem_genEigenspace_of_comm_of_isSemisimple_of_isNilpotent_sub hm rfl hf (by simp)
-
-lemma IsSemisimple.maxGenEigenspace_eq_eigenspace
-    (hf : f.IsSemisimple) (μ : R) :
-    f.maxGenEigenspace μ = f.eigenspace μ := by
-  simp_rw [maxGenEigenspace_def, ← (f.genEigenspace μ).monotone.iSup_nat_add 1,
-    hf.genEigenspace_eq_eigenspace μ (Nat.zero_lt_succ _), ciSup_const]
-=======
   refine le_antisymm (fun m hm ↦ mem_eigenspace_iff.mpr ?_) (f.genEigenspace μ |>.mono ?_)
   · apply apply_eq_of_mem_of_comm_of_isFinitelySemisimple_of_isNil hm rfl hf
     simp
@@ -71,6 +61,5 @@
     (hf : f.IsFinitelySemisimple) (μ : R) :
     f.maxGenEigenspace μ = f.eigenspace μ :=
   hf.genEigenspace_eq_eigenspace μ ENat.top_pos
->>>>>>> d0df76bd
 
 end Module.End