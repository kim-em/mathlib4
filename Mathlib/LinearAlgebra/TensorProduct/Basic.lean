/-
Copyright (c) 2018 Kenny Lau. All rights reserved.
Released under Apache 2.0 license as described in the file LICENSE.
Authors: Kenny Lau, Mario Carneiro
-/
import Mathlib.Algebra.Module.Submodule.Bilinear
import Mathlib.GroupTheory.Congruence
import Mathlib.LinearAlgebra.Basic
import Mathlib.Tactic.SuppressCompilation

#align_import linear_algebra.tensor_product from "leanprover-community/mathlib"@"88fcdc3da43943f5b01925deddaa5bf0c0e85e4e"

/-!
# Tensor product of modules over commutative semirings.

This file constructs the tensor product of modules over commutative semirings. Given a semiring
`R` and modules over it `M` and `N`, the standard construction of the tensor product is
`TensorProduct R M N`. It is also a module over `R`.

It comes with a canonical bilinear map `M → N → TensorProduct R M N`.

Given any bilinear map `M → N → P`, there is a unique linear map `TensorProduct R M N → P` whose
composition with the canonical bilinear map `M → N → TensorProduct R M N` is the given bilinear
map `M → N → P`.

We start by proving basic lemmas about bilinear maps.

## Notations

This file uses the localized notation `M ⊗ N` and `M ⊗[R] N` for `TensorProduct R M N`, as well
as `m ⊗ₜ n` and `m ⊗ₜ[R] n` for `TensorProduct.tmul R m n`.

## Tags

bilinear, tensor, tensor product
-/

suppress_compilation

section Semiring

variable {R : Type*} [CommSemiring R]
variable {R' : Type*} [Monoid R']
variable {R'' : Type*} [Semiring R'']
variable {M : Type*} {N : Type*} {P : Type*} {Q : Type*} {S : Type*} {T : Type*}
variable [AddCommMonoid M] [AddCommMonoid N] [AddCommMonoid P]
variable [AddCommMonoid Q] [AddCommMonoid S] [AddCommMonoid T]
variable [Module R M] [Module R N] [Module R P] [Module R Q] [Module R S] [Module R T]
variable [DistribMulAction R' M]
variable [Module R'' M]
variable (M N)

namespace TensorProduct

section

variable (R)

/-- The relation on `FreeAddMonoid (M × N)` that generates a congruence whose quotient is
the tensor product. -/
inductive Eqv : FreeAddMonoid (M × N) → FreeAddMonoid (M × N) → Prop
  | of_zero_left : ∀ n : N, Eqv (.of (0, n)) 0
  | of_zero_right : ∀ m : M, Eqv (.of (m, 0)) 0
  | of_add_left : ∀ (m₁ m₂ : M) (n : N), Eqv (.of (m₁, n) + .of (m₂, n)) (.of (m₁ + m₂, n))
  | of_add_right : ∀ (m : M) (n₁ n₂ : N), Eqv (.of (m, n₁) + .of (m, n₂)) (.of (m, n₁ + n₂))
  | of_smul : ∀ (r : R) (m : M) (n : N), Eqv (.of (r • m, n)) (.of (m, r • n))
  | add_comm : ∀ x y, Eqv (x + y) (y + x)
#align tensor_product.eqv TensorProduct.Eqv

end

end TensorProduct

variable (R)

/-- The tensor product of two modules `M` and `N` over the same commutative semiring `R`.
The localized notations are `M ⊗ N` and `M ⊗[R] N`, accessed by `open scoped TensorProduct`. -/
def TensorProduct : Type _ :=
  (addConGen (TensorProduct.Eqv R M N)).Quotient
#align tensor_product TensorProduct

variable {R}

set_option quotPrecheck false in
@[inherit_doc TensorProduct] scoped[TensorProduct] infixl:100 " ⊗ " => TensorProduct _

@[inherit_doc] scoped[TensorProduct] notation:100 M " ⊗[" R "] " N:100 => TensorProduct R M N

namespace TensorProduct

section Module

protected instance add : Add (M ⊗[R] N) :=
  (addConGen (TensorProduct.Eqv R M N)).hasAdd

instance addZeroClass : AddZeroClass (M ⊗[R] N) :=
  { (addConGen (TensorProduct.Eqv R M N)).addMonoid with
    /- The `toAdd` field is given explicitly as `TensorProduct.add` for performance reasons.
    This avoids any need to unfold `Con.addMonoid` when the type checker is checking
    that instance diagrams commute -/
    toAdd := TensorProduct.add _ _ }

instance addSemigroup : AddSemigroup (M ⊗[R] N) :=
  { (addConGen (TensorProduct.Eqv R M N)).addMonoid with
    toAdd := TensorProduct.add _ _ }

instance addCommSemigroup : AddCommSemigroup (M ⊗[R] N) :=
  { (addConGen (TensorProduct.Eqv R M N)).addMonoid with
    toAddSemigroup := TensorProduct.addSemigroup _ _
    add_comm := fun x y =>
      AddCon.induction_on₂ x y fun _ _ =>
        Quotient.sound' <| AddConGen.Rel.of _ _ <| Eqv.add_comm _ _ }

instance : Inhabited (M ⊗[R] N) :=
  ⟨0⟩

variable (R) {M N}

/-- The canonical function `M → N → M ⊗ N`. The localized notations are `m ⊗ₜ n` and `m ⊗ₜ[R] n`,
accessed by `open scoped TensorProduct`. -/
def tmul (m : M) (n : N) : M ⊗[R] N :=
  AddCon.mk' _ <| FreeAddMonoid.of (m, n)
#align tensor_product.tmul TensorProduct.tmul

variable {R}

/-- The canonical function `M → N → M ⊗ N`. -/
infixl:100 " ⊗ₜ " => tmul _

/-- The canonical function `M → N → M ⊗ N`. -/
notation:100 x " ⊗ₜ[" R "] " y:100 => tmul R x y

-- Porting note: make the arguments of induction_on explicit
@[elab_as_elim]
protected theorem induction_on {motive : M ⊗[R] N → Prop} (z : M ⊗[R] N)
    (zero : motive 0)
    (tmul : ∀ x y, motive <| x ⊗ₜ[R] y)
    (add : ∀ x y, motive x → motive y → motive (x + y)) : motive z :=
  AddCon.induction_on z fun x =>
    FreeAddMonoid.recOn x zero fun ⟨m, n⟩ y ih => by
      rw [AddCon.coe_add]
      exact add _ _ (tmul ..) ih
#align tensor_product.induction_on TensorProduct.induction_on

/-- Lift an `R`-balanced map to the tensor product.

A map `f : M →+ N →+ P` additive in both components is `R`-balanced, or middle linear with respect
to `R`, if scalar multiplication in either argument is equivalent, `f (r • m) n = f m (r • n)`.

Note that strictly the first action should be a right-action by `R`, but for now `R` is commutative
so it doesn't matter. -/
-- TODO: use this to implement `lift` and `SMul.aux`. For now we do not do this as it causes
-- performance issues elsewhere.
def liftAddHom (f : M →+ N →+ P)
    (hf : ∀ (r : R) (m : M) (n : N), f (r • m) n = f m (r • n)) :
    M ⊗[R] N →+ P :=
  (addConGen (TensorProduct.Eqv R M N)).lift (FreeAddMonoid.lift (fun mn : M × N => f mn.1 mn.2)) <|
    AddCon.addConGen_le fun x y hxy =>
      match x, y, hxy with
      | _, _, .of_zero_left n =>
        (AddCon.ker_rel _).2 <| by simp_rw [map_zero, FreeAddMonoid.lift_eval_of, map_zero,
          AddMonoidHom.zero_apply]
      | _, _, .of_zero_right m =>
        (AddCon.ker_rel _).2 <| by simp_rw [map_zero, FreeAddMonoid.lift_eval_of, map_zero]
      | _, _, .of_add_left m₁ m₂ n =>
        (AddCon.ker_rel _).2 <| by simp_rw [map_add, FreeAddMonoid.lift_eval_of, map_add,
          AddMonoidHom.add_apply]
      | _, _, .of_add_right m n₁ n₂ =>
        (AddCon.ker_rel _).2 <| by simp_rw [map_add, FreeAddMonoid.lift_eval_of, map_add]
      | _, _, .of_smul s m n =>
        (AddCon.ker_rel _).2 <| by rw [FreeAddMonoid.lift_eval_of, FreeAddMonoid.lift_eval_of, hf]
      | _, _, .add_comm x y =>
        (AddCon.ker_rel _).2 <| by simp_rw [map_add, add_comm]

@[simp]
theorem liftAddHom_tmul (f : M →+ N →+ P)
    (hf : ∀ (r : R) (m : M) (n : N), f (r • m) n = f m (r • n)) (m : M) (n : N) :
    liftAddHom f hf (m ⊗ₜ n) = f m n :=
  rfl

variable (M)

@[simp]
theorem zero_tmul (n : N) : (0 : M) ⊗ₜ[R] n = 0 :=
  Quotient.sound' <| AddConGen.Rel.of _ _ <| Eqv.of_zero_left _
#align tensor_product.zero_tmul TensorProduct.zero_tmul

variable {M}

theorem add_tmul (m₁ m₂ : M) (n : N) : (m₁ + m₂) ⊗ₜ n = m₁ ⊗ₜ n + m₂ ⊗ₜ[R] n :=
  Eq.symm <| Quotient.sound' <| AddConGen.Rel.of _ _ <| Eqv.of_add_left _ _ _
#align tensor_product.add_tmul TensorProduct.add_tmul

variable (N)

@[simp]
theorem tmul_zero (m : M) : m ⊗ₜ[R] (0 : N) = 0 :=
  Quotient.sound' <| AddConGen.Rel.of _ _ <| Eqv.of_zero_right _
#align tensor_product.tmul_zero TensorProduct.tmul_zero

variable {N}

theorem tmul_add (m : M) (n₁ n₂ : N) : m ⊗ₜ (n₁ + n₂) = m ⊗ₜ n₁ + m ⊗ₜ[R] n₂ :=
  Eq.symm <| Quotient.sound' <| AddConGen.Rel.of _ _ <| Eqv.of_add_right _ _ _
#align tensor_product.tmul_add TensorProduct.tmul_add

instance uniqueLeft [Subsingleton M] : Unique (M ⊗[R] N) where
  default := 0
  uniq z := z.induction_on rfl (fun x y ↦ by rw [Subsingleton.elim x 0, zero_tmul]; rfl) <| by
    rintro _ _ rfl rfl; apply add_zero

instance uniqueRight [Subsingleton N] : Unique (M ⊗[R] N) where
  default := 0
  uniq z := z.induction_on rfl (fun x y ↦ by rw [Subsingleton.elim y 0, tmul_zero]; rfl) <| by
    rintro _ _ rfl rfl; apply add_zero

section

variable (R R' M N)

/-- A typeclass for `SMul` structures which can be moved across a tensor product.

This typeclass is generated automatically from an `IsScalarTower` instance, but exists so that
we can also add an instance for `AddCommGroup.intModule`, allowing `z •` to be moved even if
`R` does not support negation.

Note that `Module R' (M ⊗[R] N)` is available even without this typeclass on `R'`; it's only
needed if `TensorProduct.smul_tmul`, `TensorProduct.smul_tmul'`, or `TensorProduct.tmul_smul` is
used.
-/
class CompatibleSMul [DistribMulAction R' N] : Prop where
  smul_tmul : ∀ (r : R') (m : M) (n : N), (r • m) ⊗ₜ n = m ⊗ₜ[R] (r • n)
#align tensor_product.compatible_smul TensorProduct.CompatibleSMul

end

/-- Note that this provides the default `compatible_smul R R M N` instance through
`IsScalarTower.left`. -/
instance (priority := 100) CompatibleSMul.isScalarTower [SMul R' R] [IsScalarTower R' R M]
    [DistribMulAction R' N] [IsScalarTower R' R N] : CompatibleSMul R R' M N :=
  ⟨fun r m n => by
    conv_lhs => rw [← one_smul R m]
    conv_rhs => rw [← one_smul R n]
    rw [← smul_assoc, ← smul_assoc]
    exact Quotient.sound' <| AddConGen.Rel.of _ _ <| Eqv.of_smul _ _ _⟩
#align tensor_product.compatible_smul.is_scalar_tower TensorProduct.CompatibleSMul.isScalarTower

/-- `smul` can be moved from one side of the product to the other . -/
theorem smul_tmul [DistribMulAction R' N] [CompatibleSMul R R' M N] (r : R') (m : M) (n : N) :
    (r • m) ⊗ₜ n = m ⊗ₜ[R] (r • n) :=
  CompatibleSMul.smul_tmul _ _ _
#align tensor_product.smul_tmul TensorProduct.smul_tmul

-- Porting note: This is added as a local instance for `SMul.aux`.
-- For some reason type-class inference in Lean 3 unfolded this definition.
private def addMonoidWithWrongNSMul : AddMonoid (M ⊗[R] N) :=
  { (addConGen (TensorProduct.Eqv R M N)).addMonoid with }

attribute [local instance] addMonoidWithWrongNSMul in
/-- Auxiliary function to defining scalar multiplication on tensor product. -/
def SMul.aux {R' : Type*} [SMul R' M] (r : R') : FreeAddMonoid (M × N) →+ M ⊗[R] N :=
  FreeAddMonoid.lift fun p : M × N => (r • p.1) ⊗ₜ p.2
#align tensor_product.smul.aux TensorProduct.SMul.aux

theorem SMul.aux_of {R' : Type*} [SMul R' M] (r : R') (m : M) (n : N) :
    SMul.aux r (.of (m, n)) = (r • m) ⊗ₜ[R] n :=
  rfl
#align tensor_product.smul.aux_of TensorProduct.SMul.aux_of

variable [SMulCommClass R R' M] [SMulCommClass R R'' M]

/-- Given two modules over a commutative semiring `R`, if one of the factors carries a
(distributive) action of a second type of scalars `R'`, which commutes with the action of `R`, then
the tensor product (over `R`) carries an action of `R'`.

This instance defines this `R'` action in the case that it is the left module which has the `R'`
action. Two natural ways in which this situation arises are:
 * Extension of scalars
 * A tensor product of a group representation with a module not carrying an action

Note that in the special case that `R = R'`, since `R` is commutative, we just get the usual scalar
action on a tensor product of two modules. This special case is important enough that, for
performance reasons, we define it explicitly below. -/
instance leftHasSMul : SMul R' (M ⊗[R] N) :=
  ⟨fun r =>
    (addConGen (TensorProduct.Eqv R M N)).lift (SMul.aux r : _ →+ M ⊗[R] N) <|
      AddCon.addConGen_le fun x y hxy =>
        match x, y, hxy with
        | _, _, .of_zero_left n =>
          (AddCon.ker_rel _).2 <| by simp_rw [map_zero, SMul.aux_of, smul_zero, zero_tmul]
        | _, _, .of_zero_right m =>
          (AddCon.ker_rel _).2 <| by simp_rw [map_zero, SMul.aux_of, tmul_zero]
        | _, _, .of_add_left m₁ m₂ n =>
          (AddCon.ker_rel _).2 <| by simp_rw [map_add, SMul.aux_of, smul_add, add_tmul]
        | _, _, .of_add_right m n₁ n₂ =>
          (AddCon.ker_rel _).2 <| by simp_rw [map_add, SMul.aux_of, tmul_add]
        | _, _, .of_smul s m n =>
          (AddCon.ker_rel _).2 <| by rw [SMul.aux_of, SMul.aux_of, ← smul_comm, smul_tmul]
        | _, _, .add_comm x y =>
          (AddCon.ker_rel _).2 <| by simp_rw [map_add, add_comm]⟩
#align tensor_product.left_has_smul TensorProduct.leftHasSMul

instance : SMul R (M ⊗[R] N) :=
  TensorProduct.leftHasSMul

protected theorem smul_zero (r : R') : r • (0 : M ⊗[R] N) = 0 :=
  AddMonoidHom.map_zero _
#align tensor_product.smul_zero TensorProduct.smul_zero

protected theorem smul_add (r : R') (x y : M ⊗[R] N) : r • (x + y) = r • x + r • y :=
  AddMonoidHom.map_add _ _ _
#align tensor_product.smul_add TensorProduct.smul_add

protected theorem zero_smul (x : M ⊗[R] N) : (0 : R'') • x = 0 :=
  have : ∀ (r : R'') (m : M) (n : N), r • m ⊗ₜ[R] n = (r • m) ⊗ₜ n := fun _ _ _ => rfl
  x.induction_on (by rw [TensorProduct.smul_zero])
    (fun m n => by rw [this, zero_smul, zero_tmul]) fun x y ihx ihy => by
    rw [TensorProduct.smul_add, ihx, ihy, add_zero]
#align tensor_product.zero_smul TensorProduct.zero_smul

protected theorem one_smul (x : M ⊗[R] N) : (1 : R') • x = x :=
  have : ∀ (r : R') (m : M) (n : N), r • m ⊗ₜ[R] n = (r • m) ⊗ₜ n := fun _ _ _ => rfl
  x.induction_on (by rw [TensorProduct.smul_zero])
    (fun m n => by rw [this, one_smul])
    fun x y ihx ihy => by rw [TensorProduct.smul_add, ihx, ihy]
#align tensor_product.one_smul TensorProduct.one_smul

protected theorem add_smul (r s : R'') (x : M ⊗[R] N) : (r + s) • x = r • x + s • x :=
  have : ∀ (r : R'') (m : M) (n : N), r • m ⊗ₜ[R] n = (r • m) ⊗ₜ n := fun _ _ _ => rfl
  x.induction_on (by simp_rw [TensorProduct.smul_zero, add_zero])
    (fun m n => by simp_rw [this, add_smul, add_tmul]) fun x y ihx ihy => by
    simp_rw [TensorProduct.smul_add]
    rw [ihx, ihy, add_add_add_comm]
#align tensor_product.add_smul TensorProduct.add_smul

instance addMonoid : AddMonoid (M ⊗[R] N) :=
  { TensorProduct.addZeroClass _ _ with
    toAddSemigroup := TensorProduct.addSemigroup _ _
    toZero := (TensorProduct.addZeroClass _ _).toZero
    nsmul := fun n v => n • v
    nsmul_zero := by simp [TensorProduct.zero_smul]
    nsmul_succ := by simp only [TensorProduct.one_smul, TensorProduct.add_smul, add_comm,
      forall_const] }

instance addCommMonoid : AddCommMonoid (M ⊗[R] N) :=
  { TensorProduct.addCommSemigroup _ _ with
    toAddMonoid := TensorProduct.addMonoid }

instance leftDistribMulAction : DistribMulAction R' (M ⊗[R] N) :=
  have : ∀ (r : R') (m : M) (n : N), r • m ⊗ₜ[R] n = (r • m) ⊗ₜ n := fun _ _ _ => rfl
  { smul_add := fun r x y => TensorProduct.smul_add r x y
    mul_smul := fun r s x =>
      x.induction_on (by simp_rw [TensorProduct.smul_zero])
        (fun m n => by simp_rw [this, mul_smul]) fun x y ihx ihy => by
        simp_rw [TensorProduct.smul_add]
        rw [ihx, ihy]
    one_smul := TensorProduct.one_smul
    smul_zero := TensorProduct.smul_zero }
#align tensor_product.left_distrib_mul_action TensorProduct.leftDistribMulAction

instance : DistribMulAction R (M ⊗[R] N) :=
  TensorProduct.leftDistribMulAction

theorem smul_tmul' (r : R') (m : M) (n : N) : r • m ⊗ₜ[R] n = (r • m) ⊗ₜ n :=
  rfl
#align tensor_product.smul_tmul' TensorProduct.smul_tmul'

@[simp]
theorem tmul_smul [DistribMulAction R' N] [CompatibleSMul R R' M N] (r : R') (x : M) (y : N) :
    x ⊗ₜ (r • y) = r • x ⊗ₜ[R] y :=
  (smul_tmul _ _ _).symm
#align tensor_product.tmul_smul TensorProduct.tmul_smul

theorem smul_tmul_smul (r s : R) (m : M) (n : N) : (r • m) ⊗ₜ[R] (s • n) = (r * s) • m ⊗ₜ[R] n := by
  simp_rw [smul_tmul, tmul_smul, mul_smul]
#align tensor_product.smul_tmul_smul TensorProduct.smul_tmul_smul

instance leftModule : Module R'' (M ⊗[R] N) :=
  { add_smul := TensorProduct.add_smul
    zero_smul := TensorProduct.zero_smul }
#align tensor_product.left_module TensorProduct.leftModule

instance : Module R (M ⊗[R] N) :=
  TensorProduct.leftModule

instance [Module R''ᵐᵒᵖ M] [IsCentralScalar R'' M] : IsCentralScalar R'' (M ⊗[R] N) where
  op_smul_eq_smul r x :=
    x.induction_on (by rw [smul_zero, smul_zero])
      (fun x y => by rw [smul_tmul', smul_tmul', op_smul_eq_smul]) fun x y hx hy => by
      rw [smul_add, smul_add, hx, hy]

section

-- Like `R'`, `R'₂` provides a `DistribMulAction R'₂ (M ⊗[R] N)`
variable {R'₂ : Type*} [Monoid R'₂] [DistribMulAction R'₂ M]
variable [SMulCommClass R R'₂ M]

/-- `SMulCommClass R' R'₂ M` implies `SMulCommClass R' R'₂ (M ⊗[R] N)` -/
instance smulCommClass_left [SMulCommClass R' R'₂ M] : SMulCommClass R' R'₂ (M ⊗[R] N) where
  smul_comm r' r'₂ x :=
    TensorProduct.induction_on x (by simp_rw [TensorProduct.smul_zero])
      (fun m n => by simp_rw [smul_tmul', smul_comm]) fun x y ihx ihy => by
      simp_rw [TensorProduct.smul_add]; rw [ihx, ihy]
#align tensor_product.smul_comm_class_left TensorProduct.smulCommClass_left

variable [SMul R'₂ R']

/-- `IsScalarTower R'₂ R' M` implies `IsScalarTower R'₂ R' (M ⊗[R] N)` -/
instance isScalarTower_left [IsScalarTower R'₂ R' M] : IsScalarTower R'₂ R' (M ⊗[R] N) :=
  ⟨fun s r x =>
    x.induction_on (by simp)
      (fun m n => by rw [smul_tmul', smul_tmul', smul_tmul', smul_assoc]) fun x y ihx ihy => by
      rw [smul_add, smul_add, smul_add, ihx, ihy]⟩
#align tensor_product.is_scalar_tower_left TensorProduct.isScalarTower_left

variable [DistribMulAction R'₂ N] [DistribMulAction R' N]
variable [CompatibleSMul R R'₂ M N] [CompatibleSMul R R' M N]

/-- `IsScalarTower R'₂ R' N` implies `IsScalarTower R'₂ R' (M ⊗[R] N)` -/
instance isScalarTower_right [IsScalarTower R'₂ R' N] : IsScalarTower R'₂ R' (M ⊗[R] N) :=
  ⟨fun s r x =>
    x.induction_on (by simp)
      (fun m n => by rw [← tmul_smul, ← tmul_smul, ← tmul_smul, smul_assoc]) fun x y ihx ihy => by
      rw [smul_add, smul_add, smul_add, ihx, ihy]⟩
#align tensor_product.is_scalar_tower_right TensorProduct.isScalarTower_right

end

/-- A short-cut instance for the common case, where the requirements for the `compatible_smul`
instances are sufficient. -/
instance isScalarTower [SMul R' R] [IsScalarTower R' R M] : IsScalarTower R' R (M ⊗[R] N) :=
  TensorProduct.isScalarTower_left
#align tensor_product.is_scalar_tower TensorProduct.isScalarTower

-- or right
variable (R M N)

/-- The canonical bilinear map `M → N → M ⊗[R] N`. -/
def mk : M →ₗ[R] N →ₗ[R] M ⊗[R] N :=
  LinearMap.mk₂ R (· ⊗ₜ ·) add_tmul (fun c m n => by simp_rw [smul_tmul, tmul_smul])
    tmul_add tmul_smul
#align tensor_product.mk TensorProduct.mk

variable {R M N}

@[simp]
theorem mk_apply (m : M) (n : N) : mk R M N m n = m ⊗ₜ n :=
  rfl
#align tensor_product.mk_apply TensorProduct.mk_apply

theorem ite_tmul (x₁ : M) (x₂ : N) (P : Prop) [Decidable P] :
    (if P then x₁ else 0) ⊗ₜ[R] x₂ = if P then x₁ ⊗ₜ x₂ else 0 := by split_ifs <;> simp
#align tensor_product.ite_tmul TensorProduct.ite_tmul

theorem tmul_ite (x₁ : M) (x₂ : N) (P : Prop) [Decidable P] :
    (x₁ ⊗ₜ[R] if P then x₂ else 0) = if P then x₁ ⊗ₜ x₂ else 0 := by split_ifs <;> simp
#align tensor_product.tmul_ite TensorProduct.tmul_ite

section

open BigOperators

theorem sum_tmul {α : Type*} (s : Finset α) (m : α → M) (n : N) :
    (∑ a in s, m a) ⊗ₜ[R] n = ∑ a in s, m a ⊗ₜ[R] n := by
  classical
    induction' s using Finset.induction with a s has ih h
    · simp
    · simp [Finset.sum_insert has, add_tmul, ih]
#align tensor_product.sum_tmul TensorProduct.sum_tmul

theorem tmul_sum (m : M) {α : Type*} (s : Finset α) (n : α → N) :
    (m ⊗ₜ[R] ∑ a in s, n a) = ∑ a in s, m ⊗ₜ[R] n a := by
  classical
    induction' s using Finset.induction with a s has ih h
    · simp
    · simp [Finset.sum_insert has, tmul_add, ih]
#align tensor_product.tmul_sum TensorProduct.tmul_sum

end

variable (R M N)

/-- The simple (aka pure) elements span the tensor product. -/
theorem span_tmul_eq_top : Submodule.span R { t : M ⊗[R] N | ∃ m n, m ⊗ₜ n = t } = ⊤ := by
  ext t; simp only [Submodule.mem_top, iff_true_iff]
  refine t.induction_on ?_ ?_ ?_
  · exact Submodule.zero_mem _
  · intro m n
    apply Submodule.subset_span
    use m, n
  · intro t₁ t₂ ht₁ ht₂
    exact Submodule.add_mem _ ht₁ ht₂
#align tensor_product.span_tmul_eq_top TensorProduct.span_tmul_eq_top

@[simp]
theorem map₂_mk_top_top_eq_top : Submodule.map₂ (mk R M N) ⊤ ⊤ = ⊤ := by
  rw [← top_le_iff, ← span_tmul_eq_top, Submodule.map₂_eq_span_image2]
  exact Submodule.span_mono fun _ ⟨m, n, h⟩ => ⟨m, trivial, n, trivial, h⟩
#align tensor_product.map₂_mk_top_top_eq_top TensorProduct.map₂_mk_top_top_eq_top

theorem exists_eq_tmul_of_forall (x : TensorProduct R M N)
    (h : ∀ (m₁ m₂ : M) (n₁ n₂ : N), ∃ m n, m₁ ⊗ₜ n₁ + m₂ ⊗ₜ n₂ = m ⊗ₜ[R] n) :
    ∃ m n, x = m ⊗ₜ n := by
  induction x using TensorProduct.induction_on with
  | zero =>
    use 0, 0
    rw [TensorProduct.zero_tmul]
  | tmul m n => use m, n
  | add x y h₁ h₂ =>
    obtain ⟨m₁, n₁, rfl⟩ := h₁
    obtain ⟨m₂, n₂, rfl⟩ := h₂
    apply h

end Module

section UMP

variable {M N}
variable (f : M →ₗ[R] N →ₗ[R] P)

/-- Auxiliary function to constructing a linear map `M ⊗ N → P` given a bilinear map `M → N → P`
with the property that its composition with the canonical bilinear map `M → N → M ⊗ N` is
the given bilinear map `M → N → P`. -/
def liftAux : M ⊗[R] N →+ P :=
  liftAddHom (LinearMap.toAddMonoidHom'.comp <| f.toAddMonoidHom)
    fun r m n => by dsimp; rw [LinearMap.map_smul₂, map_smul]
#align tensor_product.lift_aux TensorProduct.liftAux

theorem liftAux_tmul (m n) : liftAux f (m ⊗ₜ n) = f m n :=
  rfl
#align tensor_product.lift_aux_tmul TensorProduct.liftAux_tmul

variable {f}

@[simp]
theorem liftAux.smul (r : R) (x) : liftAux f (r • x) = r • liftAux f x :=
  TensorProduct.induction_on x (smul_zero _).symm
    (fun p q => by simp_rw [← tmul_smul, liftAux_tmul, (f p).map_smul])
    fun p q ih1 ih2 => by simp_rw [smul_add, (liftAux f).map_add, ih1, ih2, smul_add]
#align tensor_product.lift_aux.smul TensorProduct.liftAux.smul

variable (f)

/-- Constructing a linear map `M ⊗ N → P` given a bilinear map `M → N → P` with the property that
its composition with the canonical bilinear map `M → N → M ⊗ N` is
the given bilinear map `M → N → P`. -/
def lift : M ⊗[R] N →ₗ[R] P :=
  { liftAux f with map_smul' := liftAux.smul }
#align tensor_product.lift TensorProduct.lift

variable {f}

@[simp]
theorem lift.tmul (x y) : lift f (x ⊗ₜ y) = f x y :=
  rfl
#align tensor_product.lift.tmul TensorProduct.lift.tmul

@[simp]
theorem lift.tmul' (x y) : (lift f).1 (x ⊗ₜ y) = f x y :=
  rfl
#align tensor_product.lift.tmul' TensorProduct.lift.tmul'

theorem ext' {g h : M ⊗[R] N →ₗ[R] P} (H : ∀ x y, g (x ⊗ₜ y) = h (x ⊗ₜ y)) : g = h :=
  LinearMap.ext fun z =>
    TensorProduct.induction_on z (by simp_rw [LinearMap.map_zero]) H fun x y ihx ihy => by
      rw [g.map_add, h.map_add, ihx, ihy]
#align tensor_product.ext' TensorProduct.ext'

theorem lift.unique {g : M ⊗[R] N →ₗ[R] P} (H : ∀ x y, g (x ⊗ₜ y) = f x y) : g = lift f :=
  ext' fun m n => by rw [H, lift.tmul]
#align tensor_product.lift.unique TensorProduct.lift.unique

theorem lift_mk : lift (mk R M N) = LinearMap.id :=
  Eq.symm <| lift.unique fun _ _ => rfl
#align tensor_product.lift_mk TensorProduct.lift_mk

theorem lift_compr₂ (g : P →ₗ[R] Q) : lift (f.compr₂ g) = g.comp (lift f) :=
  Eq.symm <| lift.unique fun _ _ => by simp
#align tensor_product.lift_compr₂ TensorProduct.lift_compr₂

theorem lift_mk_compr₂ (f : M ⊗ N →ₗ[R] P) : lift ((mk R M N).compr₂ f) = f := by
  rw [lift_compr₂ f, lift_mk, LinearMap.comp_id]
#align tensor_product.lift_mk_compr₂ TensorProduct.lift_mk_compr₂

/-- This used to be an `@[ext]` lemma, but it fails very slowly when the `ext` tactic tries to apply
it in some cases, notably when one wants to show equality of two linear maps. The `@[ext]`
attribute is now added locally where it is needed. Using this as the `@[ext]` lemma instead of
`TensorProduct.ext'` allows `ext` to apply lemmas specific to `M →ₗ _` and `N →ₗ _`.

See note [partially-applied ext lemmas]. -/
theorem ext {g h : M ⊗ N →ₗ[R] P} (H : (mk R M N).compr₂ g = (mk R M N).compr₂ h) : g = h := by
  rw [← lift_mk_compr₂ g, H, lift_mk_compr₂]
#align tensor_product.ext TensorProduct.ext

attribute [local ext high] ext

example : M → N → (M → N → P) → P := fun m => flip fun f => f m

variable (R M N P)

/-- Linearly constructing a linear map `M ⊗ N → P` given a bilinear map `M → N → P`
with the property that its composition with the canonical bilinear map `M → N → M ⊗ N` is
the given bilinear map `M → N → P`. -/
def uncurry : (M →ₗ[R] N →ₗ[R] P) →ₗ[R] M ⊗[R] N →ₗ[R] P :=
  LinearMap.flip <| lift <| LinearMap.lflip.comp (LinearMap.flip LinearMap.id)
#align tensor_product.uncurry TensorProduct.uncurry

variable {R M N P}

@[simp]
theorem uncurry_apply (f : M →ₗ[R] N →ₗ[R] P) (m : M) (n : N) :
    uncurry R M N P f (m ⊗ₜ n) = f m n := by rw [uncurry, LinearMap.flip_apply, lift.tmul]; rfl
#align tensor_product.uncurry_apply TensorProduct.uncurry_apply

variable (R M N P)

/-- A linear equivalence constructing a linear map `M ⊗ N → P` given a bilinear map `M → N → P`
with the property that its composition with the canonical bilinear map `M → N → M ⊗ N` is
the given bilinear map `M → N → P`. -/
def lift.equiv : (M →ₗ[R] N →ₗ[R] P) ≃ₗ[R] M ⊗[R] N →ₗ[R] P :=
  { uncurry R M N P with
    invFun := fun f => (mk R M N).compr₂ f
    left_inv := fun _ => LinearMap.ext₂ fun _ _ => lift.tmul _ _
    right_inv := fun _ => ext' fun _ _ => lift.tmul _ _ }
#align tensor_product.lift.equiv TensorProduct.lift.equiv

@[simp]
theorem lift.equiv_apply (f : M →ₗ[R] N →ₗ[R] P) (m : M) (n : N) :
    lift.equiv R M N P f (m ⊗ₜ n) = f m n :=
  uncurry_apply f m n
#align tensor_product.lift.equiv_apply TensorProduct.lift.equiv_apply

@[simp]
theorem lift.equiv_symm_apply (f : M ⊗[R] N →ₗ[R] P) (m : M) (n : N) :
    (lift.equiv R M N P).symm f m n = f (m ⊗ₜ n) :=
  rfl
#align tensor_product.lift.equiv_symm_apply TensorProduct.lift.equiv_symm_apply

/-- Given a linear map `M ⊗ N → P`, compose it with the canonical bilinear map `M → N → M ⊗ N` to
form a bilinear map `M → N → P`. -/
def lcurry : (M ⊗[R] N →ₗ[R] P) →ₗ[R] M →ₗ[R] N →ₗ[R] P :=
  (lift.equiv R M N P).symm
#align tensor_product.lcurry TensorProduct.lcurry

variable {R M N P}

@[simp]
theorem lcurry_apply (f : M ⊗[R] N →ₗ[R] P) (m : M) (n : N) : lcurry R M N P f m n = f (m ⊗ₜ n) :=
  rfl
#align tensor_product.lcurry_apply TensorProduct.lcurry_apply

/-- Given a linear map `M ⊗ N → P`, compose it with the canonical bilinear map `M → N → M ⊗ N` to
form a bilinear map `M → N → P`. -/
def curry (f : M ⊗[R] N →ₗ[R] P) : M →ₗ[R] N →ₗ[R] P :=
  lcurry R M N P f
#align tensor_product.curry TensorProduct.curry

@[simp]
theorem curry_apply (f : M ⊗ N →ₗ[R] P) (m : M) (n : N) : curry f m n = f (m ⊗ₜ n) :=
  rfl
#align tensor_product.curry_apply TensorProduct.curry_apply

theorem curry_injective : Function.Injective (curry : (M ⊗[R] N →ₗ[R] P) → M →ₗ[R] N →ₗ[R] P) :=
  fun _ _ H => ext H
#align tensor_product.curry_injective TensorProduct.curry_injective

theorem ext_threefold {g h : (M ⊗[R] N) ⊗[R] P →ₗ[R] Q}
    (H : ∀ x y z, g (x ⊗ₜ y ⊗ₜ z) = h (x ⊗ₜ y ⊗ₜ z)) : g = h := by
  ext x y z
  exact H x y z
#align tensor_product.ext_threefold TensorProduct.ext_threefold

-- We'll need this one for checking the pentagon identity!
theorem ext_fourfold {g h : ((M ⊗[R] N) ⊗[R] P) ⊗[R] Q →ₗ[R] S}
    (H : ∀ w x y z, g (w ⊗ₜ x ⊗ₜ y ⊗ₜ z) = h (w ⊗ₜ x ⊗ₜ y ⊗ₜ z)) : g = h := by
  ext w x y z
  exact H w x y z
#align tensor_product.ext_fourfold TensorProduct.ext_fourfold

/-- Two linear maps (M ⊗ N) ⊗ (P ⊗ Q) → S which agree on all elements of the
form (m ⊗ₜ n) ⊗ₜ (p ⊗ₜ q) are equal. -/
theorem ext_fourfold' {φ ψ : (M ⊗[R] N) ⊗[R] P ⊗[R] Q →ₗ[R] S}
    (H : ∀ w x y z, φ (w ⊗ₜ x ⊗ₜ (y ⊗ₜ z)) = ψ (w ⊗ₜ x ⊗ₜ (y ⊗ₜ z))) : φ = ψ := by
  ext m n p q
  exact H m n p q
#align tensor_product.ext_fourfold' TensorProduct.ext_fourfold'

end UMP

variable {M N}

section

variable (R M)

/-- The base ring is a left identity for the tensor product of modules, up to linear equivalence.
-/
protected def lid : R ⊗[R] M ≃ₗ[R] M :=
  LinearEquiv.ofLinear (lift <| LinearMap.lsmul R M) (mk R R M 1) (LinearMap.ext fun _ => by simp)
    (ext' fun r m => by simp; rw [← tmul_smul, ← smul_tmul, smul_eq_mul, mul_one])
#align tensor_product.lid TensorProduct.lid

end

@[simp]
theorem lid_tmul (m : M) (r : R) : (TensorProduct.lid R M : R ⊗ M → M) (r ⊗ₜ m) = r • m :=
  rfl
#align tensor_product.lid_tmul TensorProduct.lid_tmul

@[simp]
theorem lid_symm_apply (m : M) : (TensorProduct.lid R M).symm m = 1 ⊗ₜ m :=
  rfl
#align tensor_product.lid_symm_apply TensorProduct.lid_symm_apply

section

variable (R M N)

/-- The tensor product of modules is commutative, up to linear equivalence.
-/
protected def comm : M ⊗[R] N ≃ₗ[R] N ⊗[R] M :=
  LinearEquiv.ofLinear (lift (mk R N M).flip) (lift (mk R M N).flip) (ext' fun _ _ => rfl)
    (ext' fun _ _ => rfl)
#align tensor_product.comm TensorProduct.comm

@[simp]
theorem comm_tmul (m : M) (n : N) : (TensorProduct.comm R M N) (m ⊗ₜ n) = n ⊗ₜ m :=
  rfl
#align tensor_product.comm_tmul TensorProduct.comm_tmul

@[simp]
theorem comm_symm_tmul (m : M) (n : N) : (TensorProduct.comm R M N).symm (n ⊗ₜ m) = m ⊗ₜ n :=
  rfl
#align tensor_product.comm_symm_tmul TensorProduct.comm_symm_tmul

lemma lift_comp_comm_eq  (f : M →ₗ[R] N →ₗ[R] P) :
    lift f ∘ₗ TensorProduct.comm R N M = lift f.flip :=
  ext rfl
end

section

variable (R M)

/-- The base ring is a right identity for the tensor product of modules, up to linear equivalence.
-/
protected def rid : M ⊗[R] R ≃ₗ[R] M :=
  LinearEquiv.trans (TensorProduct.comm R M R) (TensorProduct.lid R M)
#align tensor_product.rid TensorProduct.rid

end

@[simp]
theorem rid_tmul (m : M) (r : R) : (TensorProduct.rid R M) (m ⊗ₜ r) = r • m :=
  rfl
#align tensor_product.rid_tmul TensorProduct.rid_tmul

@[simp]
theorem rid_symm_apply (m : M) : (TensorProduct.rid R M).symm m = m ⊗ₜ 1 :=
  rfl
#align tensor_product.rid_symm_apply TensorProduct.rid_symm_apply

variable (R) in
theorem lid_eq_rid : TensorProduct.lid R R = TensorProduct.rid R R :=
  LinearEquiv.toLinearMap_injective <| ext' mul_comm

open LinearMap

section

variable (R M N P)

/-- The associator for tensor product of R-modules, as a linear equivalence. -/
protected def assoc : (M ⊗[R] N) ⊗[R] P ≃ₗ[R] M ⊗[R] N ⊗[R] P := by
  refine
      LinearEquiv.ofLinear (lift <| lift <| comp (lcurry R _ _ _) <| mk _ _ _)
        (lift <| comp (uncurry R _ _ _) <| curry <| mk _ _ _)
        (ext <| LinearMap.ext fun m => ext' fun n p => ?_)
        (ext <| flip_inj <| LinearMap.ext fun p => ext' fun m n => ?_) <;>
    repeat'
      first
        |rw [lift.tmul]|rw [compr₂_apply]|rw [comp_apply]|rw [mk_apply]|rw [flip_apply]
        |rw [lcurry_apply]|rw [uncurry_apply]|rw [curry_apply]|rw [id_apply]
#align tensor_product.assoc TensorProduct.assoc

end

@[simp]
theorem assoc_tmul (m : M) (n : N) (p : P) :
    (TensorProduct.assoc R M N P) (m ⊗ₜ n ⊗ₜ p) = m ⊗ₜ (n ⊗ₜ p) :=
  rfl
#align tensor_product.assoc_tmul TensorProduct.assoc_tmul

@[simp]
theorem assoc_symm_tmul (m : M) (n : N) (p : P) :
    (TensorProduct.assoc R M N P).symm (m ⊗ₜ (n ⊗ₜ p)) = m ⊗ₜ n ⊗ₜ p :=
  rfl
#align tensor_product.assoc_symm_tmul TensorProduct.assoc_symm_tmul

/-- The tensor product of a pair of linear maps between modules. -/
def map (f : M →ₗ[R] P) (g : N →ₗ[R] Q) : M ⊗[R] N →ₗ[R] P ⊗[R] Q :=
  lift <| comp (compl₂ (mk _ _ _) g) f
#align tensor_product.map TensorProduct.map

@[simp]
theorem map_tmul (f : M →ₗ[R] P) (g : N →ₗ[R] Q) (m : M) (n : N) : map f g (m ⊗ₜ n) = f m ⊗ₜ g n :=
  rfl
#align tensor_product.map_tmul TensorProduct.map_tmul

/-- Given linear maps `f : M → P`, `g : N → Q`, if we identify `M ⊗ N` with `N ⊗ M` and `P ⊗ Q`
with `Q ⊗ P`, then this lemma states that `f ⊗ g = g ⊗ f`. -/
lemma map_comp_comm_eq (f : M →ₗ[R] P) (g : N →ₗ[R] Q) :
    map f g ∘ₗ TensorProduct.comm R N M = TensorProduct.comm R Q P ∘ₗ map g f :=
  ext rfl

lemma map_comm (f : M →ₗ[R] P) (g : N →ₗ[R] Q) (x : N ⊗[R] M):
    map f g (TensorProduct.comm R N M x) = TensorProduct.comm R Q P (map g f x) :=
  DFunLike.congr_fun (map_comp_comm_eq _ _) _

/-- Given linear maps `f : M → Q`, `g : N → S`, and `h : P → T`, if we identify `(M ⊗ N) ⊗ P`
with `M ⊗ (N ⊗ P)` and `(Q ⊗ S) ⊗ T` with `Q ⊗ (S ⊗ T)`, then this lemma states that
`f ⊗ (g ⊗ h) = (f ⊗ g) ⊗ h`. -/
lemma map_map_comp_assoc_eq (f : M →ₗ[R] Q) (g : N →ₗ[R] S) (h : P →ₗ[R] T) :
    map f (map g h) ∘ₗ TensorProduct.assoc R M N P =
      TensorProduct.assoc R Q S T ∘ₗ map (map f g) h :=
  ext <| ext <| LinearMap.ext fun _ => LinearMap.ext fun _ => LinearMap.ext fun _ => rfl

lemma map_map_assoc (f : M →ₗ[R] Q) (g : N →ₗ[R] S) (h : P →ₗ[R] T) (x : (M ⊗[R] N) ⊗[R] P) :
    map f (map g h) (TensorProduct.assoc R M N P x) =
      TensorProduct.assoc R Q S T (map (map f g) h x) :=
  DFunLike.congr_fun (map_map_comp_assoc_eq _ _ _) _

/-- Given linear maps `f : M → Q`, `g : N → S`, and `h : P → T`, if we identify `M ⊗ (N ⊗ P)`
with `(M ⊗ N) ⊗ P` and `Q ⊗ (S ⊗ T)` with `(Q ⊗ S) ⊗ T`, then this lemma states that
`(f ⊗ g) ⊗ h = f ⊗ (g ⊗ h)`. -/
lemma map_map_comp_assoc_symm_eq (f : M →ₗ[R] Q) (g : N →ₗ[R] S) (h : P →ₗ[R] T) :
    map (map f g) h ∘ₗ (TensorProduct.assoc R M N P).symm =
      (TensorProduct.assoc R Q S T).symm ∘ₗ map f (map g h) :=
  ext <| LinearMap.ext fun _ => ext <| LinearMap.ext fun _ => LinearMap.ext fun _ => rfl

lemma map_map_assoc_symm (f : M →ₗ[R] Q) (g : N →ₗ[R] S) (h : P →ₗ[R] T) (x : M ⊗[R] (N ⊗[R] P)) :
    map (map f g) h ((TensorProduct.assoc R M N P).symm x) =
      (TensorProduct.assoc R Q S T).symm (map f (map g h) x) :=
  DFunLike.congr_fun (map_map_comp_assoc_symm_eq _ _ _) _

theorem map_range_eq_span_tmul (f : M →ₗ[R] P) (g : N →ₗ[R] Q) :
    range (map f g) = Submodule.span R { t | ∃ m n, f m ⊗ₜ g n = t } := by
  simp only [← Submodule.map_top, ← span_tmul_eq_top, Submodule.map_span, Set.mem_image,
    Set.mem_setOf_eq]
  congr; ext t
  constructor
  · rintro ⟨_, ⟨⟨m, n, rfl⟩, rfl⟩⟩
    use m, n
    simp only [map_tmul]
  · rintro ⟨m, n, rfl⟩
    refine ⟨_, ⟨⟨m, n, rfl⟩, ?_⟩⟩
    simp only [map_tmul]
#align tensor_product.map_range_eq_span_tmul TensorProduct.map_range_eq_span_tmul

/-- Given submodules `p ⊆ P` and `q ⊆ Q`, this is the natural map: `p ⊗ q → P ⊗ Q`. -/
@[simp]
def mapIncl (p : Submodule R P) (q : Submodule R Q) : p ⊗[R] q →ₗ[R] P ⊗[R] Q :=
  map p.subtype q.subtype
#align tensor_product.map_incl TensorProduct.mapIncl

section

variable {P' Q' : Type*}
variable [AddCommMonoid P'] [Module R P']
variable [AddCommMonoid Q'] [Module R Q']

theorem map_comp (f₂ : P →ₗ[R] P') (f₁ : M →ₗ[R] P) (g₂ : Q →ₗ[R] Q') (g₁ : N →ₗ[R] Q) :
    map (f₂.comp f₁) (g₂.comp g₁) = (map f₂ g₂).comp (map f₁ g₁) :=
  ext' fun _ _ => rfl
#align tensor_product.map_comp TensorProduct.map_comp

theorem lift_comp_map (i : P →ₗ[R] Q →ₗ[R] Q') (f : M →ₗ[R] P) (g : N →ₗ[R] Q) :
    (lift i).comp (map f g) = lift ((i.comp f).compl₂ g) :=
  ext' fun _ _ => rfl
#align tensor_product.lift_comp_map TensorProduct.lift_comp_map

attribute [local ext high] ext

@[simp]
theorem map_id : map (id : M →ₗ[R] M) (id : N →ₗ[R] N) = .id := by
  ext
  simp only [mk_apply, id_coe, compr₂_apply, id.def, map_tmul]
#align tensor_product.map_id TensorProduct.map_id

@[simp]
theorem map_one : map (1 : M →ₗ[R] M) (1 : N →ₗ[R] N) = 1 :=
  map_id
#align tensor_product.map_one TensorProduct.map_one

theorem map_mul (f₁ f₂ : M →ₗ[R] M) (g₁ g₂ : N →ₗ[R] N) :
    map (f₁ * f₂) (g₁ * g₂) = map f₁ g₁ * map f₂ g₂ :=
  map_comp f₁ f₂ g₁ g₂
#align tensor_product.map_mul TensorProduct.map_mul

@[simp]
protected theorem map_pow (f : M →ₗ[R] M) (g : N →ₗ[R] N) (n : ℕ) :
    map f g ^ n = map (f ^ n) (g ^ n) := by
  induction' n with n ih
  · simp only [Nat.zero_eq, pow_zero, map_one]
  · simp only [pow_succ', ih, map_mul]
#align tensor_product.map_pow TensorProduct.map_pow

theorem map_add_left (f₁ f₂ : M →ₗ[R] P) (g : N →ₗ[R] Q) :
    map (f₁ + f₂) g = map f₁ g + map f₂ g := by
  ext
  simp only [add_tmul, compr₂_apply, mk_apply, map_tmul, add_apply]
#align tensor_product.map_add_left TensorProduct.map_add_left

theorem map_add_right (f : M →ₗ[R] P) (g₁ g₂ : N →ₗ[R] Q) :
    map f (g₁ + g₂) = map f g₁ + map f g₂ := by
  ext
  simp only [tmul_add, compr₂_apply, mk_apply, map_tmul, add_apply]
#align tensor_product.map_add_right TensorProduct.map_add_right

theorem map_smul_left (r : R) (f : M →ₗ[R] P) (g : N →ₗ[R] Q) : map (r • f) g = r • map f g := by
  ext
  simp only [smul_tmul, compr₂_apply, mk_apply, map_tmul, smul_apply, tmul_smul]
#align tensor_product.map_smul_left TensorProduct.map_smul_left

theorem map_smul_right (r : R) (f : M →ₗ[R] P) (g : N →ₗ[R] Q) : map f (r • g) = r • map f g := by
  ext
  simp only [smul_tmul, compr₂_apply, mk_apply, map_tmul, smul_apply, tmul_smul]
#align tensor_product.map_smul_right TensorProduct.map_smul_right

variable (R M N P Q)

/-- The tensor product of a pair of linear maps between modules, bilinear in both maps. -/
def mapBilinear : (M →ₗ[R] P) →ₗ[R] (N →ₗ[R] Q) →ₗ[R] M ⊗[R] N →ₗ[R] P ⊗[R] Q :=
  LinearMap.mk₂ R map map_add_left map_smul_left map_add_right map_smul_right
#align tensor_product.map_bilinear TensorProduct.mapBilinear

/-- The canonical linear map from `P ⊗[R] (M →ₗ[R] Q)` to `(M →ₗ[R] P ⊗[R] Q)` -/
def lTensorHomToHomLTensor : P ⊗[R] (M →ₗ[R] Q) →ₗ[R] M →ₗ[R] P ⊗[R] Q :=
  TensorProduct.lift (llcomp R M Q _ ∘ₗ mk R P Q)
#align tensor_product.ltensor_hom_to_hom_ltensor TensorProduct.lTensorHomToHomLTensor

/-- The canonical linear map from `(M →ₗ[R] P) ⊗[R] Q` to `(M →ₗ[R] P ⊗[R] Q)` -/
def rTensorHomToHomRTensor : (M →ₗ[R] P) ⊗[R] Q →ₗ[R] M →ₗ[R] P ⊗[R] Q :=
  TensorProduct.lift (llcomp R M P _ ∘ₗ (mk R P Q).flip).flip
#align tensor_product.rtensor_hom_to_hom_rtensor TensorProduct.rTensorHomToHomRTensor

/-- The linear map from `(M →ₗ P) ⊗ (N →ₗ Q)` to `(M ⊗ N →ₗ P ⊗ Q)` sending `f ⊗ₜ g` to
the `TensorProduct.map f g`, the tensor product of the two maps. -/
def homTensorHomMap : (M →ₗ[R] P) ⊗[R] (N →ₗ[R] Q) →ₗ[R] M ⊗[R] N →ₗ[R] P ⊗[R] Q :=
  lift (mapBilinear R M N P Q)
#align tensor_product.hom_tensor_hom_map TensorProduct.homTensorHomMap

variable {R M N P Q}

/--
This is a binary version of `TensorProduct.map`: Given a bilinear map `f : M ⟶ P ⟶ Q` and a
bilinear map `g : N ⟶ S ⟶ T`, if we think `f` and `g` as linear maps with two inputs, then
`map₂ f g` is a bilinear map taking two inputs `M ⊗ N → P ⊗ S → Q ⊗ S` defined by
`map₂ f g (m ⊗ n) (p ⊗ s) = f m p ⊗ g n s`.

Mathematically, `TensorProduct.map₂` is defined as the composition
`M ⊗ N -map→ Hom(P, Q) ⊗ Hom(S, T) -homTensorHomMap→ Hom(P ⊗ S, Q ⊗ T)`.
-/
def map₂ (f : M →ₗ[R] P →ₗ[R] Q) (g : N →ₗ[R] S →ₗ[R] T) :
    M ⊗[R] N →ₗ[R] P ⊗[R] S →ₗ[R] Q ⊗[R] T :=
  homTensorHomMap R _ _ _ _ ∘ₗ map f g

@[simp]
theorem mapBilinear_apply (f : M →ₗ[R] P) (g : N →ₗ[R] Q) : mapBilinear R M N P Q f g = map f g :=
  rfl
#align tensor_product.map_bilinear_apply TensorProduct.mapBilinear_apply

@[simp]
theorem lTensorHomToHomLTensor_apply (p : P) (f : M →ₗ[R] Q) (m : M) :
    lTensorHomToHomLTensor R M P Q (p ⊗ₜ f) m = p ⊗ₜ f m :=
  rfl
#align tensor_product.ltensor_hom_to_hom_ltensor_apply TensorProduct.lTensorHomToHomLTensor_apply

@[simp]
theorem rTensorHomToHomRTensor_apply (f : M →ₗ[R] P) (q : Q) (m : M) :
    rTensorHomToHomRTensor R M P Q (f ⊗ₜ q) m = f m ⊗ₜ q :=
  rfl
#align tensor_product.rtensor_hom_to_hom_rtensor_apply TensorProduct.rTensorHomToHomRTensor_apply

@[simp]
theorem homTensorHomMap_apply (f : M →ₗ[R] P) (g : N →ₗ[R] Q) :
    homTensorHomMap R M N P Q (f ⊗ₜ g) = map f g :=
  rfl
#align tensor_product.hom_tensor_hom_map_apply TensorProduct.homTensorHomMap_apply

@[simp]
theorem map₂_apply_tmul (f : M →ₗ[R] P →ₗ[R] Q) (g : N →ₗ[R] S →ₗ[R] T) (m : M) (n : N) :
    map₂ f g (m ⊗ₜ n) = map (f m) (g n) := rfl

@[simp]
theorem map_zero_left (g : N →ₗ[R] Q) : map (0 : M →ₗ[R] P) g = 0 :=
  (mapBilinear R M N P Q).map_zero₂ _

@[simp]
theorem map_zero_right (f : M →ₗ[R] P) : map f (0 : N →ₗ[R] Q) = 0 :=
  (mapBilinear R M N P Q _).map_zero

end

/-- If `M` and `P` are linearly equivalent and `N` and `Q` are linearly equivalent
then `M ⊗ N` and `P ⊗ Q` are linearly equivalent. -/
def congr (f : M ≃ₗ[R] P) (g : N ≃ₗ[R] Q) : M ⊗[R] N ≃ₗ[R] P ⊗[R] Q :=
  LinearEquiv.ofLinear (map f g) (map f.symm g.symm)
    (ext' fun m n => by simp)
    (ext' fun m n => by simp)
#align tensor_product.congr TensorProduct.congr

@[simp]
theorem congr_tmul (f : M ≃ₗ[R] P) (g : N ≃ₗ[R] Q) (m : M) (n : N) :
    congr f g (m ⊗ₜ n) = f m ⊗ₜ g n :=
  rfl
#align tensor_product.congr_tmul TensorProduct.congr_tmul

@[simp]
theorem congr_symm_tmul (f : M ≃ₗ[R] P) (g : N ≃ₗ[R] Q) (p : P) (q : Q) :
    (congr f g).symm (p ⊗ₜ q) = f.symm p ⊗ₜ g.symm q :=
  rfl
#align tensor_product.congr_symm_tmul TensorProduct.congr_symm_tmul

variable (R M N P Q)

/-- A tensor product analogue of `mul_left_comm`. -/
def leftComm : M ⊗[R] N ⊗[R] P ≃ₗ[R] N ⊗[R] M ⊗[R] P :=
  let e₁ := (TensorProduct.assoc R M N P).symm
  let e₂ := congr (TensorProduct.comm R M N) (1 : P ≃ₗ[R] P)
  let e₃ := TensorProduct.assoc R N M P
  e₁ ≪≫ₗ (e₂ ≪≫ₗ e₃)
#align tensor_product.left_comm TensorProduct.leftComm

variable {M N P Q}

@[simp]
theorem leftComm_tmul (m : M) (n : N) (p : P) : leftComm R M N P (m ⊗ₜ (n ⊗ₜ p)) = n ⊗ₜ (m ⊗ₜ p) :=
  rfl
#align tensor_product.left_comm_tmul TensorProduct.leftComm_tmul

@[simp]
theorem leftComm_symm_tmul (m : M) (n : N) (p : P) :
    (leftComm R M N P).symm (n ⊗ₜ (m ⊗ₜ p)) = m ⊗ₜ (n ⊗ₜ p) :=
  rfl
#align tensor_product.left_comm_symm_tmul TensorProduct.leftComm_symm_tmul

variable (M N P Q)

/-- This special case is worth defining explicitly since it is useful for defining multiplication
on tensor products of modules carrying multiplications (e.g., associative rings, Lie rings, ...).

E.g., suppose `M = P` and `N = Q` and that `M` and `N` carry bilinear multiplications:
`M ⊗ M → M` and `N ⊗ N → N`. Using `map`, we can define `(M ⊗ M) ⊗ (N ⊗ N) → M ⊗ N` which, when
combined with this definition, yields a bilinear multiplication on `M ⊗ N`:
`(M ⊗ N) ⊗ (M ⊗ N) → M ⊗ N`. In particular we could use this to define the multiplication in
the `TensorProduct.semiring` instance (currently defined "by hand" using `TensorProduct.mul`).

See also `mul_mul_mul_comm`. -/
def tensorTensorTensorComm : (M ⊗[R] N) ⊗[R] P ⊗[R] Q ≃ₗ[R] (M ⊗[R] P) ⊗[R] N ⊗[R] Q :=
  let e₁ := TensorProduct.assoc R M N (P ⊗[R] Q)
  let e₂ := congr (1 : M ≃ₗ[R] M) (leftComm R N P Q)
  let e₃ := (TensorProduct.assoc R M P (N ⊗[R] Q)).symm
  e₁ ≪≫ₗ (e₂ ≪≫ₗ e₃)
#align tensor_product.tensor_tensor_tensor_comm TensorProduct.tensorTensorTensorComm

variable {M N P Q}

@[simp]
theorem tensorTensorTensorComm_tmul (m : M) (n : N) (p : P) (q : Q) :
    tensorTensorTensorComm R M N P Q (m ⊗ₜ n ⊗ₜ (p ⊗ₜ q)) = m ⊗ₜ p ⊗ₜ (n ⊗ₜ q) :=
  rfl
#align tensor_product.tensor_tensor_tensor_comm_tmul TensorProduct.tensorTensorTensorComm_tmul

-- Porting note: the proof here was `rfl` but that caused a timeout.
@[simp]
theorem tensorTensorTensorComm_symm :
    (tensorTensorTensorComm R M N P Q).symm = tensorTensorTensorComm R M P N Q :=
  by ext; rfl
#align tensor_product.tensor_tensor_tensor_comm_symm TensorProduct.tensorTensorTensorComm_symm

variable (M N P Q)

/-- This special case is useful for describing the interplay between `dualTensorHomEquiv` and
composition of linear maps.

E.g., composition of linear maps gives a map `(M → N) ⊗ (N → P) → (M → P)`, and applying
`dual_tensor_hom_equiv.symm` to the three hom-modules gives a map
`(M.dual ⊗ N) ⊗ (N.dual ⊗ P) → (M.dual ⊗ P)`, which agrees with the application of `contractRight`
on `N ⊗ N.dual` after the suitable rebracketting.
-/
def tensorTensorTensorAssoc : (M ⊗[R] N) ⊗[R] P ⊗[R] Q ≃ₗ[R] (M ⊗[R] N ⊗[R] P) ⊗[R] Q :=
  (TensorProduct.assoc R (M ⊗[R] N) P Q).symm ≪≫ₗ
    congr (TensorProduct.assoc R M N P) (1 : Q ≃ₗ[R] Q)
#align tensor_product.tensor_tensor_tensor_assoc TensorProduct.tensorTensorTensorAssoc

variable {M N P Q}

@[simp]
theorem tensorTensorTensorAssoc_tmul (m : M) (n : N) (p : P) (q : Q) :
    tensorTensorTensorAssoc R M N P Q (m ⊗ₜ n ⊗ₜ (p ⊗ₜ q)) = m ⊗ₜ (n ⊗ₜ p) ⊗ₜ q :=
  rfl
#align tensor_product.tensor_tensor_tensor_assoc_tmul TensorProduct.tensorTensorTensorAssoc_tmul

@[simp]
theorem tensorTensorTensorAssoc_symm_tmul (m : M) (n : N) (p : P) (q : Q) :
    (tensorTensorTensorAssoc R M N P Q).symm (m ⊗ₜ (n ⊗ₜ p) ⊗ₜ q) = m ⊗ₜ n ⊗ₜ (p ⊗ₜ q) :=
  rfl
#align tensor_product.tensor_tensor_tensor_assoc_symm_tmul TensorProduct.tensorTensorTensorAssoc_symm_tmul

end TensorProduct

open scoped TensorProduct
namespace LinearMap

variable {N}

/-- `lTensor M f : M ⊗ N →ₗ M ⊗ P` is the natural linear map induced by `f : N →ₗ P`. -/
def lTensor (f : N →ₗ[R] P) : M ⊗[R] N →ₗ[R] M ⊗[R] P :=
  TensorProduct.map id f
#align linear_map.ltensor LinearMap.lTensor

/-- `rTensor f M : N₁ ⊗ M →ₗ N₂ ⊗ M` is the natural linear map induced by `f : N₁ →ₗ N₂`. -/
def rTensor (f : N →ₗ[R] P) : N ⊗[R] M →ₗ[R] P ⊗[R] M :=
  TensorProduct.map f id
#align linear_map.rtensor LinearMap.rTensor

variable (g : P →ₗ[R] Q) (f : N →ₗ[R] P)

@[simp]
theorem lTensor_tmul (m : M) (n : N) : f.lTensor M (m ⊗ₜ n) = m ⊗ₜ f n :=
  rfl
#align linear_map.ltensor_tmul LinearMap.lTensor_tmul

@[simp]
theorem rTensor_tmul (m : M) (n : N) : f.rTensor M (n ⊗ₜ m) = f n ⊗ₜ m :=
  rfl
#align linear_map.rtensor_tmul LinearMap.rTensor_tmul

@[simp]
theorem lTensor_comp_mk (m : M) :
    f.lTensor M ∘ₗ TensorProduct.mk R M N m = TensorProduct.mk R M P m ∘ₗ f :=
  rfl

@[simp]
theorem rTensor_comp_flip_mk (m : M) :
    f.rTensor M ∘ₗ (TensorProduct.mk R N M).flip m = (TensorProduct.mk R P M).flip m ∘ₗ f :=
  rfl

lemma comm_comp_rTensor_comp_comm_eq (g : N →ₗ[R] P) :
    TensorProduct.comm R P Q ∘ₗ rTensor Q g ∘ₗ TensorProduct.comm R Q N =
      lTensor Q g :=
  TensorProduct.ext rfl

lemma comm_comp_lTensor_comp_comm_eq (g : N →ₗ[R] P) :
    TensorProduct.comm R Q P ∘ₗ lTensor Q g ∘ₗ TensorProduct.comm R N Q =
      rTensor Q g :=
  TensorProduct.ext rfl

/-- Given a linear map `f : N → P`, `f ⊗ M` is injective if and only if `M ⊗ f` is injective. -/
theorem lTensor_inj_iff_rTensor_inj :
    Function.Injective (lTensor M f) ↔ Function.Injective (rTensor M f) := by
  simp [← comm_comp_rTensor_comp_comm_eq]

/-- Given a linear map `f : N → P`, `f ⊗ M` is surjective if and only if `M ⊗ f` is surjective. -/
theorem lTensor_surj_iff_rTensor_surj :
    Function.Surjective (lTensor M f) ↔ Function.Surjective (rTensor M f) := by
  simp [← comm_comp_rTensor_comp_comm_eq]

/-- Given a linear map `f : N → P`, `f ⊗ M` is bijective if and only if `M ⊗ f` is bijective. -/
theorem lTensor_bij_iff_rTensor_bij :
    Function.Bijective (lTensor M f) ↔ Function.Bijective (rTensor M f) := by
  simp [← comm_comp_rTensor_comp_comm_eq]

open TensorProduct

attribute [local ext high] TensorProduct.ext

/-- `lTensorHom M` is the natural linear map that sends a linear map `f : N →ₗ P` to `M ⊗ f`. -/
def lTensorHom : (N →ₗ[R] P) →ₗ[R] M ⊗[R] N →ₗ[R] M ⊗[R] P where
  toFun := lTensor M
  map_add' f g := by
    ext x y
    simp only [compr₂_apply, mk_apply, add_apply, lTensor_tmul, tmul_add]
  map_smul' r f := by
    dsimp
    ext x y
    simp only [compr₂_apply, mk_apply, tmul_smul, smul_apply, lTensor_tmul]
#align linear_map.ltensor_hom LinearMap.lTensorHom

/-- `rTensorHom M` is the natural linear map that sends a linear map `f : N →ₗ P` to `M ⊗ f`. -/
def rTensorHom : (N →ₗ[R] P) →ₗ[R] N ⊗[R] M →ₗ[R] P ⊗[R] M where
  toFun f := f.rTensor M
  map_add' f g := by
    ext x y
    simp only [compr₂_apply, mk_apply, add_apply, rTensor_tmul, add_tmul]
  map_smul' r f := by
    dsimp
    ext x y
    simp only [compr₂_apply, mk_apply, smul_tmul, tmul_smul, smul_apply, rTensor_tmul]
#align linear_map.rtensor_hom LinearMap.rTensorHom

@[simp]
theorem coe_lTensorHom : (lTensorHom M : (N →ₗ[R] P) → M ⊗[R] N →ₗ[R] M ⊗[R] P) = lTensor M :=
  rfl
#align linear_map.coe_ltensor_hom LinearMap.coe_lTensorHom

@[simp]
theorem coe_rTensorHom : (rTensorHom M : (N →ₗ[R] P) → N ⊗[R] M →ₗ[R] P ⊗[R] M) = rTensor M :=
  rfl
#align linear_map.coe_rtensor_hom LinearMap.coe_rTensorHom

@[simp]
theorem lTensor_add (f g : N →ₗ[R] P) : (f + g).lTensor M = f.lTensor M + g.lTensor M :=
  (lTensorHom M).map_add f g
#align linear_map.ltensor_add LinearMap.lTensor_add

@[simp]
theorem rTensor_add (f g : N →ₗ[R] P) : (f + g).rTensor M = f.rTensor M + g.rTensor M :=
  (rTensorHom M).map_add f g
#align linear_map.rtensor_add LinearMap.rTensor_add

@[simp]
theorem lTensor_zero : lTensor M (0 : N →ₗ[R] P) = 0 :=
  (lTensorHom M).map_zero
#align linear_map.ltensor_zero LinearMap.lTensor_zero

@[simp]
theorem rTensor_zero : rTensor M (0 : N →ₗ[R] P) = 0 :=
  (rTensorHom M).map_zero
#align linear_map.rtensor_zero LinearMap.rTensor_zero

@[simp]
theorem lTensor_smul (r : R) (f : N →ₗ[R] P) : (r • f).lTensor M = r • f.lTensor M :=
  (lTensorHom M).map_smul r f
#align linear_map.ltensor_smul LinearMap.lTensor_smul

@[simp]
theorem rTensor_smul (r : R) (f : N →ₗ[R] P) : (r • f).rTensor M = r • f.rTensor M :=
  (rTensorHom M).map_smul r f
#align linear_map.rtensor_smul LinearMap.rTensor_smul

theorem lTensor_comp : (g.comp f).lTensor M = (g.lTensor M).comp (f.lTensor M) := by
  ext m n
  simp only [compr₂_apply, mk_apply, comp_apply, lTensor_tmul]
#align linear_map.ltensor_comp LinearMap.lTensor_comp

theorem lTensor_comp_apply (x : M ⊗[R] N) :
    (g.comp f).lTensor M x = (g.lTensor M) ((f.lTensor M) x) := by rw [lTensor_comp, coe_comp]; rfl
#align linear_map.ltensor_comp_apply LinearMap.lTensor_comp_apply

theorem rTensor_comp : (g.comp f).rTensor M = (g.rTensor M).comp (f.rTensor M) := by
  ext m n
  simp only [compr₂_apply, mk_apply, comp_apply, rTensor_tmul]
#align linear_map.rtensor_comp LinearMap.rTensor_comp

theorem rTensor_comp_apply (x : N ⊗[R] M) :
    (g.comp f).rTensor M x = (g.rTensor M) ((f.rTensor M) x) := by rw [rTensor_comp, coe_comp]; rfl
#align linear_map.rtensor_comp_apply LinearMap.rTensor_comp_apply

theorem lTensor_mul (f g : Module.End R N) : (f * g).lTensor M = f.lTensor M * g.lTensor M :=
  lTensor_comp M f g
#align linear_map.ltensor_mul LinearMap.lTensor_mul

theorem rTensor_mul (f g : Module.End R N) : (f * g).rTensor M = f.rTensor M * g.rTensor M :=
  rTensor_comp M f g
#align linear_map.rtensor_mul LinearMap.rTensor_mul

variable (N)

@[simp]
theorem lTensor_id : (id : N →ₗ[R] N).lTensor M = id :=
  map_id
#align linear_map.ltensor_id LinearMap.lTensor_id

-- `simp` can prove this.
theorem lTensor_id_apply (x : M ⊗[R] N) : (LinearMap.id : N →ₗ[R] N).lTensor M x = x := by
  rw [lTensor_id, id_coe, id.def]
#align linear_map.ltensor_id_apply LinearMap.lTensor_id_apply

@[simp]
theorem rTensor_id : (id : N →ₗ[R] N).rTensor M = id :=
  map_id
#align linear_map.rtensor_id LinearMap.rTensor_id

-- `simp` can prove this.
theorem rTensor_id_apply (x : N ⊗[R] M) : (LinearMap.id : N →ₗ[R] N).rTensor M x = x := by
  rw [rTensor_id, id_coe, id.def]
#align linear_map.rtensor_id_apply LinearMap.rTensor_id_apply

variable {N}

theorem lid_comp_rTensor (f : N →ₗ[R] R) :
    (TensorProduct.lid R M).comp (rTensor M f) = lift ((lsmul R M).comp f) := ext' fun _ _ ↦ rfl

@[simp]
theorem lTensor_comp_rTensor (f : M →ₗ[R] P) (g : N →ₗ[R] Q) :
    (g.lTensor P).comp (f.rTensor N) = map f g := by
  simp only [lTensor, rTensor, ← map_comp, id_comp, comp_id]
#align linear_map.ltensor_comp_rtensor LinearMap.lTensor_comp_rTensor

@[simp]
theorem rTensor_comp_lTensor (f : M →ₗ[R] P) (g : N →ₗ[R] Q) :
    (f.rTensor Q).comp (g.lTensor M) = map f g := by
  simp only [lTensor, rTensor, ← map_comp, id_comp, comp_id]
#align linear_map.rtensor_comp_ltensor LinearMap.rTensor_comp_lTensor

@[simp]
theorem map_comp_rTensor (f : M →ₗ[R] P) (g : N →ₗ[R] Q) (f' : S →ₗ[R] M) :
    (map f g).comp (f'.rTensor _) = map (f.comp f') g := by
  simp only [lTensor, rTensor, ← map_comp, id_comp, comp_id]
#align linear_map.map_comp_rtensor LinearMap.map_comp_rTensor

@[simp]
theorem map_comp_lTensor (f : M →ₗ[R] P) (g : N →ₗ[R] Q) (g' : S →ₗ[R] N) :
    (map f g).comp (g'.lTensor _) = map f (g.comp g') := by
  simp only [lTensor, rTensor, ← map_comp, id_comp, comp_id]
#align linear_map.map_comp_ltensor LinearMap.map_comp_lTensor

@[simp]
theorem rTensor_comp_map (f' : P →ₗ[R] S) (f : M →ₗ[R] P) (g : N →ₗ[R] Q) :
    (f'.rTensor _).comp (map f g) = map (f'.comp f) g := by
  simp only [lTensor, rTensor, ← map_comp, id_comp, comp_id]
#align linear_map.rtensor_comp_map LinearMap.rTensor_comp_map

@[simp]
theorem lTensor_comp_map (g' : Q →ₗ[R] S) (f : M →ₗ[R] P) (g : N →ₗ[R] Q) :
    (g'.lTensor _).comp (map f g) = map f (g'.comp g) := by
  simp only [lTensor, rTensor, ← map_comp, id_comp, comp_id]
#align linear_map.ltensor_comp_map LinearMap.lTensor_comp_map

variable {M}

@[simp]
theorem rTensor_pow (f : M →ₗ[R] M) (n : ℕ) : f.rTensor N ^ n = (f ^ n).rTensor N := by
  have h := TensorProduct.map_pow f (id : N →ₗ[R] N) n
  rwa [id_pow] at h
#align linear_map.rtensor_pow LinearMap.rTensor_pow

@[simp]
theorem lTensor_pow (f : N →ₗ[R] N) (n : ℕ) : f.lTensor M ^ n = (f ^ n).lTensor M := by
  have h := TensorProduct.map_pow (id : M →ₗ[R] M) f n
  rwa [id_pow] at h
#align linear_map.ltensor_pow LinearMap.lTensor_pow

end LinearMap

end Semiring

section Ring

variable {R : Type*} [CommSemiring R]
variable {M : Type*} {N : Type*} {P : Type*} {Q : Type*} {S : Type*}
variable [AddCommGroup M] [AddCommGroup N] [AddCommGroup P] [AddCommGroup Q] [AddCommGroup S]
variable [Module R M] [Module R N] [Module R P] [Module R Q] [Module R S]

namespace TensorProduct

open TensorProduct

open LinearMap

variable (R)

/-- Auxiliary function to defining negation multiplication on tensor product. -/
def Neg.aux : M ⊗[R] N →ₗ[R] M ⊗[R] N :=
  lift <| (mk R M N).comp (-LinearMap.id)
#noalign tensor_product.neg.aux

variable {R}

#noalign tensor_product.neg.aux_of

instance neg : Neg (M ⊗[R] N) where
  neg := Neg.aux R

protected theorem add_left_neg (x : M ⊗[R] N) : -x + x = 0 :=
  x.induction_on
    (by rw [add_zero]; apply (Neg.aux R).map_zero)
    (fun x y => by convert (add_tmul (R := R) (-x) x y).symm; rw [add_left_neg, zero_tmul])
    fun x y hx hy => by
    suffices -x + x + (-y + y) = 0 by
      rw [← this]
      unfold Neg.neg neg
      simp only
      rw [map_add]
      abel
    rw [hx, hy, add_zero]
#align tensor_product.add_left_neg TensorProduct.add_left_neg

instance addCommGroup : AddCommGroup (M ⊗[R] N) :=
  { TensorProduct.addCommMonoid with
    neg := Neg.neg
    sub := _
    sub_eq_add_neg := fun _ _ => rfl
    add_left_neg := fun x => TensorProduct.add_left_neg x
    zsmul := fun n v => n • v
    zsmul_zero' := by simp [TensorProduct.zero_smul]
<<<<<<< HEAD
    zsmul_succ' := by simp [add_comm, TensorProduct.one_smul, TensorProduct.add_smul]
=======
    zsmul_succ' := by simp [Nat.succ_eq_add_one, TensorProduct.one_smul, TensorProduct.add_smul]
>>>>>>> ea26fdaf
    zsmul_neg' := fun n x => by
      change (-n.succ : ℤ) • x = -(((n : ℤ) + 1) • x)
      rw [← zero_add (_ • x), ← TensorProduct.add_left_neg ((n.succ : ℤ) • x), add_assoc,
        ← add_smul, ← sub_eq_add_neg, sub_self, zero_smul, add_zero]
      rfl }

theorem neg_tmul (m : M) (n : N) : (-m) ⊗ₜ n = -m ⊗ₜ[R] n :=
  rfl
#align tensor_product.neg_tmul TensorProduct.neg_tmul

theorem tmul_neg (m : M) (n : N) : m ⊗ₜ (-n) = -m ⊗ₜ[R] n :=
  (mk R M N _).map_neg _
#align tensor_product.tmul_neg TensorProduct.tmul_neg

theorem tmul_sub (m : M) (n₁ n₂ : N) : m ⊗ₜ (n₁ - n₂) = m ⊗ₜ[R] n₁ - m ⊗ₜ[R] n₂ :=
  (mk R M N _).map_sub _ _
#align tensor_product.tmul_sub TensorProduct.tmul_sub

theorem sub_tmul (m₁ m₂ : M) (n : N) : (m₁ - m₂) ⊗ₜ n = m₁ ⊗ₜ[R] n - m₂ ⊗ₜ[R] n :=
  (mk R M N).map_sub₂ _ _ _
#align tensor_product.sub_tmul TensorProduct.sub_tmul

/-- While the tensor product will automatically inherit a ℤ-module structure from
`AddCommGroup.intModule`, that structure won't be compatible with lemmas like `tmul_smul` unless
we use a `ℤ-Module` instance provided by `TensorProduct.left_module`.

When `R` is a `Ring` we get the required `TensorProduct.compatible_smul` instance through
`IsScalarTower`, but when it is only a `Semiring` we need to build it from scratch.
The instance diamond in `compatible_smul` doesn't matter because it's in `Prop`.
-/
instance CompatibleSMul.int : CompatibleSMul R ℤ M N :=
  ⟨fun r m n =>
    Int.induction_on r (by simp) (fun r ih => by simpa [add_smul, tmul_add, add_tmul] using ih)
      fun r ih => by simpa [sub_smul, tmul_sub, sub_tmul] using ih⟩
#align tensor_product.compatible_smul.int TensorProduct.CompatibleSMul.int

instance CompatibleSMul.unit {S} [Monoid S] [DistribMulAction S M] [DistribMulAction S N]
    [CompatibleSMul R S M N] : CompatibleSMul R Sˣ M N :=
  ⟨fun s m n => (CompatibleSMul.smul_tmul (s : S) m n : _)⟩
#align tensor_product.compatible_smul.unit TensorProduct.CompatibleSMul.unit

end TensorProduct

namespace LinearMap

@[simp]
theorem lTensor_sub (f g : N →ₗ[R] P) : (f - g).lTensor M = f.lTensor M - g.lTensor M := by
  simp_rw [← coe_lTensorHom]
  exact (lTensorHom (R := R) (N := N) (P := P) M).map_sub f g
#align linear_map.ltensor_sub LinearMap.lTensor_sub

@[simp]
theorem rTensor_sub (f g : N →ₗ[R] P) : (f - g).rTensor M = f.rTensor M - g.rTensor M := by
  simp only [← coe_rTensorHom]
  exact (rTensorHom (R := R) (N := N) (P := P) M).map_sub f g
#align linear_map.rtensor_sub LinearMap.rTensor_sub

@[simp]
theorem lTensor_neg (f : N →ₗ[R] P) : (-f).lTensor M = -f.lTensor M := by
  simp only [← coe_lTensorHom]
  exact (lTensorHom (R := R) (N := N) (P := P) M).map_neg f
#align linear_map.ltensor_neg LinearMap.lTensor_neg

@[simp]
theorem rTensor_neg (f : N →ₗ[R] P) : (-f).rTensor M = -f.rTensor M := by
  simp only [← coe_rTensorHom]
  exact (rTensorHom (R := R) (N := N) (P := P) M).map_neg f
#align linear_map.rtensor_neg LinearMap.rTensor_neg

end LinearMap

end Ring<|MERGE_RESOLUTION|>--- conflicted
+++ resolved
@@ -1396,11 +1396,7 @@
     add_left_neg := fun x => TensorProduct.add_left_neg x
     zsmul := fun n v => n • v
     zsmul_zero' := by simp [TensorProduct.zero_smul]
-<<<<<<< HEAD
     zsmul_succ' := by simp [add_comm, TensorProduct.one_smul, TensorProduct.add_smul]
-=======
-    zsmul_succ' := by simp [Nat.succ_eq_add_one, TensorProduct.one_smul, TensorProduct.add_smul]
->>>>>>> ea26fdaf
     zsmul_neg' := fun n x => by
       change (-n.succ : ℤ) • x = -(((n : ℤ) + 1) • x)
       rw [← zero_add (_ • x), ← TensorProduct.add_left_neg ((n.succ : ℤ) • x), add_assoc,
