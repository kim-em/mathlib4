/-
Copyright (c) 2020 Kim Morrison. All rights reserved.
Released under Apache 2.0 license as described in the file LICENSE.
Authors: Kim Morrison, Johan Commelin, Eric Wieser
-/
import Mathlib.Algebra.Algebra.Tower
import Mathlib.LinearAlgebra.TensorProduct.Associator

/-!
# The `A`-module structure on `M ⊗[R] N`

When `M` is both an `R`-module and an `A`-module, and `Algebra R A`, then many of the morphisms
preserve the actions by `A`.

The `Module` instance itself is provided elsewhere as `TensorProduct.leftModule`. This file provides
more general versions of the definitions already in `LinearAlgebra/TensorProduct`.

In this file, we use the convention that `M`, `N`, `P`, `Q` are all `R`-modules, but only `M` and
`P` are simultaneously `A`-modules.

## Main definitions

* `TensorProduct.AlgebraTensorModule.curry`
* `TensorProduct.AlgebraTensorModule.uncurry`
* `TensorProduct.AlgebraTensorModule.lcurry`
* `TensorProduct.AlgebraTensorModule.lift`
* `TensorProduct.AlgebraTensorModule.lift.equiv`
* `TensorProduct.AlgebraTensorModule.mk`
* `TensorProduct.AlgebraTensorModule.map`
* `TensorProduct.AlgebraTensorModule.mapBilinear`
* `TensorProduct.AlgebraTensorModule.congr`
* `TensorProduct.AlgebraTensorModule.rid`
* `TensorProduct.AlgebraTensorModule.homTensorHomMap`
* `TensorProduct.AlgebraTensorModule.assoc`
* `TensorProduct.AlgebraTensorModule.leftComm`
* `TensorProduct.AlgebraTensorModule.rightComm`
* `TensorProduct.AlgebraTensorModule.tensorTensorTensorComm`

## Implementation notes

We could thus consider replacing the less general definitions with these ones. If we do this, we
probably should still implement the less general ones as abbreviations to the more general ones with
fewer type arguments.
-/

suppress_compilation

namespace TensorProduct

namespace AlgebraTensorModule

universe uR uS uA uB uM uN uP uQ uP' uQ'
variable {R : Type uR} {S : Type uS} {A : Type uA} {B : Type uB}
variable {M : Type uM} {N : Type uN} {P : Type uP} {Q : Type uQ} {P' : Type uP'} {Q' : Type uQ'}

open LinearMap
open Algebra (lsmul)

section Semiring

variable [CommSemiring R] [Semiring A] [Semiring B] [Algebra R A] [Algebra R B]
variable [AddCommMonoid M] [Module R M] [Module A M]
variable [IsScalarTower R A M]
variable [AddCommMonoid N] [Module R N]
variable [AddCommMonoid P] [Module R P] [Module A P]
variable [IsScalarTower R A P]
variable [AddCommMonoid Q] [Module R Q]
variable [AddCommMonoid P'] [Module R P'] [Module A P'] [Module B P']
variable [IsScalarTower R A P'] [IsScalarTower R B P'] [SMulCommClass A B P']
variable [AddCommMonoid Q'] [Module R Q']

theorem smul_eq_lsmul_rTensor (a : A) (x : M ⊗[R] N) : a • x = (lsmul R R M a).rTensor N x :=
  rfl

/-- Heterobasic version of `TensorProduct.curry`:

Given a linear map `M ⊗[R] N →[A] P`, compose it with the canonical
bilinear map `M →[A] N →[R] M ⊗[R] N` to form a bilinear map `M →[A] N →[R] P`. -/
@[simps]
nonrec def curry (f : M ⊗[R] N →ₗ[A] P) : M →ₗ[A] N →ₗ[R] P :=
  { curry (f.restrictScalars R) with
    toFun := curry (f.restrictScalars R)
    map_smul' := fun c x => LinearMap.ext fun y => f.map_smul c (x ⊗ₜ y) }

theorem restrictScalars_curry (f : M ⊗[R] N →ₗ[A] P) :
    restrictScalars R (curry f) = TensorProduct.curry (f.restrictScalars R) :=
  rfl

/-- Just as `TensorProduct.ext` is marked `ext` instead of `TensorProduct.ext'`, this is
a better `ext` lemma than `TensorProduct.AlgebraTensorModule.ext` below.

See note [partially-applied ext lemmas]. -/
@[ext high]
nonrec theorem curry_injective : Function.Injective (curry : (M ⊗ N →ₗ[A] P) → M →ₗ[A] N →ₗ[R] P) :=
  fun _ _ h =>
  LinearMap.restrictScalars_injective R <|
    curry_injective <| (congr_arg (LinearMap.restrictScalars R) h :)

theorem ext {g h : M ⊗[R] N →ₗ[A] P} (H : ∀ x y, g (x ⊗ₜ y) = h (x ⊗ₜ y)) : g = h :=
  curry_injective <| LinearMap.ext₂ H

/-- Heterobasic version of `TensorProduct.lift`:

Constructing a linear map `M ⊗[R] N →[A] P` given a bilinear map `M →[A] N →[R] P` with the
property that its composition with the canonical bilinear map `M →[A] N →[R] M ⊗[R] N` is
the given bilinear map `M →[A] N →[R] P`. -/
nonrec def lift (f : M →ₗ[A] N →ₗ[R] P) : M ⊗[R] N →ₗ[A] P :=
  { lift (f.restrictScalars R) with
    map_smul' := fun c =>
      show
        ∀ x : M ⊗[R] N,
          (lift (f.restrictScalars R)).comp (lsmul R R _ c) x =
            (lsmul R R _ c).comp (lift (f.restrictScalars R)) x
        from
        LinearMap.ext_iff.1 <|
          TensorProduct.ext' fun x y => by
            simp only [comp_apply, Algebra.lsmul_coe, smul_tmul', lift.tmul,
              coe_restrictScalars, f.map_smul, smul_apply] }

@[simp]
theorem lift_apply (f : M →ₗ[A] N →ₗ[R] P) (a : M ⊗[R] N) :
    AlgebraTensorModule.lift f a = TensorProduct.lift (LinearMap.restrictScalars R f) a :=
  rfl

@[simp]
theorem lift_tmul (f : M →ₗ[A] N →ₗ[R] P) (x : M) (y : N) : lift f (x ⊗ₜ y) = f x y :=
  rfl

variable (R A B M N P Q)

section
variable [Module B P] [IsScalarTower R B P] [SMulCommClass A B P]

/-- Heterobasic version of `TensorProduct.uncurry`:

Linearly constructing a linear map `M ⊗[R] N →[A] P` given a bilinear map `M →[A] N →[R] P`
with the property that its composition with the canonical bilinear map `M →[A] N →[R] M ⊗[R] N` is
the given bilinear map `M →[A] N →[R] P`. -/
@[simps]
def uncurry : (M →ₗ[A] N →ₗ[R] P) →ₗ[B] M ⊗[R] N →ₗ[A] P where
  toFun := lift
  map_add' _ _ := ext fun x y => by simp only [lift_tmul, add_apply]
  map_smul' _ _ := ext fun x y => by simp only [lift_tmul, smul_apply, RingHom.id_apply]

/-- Heterobasic version of `TensorProduct.lcurry`:

Given a linear map `M ⊗[R] N →[A] P`, compose it with the canonical
bilinear map `M →[A] N →[R] M ⊗[R] N` to form a bilinear map `M →[A] N →[R] P`. -/
@[simps]
def lcurry : (M ⊗[R] N →ₗ[A] P) →ₗ[B] M →ₗ[A] N →ₗ[R] P where
  toFun := curry
  map_add' _ _ := rfl
  map_smul' _ _ := rfl

/-- Heterobasic version of `TensorProduct.lift.equiv`:

A linear equivalence constructing a linear map `M ⊗[R] N →[A] P` given a
bilinear map `M →[A] N →[R] P` with the property that its composition with the
canonical bilinear map `M →[A] N →[R] M ⊗[R] N` is the given bilinear map `M →[A] N →[R] P`. -/
def lift.equiv : (M →ₗ[A] N →ₗ[R] P) ≃ₗ[B] M ⊗[R] N →ₗ[A] P :=
  LinearEquiv.ofLinear (uncurry R A B M N P) (lcurry R A B M N P)
    (LinearMap.ext fun _ => ext fun x y => lift_tmul _ x y)
    (LinearMap.ext fun f => LinearMap.ext fun x => LinearMap.ext fun y => lift_tmul f x y)

/-- Heterobasic version of `TensorProduct.mk`:

The canonical bilinear map `M →[A] N →[R] M ⊗[R] N`. -/
@[simps! apply]
nonrec def mk (A M N : Type*) [Semiring A]
    [AddCommMonoid M] [Module R M] [Module A M] [SMulCommClass R A M]
    [AddCommMonoid N] [Module R N] : M →ₗ[A] N →ₗ[R] M ⊗[R] N :=
  { mk R M N with map_smul' := fun _ _ => rfl }

variable {R A B M N P Q}

/-- Heterobasic version of `TensorProduct.map` -/
def map (f : M →ₗ[A] P) (g : N →ₗ[R] Q) : M ⊗[R] N →ₗ[A] P ⊗[R] Q :=
  lift <|
    { toFun := fun h => h ∘ₗ g,
      map_add' := fun h₁ h₂ => LinearMap.add_comp g h₂ h₁,
      map_smul' := fun c h => LinearMap.smul_comp c h g } ∘ₗ mk R A P Q ∘ₗ f

@[simp] theorem map_tmul (f : M →ₗ[A] P) (g : N →ₗ[R] Q) (m : M) (n : N) :
    map f g (m ⊗ₜ n) = f m ⊗ₜ g n :=
  rfl

@[simp]
theorem map_id : map (id : M →ₗ[A] M) (id : N →ₗ[R] N) = .id :=
  ext fun _ _ => rfl

theorem map_comp (f₂ : P →ₗ[A] P') (f₁ : M →ₗ[A] P) (g₂ : Q →ₗ[R] Q') (g₁ : N →ₗ[R] Q) :
    map (f₂.comp f₁) (g₂.comp g₁) = (map f₂ g₂).comp (map f₁ g₁) :=
  ext fun _ _ => rfl

@[simp]
protected theorem map_one : map (1 : M →ₗ[A] M) (1 : N →ₗ[R] N) = 1 := map_id

protected theorem map_mul (f₁ f₂ : M →ₗ[A] M) (g₁ g₂ : N →ₗ[R] N) :
    map (f₁ * f₂) (g₁ * g₂) = map f₁ g₁ * map f₂ g₂ := map_comp _ _ _ _

theorem map_add_left (f₁ f₂ : M →ₗ[A] P) (g : N →ₗ[R] Q) :
    map (f₁ + f₂) g = map f₁ g + map f₂ g := by
  ext
  simp_rw [curry_apply, TensorProduct.curry_apply, restrictScalars_apply, add_apply, map_tmul,
    add_apply, add_tmul]

theorem map_add_right (f : M →ₗ[A] P) (g₁ g₂ : N →ₗ[R] Q) :
    map f (g₁ + g₂) = map f g₁ + map f g₂ := by
  ext
  simp_rw [curry_apply, TensorProduct.curry_apply, restrictScalars_apply, add_apply, map_tmul,
    add_apply, tmul_add]

theorem map_smul_right (r : R) (f : M →ₗ[A] P) (g : N →ₗ[R] Q) : map f (r • g) = r • map f g := by
  ext
  simp_rw [curry_apply, TensorProduct.curry_apply, restrictScalars_apply, smul_apply, map_tmul,
    smul_apply, tmul_smul]

theorem map_smul_left (b : B) (f : M →ₗ[A] P) (g : N →ₗ[R] Q) : map (b • f) g = b • map f g := by
  ext
  simp_rw [curry_apply, TensorProduct.curry_apply, restrictScalars_apply, smul_apply, map_tmul,
    smul_apply, smul_tmul']

/-- The heterobasic version of `map` coincides with the regular version. -/
theorem map_eq (f : M →ₗ[R] P) (g : N →ₗ[R] Q) : map f g = TensorProduct.map f g := rfl

variable (A M) in
/-- Heterobasic version of `LinearMap.lTensor` -/
def lTensor : (N →ₗ[R] Q) →ₗ[R] M ⊗[R] N →ₗ[A] M ⊗[R] Q where
  toFun f := map LinearMap.id f
  map_add' f₁ f₂ := map_add_right _ f₁ f₂
  map_smul' _ _ := map_smul_right _ _ _

@[simp]
lemma coe_lTensor (f : N →ₗ[R] Q) :
    (lTensor A M f : M ⊗[R] N → M ⊗[R] Q) = f.lTensor M := rfl

@[simp]
lemma restrictScalars_lTensor (f : N →ₗ[R] Q) :
    (lTensor A M f).restrictScalars R = f.lTensor M := rfl

@[simp] lemma lTensor_tmul (f : N →ₗ[R] Q) (m : M) (n : N) :
    lTensor A M f (m ⊗ₜ[R] n) = m ⊗ₜ f n :=
  rfl

@[simp] lemma lTensor_id : lTensor A M (id : N →ₗ[R] N) = .id :=
  ext fun _ _ => rfl

lemma lTensor_comp (f₂ : Q →ₗ[R] Q') (f₁ : N →ₗ[R] Q) :
    lTensor A M (f₂.comp f₁) = (lTensor A M f₂).comp (lTensor A M f₁) :=
  ext fun _ _ => rfl

@[simp]
lemma lTensor_one : lTensor A M (1 : N →ₗ[R] N) = 1 := map_id

lemma lTensor_mul (f₁ f₂ : N →ₗ[R] N) :
    lTensor A M (f₁ * f₂) = lTensor A M f₁ * lTensor A M f₂ := lTensor_comp _ _

variable (R N) in
/-- Heterobasic version of `LinearMap.rTensor` -/
def rTensor : (M →ₗ[A] P) →ₗ[R] M ⊗[R] N →ₗ[A] P ⊗[R] N where
  toFun f := map f LinearMap.id
  map_add' f₁ f₂ := map_add_left f₁ f₂ _
  map_smul' _ _ := map_smul_left _ _ _

@[simp]
lemma coe_rTensor (f : M →ₗ[A] P) :
    (rTensor R N f : M ⊗[R] N → P ⊗[R] N) = f.rTensor N := rfl

@[simp]
lemma restrictScalars_rTensor (f : M →ₗ[A] P) :
    (rTensor R N f).restrictScalars R = f.rTensor N := rfl

@[simp] lemma rTensor_tmul (f : M →ₗ[A] P) (m : M) (n : N) :
    rTensor R N f (m ⊗ₜ[R] n) = f m ⊗ₜ n :=
  rfl

@[simp] lemma rTensor_id : rTensor R N (id : M →ₗ[A] M) = .id :=
  ext fun _ _ => rfl

lemma rTensor_comp (f₂ : P →ₗ[A] P') (f₁ : M →ₗ[A] P) :
    rTensor R N (f₂.comp f₁) = (rTensor R N f₂).comp (rTensor R N f₁) :=
  ext fun _ _ => rfl

@[simp]
lemma rTensor_one : rTensor R N (1 : M →ₗ[A] M) = 1 := map_id

lemma rTensor_mul (f₁ f₂ : M →ₗ[A] M) :
    rTensor R M (f₁ * f₂) = rTensor R M f₁ * rTensor R M f₂ := rTensor_comp _ _

variable (R A B M N P Q)

/-- Heterobasic version of `TensorProduct.map_bilinear` -/
def mapBilinear : (M →ₗ[A] P) →ₗ[B] (N →ₗ[R] Q) →ₗ[R] (M ⊗[R] N →ₗ[A] P ⊗[R] Q) :=
  LinearMap.mk₂' _ _ map map_add_left map_smul_left map_add_right map_smul_right

variable {R A B M N P Q}

@[simp]
theorem mapBilinear_apply (f : M →ₗ[A] P) (g : N →ₗ[R] Q) :
    mapBilinear R A B M N P Q f g = map f g :=
  rfl

variable (R A B M N P Q)

/-- Heterobasic version of `TensorProduct.homTensorHomMap` -/
def homTensorHomMap : ((M →ₗ[A] P) ⊗[R] (N →ₗ[R] Q)) →ₗ[B] (M ⊗[R] N →ₗ[A] P ⊗[R] Q) :=
  lift <| mapBilinear R A B M N P Q

variable {R A B M N P Q}

@[simp] theorem homTensorHomMap_apply (f : M →ₗ[A] P) (g : N →ₗ[R] Q) :
    homTensorHomMap R A B M N P Q (f ⊗ₜ g) = map f g :=
  rfl

/-- Heterobasic version of `TensorProduct.congr` -/
def congr (f : M ≃ₗ[A] P) (g : N ≃ₗ[R] Q) : (M ⊗[R] N) ≃ₗ[A] (P ⊗[R] Q) :=
  LinearEquiv.ofLinear (map f g) (map f.symm g.symm)
    (ext fun _m _n => congr_arg₂ (· ⊗ₜ ·) (f.apply_symm_apply _) (g.apply_symm_apply _))
    (ext fun _m _n => congr_arg₂ (· ⊗ₜ ·) (f.symm_apply_apply _) (g.symm_apply_apply _))

@[simp]
theorem congr_refl : congr (.refl A M) (.refl R N) = .refl A _ :=
  LinearEquiv.toLinearMap_injective <| map_id

theorem congr_trans (f₁ : M ≃ₗ[A] P) (f₂ : P ≃ₗ[A] P') (g₁ : N ≃ₗ[R] Q) (g₂ : Q ≃ₗ[R] Q') :
    congr (f₁.trans f₂) (g₁.trans g₂) = (congr f₁ g₁).trans (congr f₂ g₂) :=
  LinearEquiv.toLinearMap_injective <| map_comp _ _ _ _

theorem congr_symm (f : M ≃ₗ[A] P) (g : N ≃ₗ[R] Q) : congr f.symm g.symm = (congr f g).symm := rfl

@[simp]
theorem congr_one : congr (1 : M ≃ₗ[A] M) (1 : N ≃ₗ[R] N) = 1 := congr_refl

theorem congr_mul (f₁ f₂ : M ≃ₗ[A] M) (g₁ g₂ : N ≃ₗ[R] N) :
    congr (f₁ * f₂) (g₁ * g₂) = congr f₁ g₁ * congr f₂ g₂ := congr_trans _ _ _ _

@[simp] theorem congr_tmul (f : M ≃ₗ[A] P) (g : N ≃ₗ[R] Q) (m : M) (n : N) :
    congr f g (m ⊗ₜ n) = f m ⊗ₜ g n :=
  rfl

@[simp] theorem congr_symm_tmul (f : M ≃ₗ[A] P) (g : N ≃ₗ[R] Q) (p : P) (q : Q) :
    (congr f g).symm (p ⊗ₜ q) = f.symm p ⊗ₜ g.symm q :=
  rfl

variable (R A M)

/-- Heterobasic version of `TensorProduct.rid`. -/
protected def rid : M ⊗[R] R ≃ₗ[A] M :=
  LinearEquiv.ofLinear
    (lift <| Algebra.lsmul _ _ _ |>.toLinearMap |>.flip)
    (mk R A M R |>.flip 1)
    (LinearMap.ext <| one_smul _)
    (ext fun _ _ => smul_tmul _ _ _ |>.trans <| congr_arg _ <| mul_one _)

/-- The heterobasic version of `rid` coincides with the regular version. -/
theorem rid_eq_rid : AlgebraTensorModule.rid R R M = TensorProduct.rid R M := rfl

variable {R M} in
@[simp]
theorem rid_tmul (r : R) (m : M) : AlgebraTensorModule.rid R A M (m ⊗ₜ r) = r • m := rfl

variable {M} in
@[simp]
theorem rid_symm_apply (m : M) : (AlgebraTensorModule.rid R A M).symm m = m ⊗ₜ 1 := rfl

end

end Semiring

section CommSemiring

variable [CommSemiring R] [CommSemiring A] [Semiring B] [Algebra R A] [Algebra R B]
variable [AddCommMonoid M] [Module R M] [Module A M] [Module B M]
variable [IsScalarTower R A M] [IsScalarTower R B M] [SMulCommClass A B M]
variable [AddCommMonoid N] [Module R N]
variable [AddCommMonoid P] [Module A P]
variable [AddCommMonoid P'] [Module A P']
variable [AddCommMonoid Q] [Module R Q]
variable (R A B M N P P' Q)

attribute [local ext high] TensorProduct.ext

section assoc
variable [Module R P] [IsScalarTower R A P]
variable [Algebra A B] [IsScalarTower A B M]

/-- Heterobasic version of `TensorProduct.assoc`:

`B`-linear equivalence between `(M ⊗[A] P) ⊗[R] Q` and `M ⊗[A] (P ⊗[R] Q)`.

Note this is especially useful with `A = R` (where it is a "more linear" version of
`TensorProduct.assoc`), or with `B = A`. -/
def assoc : (M ⊗[A] P) ⊗[R] Q ≃ₗ[B] M ⊗[A] (P ⊗[R] Q) :=
  LinearEquiv.ofLinear
    (lift <| lift <| lcurry R A B P Q _ ∘ₗ mk A B M (P ⊗[R] Q))
    (lift <| uncurry R A B P Q _ ∘ₗ curry (mk R B _ Q))
    (by ext; rfl)
    (by ext; rfl)

variable {M P N Q}

@[simp]
theorem assoc_tmul (m : M) (p : P) (q : Q) :
    assoc R A B M P Q ((m ⊗ₜ p) ⊗ₜ q) = m ⊗ₜ (p ⊗ₜ q) :=
  rfl

@[simp]
theorem assoc_symm_tmul (m : M) (p : P) (q : Q) :
    (assoc R A B M P Q).symm (m ⊗ₜ (p ⊗ₜ q)) = (m ⊗ₜ p) ⊗ₜ q :=
  rfl

/-- The heterobasic version of `assoc` coincides with the regular version. -/
theorem assoc_eq : assoc R R R M P Q = TensorProduct.assoc R M P Q := rfl

theorem rTensor_tensor [Module R P'] [IsScalarTower R A P'] (g : P →ₗ[A] P') :
    g.rTensor (M ⊗[R] N) =
      assoc R A A P' M N ∘ₗ map (g.rTensor M) id ∘ₗ (assoc R A A P M N).symm.toLinearMap :=
  TensorProduct.ext <| LinearMap.ext fun _ ↦ ext fun _ _ ↦ rfl

end assoc

section cancelBaseChange
variable [Algebra A B] [IsScalarTower A B M]

/-- `B`-linear equivalence between `M ⊗[A] (A ⊗[R] N)` and `M ⊗[R] N`.
In particular useful with `B = A`. -/
def cancelBaseChange : M ⊗[A] (A ⊗[R] N) ≃ₗ[B] M ⊗[R] N :=
  letI g : (M ⊗[A] A) ⊗[R] N ≃ₗ[B] M ⊗[R] N := congr (AlgebraTensorModule.rid A B M) (.refl R N)
  (assoc R A B M A N).symm ≪≫ₗ g

/-- Base change distributes over tensor product. -/
def distribBaseChange : A ⊗[R] (M ⊗[R] N) ≃ₗ[A] (A ⊗[R] M) ⊗[A] (A ⊗[R] N) :=
  (cancelBaseChange _ _ _ _ _ ≪≫ₗ assoc _ _ _ _ _ _).symm

variable {M P N Q}

@[simp]
theorem cancelBaseChange_tmul (m : M) (n : N) (a : A) :
    cancelBaseChange R A B M N (m ⊗ₜ (a ⊗ₜ n)) = (a • m) ⊗ₜ n :=
  rfl

@[simp]
theorem cancelBaseChange_symm_tmul (m : M) (n : N) :
    (cancelBaseChange R A B M N).symm (m ⊗ₜ n) = m ⊗ₜ (1 ⊗ₜ n) :=
  rfl

theorem lTensor_comp_cancelBaseChange (f : N →ₗ[R] Q) :
    lTensor _ _ f ∘ₗ cancelBaseChange R A B M N =
      (cancelBaseChange R A B M Q).toLinearMap ∘ₗ lTensor _ _ (lTensor _ _ f) := by
  ext; simp

end cancelBaseChange

section leftComm
variable [Module R P] [IsScalarTower R A P]

/-- Heterobasic version of `TensorProduct.leftComm` -/
def leftComm : M ⊗[A] (P ⊗[R] Q) ≃ₗ[A] P ⊗[A] (M ⊗[R] Q) :=
  let e₁ := (assoc R A A M P Q).symm
  let e₂ := congr (TensorProduct.comm A M P) (1 : Q ≃ₗ[R] Q)
  let e₃ := assoc R A A P M Q
  e₁ ≪≫ₗ e₂ ≪≫ₗ e₃

variable {M N P Q}

@[simp]
theorem leftComm_tmul (m : M) (p : P) (q : Q) :
    leftComm R A M P Q (m ⊗ₜ (p ⊗ₜ q)) = p ⊗ₜ (m ⊗ₜ q) :=
  rfl

@[simp]
theorem leftComm_symm_tmul (m : M) (p : P) (q : Q) :
    (leftComm R A M P Q).symm (p ⊗ₜ (m ⊗ₜ q)) = m ⊗ₜ (p ⊗ₜ q) :=
  rfl

/-- The heterobasic version of `leftComm` coincides with the regular version. -/
theorem leftComm_eq : leftComm R R M P Q = TensorProduct.leftComm R M P Q := rfl

end leftComm

section rightComm

variable [CommSemiring S] [Module S M] [Module S P] [Algebra S B]
  [IsScalarTower S B M] [SMulCommClass R S M] [SMulCommClass S R M]

variable (S) in
/-- A tensor product analogue of `mul_right_comm`.

Suppose we have a diagram of algebras `R → B ← S`,
and a `B`-module `M`, `S`-module `P`, `R`-module `Q`, then
```
(M ⊗ˢ P)      ⎛ M ⎞ ⊗ˢ P
 ⊗ᴿ       ≅ᴮ  ⎜ ⊗ᴿ⎟
 Q            ⎝ Q ⎠
```
-/
def rightComm : (M ⊗[S] P) ⊗[R] Q ≃ₗ[B] (M ⊗[R] Q) ⊗[S] P :=
  LinearEquiv.ofLinear
    (lift (lift (LinearMap.lflip ∘ₗ
      (AlgebraTensorModule.mk _ _ _ _).compr₂ (AlgebraTensorModule.mk _ _ _ _))))
    (lift (lift (LinearMap.lflip ∘ₗ
      (AlgebraTensorModule.mk _ _ _ _).compr₂ (AlgebraTensorModule.mk _ _ _ _))))
    (by ext; simp) (by ext; simp)

variable {M N P Q}

@[simp]
theorem rightComm_tmul (m : M) (p : P) (q : Q) :
    rightComm R S B M P Q ((m ⊗ₜ p) ⊗ₜ q) = (m ⊗ₜ q) ⊗ₜ p :=
  rfl

@[simp]
theorem rightComm_symm :
    (rightComm R S B M P Q).symm = rightComm S R B M Q P :=
  rfl

theorem rightComm_symm_tmul (m : M) (p : P) (q : Q) :
    (rightComm R S B M P Q).symm ((m ⊗ₜ q) ⊗ₜ p) = (m ⊗ₜ p) ⊗ₜ q :=
  rfl

/-- The heterobasic version of `leftComm` coincides with the regular version. -/
theorem rightComm_eq [Module R P] : rightComm R R R M P Q = TensorProduct.rightComm R M P Q := rfl

end rightComm

section tensorTensorTensorComm
variable [Module R P] [IsScalarTower R A P]

variable [Algebra A B] [IsScalarTower A B M]
variable [CommSemiring S] [Algebra R S] [Algebra S B] [Module S M] [Module S N]
variable [IsScalarTower R S M] [SMulCommClass A S M] [SMulCommClass S A M]
  [IsScalarTower S B M] [IsScalarTower R S N]

variable (S)

/-- Heterobasic version of `tensorTensorTensorComm`.

Suppose we have towers of algebras `R → S → B` and `R → A → B`, and
a `B`-module `M`, `S`-module `N`, `A`-module `P`, `R`-module `Q`, then
```
(M ⊗ˢ N)      ⎛ M ⎞ ⊗ˢ ⎛ N ⎞
 ⊗ᴬ       ≅ᴮ  ⎜ ⊗ᴬ⎟    ⎜ ⊗ᴿ⎟
(P ⊗ᴿ Q)      ⎝ P ⎠    ⎝ Q ⎠
```
-/
def tensorTensorTensorComm :
    (M ⊗[S] N) ⊗[A] (P ⊗[R] Q) ≃ₗ[B] (M ⊗[A] P) ⊗[S] (N ⊗[R] Q) :=
  (assoc R A B (M ⊗[S] N) P Q).symm
    ≪≫ₗ congr (rightComm A S B M N P) (.refl R Q)
    ≪≫ₗ assoc R _ _ (M ⊗[A] P) N Q

variable {M N P Q}

@[simp]
theorem tensorTensorTensorComm_tmul (m : M) (n : N) (p : P) (q : Q) :
    tensorTensorTensorComm R S A B M N P Q ((m ⊗ₜ n) ⊗ₜ (p ⊗ₜ q)) = (m ⊗ₜ p) ⊗ₜ (n ⊗ₜ q) :=
  rfl

@[simp]
theorem tensorTensorTensorComm_symm :
    (tensorTensorTensorComm R S A B M N P Q).symm = tensorTensorTensorComm R A S B M P N Q := rfl

theorem tensorTensorTensorComm_symm_tmul (m : M) (n : N) (p : P) (q : Q) :
    (tensorTensorTensorComm R S A B M N P Q).symm ((m ⊗ₜ p) ⊗ₜ (n ⊗ₜ q)) = (m ⊗ₜ n) ⊗ₜ (p ⊗ₜ q) :=
  rfl

/-- The heterobasic version of `tensorTensorTensorComm` coincides with the regular version. -/
theorem tensorTensorTensorComm_eq :
<<<<<<< HEAD
    tensorTensorTensorComm R R M N P Q = TensorProduct.tensorTensorTensorComm R M N P Q := by
  apply LinearEquiv.toLinearMap_injective
  ext
  simp
=======
    tensorTensorTensorComm R R R R M N P Q = TensorProduct.tensorTensorTensorComm R M N P Q := rfl
>>>>>>> 84297b2b

end tensorTensorTensorComm

end CommSemiring

end AlgebraTensorModule

end TensorProduct

namespace Submodule

open TensorProduct

variable {R M : Type*} (A : Type*) [CommSemiring R] [Semiring A] [Algebra R A]
  [AddCommMonoid M] [Module R M] (p : Submodule R M)

/-- If `A` is an `R`-algebra, any `R`-submodule `p` of an `R`-module `M` may be pushed forward to
an `A`-submodule of `A ⊗ M`.

This "base change" operation is also known as "extension of scalars". -/
def baseChange : Submodule A (A ⊗[R] M) :=
  span A <| p.map (TensorProduct.mk R A M 1)

@[simp]
lemma baseChange_bot : (⊥ : Submodule R M).baseChange A = ⊥ := by simp [baseChange]

@[simp]
lemma baseChange_top : (⊤ : Submodule R M).baseChange A = ⊤ := by
  rw [baseChange, map_top, eq_top_iff']
  intro x
  refine x.induction_on (by simp) (fun a y ↦ ?_) (fun _ _ ↦ Submodule.add_mem _)
  rw [← mul_one a, ← smul_eq_mul, ← smul_tmul']
  refine smul_mem _ _ (subset_span ?_)
  simp

variable {A p} in
lemma tmul_mem_baseChange_of_mem (a : A) {m : M} (hm : m ∈ p) :
    a ⊗ₜ[R] m ∈ p.baseChange A := by
  rw [← mul_one a, ← smul_eq_mul, ← smul_tmul']
  exact smul_mem (baseChange A p) a (subset_span ⟨m, hm, rfl⟩)

@[simp]
lemma baseChange_span (s : Set M) :
    (span R s).baseChange A = span A (TensorProduct.mk R A M 1 '' s) := by
  simp only [baseChange, map_coe]
  refine le_antisymm (span_le.mpr ?_) (span_mono <| Set.image_subset _ subset_span)
  rintro - ⟨m : M, hm : m ∈ span R s, rfl⟩
  apply span_induction (p := fun m' _ ↦ (1 : A) ⊗ₜ[R] m' ∈ span A (TensorProduct.mk R A M 1 '' s))
    (hx := hm)
  · intro m hm
    exact subset_span ⟨m, hm, rfl⟩
  · simp
  · intro m₁ m₂ _ _ hm₁ hm₂
    rw [tmul_add]
    exact Submodule.add_mem _ hm₁ hm₂
  · intro r m' _ hm'
    rw [tmul_smul, ← one_smul A ((1 : A) ⊗ₜ[R] m'), ← smul_assoc]
    exact smul_mem _ (r • 1) hm'

end Submodule<|MERGE_RESOLUTION|>--- conflicted
+++ resolved
@@ -566,14 +566,7 @@
 
 /-- The heterobasic version of `tensorTensorTensorComm` coincides with the regular version. -/
 theorem tensorTensorTensorComm_eq :
-<<<<<<< HEAD
-    tensorTensorTensorComm R R M N P Q = TensorProduct.tensorTensorTensorComm R M N P Q := by
-  apply LinearEquiv.toLinearMap_injective
-  ext
-  simp
-=======
     tensorTensorTensorComm R R R R M N P Q = TensorProduct.tensorTensorTensorComm R M N P Q := rfl
->>>>>>> 84297b2b
 
 end tensorTensorTensorComm
 
