/-
Copyright (c) 2023 David Kurniadi Angdinata. All rights reserved.
Released under Apache 2.0 license as described in the file LICENSE.
Authors: David Kurniadi Angdinata
-/
import Mathlib.Algebra.Polynomial.Bivariate
import Mathlib.AlgebraicGeometry.EllipticCurve.Weierstrass

/-!
# Affine coordinates for Weierstrass curves

This file defines the type of points on a Weierstrass curve as an inductive, consisting of the point
at infinity and affine points satisfying a Weierstrass equation with a nonsingular condition. This
file also defines the negation and addition operations of the group law for this type, and proves
that they respect the Weierstrass equation and the nonsingular condition. The fact that they form an
abelian group is proven in `Mathlib.AlgebraicGeometry.EllipticCurve.Group`.

## Mathematical background

Let `W` be a Weierstrass curve over a field `F`. A rational point on `W` is simply a point
$[X:Y:Z]$ defined over `F` in the projective plane satisfying the homogeneous cubic equation
$Y^2Z + a_1XYZ + a_3YZ^2 = X^3 + a_2X^2Z + a_4XZ^2 + a_6Z^3$. Any such point either lies in the
affine chart $Z \ne 0$ and satisfies the Weierstrass equation obtained by replacing $X/Z$ with $X$
and $Y/Z$ with $Y$, or is the unique point at infinity $0 := [0:1:0]$ when $Z = 0$. With this new
description, a nonsingular rational point on `W` is either $0$ or an affine point $(x, y)$ where
the partial derivatives $W_X(X, Y)$ and $W_Y(X, Y)$ do not vanish simultaneously. For a field
extension `K` of `F`, a `K`-rational point is simply a rational point on `W` base changed to `K`.

The set of nonsingular rational points forms an abelian group under a secant-and-tangent process.
 * The identity rational point is `0`.
 * Given a nonsingular rational point `P`, its negation `-P` is defined to be the unique third
    point of intersection between `W` and the line through `0` and `P`.
    Explicitly, if `P` is $(x, y)$, then `-P` is $(x, -y - a_1x - a_3)$.
 * Given two points `P` and `Q`, their addition `P + Q` is defined to be the negation of the unique
    third point of intersection between `W` and the line `L` through `P` and `Q`.
    Explicitly, let `P` be $(x_1, y_1)$ and let `Q` be $(x_2, y_2)$.
      * If $x_1 = x_2$ and $y_1 = -y_2 - a_1x_2 - a_3$, then `L` is vertical and `P + Q` is `0`.
      * If $x_1 = x_2$ and $y_1 \ne -y_2 - a_1x_2 - a_3$, then `L` is the tangent of `W` at `P = Q`,
        and has slope $\ell := (3x_1^2 + 2a_2x_1 + a_4 - a_1y_1) / (2y_1 + a_1x_1 + a_3)$.
      * Otherwise $x_1 \ne x_2$, then `L` is the secant of `W` through `P` and `Q`, and has slope
        $\ell := (y_1 - y_2) / (x_1 - x_2)$.

    In the latter two cases, the $X$-coordinate of `P + Q` is then the unique third solution of the
    equation obtained by substituting the line $Y = \ell(X - x_1) + y_1$ into the Weierstrass
    equation, and can be written down explicitly as $x := \ell^2 + a_1\ell - a_2 - x_1 - x_2$ by
    inspecting the $X^2$ terms. The $Y$-coordinate of `P + Q`, after applying the final negation
    that maps $Y$ to $-Y - a_1X - a_3$, is precisely $y := -(\ell(x - x_1) + y_1) - a_1x - a_3$.

The group law on this set is then uniquely determined by these constructions.

## Main definitions

 * `WeierstrassCurve.Affine.Equation`: the Weierstrass equation of an affine Weierstrass curve.
 * `WeierstrassCurve.Affine.Nonsingular`: the nonsingular condition on an affine Weierstrass curve.
 * `WeierstrassCurve.Affine.Point`: a nonsingular rational point on an affine Weierstrass curve.
 * `WeierstrassCurve.Affine.Point.neg`: the negation operation on an affine Weierstrass curve.
 * `WeierstrassCurve.Affine.Point.add`: the addition operation on an affine Weierstrass curve.

## Main statements

 * `WeierstrassCurve.Affine.equation_neg`: negation preserves the Weierstrass equation.
 * `WeierstrassCurve.Affine.equation_add`: addition preserves the Weierstrass equation.
 * `WeierstrassCurve.Affine.nonsingular_neg`: negation preserves the nonsingular condition.
 * `WeierstrassCurve.Affine.nonsingular_add`: addition preserves the nonsingular condition.
 * `WeierstrassCurve.Affine.nonsingular_of_Δ_ne_zero`: an affine Weierstrass curve is nonsingular at
    every point if its discriminant is non-zero.
 * `EllipticCurve.Affine.nonsingular`: an affine elliptic curve is nonsingular at every point.

## Notations

 * `W⟮K⟯`: the group of nonsingular rational points on `W` base changed to `K`.

## References

[J Silverman, *The Arithmetic of Elliptic Curves*][silverman2009]

## Tags

elliptic curve, rational point, affine coordinates
-/

open Polynomial

local macro "C_simp" : tactic =>
  `(tactic| simp only [map_ofNat, C_0, C_1, C_neg, C_add, C_sub, C_mul, C_pow])

local macro "derivative_simp" : tactic =>
  `(tactic| simp only [derivative_C, derivative_X, derivative_X_pow, derivative_neg, derivative_add,
    derivative_sub, derivative_mul, derivative_sq])

local macro "eval_simp" : tactic =>
  `(tactic| simp only [eval_C, eval_X, eval_neg, eval_add, eval_sub, eval_mul, eval_pow, evalEval])

local macro "map_simp" : tactic =>
  `(tactic| simp only [map_ofNat, map_neg, map_add, map_sub, map_mul, map_pow, map_div₀,
    Polynomial.map_ofNat, map_C, map_X, Polynomial.map_neg, Polynomial.map_add, Polynomial.map_sub,
    Polynomial.map_mul, Polynomial.map_pow, Polynomial.map_div, coe_mapRingHom,
    WeierstrassCurve.map])

universe r s u v w

/-! ## Weierstrass curves -/

/-- An abbreviation for a Weierstrass curve in affine coordinates. -/
abbrev WeierstrassCurve.Affine (R : Type u) : Type u :=
  WeierstrassCurve R

/-- The coercion to a Weierstrass curve in affine coordinates. -/
abbrev WeierstrassCurve.toAffine {R : Type u} (W : WeierstrassCurve R) : Affine R :=
  W

namespace WeierstrassCurve.Affine

variable {R : Type u} [CommRing R] (W : Affine R)

section Equation

/-! ### Weierstrass equations -/

/-- The polynomial $W(X, Y) := Y^2 + a_1XY + a_3Y - (X^3 + a_2X^2 + a_4X + a_6)$ associated to a
Weierstrass curve `W` over `R`. For ease of polynomial manipulation, this is represented as a term
of type `R[X][X]`, where the inner variable represents $X$ and the outer variable represents $Y$.
For clarity, the alternative notations `Y` and `R[X][Y]` are provided in the `Polynomial`
scope to represent the outer variable and the bivariate polynomial ring `R[X][X]` respectively. -/
noncomputable def polynomial : R[X][Y] :=
  Y ^ 2 + C (C W.a₁ * X + C W.a₃) * Y - C (X ^ 3 + C W.a₂ * X ^ 2 + C W.a₄ * X + C W.a₆)

lemma polynomial_eq : W.polynomial =
    Cubic.toPoly
      ⟨0, 1, Cubic.toPoly ⟨0, 0, W.a₁, W.a₃⟩, Cubic.toPoly ⟨-1, -W.a₂, -W.a₄, -W.a₆⟩⟩ := by
  simp only [polynomial, Cubic.toPoly]
  C_simp
  ring1

lemma polynomial_ne_zero [Nontrivial R] : W.polynomial ≠ 0 := by
  rw [polynomial_eq]
  exact Cubic.ne_zero_of_b_ne_zero one_ne_zero

@[simp]
lemma degree_polynomial [Nontrivial R] : W.polynomial.degree = 2 := by
  rw [polynomial_eq]
  exact Cubic.degree_of_b_ne_zero' one_ne_zero

@[simp]
lemma natDegree_polynomial [Nontrivial R] : W.polynomial.natDegree = 2 := by
  rw [polynomial_eq]
  exact Cubic.natDegree_of_b_ne_zero' one_ne_zero

lemma monic_polynomial : W.polynomial.Monic := by
  nontriviality R
  simpa only [polynomial_eq] using Cubic.monic_of_b_eq_one'

lemma irreducible_polynomial [IsDomain R] : Irreducible W.polynomial := by
  by_contra h
  rcases (W.monic_polynomial.not_irreducible_iff_exists_add_mul_eq_coeff W.natDegree_polynomial).mp
    h with ⟨f, g, h0, h1⟩
  simp only [polynomial_eq, Cubic.coeff_eq_c, Cubic.coeff_eq_d] at h0 h1
  apply_fun degree at h0 h1
  rw [Cubic.degree_of_a_ne_zero' <| neg_ne_zero.mpr <| one_ne_zero' R, degree_mul] at h0
  apply (h1.symm.le.trans Cubic.degree_of_b_eq_zero').not_lt
  rcases Nat.WithBot.add_eq_three_iff.mp h0.symm with h | h | h | h
  -- Porting note: replaced two `any_goals` proofs with two `iterate 2` proofs
  iterate 2 rw [degree_add_eq_right_of_degree_lt] <;> simp only [h] <;> decide
  iterate 2 rw [degree_add_eq_left_of_degree_lt] <;> simp only [h] <;> decide

-- Porting note (#10619): removed `@[simp]` to avoid a `simpNF` linter error
lemma evalEval_polynomial (x y : R) : W.polynomial.evalEval x y =
    y ^ 2 + W.a₁ * x * y + W.a₃ * y - (x ^ 3 + W.a₂ * x ^ 2 + W.a₄ * x + W.a₆) := by
  simp only [polynomial]
  eval_simp
  rw [add_mul, ← add_assoc]

@[simp]
lemma evalEval_polynomial_zero : W.polynomial.evalEval 0 0 = -W.a₆ := by
  simp only [evalEval_polynomial, zero_add, zero_sub, mul_zero, zero_pow <| Nat.succ_ne_zero _]

/-- The proposition that an affine point $(x, y)$ lies in `W`. In other words, $W(x, y) = 0$. -/
def Equation (x y : R) : Prop :=
  W.polynomial.evalEval x y = 0

lemma equation_iff' (x y : R) : W.Equation x y ↔
    y ^ 2 + W.a₁ * x * y + W.a₃ * y - (x ^ 3 + W.a₂ * x ^ 2 + W.a₄ * x + W.a₆) = 0 := by
  rw [Equation, evalEval_polynomial]

-- Porting note (#10619): removed `@[simp]` to avoid a `simpNF` linter error
lemma equation_iff (x y : R) :
    W.Equation x y ↔ y ^ 2 + W.a₁ * x * y + W.a₃ * y = x ^ 3 + W.a₂ * x ^ 2 + W.a₄ * x + W.a₆ := by
  rw [equation_iff', sub_eq_zero]

@[simp]
lemma equation_zero : W.Equation 0 0 ↔ W.a₆ = 0 := by
  rw [Equation, evalEval_polynomial_zero, neg_eq_zero]

lemma equation_iff_variableChange (x y : R) :
    W.Equation x y ↔ (W.variableChange ⟨1, x, 0, y⟩).toAffine.Equation 0 0 := by
  rw [equation_iff', ← neg_eq_zero, equation_zero, variableChange_a₆, inv_one, Units.val_one]
  congr! 1
  ring1

end Equation

section Nonsingular

/-! ### Nonsingular Weierstrass equations -/

/-- The partial derivative $W_X(X, Y)$ of $W(X, Y)$ with respect to $X$.

TODO: define this in terms of `Polynomial.derivative`. -/
noncomputable def polynomialX : R[X][Y] :=
  C (C W.a₁) * Y - C (C 3 * X ^ 2 + C (2 * W.a₂) * X + C W.a₄)

-- Porting note (#10619): removed `@[simp]` to avoid a `simpNF` linter error
lemma evalEval_polynomialX (x y : R) :
    W.polynomialX.evalEval x y = W.a₁ * y - (3 * x ^ 2 + 2 * W.a₂ * x + W.a₄) := by
  simp only [polynomialX]
  eval_simp

@[simp]
lemma evalEval_polynomialX_zero : W.polynomialX.evalEval 0 0 = -W.a₄ := by
  simp only [evalEval_polynomialX, zero_add, zero_sub, mul_zero, zero_pow <| Nat.succ_ne_zero _]

/-- The partial derivative $W_Y(X, Y)$ of $W(X, Y)$ with respect to $Y$.

TODO: define this in terms of `Polynomial.derivative`. -/
noncomputable def polynomialY : R[X][Y] :=
  C (C 2) * Y + C (C W.a₁ * X + C W.a₃)

-- Porting note (#10619): removed `@[simp]` to avoid a `simpNF` linter error
lemma evalEval_polynomialY (x y : R) : W.polynomialY.evalEval x y = 2 * y + W.a₁ * x + W.a₃ := by
  simp only [polynomialY]
  eval_simp
  rw [← add_assoc]

@[simp]
lemma evalEval_polynomialY_zero : W.polynomialY.evalEval 0 0 = W.a₃ := by
  simp only [evalEval_polynomialY, zero_add, mul_zero]

@[deprecated (since := "2024-06-19")] alias eval_polynomial := evalEval_polynomial
@[deprecated (since := "2024-06-19")] alias eval_polynomial_zero := evalEval_polynomial_zero
@[deprecated (since := "2024-06-19")] alias eval_polynomialX := evalEval_polynomialX
@[deprecated (since := "2024-06-19")] alias eval_polynomialX_zero := evalEval_polynomialX_zero
@[deprecated (since := "2024-06-19")] alias eval_polynomialY := evalEval_polynomialY
@[deprecated (since := "2024-06-19")] alias eval_polynomialY_zero := evalEval_polynomialY_zero

/-- The proposition that an affine point $(x, y)$ in `W` is nonsingular.
In other words, either $W_X(x, y) \ne 0$ or $W_Y(x, y) \ne 0$.

Note that this definition is only mathematically accurate for fields.
TODO: generalise this definition to be mathematically accurate for a larger class of rings. -/
def Nonsingular (x y : R) : Prop :=
  W.Equation x y ∧ (W.polynomialX.evalEval x y ≠ 0 ∨ W.polynomialY.evalEval x y ≠ 0)

lemma nonsingular_iff' (x y : R) : W.Nonsingular x y ↔ W.Equation x y ∧
    (W.a₁ * y - (3 * x ^ 2 + 2 * W.a₂ * x + W.a₄) ≠ 0 ∨ 2 * y + W.a₁ * x + W.a₃ ≠ 0) := by
  rw [Nonsingular, equation_iff', evalEval_polynomialX, evalEval_polynomialY]

-- Porting note (#10619): removed `@[simp]` to avoid a `simpNF` linter error
lemma nonsingular_iff (x y : R) : W.Nonsingular x y ↔
    W.Equation x y ∧ (W.a₁ * y ≠ 3 * x ^ 2 + 2 * W.a₂ * x + W.a₄ ∨ y ≠ -y - W.a₁ * x - W.a₃) := by
  rw [nonsingular_iff', sub_ne_zero, ← sub_ne_zero (a := y)]
  congr! 3
  ring1

@[simp]
lemma nonsingular_zero : W.Nonsingular 0 0 ↔ W.a₆ = 0 ∧ (W.a₃ ≠ 0 ∨ W.a₄ ≠ 0) := by
  rw [Nonsingular, equation_zero, evalEval_polynomialX_zero, neg_ne_zero, evalEval_polynomialY_zero,
    or_comm]

lemma nonsingular_iff_variableChange (x y : R) :
    W.Nonsingular x y ↔ (W.variableChange ⟨1, x, 0, y⟩).toAffine.Nonsingular 0 0 := by
  rw [nonsingular_iff', equation_iff_variableChange, equation_zero, ← neg_ne_zero, or_comm,
    nonsingular_zero, variableChange_a₃, variableChange_a₄, inv_one, Units.val_one]
  simp only [variableChange]
  congr! 3 <;> ring1

variable {W} in
lemma equation_zero_iff_nonsingular_zero (hΔ : W.Δ ≠ 0) : W.Equation 0 0 ↔ W.Nonsingular 0 0 := by
  simp only [equation_zero, nonsingular_zero, iff_self_and]
  contrapose! hΔ
  simp only [b₂, b₄, b₆, b₈, Δ, hΔ]
  ring1

variable {W} in
/-- A Weierstrass curve is nonsingular at every point if its discriminant is non-zero. -/
lemma equation_iff_nonsingular {x y : R} (hΔ : W.Δ ≠ 0) : W.Equation x y ↔ W.Nonsingular x y := by
  rw [equation_iff_variableChange, nonsingular_iff_variableChange,
    equation_zero_iff_nonsingular_zero <| by
      rwa [variableChange_Δ, inv_one, Units.val_one, one_pow, one_mul]]
end Nonsingular

section Ring

/-! ### Group operation polynomials over a ring -/

/-- The polynomial $-Y - a_1X - a_3$ associated to negation. -/
noncomputable def negPolynomial : R[X][Y] :=
  -(Y : R[X][Y]) - C (C W.a₁ * X + C W.a₃)

lemma Y_sub_polynomialY : Y - W.polynomialY = W.negPolynomial := by
  rw [polynomialY, negPolynomial]; C_simp; ring

lemma Y_sub_negPolynomial : Y - W.negPolynomial = W.polynomialY := by
  rw [← Y_sub_polynomialY, sub_sub_cancel]

/-- The $Y$-coordinate of the negation of an affine point in `W`.

This depends on `W`, and has argument order: $x$, $y$. -/
@[simp]
def negY (x y : R) : R :=
  -y - W.a₁ * x - W.a₃

lemma negY_negY (x y : R) : W.negY x (W.negY x y) = y := by
  simp only [negY]
  ring1

-- Porting note (#10619): removed `@[simp]` to avoid a `simpNF` linter error
lemma eval_negPolynomial (x y : R) : W.negPolynomial.evalEval x y = W.negY x y := by
  rw [negY, sub_sub, negPolynomial]
  eval_simp

/-- The polynomial $L(X - x) + y$ associated to the line $Y = L(X - x) + y$,
with a slope of $L$ that passes through an affine point $(x, y)$.

This does not depend on `W`, and has argument order: $x$, $y$, $L$. -/
noncomputable def linePolynomial (x y L : R) : R[X] :=
  C L * (X - C x) + C y

/-- The polynomial obtained by substituting the line $Y = L*(X - x) + y$, with a slope of $L$
that passes through an affine point $(x, y)$, into the polynomial $W(X, Y)$ associated to `W`.
If such a line intersects `W` at another point $(x', y')$, then the roots of this polynomial are
precisely $x$, $x'$, and the $X$-coordinate of the addition of $(x, y)$ and $(x', y')$.

This depends on `W`, and has argument order: $x$, $y$, $L$. -/
noncomputable def addPolynomial (x y L : R) : R[X] :=
  W.polynomial.eval <| linePolynomial x y L

lemma C_addPolynomial (x y L : R) : C (W.addPolynomial x y L) =
    (Y - C (linePolynomial x y L)) * (W.negPolynomial - C (linePolynomial x y L)) +
      W.polynomial := by
  rw [addPolynomial, linePolynomial, polynomial, negPolynomial]
  eval_simp
  C_simp
  ring1

lemma addPolynomial_eq (x y L : R) : W.addPolynomial x y L = -Cubic.toPoly
    ⟨1, -L ^ 2 - W.a₁ * L + W.a₂,
      2 * x * L ^ 2 + (W.a₁ * x - 2 * y - W.a₃) * L + (-W.a₁ * y + W.a₄),
      -x ^ 2 * L ^ 2 + (2 * x * y + W.a₃ * x) * L - (y ^ 2 + W.a₃ * y - W.a₆)⟩ := by
  rw [addPolynomial, linePolynomial, polynomial, Cubic.toPoly]
  eval_simp
  C_simp
  ring1

/-- The $X$-coordinate of the addition of two affine points $(x_1, y_1)$ and $(x_2, y_2)$ in `W`,
where the line through them is not vertical and has a slope of $L$.

This depends on `W`, and has argument order: $x_1$, $x_2$, $L$. -/
@[simp]
def addX (x₁ x₂ L : R) : R :=
  L ^ 2 + W.a₁ * L - W.a₂ - x₁ - x₂

/-- The $Y$-coordinate of the negated addition of two affine points $(x_1, y_1)$ and $(x_2, y_2)$,
where the line through them is not vertical and has a slope of $L$.

This depends on `W`, and has argument order: $x_1$, $x_2$, $y_1$, $L$. -/
@[simp]
def negAddY (x₁ x₂ y₁ L : R) : R :=
  L * (W.addX x₁ x₂ L - x₁) + y₁

/-- The $Y$-coordinate of the addition of two affine points $(x_1, y_1)$ and $(x_2, y_2)$ in `W`,
where the line through them is not vertical and has a slope of $L$.

This depends on `W`, and has argument order: $x_1$, $x_2$, $y_1$, $L$. -/
@[simp]
def addY (x₁ x₂ y₁ L : R) : R :=
  W.negY (W.addX x₁ x₂ L) (W.negAddY x₁ x₂ y₁ L)

lemma equation_neg_iff (x y : R) : W.Equation x (W.negY x y) ↔ W.Equation x y := by
  rw [equation_iff, equation_iff, negY]
  congr! 1
  ring1

lemma nonsingular_neg_iff (x y : R) : W.Nonsingular x (W.negY x y) ↔ W.Nonsingular x y := by
  rw [nonsingular_iff, equation_neg_iff, ← negY, negY_negY, ← @ne_comm _ y, nonsingular_iff]
  exact and_congr_right' <| (iff_congr not_and_or.symm not_and_or.symm).mpr <|
    not_congr <| and_congr_left fun h => by rw [← h]

lemma equation_add_iff (x₁ x₂ y₁ L : R) :
    W.Equation (W.addX x₁ x₂ L) (W.negAddY x₁ x₂ y₁ L) ↔
      (W.addPolynomial x₁ y₁ L).eval (W.addX x₁ x₂ L) = 0 := by
  rw [Equation, negAddY, addPolynomial, linePolynomial, polynomial]
  eval_simp

variable {W}

lemma equation_neg_of {x y : R} (h : W.Equation x <| W.negY x y) : W.Equation x y :=
  (W.equation_neg_iff ..).mp h

/-- The negation of an affine point in `W` lies in `W`. -/
lemma equation_neg {x y : R} (h : W.Equation x y) : W.Equation x <| W.negY x y :=
  (W.equation_neg_iff ..).mpr h

lemma nonsingular_neg_of {x y : R} (h : W.Nonsingular x <| W.negY x y) : W.Nonsingular x y :=
  (W.nonsingular_neg_iff ..).mp h

/-- The negation of a nonsingular affine point in `W` is nonsingular. -/
lemma nonsingular_neg {x y : R} (h : W.Nonsingular x y) : W.Nonsingular x <| W.negY x y :=
  (W.nonsingular_neg_iff ..).mpr h

lemma nonsingular_negAdd_of_eval_derivative_ne_zero {x₁ x₂ y₁ L : R}
    (hx' : W.Equation (W.addX x₁ x₂ L) (W.negAddY x₁ x₂ y₁ L))
    (hx : (W.addPolynomial x₁ y₁ L).derivative.eval (W.addX x₁ x₂ L) ≠ 0) :
    W.Nonsingular (W.addX x₁ x₂ L) (W.negAddY x₁ x₂ y₁ L) := by
  rw [Nonsingular, and_iff_right hx', negAddY, polynomialX, polynomialY]
  eval_simp
  contrapose! hx
  rw [addPolynomial, linePolynomial, polynomial]
  eval_simp
  derivative_simp
  simp only [zero_add, add_zero, sub_zero, zero_mul, mul_one]
  eval_simp
  linear_combination (norm := (norm_num1; ring1)) hx.left + L * hx.right

end Ring

section Field

/-! ### Group operation polynomials over a field -/

open Classical in
/-- The slope of the line through two affine points $(x_1, y_1)$ and $(x_2, y_2)$ in `W`.
If $x_1 \ne x_2$, then this line is the secant of `W` through $(x_1, y_1)$ and $(x_2, y_2)$,
and has slope $(y_1 - y_2) / (x_1 - x_2)$. Otherwise, if $y_1 \ne -y_1 - a_1x_1 - a_3$,
then this line is the tangent of `W` at $(x_1, y_1) = (x_2, y_2)$, and has slope
$(3x_1^2 + 2a_2x_1 + a_4 - a_1y_1) / (2y_1 + a_1x_1 + a_3)$. Otherwise, this line is vertical,
and has undefined slope, in which case this function returns the value 0.

This depends on `W`, and has argument order: $x_1$, $x_2$, $y_1$, $y_2$. -/
noncomputable def slope {F : Type u} [Field F] (W : Affine F) (x₁ x₂ y₁ y₂ : F) : F :=
  if x₁ = x₂ then if y₁ = W.negY x₂ y₂ then 0
    else (3 * x₁ ^ 2 + 2 * W.a₂ * x₁ + W.a₄ - W.a₁ * y₁) / (y₁ - W.negY x₁ y₁)
  else (y₁ - y₂) / (x₁ - x₂)

variable {F : Type u} [Field F] {W : Affine F}

@[simp]
lemma slope_of_Y_eq {x₁ x₂ y₁ y₂ : F} (hx : x₁ = x₂) (hy : y₁ = W.negY x₂ y₂) :
    W.slope x₁ x₂ y₁ y₂ = 0 := by
  rw [slope, if_pos hx, if_pos hy]

@[simp]
lemma slope_of_Y_ne {x₁ x₂ y₁ y₂ : F} (hx : x₁ = x₂) (hy : y₁ ≠ W.negY x₂ y₂) :
    W.slope x₁ x₂ y₁ y₂ =
      (3 * x₁ ^ 2 + 2 * W.a₂ * x₁ + W.a₄ - W.a₁ * y₁) / (y₁ - W.negY x₁ y₁) := by
  rw [slope, if_pos hx, if_neg hy]

@[simp]
lemma slope_of_X_ne {x₁ x₂ y₁ y₂ : F} (hx : x₁ ≠ x₂) :
    W.slope x₁ x₂ y₁ y₂ = (y₁ - y₂) / (x₁ - x₂) := by
  rw [slope, if_neg hx]

lemma slope_of_Y_ne_eq_eval {x₁ x₂ y₁ y₂ : F} (hx : x₁ = x₂) (hy : y₁ ≠ W.negY x₂ y₂) :
    W.slope x₁ x₂ y₁ y₂ = -W.polynomialX.evalEval x₁ y₁ / W.polynomialY.evalEval x₁ y₁ := by
  rw [slope_of_Y_ne hx hy, evalEval_polynomialX, neg_sub]
  congr 1
  rw [negY, evalEval_polynomialY]
  ring1

lemma Y_eq_of_X_eq {x₁ x₂ y₁ y₂ : F} (h₁ : W.Equation x₁ y₁) (h₂ : W.Equation x₂ y₂)
    (hx : x₁ = x₂) : y₁ = y₂ ∨ y₁ = W.negY x₂ y₂ := by
  rw [equation_iff] at h₁ h₂
  rw [← sub_eq_zero, ← sub_eq_zero (a := y₁), ← mul_eq_zero, negY]
  linear_combination (norm := (rw [hx]; ring1)) h₁ - h₂

lemma Y_eq_of_Y_ne {x₁ x₂ y₁ y₂ : F} (h₁ : W.Equation x₁ y₁) (h₂ : W.Equation x₂ y₂) (hx : x₁ = x₂)
    (hy : y₁ ≠ W.negY x₂ y₂) : y₁ = y₂ :=
  (Y_eq_of_X_eq h₁ h₂ hx).resolve_right hy

lemma addPolynomial_slope {x₁ x₂ y₁ y₂ : F} (h₁ : W.Equation x₁ y₁) (h₂ : W.Equation x₂ y₂)
    (hxy : x₁ = x₂ → y₁ ≠ W.negY x₂ y₂) : W.addPolynomial x₁ y₁ (W.slope x₁ x₂ y₁ y₂) =
      -((X - C x₁) * (X - C x₂) * (X - C (W.addX x₁ x₂ <| W.slope x₁ x₂ y₁ y₂))) := by
  rw [addPolynomial_eq, neg_inj, Cubic.prod_X_sub_C_eq, Cubic.toPoly_injective]
  by_cases hx : x₁ = x₂
  · rcases hx, Y_eq_of_Y_ne h₁ h₂ hx (hxy hx) with ⟨rfl, rfl⟩
    rw [equation_iff] at h₁ h₂
    rw [slope_of_Y_ne rfl <| hxy rfl]
    rw [negY, ← sub_ne_zero] at hxy
    ext
    · rfl
    · simp only [addX]
      ring1
    · field_simp [hxy rfl]
      ring1
    · linear_combination (norm := (field_simp [hxy rfl]; ring1)) -h₁
  · rw [equation_iff] at h₁ h₂
    rw [slope_of_X_ne hx]
    rw [← sub_eq_zero] at hx
    ext
    · rfl
    · simp only [addX]
      ring1
    · apply mul_right_injective₀ hx
      linear_combination (norm := (field_simp [hx]; ring1)) h₂ - h₁
    · apply mul_right_injective₀ hx
      linear_combination (norm := (field_simp [hx]; ring1)) x₂ * h₁ - x₁ * h₂

/-- The negated addition of two affine points in `W` on a sloped line lies in `W`. -/
lemma equation_negAdd {x₁ x₂ y₁ y₂ : F} (h₁ : W.Equation x₁ y₁) (h₂ : W.Equation x₂ y₂)
    (hxy : x₁ = x₂ → y₁ ≠ W.negY x₂ y₂) : W.Equation
      (W.addX x₁ x₂ <| W.slope x₁ x₂ y₁ y₂) (W.negAddY x₁ x₂ y₁ <| W.slope x₁ x₂ y₁ y₂) := by
  rw [equation_add_iff, addPolynomial_slope h₁ h₂ hxy]
  eval_simp
  rw [neg_eq_zero, sub_self, mul_zero]

/-- The addition of two affine points in `W` on a sloped line lies in `W`. -/
lemma equation_add {x₁ x₂ y₁ y₂ : F} (h₁ : W.Equation x₁ y₁) (h₂ : W.Equation x₂ y₂)
    (hxy : x₁ = x₂ → y₁ ≠ W.negY x₂ y₂) :
    W.Equation (W.addX x₁ x₂ <| W.slope x₁ x₂ y₁ y₂) (W.addY x₁ x₂ y₁ <| W.slope x₁ x₂ y₁ y₂) :=
  equation_neg <| equation_negAdd h₁ h₂ hxy

lemma derivative_addPolynomial_slope {x₁ x₂ y₁ y₂ : F} (h₁ : W.Equation x₁ y₁)
    (h₂ : W.Equation x₂ y₂) (hxy : x₁ = x₂ → y₁ ≠ W.negY x₂ y₂) :
    derivative (W.addPolynomial x₁ y₁ <| W.slope x₁ x₂ y₁ y₂) =
      -((X - C x₁) * (X - C x₂) + (X - C x₁) * (X - C (W.addX x₁ x₂ <| W.slope x₁ x₂ y₁ y₂)) +
          (X - C x₂) * (X - C (W.addX x₁ x₂ <| W.slope x₁ x₂ y₁ y₂))) := by
  rw [addPolynomial_slope h₁ h₂ hxy]
  derivative_simp
  ring1

/-- The negated addition of two nonsingular affine points in `W` on a sloped line is nonsingular. -/
lemma nonsingular_negAdd {x₁ x₂ y₁ y₂ : F} (h₁ : W.Nonsingular x₁ y₁) (h₂ : W.Nonsingular x₂ y₂)
    (hxy : x₁ = x₂ → y₁ ≠ W.negY x₂ y₂) : W.Nonsingular
      (W.addX x₁ x₂ <| W.slope x₁ x₂ y₁ y₂) (W.negAddY x₁ x₂ y₁ <| W.slope x₁ x₂ y₁ y₂) := by
  by_cases hx₁ : W.addX x₁ x₂ (W.slope x₁ x₂ y₁ y₂) = x₁
  · rwa [negAddY, hx₁, sub_self, mul_zero, zero_add]
  · by_cases hx₂ : W.addX x₁ x₂ (W.slope x₁ x₂ y₁ y₂) = x₂
    · by_cases hx : x₁ = x₂
      · subst hx
        contradiction
      · rwa [negAddY, ← neg_sub, mul_neg, hx₂, slope_of_X_ne hx,
          div_mul_cancel₀ _ <| sub_ne_zero_of_ne hx, neg_sub, sub_add_cancel]
    · apply nonsingular_negAdd_of_eval_derivative_ne_zero <| equation_negAdd h₁.1 h₂.1 hxy
      rw [derivative_addPolynomial_slope h₁.left h₂.left hxy]
      eval_simp
      simpa only [neg_ne_zero, sub_self, mul_zero, add_zero] using
        mul_ne_zero (sub_ne_zero_of_ne hx₁) (sub_ne_zero_of_ne hx₂)

/-- The addition of two nonsingular affine points in `W` on a sloped line is nonsingular. -/
lemma nonsingular_add {x₁ x₂ y₁ y₂ : F} (h₁ : W.Nonsingular x₁ y₁) (h₂ : W.Nonsingular x₂ y₂)
    (hxy : x₁ = x₂ → y₁ ≠ W.negY x₂ y₂) :
    W.Nonsingular (W.addX x₁ x₂ <| W.slope x₁ x₂ y₁ y₂) (W.addY x₁ x₂ y₁ <| W.slope x₁ x₂ y₁ y₂) :=
  nonsingular_neg <| nonsingular_negAdd h₁ h₂ hxy

variable {x₁ x₂ : F} (y₁ y₂ : F)

<<<<<<< HEAD
/-- The formula `x(P₁ + P₂) = x(P₁ - P₂) - ψ(P₁)ψ(P₂) / (x(P₂) - x(P₁))²`,
where `ψ(x,y) = 2y + a₁x + a₃`. -/
lemma addX_eq_addX_negY_sub :
=======
/-- The formula x(P₁ + P₂) = x(P₁ - P₂) - ψ(P₁)ψ(P₂) / (x(P₂) - x(P₁))²,
where ψ(x,y) = 2y + a₁x + a₃. -/
lemma addX_eq_addX_negY_sub (hx : x₁ ≠ x₂) :
>>>>>>> cae1b27a
    W.addX x₁ x₂ (W.slope x₁ x₂ y₁ y₂) = W.addX x₁ x₂ (W.slope x₁ x₂ y₁ (W.negY x₂ y₂))
      - (y₁ - W.negY x₁ y₁) * (y₂ - W.negY x₂ y₂) / (x₂ - x₁) ^ 2 := by
  simp_rw [slope_of_X_ne hx, addX, negY, ← neg_sub x₁, neg_sq]
  field_simp [sub_ne_zero.mpr hx]
  ring1

<<<<<<< HEAD
/-- The formula `y(P₁)(x(P₂) - x(P₃)) + y(P₂)(x(P₃) - x(P₁)) + y(P₃)(x(P₁) - x(P₂)) = 0`,
assuming that `P₁ + P₂ + P₃ = O`. -/
lemma cyclic_sum_Y_mul_X_sub_X :
=======
/-- The formula y(P₁)(x(P₂) - x(P₃)) + y(P₂)(x(P₃) - x(P₁)) + y(P₃)(x(P₁) - x(P₂)) = 0,
assuming that P₁ + P₂ + P₃ = O. -/
lemma cyclic_sum_Y_mul_X_sub_X (hx : x₁ ≠ x₂) :
>>>>>>> cae1b27a
    letI x₃ := W.addX x₁ x₂ (W.slope x₁ x₂ y₁ y₂)
    y₁ * (x₂ - x₃) + y₂ * (x₃ - x₁) + W.negAddY x₁ x₂ y₁ (W.slope x₁ x₂ y₁ y₂) * (x₁ - x₂) = 0 := by
  simp_rw [slope_of_X_ne hx, negAddY, addX]
  field_simp [sub_ne_zero.mpr hx]
  ring1

<<<<<<< HEAD
/-- The formula `ψ(P₁ + P₂) = (ψ(P₂)(x(P₁) - x(P₃)) - ψ(P₁)(x(P₂) - x(P₃))) / (x(P₂) - x(P₁))`,
where `ψ(x,y) = 2y + a₁x + a₃`. -/
lemma addY_sub_negY_addY :
=======
/-- The formula
ψ(P₁ + P₂) = (ψ(P₂)(x(P₁) - x(P₃)) - ψ(P₁)(x(P₂) - x(P₃))) / (x(P₂) - x(P₁)),
where ψ(x,y) = 2y + a₁x + a₃. -/
lemma addY_sub_negY_addY (hx : x₁ ≠ x₂) :
>>>>>>> cae1b27a
    letI x₃ := W.addX x₁ x₂ (W.slope x₁ x₂ y₁ y₂)
    letI y₃ := W.addY x₁ x₂ y₁ (W.slope x₁ x₂ y₁ y₂)
    y₃ - W.negY x₃ y₃ =
      ((y₂ - W.negY x₂ y₂) * (x₁ - x₃) - (y₁ - W.negY x₁ y₁) * (x₂ - x₃)) / (x₂ - x₁) := by
  simp_rw [addY, negY, eq_div_iff (sub_ne_zero.mpr hx.symm)]
  linear_combination 2 * cyclic_sum_Y_mul_X_sub_X y₁ y₂ hx

end Field

section Group

/-! ### Nonsingular rational points -/

/-- A nonsingular rational point on a Weierstrass curve `W` in affine coordinates. This is either
the unique point at infinity `WeierstrassCurve.Affine.Point.zero` or the nonsingular affine points
`WeierstrassCurve.Affine.Point.some` $(x, y)$ satisfying the Weierstrass equation of `W`. -/
inductive Point
  | zero
  | some {x y : R} (h : W.Nonsingular x y)

/-- For an algebraic extension `S` of `R`, the type of nonsingular `S`-rational points on `W`. -/
scoped notation3:max W "⟮" S "⟯" => Affine.Point <| baseChange W S

variable {W}

/-- The equivalence between the nonsingular rational points on a Weierstrass curve `W` satisfying a
predicate `p` and the set of pairs `⟨x, y⟩` satisfying `W.Nonsingular x y` with zero. -/
def pointEquivNonsingularSubtype {p : W.Point → Prop} (p0 : p .zero) : {P : W.Point // p P} ≃
    WithZero {xy : R × R // ∃ h : W.Nonsingular xy.fst xy.snd, p <| .some h} where
  toFun P := match P with
    | ⟨.zero, _⟩ => none
    | ⟨@Point.some _ _ _ x y h, ph⟩ => .some ⟨⟨x, y⟩, h, ph⟩
  invFun P := P.casesOn ⟨.zero, p0⟩ fun xy => ⟨.some xy.property.choose, xy.property.choose_spec⟩
  left_inv := by rintro (_ | _) <;> rfl
  right_inv := by rintro (_ | _) <;> rfl

@[simp]
lemma pointEquivNonsingularSubtype_zero {p : W.Point → Prop} (p0 : p .zero) :
    pointEquivNonsingularSubtype p0 ⟨.zero, p0⟩ = none :=
  rfl

@[simp]
lemma pointEquivNonsingularSubtype_some {x y : R} {h : W.Nonsingular x y} {p : W.Point → Prop}
    (p0 : p .zero) (ph : p <| .some h) :
    pointEquivNonsingularSubtype p0 ⟨.some h, ph⟩ = .some ⟨⟨x, y⟩, h, ph⟩ :=
  rfl

@[simp]
lemma pointEquivNonsingularSubtype_symm_none {p : W.Point → Prop} (p0 : p .zero) :
    (pointEquivNonsingularSubtype p0).symm none = ⟨.zero, p0⟩ :=
  rfl

@[simp]
lemma pointEquivNonsingularSubtype_symm_some {x y : R} {h : W.Nonsingular x y} {p : W.Point → Prop}
    (p0 : p .zero) (ph : p <| .some h) :
    (pointEquivNonsingularSubtype p0).symm (.some ⟨⟨x, y⟩, h, ph⟩) = ⟨.some h, ph⟩ :=
  rfl

variable (W) in
/-- The equivalence between the nonsingular rational points on a Weierstrass curve `W` and the set of
pairs `⟨x, y⟩` satisfying `W.Nonsingular x y` with zero. -/
def pointEquivNonsingular : W.Point ≃ WithZero {xy : R × R // W.Nonsingular xy.fst xy.snd} :=
  (Equiv.Set.univ W.Point).symm.trans <| (pointEquivNonsingularSubtype trivial).trans
    (Equiv.setCongr <| Set.ext fun _ => exists_iff_of_forall fun _ => trivial).optionCongr

variable (W) in
@[simp]
lemma pointEquivNonsingular_zero : W.pointEquivNonsingular .zero = none :=
  rfl

@[simp]
lemma pointEquivNonsingular_some {x y : R} (h : W.Nonsingular x y) :
    W.pointEquivNonsingular (.some h) = .some ⟨⟨x, y⟩, h⟩ := by
  rfl

variable (W) in
@[simp]
lemma pointEquivNonsingular_symm_none : W.pointEquivNonsingular.symm none = .zero :=
  rfl

@[simp]
lemma pointEquivNonsingular_symm_some {x y : R} {h : W.Nonsingular x y} :
    W.pointEquivNonsingular.symm (.some ⟨⟨x, y⟩, h⟩) = .some h :=
  rfl

namespace Point

/-! ### Group operations -/

instance : Inhabited W.Point :=
  ⟨zero⟩

instance : Zero W.Point :=
  ⟨zero⟩

lemma zero_def : 0 = (zero : W.Point) :=
  rfl

lemma some_ne_zero {x y : R} (h : W.Nonsingular x y) : some h ≠ 0 := by rintro (_|_)

/-- The negation of a nonsingular rational point on `W`.

Given a nonsingular rational point `P` on `W`, use `-P` instead of `neg P`. -/
def neg : W.Point → W.Point
  | 0 => 0
  | some h => some <| nonsingular_neg h

instance : Neg W.Point :=
  ⟨neg⟩

lemma neg_def (P : W.Point) : -P = P.neg :=
  rfl

@[simp]
lemma neg_zero : (-0 : W.Point) = 0 :=
  rfl

@[simp]
lemma neg_some {x y : R} (h : W.Nonsingular x y) : -some h = some (nonsingular_neg h) :=
  rfl

instance : InvolutiveNeg W.Point :=
  ⟨by rintro (_ | _); rfl; simp only [neg_some, negY_negY]⟩

variable {F : Type u} [Field F] {W : Affine F}

open Classical in
/-- The addition of two nonsingular rational points on `W`.

Given two nonsingular rational points `P` and `Q` on `W`, use `P + Q` instead of `add P Q`. -/
noncomputable def add : W.Point → W.Point → W.Point
  | 0, P => P
  | P, 0 => P
  | @some _ _ _ x₁ y₁ h₁, @some _ _ _ x₂ y₂ h₂ =>
    if h : x₁ = x₂ ∧ y₁ = W.negY x₂ y₂ then 0
    else some (nonsingular_add h₁ h₂ fun hx hy ↦ h ⟨hx, hy⟩)

noncomputable instance : Add W.Point :=
  ⟨add⟩

lemma add_def (P Q : W.Point) : P + Q = P.add Q :=
  rfl

noncomputable instance : AddZeroClass W.Point :=
  ⟨by rintro (_ | _) <;> rfl, by rintro (_ | _) <;> rfl⟩

@[simp]
lemma add_of_Y_eq {x₁ x₂ y₁ y₂ : F} {h₁ : W.Nonsingular x₁ y₁} {h₂ : W.Nonsingular x₂ y₂}
    (hx : x₁ = x₂) (hy : y₁ = W.negY x₂ y₂) : some h₁ + some h₂ = 0 := by
  simpa only [add_def, add] using dif_pos ⟨hx, hy⟩

@[simp]
lemma add_self_of_Y_eq {x₁ y₁ : F} {h₁ : W.Nonsingular x₁ y₁} (hy : y₁ = W.negY x₁ y₁) :
    some h₁ + some h₁ = 0 :=
  add_of_Y_eq rfl hy

@[simp]
lemma add_of_imp {x₁ x₂ y₁ y₂ : F} {h₁ : W.Nonsingular x₁ y₁} {h₂ : W.Nonsingular x₂ y₂}
    (hxy : x₁ = x₂ → y₁ ≠ W.negY x₂ y₂) : some h₁ + some h₂ = some (nonsingular_add h₁ h₂ hxy) :=
  dif_neg fun hn ↦ hxy hn.1 hn.2

@[simp]
lemma add_of_Y_ne {x₁ x₂ y₁ y₂ : F} {h₁ : W.Nonsingular x₁ y₁} {h₂ : W.Nonsingular x₂ y₂}
    (hy : y₁ ≠ W.negY x₂ y₂) :
    some h₁ + some h₂ = some (nonsingular_add h₁ h₂ fun _ ↦ hy) :=
  add_of_imp fun _ ↦ hy

lemma add_of_Y_ne' {x₁ x₂ y₁ y₂ : F} {h₁ : W.Nonsingular x₁ y₁} {h₂ : W.Nonsingular x₂ y₂}
    (hy : y₁ ≠ W.negY x₂ y₂) :
    some h₁ + some h₂ = -some (nonsingular_negAdd h₁ h₂ fun _ ↦ hy) :=
  add_of_Y_ne hy

@[simp]
lemma add_self_of_Y_ne {x₁ y₁ : F} {h₁ : W.Nonsingular x₁ y₁} (hy : y₁ ≠ W.negY x₁ y₁) :
    some h₁ + some h₁ = some (nonsingular_add h₁ h₁ fun _ => hy) :=
  add_of_Y_ne hy

lemma add_self_of_Y_ne' {x₁ y₁ : F} {h₁ : W.Nonsingular x₁ y₁} (hy : y₁ ≠ W.negY x₁ y₁) :
    some h₁ + some h₁ = -some (nonsingular_negAdd h₁ h₁ fun _ => hy) :=
  add_of_Y_ne hy

@[simp]
lemma add_of_X_ne {x₁ x₂ y₁ y₂ : F} {h₁ : W.Nonsingular x₁ y₁} {h₂ : W.Nonsingular x₂ y₂}
    (hx : x₁ ≠ x₂) : some h₁ + some h₂ = some (nonsingular_add h₁ h₂ fun h => (hx h).elim) :=
  add_of_imp fun h ↦ (hx h).elim

lemma add_of_X_ne' {x₁ x₂ y₁ y₂ : F} {h₁ : W.Nonsingular x₁ y₁} {h₂ : W.Nonsingular x₂ y₂}
    (hx : x₁ ≠ x₂) : some h₁ + some h₂ = -some (nonsingular_negAdd h₁ h₂ fun h => (hx h).elim) :=
  add_of_X_ne hx

@[deprecated (since := "2024-06-03")] alias some_add_some_of_Yeq := add_of_Y_eq
@[deprecated (since := "2024-06-03")] alias some_add_self_of_Yeq := add_self_of_Y_eq
@[deprecated (since := "2024-06-03")] alias some_add_some_of_Yne := add_of_Y_ne
@[deprecated (since := "2024-06-03")] alias some_add_some_of_Yne' := add_of_Y_ne'
@[deprecated (since := "2024-06-03")] alias some_add_self_of_Yne := add_self_of_Y_ne
@[deprecated (since := "2024-06-03")] alias some_add_self_of_Yne' := add_self_of_Y_ne'
@[deprecated (since := "2024-06-03")] alias some_add_some_of_Xne := add_of_X_ne
@[deprecated (since := "2024-06-03")] alias some_add_some_of_Xne' := add_of_X_ne'

end Point

end Group

section Map

/-! ### Maps across ring homomorphisms -/

variable {S : Type v} [CommRing S] (f : R →+* S)

lemma map_polynomial : (W.map f).toAffine.polynomial = W.polynomial.map (mapRingHom f) := by
  simp only [polynomial]
  map_simp

lemma evalEval_baseChange_polynomial_X_Y :
    (W.baseChange R[X][Y]).toAffine.polynomial.evalEval (C X) Y = W.polynomial := by
  rw [baseChange, toAffine, map_polynomial, evalEval, eval_map, eval_C_X_eval₂_map_C_X]

variable {W} in
lemma Equation.map {x y : R} (h : W.Equation x y) : (W.map f).toAffine.Equation (f x) (f y) := by
  rw [Equation, map_polynomial, map_mapRingHom_evalEval, h, map_zero]

variable {f} in
lemma map_equation (hf : Function.Injective f) (x y : R) :
    (W.map f).toAffine.Equation (f x) (f y) ↔ W.Equation x y := by
  simp only [Equation, map_polynomial, map_mapRingHom_evalEval, map_eq_zero_iff f hf]

lemma map_polynomialX : (W.map f).toAffine.polynomialX = W.polynomialX.map (mapRingHom f) := by
  simp only [polynomialX]
  map_simp

lemma map_polynomialY : (W.map f).toAffine.polynomialY = W.polynomialY.map (mapRingHom f) := by
  simp only [polynomialY]
  map_simp

variable {f} in
lemma map_nonsingular (hf : Function.Injective f) (x y : R) :
    (W.map f).toAffine.Nonsingular (f x) (f y) ↔ W.Nonsingular x y := by
  simp only [Nonsingular, evalEval, W.map_equation hf, map_polynomialX, map_polynomialY,
    map_mapRingHom_evalEval, map_ne_zero_iff f hf]

lemma map_negPolynomial :
    (W.map f).toAffine.negPolynomial = W.negPolynomial.map (mapRingHom f) := by
  simp only [negPolynomial]
  map_simp

lemma map_negY (x y : R) : (W.map f).toAffine.negY (f x) (f y) = f (W.negY x y) := by
  simp only [negY]
  map_simp

lemma map_linePolynomial (x y L : R) :
    linePolynomial (f x) (f y) (f L) = (linePolynomial x y L).map f := by
  simp only [linePolynomial]
  map_simp

lemma map_addPolynomial (x y L : R) :
    (W.map f).toAffine.addPolynomial (f x) (f y) (f L) = (W.addPolynomial x y L).map f := by
  rw [addPolynomial, map_polynomial, eval_map, linePolynomial, addPolynomial, ← coe_mapRingHom,
    ← eval₂_hom, linePolynomial]
  map_simp

lemma map_addX (x₁ x₂ L : R) :
    (W.map f).toAffine.addX (f x₁) (f x₂) (f L) = f (W.addX x₁ x₂ L) := by
  simp only [addX]
  map_simp

lemma map_negAddY (x₁ x₂ y₁ L : R) :
    (W.map f).toAffine.negAddY (f x₁) (f x₂) (f y₁) (f L) = f (W.negAddY x₁ x₂ y₁ L) := by
  simp only [negAddY, map_addX]
  map_simp

lemma map_addY (x₁ x₂ y₁ L : R) :
    (W.map f).toAffine.addY (f x₁) (f x₂) (f y₁) (f L) = f (W.toAffine.addY x₁ x₂ y₁ L) := by
  simp only [addY, map_negAddY, map_addX, map_negY]

lemma map_slope {F : Type u} [Field F] (W : Affine F) {K : Type v} [Field K] (f : F →+* K)
    (x₁ x₂ y₁ y₂ : F) : (W.map f).toAffine.slope (f x₁) (f x₂) (f y₁) (f y₂) =
      f (W.slope x₁ x₂ y₁ y₂) := by
  by_cases hx : x₁ = x₂
  · by_cases hy : y₁ = W.negY x₂ y₂
    · rw [slope_of_Y_eq (congr_arg f hx) <| by rw [hy, map_negY], slope_of_Y_eq hx hy, map_zero]
    · rw [slope_of_Y_ne (congr_arg f hx) <| W.map_negY f x₂ y₂ ▸ fun h => hy <| f.injective h,
        map_negY, slope_of_Y_ne hx hy]
      map_simp
  · rw [slope_of_X_ne fun h => hx <| f.injective h, slope_of_X_ne hx]
    map_simp

end Map

section BaseChange

/-! ### Base changes across algebra homomorphisms -/

variable {R : Type r} [CommRing R] (W : Affine R) {S : Type s} [CommRing S] [Algebra R S]
  {A : Type u} [CommRing A] [Algebra R A] [Algebra S A] [IsScalarTower R S A]
  {B : Type v} [CommRing B] [Algebra R B] [Algebra S B] [IsScalarTower R S B] (f : A →ₐ[S] B)

lemma baseChange_polynomial : (W.baseChange B).toAffine.polynomial =
    (W.baseChange A).toAffine.polynomial.map (mapRingHom f) := by
  rw [← map_polynomial, map_baseChange]

variable {f} in
lemma baseChange_equation (hf : Function.Injective f) (x y : A) :
    (W.baseChange B).toAffine.Equation (f x) (f y) ↔ (W.baseChange A).toAffine.Equation x y := by
  erw [← map_equation _ hf, map_baseChange]
  rfl

lemma baseChange_polynomialX : (W.baseChange B).toAffine.polynomialX =
    (W.baseChange A).toAffine.polynomialX.map (mapRingHom f) := by
  rw [← map_polynomialX, map_baseChange]

lemma baseChange_polynomialY : (W.baseChange B).toAffine.polynomialY =
    (W.baseChange A).toAffine.polynomialY.map (mapRingHom f) := by
  rw [← map_polynomialY, map_baseChange]

variable {f} in
lemma baseChange_nonsingular (hf : Function.Injective f) (x y : A) :
    (W.baseChange B).toAffine.Nonsingular (f x) (f y) ↔
      (W.baseChange A).toAffine.Nonsingular x y := by
  erw [← map_nonsingular _ hf, map_baseChange]
  rfl

lemma baseChange_negPolynomial :
    (W.baseChange B).toAffine.negPolynomial =
      (W.baseChange A).toAffine.negPolynomial.map (mapRingHom f) := by
  rw [← map_negPolynomial, map_baseChange]

lemma baseChange_negY (x y : A) :
    (W.baseChange B).toAffine.negY (f x) (f y) = f ((W.baseChange A).toAffine.negY x y) := by
  erw [← map_negY, map_baseChange]
  rfl

lemma baseChange_addPolynomial (x y L : A) :
    (W.baseChange B).toAffine.addPolynomial (f x) (f y) (f L) =
      ((W.baseChange A).toAffine.addPolynomial x y L).map f := by
  rw [← map_addPolynomial, map_baseChange]
  rfl

lemma baseChange_addX (x₁ x₂ L : A) :
    (W.baseChange B).toAffine.addX (f x₁) (f x₂) (f L) =
      f ((W.baseChange A).toAffine.addX x₁ x₂ L) := by
  erw [← map_addX, map_baseChange]
  rfl

lemma baseChange_negAddY (x₁ x₂ y₁ L : A) :
    (W.baseChange B).toAffine.negAddY (f x₁) (f x₂) (f y₁) (f L) =
      f ((W.baseChange A).toAffine.negAddY x₁ x₂ y₁ L) := by
  erw [← map_negAddY, map_baseChange]
  rfl

lemma baseChange_addY (x₁ x₂ y₁ L : A) :
    (W.baseChange B).toAffine.addY (f x₁) (f x₂) (f y₁) (f L) =
      f ((W.baseChange A).toAffine.addY x₁ x₂ y₁ L) := by
  erw [← map_addY, map_baseChange]
  rfl

variable {F : Type u} [Field F] [Algebra R F] [Algebra S F] [IsScalarTower R S F]
  {K : Type v} [Field K] [Algebra R K] [Algebra S K] [IsScalarTower R S K] (f : F →ₐ[S] K)
  {L : Type w} [Field L] [Algebra R L] [Algebra S L] [IsScalarTower R S L] (g : K →ₐ[S] L)

lemma baseChange_slope (x₁ x₂ y₁ y₂ : F) :
    (W.baseChange K).toAffine.slope (f x₁) (f x₂) (f y₁) (f y₂) =
      f ((W.baseChange F).toAffine.slope x₁ x₂ y₁ y₂) := by
  erw [← map_slope, map_baseChange]
  rfl

namespace Point

/-- The function from `W⟮F⟯` to `W⟮K⟯` induced by an algebra homomorphism `f : F →ₐ[S] K`,
where `W` is defined over a subring of a ring `S`, and `F` and `K` are field extensions of `S`. -/
def mapFun : W⟮F⟯ → W⟮K⟯
  | 0 => 0
  | some h => some <| (W.baseChange_nonsingular f.injective ..).mpr h

/-- The group homomorphism from `W⟮F⟯` to `W⟮K⟯` induced by an algebra homomorphism `f : F →ₐ[S] K`,
where `W` is defined over a subring of a ring `S`, and `F` and `K` are field extensions of `S`. -/
def map : W⟮F⟯ →+ W⟮K⟯ where
  toFun := mapFun W f
  map_zero' := rfl
  map_add' := by
    rintro (_ | @⟨x₁, y₁, _⟩) (_ | @⟨x₂, y₂, _⟩)
    any_goals rfl
    have inj : Function.Injective f := f.injective
    by_cases h : x₁ = x₂ ∧ y₁ = negY (W.baseChange F) x₂ y₂
    · simp only [add_of_Y_eq h.1 h.2, mapFun]
      rw [add_of_Y_eq congr(f $(h.1))]
      rw [baseChange_negY, inj.eq_iff]
      exact h.2
    · simp only [add_of_imp fun hx hy ↦ h ⟨hx, hy⟩, mapFun]
      rw [add_of_imp]
      · simp only [some.injEq, ← baseChange_addX, ← baseChange_addY, ← baseChange_slope]
      · push_neg at h; rwa [baseChange_negY, inj.eq_iff, inj.ne_iff]

lemma map_zero : map W f (0 : W⟮F⟯) = 0 :=
  rfl

lemma map_some {x y : F} (h : (W.baseChange F).toAffine.Nonsingular x y) :
    map W f (some h) = some ((W.baseChange_nonsingular f.injective ..).mpr h) :=
  rfl

lemma map_id (P : W⟮F⟯) : map W (Algebra.ofId F F) P = P := by
  cases P <;> rfl

lemma map_map (P : W⟮F⟯) : map W g (map W f P) = map W (g.comp f) P := by
  cases P <;> rfl

lemma map_injective : Function.Injective <| map W f := by
  rintro (_ | _) (_ | _) h
  any_goals contradiction
  · rfl
  · simpa only [some.injEq] using ⟨f.injective (some.inj h).left, f.injective (some.inj h).right⟩

variable (F K) in
/-- The group homomorphism from `W⟮F⟯` to `W⟮K⟯` induced by the base change from `F` to `K`,
where `W` is defined over a subring of a ring `S`, and `F` and `K` are field extensions of `S`. -/
abbrev baseChange [Algebra F K] [IsScalarTower R F K] : W⟮F⟯ →+ W⟮K⟯ :=
  map W <| Algebra.ofId F K

lemma map_baseChange [Algebra F K] [IsScalarTower R F K] [Algebra F L] [IsScalarTower R F L]
    (f : K →ₐ[F] L) (P : W⟮F⟯) : map W f (baseChange W F K P) = baseChange W F L P := by
  have : Subsingleton (F →ₐ[F] L) := inferInstance
  convert map_map W (Algebra.ofId F K) f P

end Point

end BaseChange

@[deprecated (since := "2024-06-03")] alias addY' := negAddY
@[deprecated (since := "2024-06-03")] alias
  nonsingular_add_of_eval_derivative_ne_zero := nonsingular_negAdd_of_eval_derivative_ne_zero
@[deprecated (since := "2024-06-03")] alias slope_of_Yeq := slope_of_Y_eq
@[deprecated (since := "2024-06-03")] alias slope_of_Yne := slope_of_Y_ne
@[deprecated (since := "2024-06-03")] alias slope_of_Xne := slope_of_X_ne
@[deprecated (since := "2024-06-03")] alias slope_of_Yne_eq_eval := slope_of_Y_ne_eq_eval
@[deprecated (since := "2024-06-03")] alias Yeq_of_Xeq := Y_eq_of_X_eq
@[deprecated (since := "2024-06-03")] alias Yeq_of_Yne := Y_eq_of_Y_ne
@[deprecated (since := "2024-06-03")] alias equation_add' := equation_negAdd
@[deprecated (since := "2024-06-03")] alias nonsingular_add' := nonsingular_negAdd
@[deprecated (since := "2024-06-03")] alias baseChange_addY' := baseChange_negAddY
@[deprecated (since := "2024-06-03")] alias map_addY' := map_negAddY

end WeierstrassCurve.Affine

/-! ## Elliptic curves -/

/-- The coercion from an elliptic curve to a Weierstrass curve in affine coordinates. -/
abbrev EllipticCurve.toAffine {R : Type u} [CommRing R] (E : EllipticCurve R) :
    WeierstrassCurve.Affine R :=
  E.toWeierstrassCurve.toAffine

namespace EllipticCurve.Affine

variable {R : Type u} [Nontrivial R] [CommRing R] {E : EllipticCurve R}

lemma equation_iff_nonsingular {x y : R} : E.toAffine.Equation x y ↔ E.toAffine.Nonsingular x y :=
  E.toAffine.equation_iff_nonsingular <| E.coe_Δ' ▸ E.Δ'.ne_zero

/-- An affine point on an elliptic curve `E` over `R`. -/
def Point.mk {x y : R} (h : E.toAffine.Equation x y) : E.toAffine.Point :=
  .some <| equation_iff_nonsingular.mp h

/-- The equivalence between the rational points on an elliptic curve `E` satisfying a predicate `p`
and the set of pairs `⟨x, y⟩` satisfying `E.Equation x y` with zero. -/
def pointEquivEquationSubtype {p : E.toAffine.Point → Prop} (p0 : p .zero) :
    {P : E.toAffine.Point // p P} ≃
      WithZero {xy : R × R // ∃ h : E.toAffine.Equation xy.fst xy.snd, p <| Point.mk h} :=
  (WeierstrassCurve.Affine.pointEquivNonsingularSubtype p0).trans
    (Equiv.setCongr <| by simpa only [equation_iff_nonsingular] using by rfl).optionCongr

@[simp]
lemma pointEquivEquationSubtype_zero {p : E.toAffine.Point → Prop} (p0 : p .zero) :
    pointEquivEquationSubtype p0 ⟨.zero, p0⟩ = none :=
  rfl

@[simp]
lemma pointEquivEquationSubtype_some {x y : R} {h : E.toAffine.Equation x y}
    {p : E.toAffine.Point → Prop} (p0 : p .zero) (ph : p <| Point.mk h) :
    pointEquivEquationSubtype p0 ⟨Point.mk h, ph⟩ = .some ⟨⟨x, y⟩, h, ph⟩ :=
  rfl

@[simp]
lemma pointEquivEquationSubtype_symm_none {p : E.toAffine.Point → Prop} (p0 : p .zero) :
    (pointEquivEquationSubtype p0).symm none = ⟨.zero, p0⟩ :=
  rfl

@[simp]
lemma pointEquivEquationSubtype_symm_some {x y : R} {h : E.toAffine.Equation x y}
    {p : E.toAffine.Point → Prop} (p0 : p .zero) (ph : p <| Point.mk h) :
    (pointEquivEquationSubtype p0).symm (.some ⟨⟨x, y⟩, h, ph⟩) = ⟨Point.mk h, ph⟩ :=
  rfl

variable (E) in
/-- The equivalence between the rational points on an elliptic curve `E` and the set of pairs
`⟨x, y⟩` satisfying `E.Equation x y` with zero. -/
def pointEquivEquation :
    E.toAffine.Point ≃ WithZero {xy : R × R // E.toAffine.Equation xy.fst xy.snd} :=
  (Equiv.Set.univ E.toAffine.Point).symm.trans <| (pointEquivEquationSubtype trivial).trans
    (Equiv.setCongr <| Set.ext fun _ => exists_iff_of_forall fun _ => trivial).optionCongr

variable (E) in
@[simp]
lemma pointEquivEquation_zero : pointEquivEquation E .zero = none :=
  rfl

@[simp]
lemma pointEquivEquation_some {x y : R} (h : E.toAffine.Equation x y) :
    pointEquivEquation E (Point.mk h) = .some ⟨⟨x, y⟩, h⟩ := by
  rfl

variable (E) in
@[simp]
lemma pointEquivEquation_symm_none : (pointEquivEquation E).symm none = .zero :=
  rfl

@[simp]
lemma pointEquivEquation_symm_some {x y : R} {h : E.toAffine.Equation x y} :
    (pointEquivEquation E).symm (.some ⟨⟨x, y⟩, h⟩) = Point.mk h :=
  rfl

end EllipticCurve.Affine<|MERGE_RESOLUTION|>--- conflicted
+++ resolved
@@ -553,46 +553,27 @@
 
 variable {x₁ x₂ : F} (y₁ y₂ : F)
 
-<<<<<<< HEAD
 /-- The formula `x(P₁ + P₂) = x(P₁ - P₂) - ψ(P₁)ψ(P₂) / (x(P₂) - x(P₁))²`,
 where `ψ(x,y) = 2y + a₁x + a₃`. -/
 lemma addX_eq_addX_negY_sub :
-=======
-/-- The formula x(P₁ + P₂) = x(P₁ - P₂) - ψ(P₁)ψ(P₂) / (x(P₂) - x(P₁))²,
-where ψ(x,y) = 2y + a₁x + a₃. -/
-lemma addX_eq_addX_negY_sub (hx : x₁ ≠ x₂) :
->>>>>>> cae1b27a
     W.addX x₁ x₂ (W.slope x₁ x₂ y₁ y₂) = W.addX x₁ x₂ (W.slope x₁ x₂ y₁ (W.negY x₂ y₂))
       - (y₁ - W.negY x₁ y₁) * (y₂ - W.negY x₂ y₂) / (x₂ - x₁) ^ 2 := by
   simp_rw [slope_of_X_ne hx, addX, negY, ← neg_sub x₁, neg_sq]
   field_simp [sub_ne_zero.mpr hx]
   ring1
 
-<<<<<<< HEAD
 /-- The formula `y(P₁)(x(P₂) - x(P₃)) + y(P₂)(x(P₃) - x(P₁)) + y(P₃)(x(P₁) - x(P₂)) = 0`,
 assuming that `P₁ + P₂ + P₃ = O`. -/
 lemma cyclic_sum_Y_mul_X_sub_X :
-=======
-/-- The formula y(P₁)(x(P₂) - x(P₃)) + y(P₂)(x(P₃) - x(P₁)) + y(P₃)(x(P₁) - x(P₂)) = 0,
-assuming that P₁ + P₂ + P₃ = O. -/
-lemma cyclic_sum_Y_mul_X_sub_X (hx : x₁ ≠ x₂) :
->>>>>>> cae1b27a
     letI x₃ := W.addX x₁ x₂ (W.slope x₁ x₂ y₁ y₂)
     y₁ * (x₂ - x₃) + y₂ * (x₃ - x₁) + W.negAddY x₁ x₂ y₁ (W.slope x₁ x₂ y₁ y₂) * (x₁ - x₂) = 0 := by
   simp_rw [slope_of_X_ne hx, negAddY, addX]
   field_simp [sub_ne_zero.mpr hx]
   ring1
 
-<<<<<<< HEAD
 /-- The formula `ψ(P₁ + P₂) = (ψ(P₂)(x(P₁) - x(P₃)) - ψ(P₁)(x(P₂) - x(P₃))) / (x(P₂) - x(P₁))`,
 where `ψ(x,y) = 2y + a₁x + a₃`. -/
 lemma addY_sub_negY_addY :
-=======
-/-- The formula
-ψ(P₁ + P₂) = (ψ(P₂)(x(P₁) - x(P₃)) - ψ(P₁)(x(P₂) - x(P₃))) / (x(P₂) - x(P₁)),
-where ψ(x,y) = 2y + a₁x + a₃. -/
-lemma addY_sub_negY_addY (hx : x₁ ≠ x₂) :
->>>>>>> cae1b27a
     letI x₃ := W.addX x₁ x₂ (W.slope x₁ x₂ y₁ y₂)
     letI y₃ := W.addY x₁ x₂ y₁ (W.slope x₁ x₂ y₁ y₂)
     y₃ - W.negY x₃ y₃ =
