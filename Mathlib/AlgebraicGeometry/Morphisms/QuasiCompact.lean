--- conflicted
+++ resolved
@@ -116,68 +116,6 @@
     refine Set.Subset.trans ?_ (Set.subset_iUnion₂ j hj)
     exact Set.Subset.rfl
 
-<<<<<<< HEAD
-instance : QuasiCompact.affineProperty.toProperty.RespectsIso := by
-  apply AffineTargetMorphismProperty.respectsIso_mk <;> rintro X Y Z e _ _ H
-  exacts [@Homeomorph.compactSpace _ _ _ _ H (TopCat.homeoOfIso (asIso e.inv.1.base)), H]
-
-theorem QuasiCompact.affineProperty_isLocal : (QuasiCompact.affineProperty : _).IsLocal := by
-  constructor
-  · infer_instance
-  · introv H
-    dsimp [affineProperty] at H ⊢
-    change CompactSpace ((Opens.map f.val.base).obj (Y.basicOpen r))
-    rw [Scheme.preimage_basicOpen f r]
-    erw [← isCompact_iff_compactSpace]
-    rw [← isCompact_univ_iff] at H
-    apply isCompact_basicOpen
-    exact H
-  · rintro X Y H f S hS hS'
-    rw [← IsAffineOpen.basicOpen_union_eq_self_iff] at hS
-    · delta QuasiCompact.affineProperty
-      rw [← isCompact_univ_iff]
-      change IsCompact ((Opens.map f.val.base).obj ⊤).1
-      rw [← hS]
-      dsimp [Opens.map]
-      simp only [Opens.iSup_mk, Opens.coe_mk, Set.preimage_iUnion]
-      exact isCompact_iUnion fun i => isCompact_iff_compactSpace.mpr (hS' i)
-    · exact isAffineOpen_top _
-#align algebraic_geometry.quasi_compact.affine_property_is_local AlgebraicGeometry.QuasiCompact.affineProperty_isLocal
-
-theorem QuasiCompact.affine_openCover_tfae {X Y : Scheme.{u}} (f : X ⟶ Y) :
-    List.TFAE
-      [QuasiCompact f,
-        ∃ (𝒰 : Scheme.OpenCover.{u} Y) (_ : ∀ i, IsAffine (𝒰.obj i)),
-          ∀ i : 𝒰.J, CompactSpace (pullback f (𝒰.map i) : _),
-        ∀ (𝒰 : Scheme.OpenCover.{u} Y) [∀ i, IsAffine (𝒰.obj i)] (i : 𝒰.J),
-          CompactSpace (pullback f (𝒰.map i) : _),
-        ∀ {U : Scheme} (g : U ⟶ Y) [IsAffine U] [IsOpenImmersion g],
-          CompactSpace (pullback f g : _),
-        ∃ (ι : Type u) (U : ι → Opens Y) (_ : iSup U = ⊤) (_ : ∀ i, IsAffineOpen (U i)),
-          ∀ i, CompactSpace (f.1.base ⁻¹' (U i).1)] :=
-  quasiCompact_eq_affineProperty.symm ▸ QuasiCompact.affineProperty_isLocal.affine_openCover_TFAE f
-#align algebraic_geometry.quasi_compact.affine_open_cover_tfae AlgebraicGeometry.QuasiCompact.affine_openCover_tfae
-
-theorem QuasiCompact.isLocalAtTarget : PropertyIsLocalAtTarget @QuasiCompact :=
-  quasiCompact_eq_affineProperty.symm ▸
-    QuasiCompact.affineProperty_isLocal.targetAffineLocally_isLocal
-#align algebraic_geometry.quasi_compact.is_local_at_target AlgebraicGeometry.QuasiCompact.isLocalAtTarget
-
-theorem QuasiCompact.openCover_tfae {X Y : Scheme.{u}} (f : X ⟶ Y) :
-    List.TFAE
-      [QuasiCompact f,
-        ∃ 𝒰 : Scheme.OpenCover.{u} Y,
-          ∀ i : 𝒰.J, QuasiCompact (pullback.snd _ _ : (𝒰.pullbackCover f).obj i ⟶ 𝒰.obj i),
-        ∀ (𝒰 : Scheme.OpenCover.{u} Y) (i : 𝒰.J),
-          QuasiCompact (pullback.snd _ _ : (𝒰.pullbackCover f).obj i ⟶ 𝒰.obj i),
-        ∀ U : Opens Y, QuasiCompact (f ∣_ U),
-        ∀ {U : Scheme} (g : U ⟶ Y) [IsOpenImmersion g],
-          QuasiCompact (pullback.snd f g),
-        ∃ (ι : Type u) (U : ι → Opens Y) (_ : iSup U = ⊤), ∀ i, QuasiCompact (f ∣_ U i)] :=
-  quasiCompact_eq_affineProperty.symm ▸
-    QuasiCompact.affineProperty_isLocal.targetAffineLocally_isLocal.openCover_TFAE f
-#align algebraic_geometry.quasi_compact.open_cover_tfae AlgebraicGeometry.QuasiCompact.openCover_tfae
-=======
 @[reducible]
 instance : HasAffineProperty @QuasiCompact (fun X _ _ _ ↦ CompactSpace X) where
   eq_targetAffineLocally' := by
@@ -205,38 +143,14 @@
         simp only [Opens.iSup_mk, Opens.coe_mk, Set.preimage_iUnion]
         exact isCompact_iUnion fun i => isCompact_iff_compactSpace.mpr (hS' i)
       · exact isAffineOpen_top _
->>>>>>> 79df7380
 
 theorem quasiCompact_over_affine_iff {X Y : Scheme} (f : X ⟶ Y) [IsAffine Y] :
     QuasiCompact f ↔ CompactSpace X := by
   rw [HasAffineProperty.iff_of_isAffine (P := @QuasiCompact)]
 
 theorem compactSpace_iff_quasiCompact (X : Scheme) :
-<<<<<<< HEAD
-    CompactSpace X ↔ QuasiCompact (terminal.from X) :=
-  (quasiCompact_over_affine_iff _).symm
-#align algebraic_geometry.compact_space_iff_quasi_compact AlgebraicGeometry.compactSpace_iff_quasiCompact
-
-theorem QuasiCompact.affine_openCover_iff {X Y : Scheme.{u}} (𝒰 : Scheme.OpenCover.{u} Y)
-    [∀ i, IsAffine (𝒰.obj i)] (f : X ⟶ Y) :
-    QuasiCompact f ↔ ∀ i, CompactSpace (pullback f (𝒰.map i) : _) :=
-  quasiCompact_eq_affineProperty.symm ▸ QuasiCompact.affineProperty_isLocal.affine_openCover_iff f 𝒰
-#align algebraic_geometry.quasi_compact.affine_open_cover_iff AlgebraicGeometry.QuasiCompact.affine_openCover_iff
-
-theorem QuasiCompact.openCover_iff {X Y : Scheme.{u}} (𝒰 : Scheme.OpenCover.{u} Y) (f : X ⟶ Y) :
-    QuasiCompact f ↔ ∀ i, QuasiCompact (pullback.snd f (𝒰.map i)) :=
-  quasiCompact_eq_affineProperty.symm ▸
-    QuasiCompact.affineProperty_isLocal.targetAffineLocally_isLocal.openCover_iff f 𝒰
-#align algebraic_geometry.quasi_compact.open_cover_iff AlgebraicGeometry.QuasiCompact.openCover_iff
-
-instance quasiCompact_respectsIso : MorphismProperty.RespectsIso @QuasiCompact := by
-  rw [quasiCompact_eq_affineProperty]
-  infer_instance
-#align algebraic_geometry.quasi_compact_respects_iso AlgebraicGeometry.quasiCompact_respectsIso
-=======
     CompactSpace X ↔ QuasiCompact (terminal.from X) := by
   rw [HasAffineProperty.iff_of_isAffine (P := @QuasiCompact)]
->>>>>>> 79df7380
 
 instance quasiCompact_isStableUnderComposition :
     MorphismProperty.IsStableUnderComposition @QuasiCompact where
