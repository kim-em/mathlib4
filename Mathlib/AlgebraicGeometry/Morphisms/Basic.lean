--- conflicted
+++ resolved
@@ -352,286 +352,11 @@
     ∀ {X Y : Scheme} [IsAffine Y] (f : X ⟶ Y) (r : Γ(Y, ⊤)), P f → P (f ∣_ Y.basicOpen r)
   /-- `P` for `f` if `P` holds for `f` restricted to basic sets of a spanning set of the global
     sections -/
-<<<<<<< HEAD
-  ofBasicOpenCover :
-    ∀ {X Y : Scheme} [IsAffine Y] (f : X ⟶ Y) (s : Finset (Y.presheaf.obj <| op ⊤))
-      (_ : Ideal.span (s : Set (Y.presheaf.obj <| op ⊤)) = ⊤),
-      (∀ r : s, @P _ _ (f ∣_ Y.basicOpen r.1) ((topIsAffineOpen Y).basicOpenIsAffine _)) → P f
-#align algebraic_geometry.affine_target_morphism_property.is_local AlgebraicGeometry.AffineTargetMorphismProperty.IsLocal
-
-/-- Specialization of `ConcreteCategory.id_apply` because `simp` can't see through the defeq. -/
-@[simp] lemma CommRingCat.id_apply (R : CommRingCat) (x : R) : 𝟙 R x = x := rfl
-
-theorem targetAffineLocallyOfOpenCover {P : AffineTargetMorphismProperty} (hP : P.IsLocal)
-    {X Y : Scheme} (f : X ⟶ Y) (𝒰 : Y.OpenCover) [∀ i, IsAffine (𝒰.obj i)]
-    (h𝒰 : ∀ i, P (pullback.snd : (𝒰.pullbackCover f).obj i ⟶ 𝒰.obj i)) :
-    targetAffineLocally P f := by
-  classical
-  let S i := (⟨⟨Set.range (𝒰.map i).1.base, (𝒰.IsOpen i).base_open.isOpen_range⟩,
-    rangeIsAffineOpenOfOpenImmersion (𝒰.map i)⟩ : Y.affineOpens)
-  intro U
-  apply of_affine_open_cover (P := _) U (Set.range S)
-  · intro U r h
-    haveI : IsAffine _ := U.2
-    have := hP.2 (f ∣_ U.1)
-    replace this := this (Y.presheaf.map (eqToHom U.1.openEmbedding_obj_top).op r) h
-    -- Porting note (#10670): the following 2 instances was not necessary
-    haveI i1 : IsAffine (Y.restrict (Scheme.affineBasicOpen Y r).1.openEmbedding) :=
-      (Scheme.affineBasicOpen Y r).2
-    haveI i2 : IsAffine
-      ((Y.restrict U.1.openEmbedding).restrict
-        ((Y.restrict U.1.openEmbedding).basicOpen <|
-          (Y.presheaf.map (eqToHom U.1.openEmbedding_obj_top).op r)).openEmbedding) :=
-      IsAffineOpen.basicOpenIsAffine (X := Y.restrict U.1.openEmbedding) (topIsAffineOpen _) _
-    rw [← P.toProperty_apply] at this ⊢
-    exact (hP.1.arrow_mk_iso_iff (morphismRestrictRestrictBasicOpen f _ r)).mp this
-  · intro U s hs H
-    haveI : IsAffine _ := U.2
-    apply hP.3 (f ∣_ U.1) (s.image (Y.presheaf.map (eqToHom U.1.openEmbedding_obj_top).op))
-    · apply_fun Ideal.comap (Y.presheaf.map (eqToHom U.1.openEmbedding_obj_top.symm).op) at hs
-      rw [Ideal.comap_top] at hs
-      rw [← hs]
-      simp only [eqToHom_op, eqToHom_map, Finset.coe_image]
-      have : ∀ {R S : CommRingCat} (e : S = R) (s : Set S),
-          Ideal.span (eqToHom e '' s) = Ideal.comap (eqToHom e.symm) (Ideal.span s) := by
-        intro _ S e _
-        subst e
-        simp only [eqToHom_refl, CommRingCat.id_apply, Set.image_id']
-        -- Porting note: Lean didn't see `𝟙 _` is just ring hom id
-        exact (Ideal.comap_id _).symm
-      apply this
-    · rintro ⟨r, hr⟩
-      obtain ⟨r, hr', rfl⟩ := Finset.mem_image.mp hr
-      specialize H ⟨r, hr'⟩
-      -- Porting note (#10670): the following 2 instances was not necessary
-      haveI i1 : IsAffine (Y.restrict (Scheme.affineBasicOpen Y r).1.openEmbedding) :=
-        (Scheme.affineBasicOpen Y r).2
-      haveI i2 : IsAffine
-        ((Y.restrict U.1.openEmbedding).restrict
-          ((Y.restrict U.1.openEmbedding).basicOpen <|
-            (Y.presheaf.map (eqToHom U.1.openEmbedding_obj_top).op r)).openEmbedding) :=
-        IsAffineOpen.basicOpenIsAffine (X := Y.restrict U.1.openEmbedding) (topIsAffineOpen _) _
-      rw [← P.toProperty_apply] at H ⊢
-      exact (hP.1.arrow_mk_iso_iff (morphismRestrictRestrictBasicOpen f _ r)).mpr H
-  · rw [Set.eq_univ_iff_forall]
-    simp only [Set.mem_iUnion]
-    intro x
-    exact ⟨⟨_, ⟨𝒰.f x, rfl⟩⟩, 𝒰.Covers x⟩
-  · rintro ⟨_, i, rfl⟩
-    specialize h𝒰 i
-    -- Porting note (#10670): the next instance was not necessary
-    haveI i1 : IsAffine (Y.restrict (S i).1.openEmbedding) := (S i).2
-    rw [← P.toProperty_apply] at h𝒰 ⊢
-    exact (hP.1.arrow_mk_iso_iff (morphismRestrictOpensRange f _)).mpr h𝒰
-#align algebraic_geometry.target_affine_locally_of_open_cover AlgebraicGeometry.targetAffineLocallyOfOpenCover
-
-open List in
-theorem AffineTargetMorphismProperty.IsLocal.affine_openCover_TFAE
-    {P : AffineTargetMorphismProperty} (hP : P.IsLocal) {X Y : Scheme.{u}} (f : X ⟶ Y) :
-    TFAE
-      [targetAffineLocally P f,
-        ∃ (𝒰 : Scheme.OpenCover.{u} Y) (_ : ∀ i, IsAffine (𝒰.obj i)),
-          ∀ i : 𝒰.J, P (pullback.snd : (𝒰.pullbackCover f).obj i ⟶ 𝒰.obj i),
-        ∀ (𝒰 : Scheme.OpenCover.{u} Y) [∀ i, IsAffine (𝒰.obj i)] (i : 𝒰.J),
-          P (pullback.snd : (𝒰.pullbackCover f).obj i ⟶ 𝒰.obj i),
-        ∀ {U : Scheme} (g : U ⟶ Y) [IsAffine U] [IsOpenImmersion g],
-          P (pullback.snd : pullback f g ⟶ U),
-        ∃ (ι : Type u) (U : ι → Opens Y.carrier) (_ : iSup U = ⊤) (hU' : ∀ i, IsAffineOpen (U i)),
-          ∀ i, @P _ _ (f ∣_ U i) (hU' i)] := by
-  tfae_have 1 → 4
-  | H, U, g, h₁, h₂ => by
-    -- Porting note: I need to add `i1` manually, so to save some typing, named this variable
-    set U' : Opens _ := ⟨_, h₂.base_open.isOpen_range⟩
-    replace H := H ⟨U', rangeIsAffineOpenOfOpenImmersion g⟩
-    haveI i1 : IsAffine (Y.restrict U'.openEmbedding) := rangeIsAffineOpenOfOpenImmersion g
-    rw [← P.toProperty_apply] at H ⊢
-    rwa [← hP.1.arrow_mk_iso_iff (morphismRestrictOpensRange f _)]
-  tfae_have 4 → 3
-  | H, 𝒰, h𝒰, i => by apply H
-  tfae_have 3 → 2 := fun H => ⟨Y.affineCover, inferInstance, H Y.affineCover⟩
-  tfae_have 2 → 1 := by
-    rintro ⟨𝒰, h𝒰, H⟩; exact targetAffineLocallyOfOpenCover hP f 𝒰 H
-  tfae_have 5 → 2 := by
-    rintro ⟨ι, U, hU, hU', H⟩
-    refine' ⟨Y.openCoverOfSuprEqTop U hU, hU', _⟩
-    intro i
-    specialize H i
-    -- Porting note (#10754): added these two instances manually
-    haveI i2 : IsAffine (Scheme.OpenCover.obj (Scheme.openCoverOfSuprEqTop Y U hU) i) := hU' i
-    haveI i3 : IsAffine (Y.restrict (U i).openEmbedding) := hU' i
-    rw [← P.toProperty_apply, ← hP.1.arrow_mk_iso_iff (morphismRestrictOpensRange f _)]
-    rw [← P.toProperty_apply] at H
-    convert H
-    all_goals ext1; exact Subtype.range_coe
-  tfae_have 1 → 5
-  | H => by
-    refine ⟨Y.carrier, fun x => (Scheme.Hom.opensRange <| Y.affineCover.map x),
-      ?_, fun i => rangeIsAffineOpenOfOpenImmersion _, ?_⟩
-    · rw [eq_top_iff]; intro x _; erw [Opens.mem_iSup]; exact ⟨x, Y.affineCover.Covers x⟩
-    · intro i; exact H ⟨_, rangeIsAffineOpenOfOpenImmersion _⟩
-  tfae_finish
-#align algebraic_geometry.affine_target_morphism_property.is_local.affine_open_cover_tfae AlgebraicGeometry.AffineTargetMorphismProperty.IsLocal.affine_openCover_TFAE
-
-theorem AffineTargetMorphismProperty.isLocalOfOpenCoverImply (P : AffineTargetMorphismProperty)
-    (hP : P.toProperty.RespectsIso)
-    (H : ∀ {X Y : Scheme.{u}} (f : X ⟶ Y),
-      (∃ (𝒰 : Scheme.OpenCover.{u} Y) (_ : ∀ i, IsAffine (𝒰.obj i)),
-        ∀ i : 𝒰.J, P (pullback.snd : (𝒰.pullbackCover f).obj i ⟶ 𝒰.obj i)) →
-        ∀ {U : Scheme} (g : U ⟶ Y) [IsAffine U] [IsOpenImmersion g],
-          P (pullback.snd : pullback f g ⟶ U)) :
-    P.IsLocal := by
-  refine' ⟨hP, _, _⟩
-  · introv h
-    haveI : IsAffine _ := (topIsAffineOpen Y).basicOpenIsAffine r
-    delta morphismRestrict
-    rw [affine_cancel_left_isIso hP]
-    refine' @H _ _ f ⟨Scheme.openCoverOfIsIso (𝟙 Y), _, _⟩ _ (Y.ofRestrict _) _ _
-    · intro i; dsimp; infer_instance
-    · intro i; dsimp
-      rwa [← Category.comp_id pullback.snd, ← pullback.condition, affine_cancel_left_isIso hP]
-  · introv hs hs'
-    replace hs := ((topIsAffineOpen Y).basicOpen_union_eq_self_iff _).mpr hs
-    have := H f ⟨Y.openCoverOfSuprEqTop _ hs, ?_, ?_⟩ (𝟙 _)
-    rwa [← Category.comp_id pullback.snd, ← pullback.condition, affine_cancel_left_isIso hP]
-      at this
-    · intro i; exact (topIsAffineOpen Y).basicOpenIsAffine _
-    · rintro (i : s)
-      specialize hs' i
-      haveI : IsAffine _ := (topIsAffineOpen Y).basicOpenIsAffine i.1
-      delta morphismRestrict at hs'
-      rwa [affine_cancel_left_isIso hP] at hs'
-#align algebraic_geometry.affine_target_morphism_property.is_local_of_open_cover_imply AlgebraicGeometry.AffineTargetMorphismProperty.isLocalOfOpenCoverImply
-
-theorem AffineTargetMorphismProperty.IsLocal.affine_openCover_iff {P : AffineTargetMorphismProperty}
-    (hP : P.IsLocal) {X Y : Scheme.{u}} (f : X ⟶ Y) (𝒰 : Scheme.OpenCover.{u} Y)
-    [h𝒰 : ∀ i, IsAffine (𝒰.obj i)] :
-    targetAffineLocally P f ↔ ∀ i, @P _ _ (pullback.snd : pullback f (𝒰.map i) ⟶ _) (h𝒰 i) := by
-  refine' ⟨fun H => let h := ((hP.affine_openCover_TFAE f).out 0 2).mp H; _,
-    fun H => let h := ((hP.affine_openCover_TFAE f).out 1 0).mp; _⟩
-  · exact fun i => h 𝒰 i
-  · exact h ⟨𝒰, inferInstance, H⟩
-#align algebraic_geometry.affine_target_morphism_property.is_local.affine_open_cover_iff AlgebraicGeometry.AffineTargetMorphismProperty.IsLocal.affine_openCover_iff
-
-theorem AffineTargetMorphismProperty.IsLocal.affine_target_iff {P : AffineTargetMorphismProperty}
-    (hP : P.IsLocal) {X Y : Scheme.{u}} (f : X ⟶ Y) [IsAffine Y] :
-    targetAffineLocally P f ↔ P f := by
-  haveI : ∀ i, IsAffine (Scheme.OpenCover.obj (Scheme.openCoverOfIsIso (𝟙 Y)) i) := fun i => by
-    dsimp; infer_instance
-  rw [hP.affine_openCover_iff f (Scheme.openCoverOfIsIso (𝟙 Y))]
-  trans P (pullback.snd : pullback f (𝟙 _) ⟶ _)
-  · exact ⟨fun H => H PUnit.unit, fun H _ => H⟩
-  rw [← Category.comp_id pullback.snd, ← pullback.condition, affine_cancel_left_isIso hP.1]
-#align algebraic_geometry.affine_target_morphism_property.is_local.affine_target_iff AlgebraicGeometry.AffineTargetMorphismProperty.IsLocal.affine_target_iff
-
-/-- We say that `P : MorphismProperty Scheme` is local at the target if
-1. `P` respects isomorphisms.
-2. If `P` holds for `f : X ⟶ Y`, then `P` holds for `f ∣_ U` for any `U`.
-3. If `P` holds for `f ∣_ U` for an open cover `U` of `Y`, then `P` holds for `f`.
--/
-structure PropertyIsLocalAtTarget (P : MorphismProperty Scheme) : Prop where
-  /-- `P` respects isomorphisms. -/
-  RespectsIso : P.RespectsIso
-  /-- If `P` holds for `f : X ⟶ Y`, then `P` holds for `f ∣_ U` for any `U`. -/
-  restrict : ∀ {X Y : Scheme} (f : X ⟶ Y) (U : Opens Y.carrier), P f → P (f ∣_ U)
-  /-- If `P` holds for `f ∣_ U` for an open cover `U` of `Y`, then `P` holds for `f`.  -/
-  of_openCover :
-    ∀ {X Y : Scheme.{u}} (f : X ⟶ Y) (𝒰 : Scheme.OpenCover.{u} Y),
-      (∀ i : 𝒰.J, P (pullback.snd : (𝒰.pullbackCover f).obj i ⟶ 𝒰.obj i)) → P f
-#align algebraic_geometry.property_is_local_at_target AlgebraicGeometry.PropertyIsLocalAtTarget
-
-theorem AffineTargetMorphismProperty.IsLocal.targetAffineLocallyIsLocal
-    {P : AffineTargetMorphismProperty} (hP : P.IsLocal) :
-    PropertyIsLocalAtTarget (targetAffineLocally P) := by
-  constructor
-  · exact targetAffineLocally_respectsIso hP.1
-  · intro X Y f U H V
-    rw [← P.toProperty_apply (i := V.2), hP.1.arrow_mk_iso_iff (morphismRestrictRestrict f _ _)]
-    convert H ⟨_, IsAffineOpen.imageIsOpenImmersion V.2 (Y.ofRestrict _)⟩
-    rw [← P.toProperty_apply (i := IsAffineOpen.imageIsOpenImmersion V.2 (Y.ofRestrict _))]
-  · rintro X Y f 𝒰 h𝒰
-    -- Porting note: rewrite `[(hP.affine_openCover_TFAE f).out 0 1` directly complains about
-    -- metavariables
-    have h01 := (hP.affine_openCover_TFAE f).out 0 1
-    rw [h01]
-    refine' ⟨𝒰.bind fun _ => Scheme.affineCover _, _, _⟩
-    · intro i; dsimp [Scheme.OpenCover.bind]; infer_instance
-    · intro i
-      specialize h𝒰 i.1
-      -- Porting note: rewrite `[(hP.affine_openCover_TFAE pullback.snd).out 0 1` directly
-      -- complains about metavariables
-      have h02 := (hP.affine_openCover_TFAE (pullback.snd : pullback f (𝒰.map i.fst) ⟶ _)).out 0 2
-      rw [h02] at h𝒰
-      specialize h𝒰 (Scheme.affineCover _) i.2
-      let e : pullback f ((𝒰.obj i.fst).affineCover.map i.snd ≫ 𝒰.map i.fst) ⟶
-          pullback (pullback.snd : pullback f (𝒰.map i.fst) ⟶ _)
-            ((𝒰.obj i.fst).affineCover.map i.snd) := by
-        refine' (pullbackSymmetry _ _).hom ≫ _
-        refine' (pullbackRightPullbackFstIso _ _ _).inv ≫ _
-        refine' (pullbackSymmetry _ _).hom ≫ _
-        refine' pullback.map _ _ _ _ (pullbackSymmetry _ _).hom (𝟙 _) (𝟙 _) _ _ <;>
-        simp only [Category.comp_id, Category.id_comp, pullbackSymmetry_hom_comp_snd]
-      rw [← affine_cancel_left_isIso hP.1 e] at h𝒰
-      convert h𝒰 using 1
-      simp [e]
-#align algebraic_geometry.affine_target_morphism_property.is_local.target_affine_locally_is_local AlgebraicGeometry.AffineTargetMorphismProperty.IsLocal.targetAffineLocallyIsLocal
-
-open List in
-theorem PropertyIsLocalAtTarget.openCover_TFAE {P : MorphismProperty Scheme}
-    (hP : PropertyIsLocalAtTarget P) {X Y : Scheme.{u}} (f : X ⟶ Y) :
-    TFAE
-      [P f,
-        ∃ 𝒰 : Scheme.OpenCover.{u} Y,
-          ∀ i : 𝒰.J, P (pullback.snd : (𝒰.pullbackCover f).obj i ⟶ 𝒰.obj i),
-        ∀ (𝒰 : Scheme.OpenCover.{u} Y) (i : 𝒰.J),
-          P (pullback.snd : (𝒰.pullbackCover f).obj i ⟶ 𝒰.obj i),
-        ∀ U : Opens Y.carrier, P (f ∣_ U),
-        ∀ {U : Scheme} (g : U ⟶ Y) [IsOpenImmersion g], P (pullback.snd : pullback f g ⟶ U),
-        ∃ (ι : Type u) (U : ι → Opens Y.carrier) (_ : iSup U = ⊤), ∀ i, P (f ∣_ U i)] := by
-  tfae_have 2 → 1 := by
-    rintro ⟨𝒰, H⟩; exact hP.3 f 𝒰 H
-  tfae_have 1 → 4
-  | H, U => hP.2 f U H
-  tfae_have 4 → 3
-  | H, 𝒰, i => by
-    rw [← hP.1.arrow_mk_iso_iff (morphismRestrictOpensRange f _)]
-    exact H <| Scheme.Hom.opensRange (𝒰.map i)
-  tfae_have 3 → 2 := fun H => ⟨Y.affineCover, H Y.affineCover⟩
-  tfae_have 4 → 5
-  | H, U, g, hg => by
-    rw [← hP.1.arrow_mk_iso_iff (morphismRestrictOpensRange f _)]
-    apply H
-  tfae_have 5 → 4
-  | H, U => by
-    erw [hP.1.cancel_left_isIso]
-    apply H
-  tfae_have 4 → 6
-  | H => ⟨PUnit, fun _ => ⊤, ciSup_const, fun _ => H _⟩
-  tfae_have 6 → 2 := by
-    rintro ⟨ι, U, hU, H⟩
-    refine' ⟨Y.openCoverOfSuprEqTop U hU, _⟩
-    intro i
-    rw [← hP.1.arrow_mk_iso_iff (morphismRestrictOpensRange f _)]
-    convert H i
-    all_goals ext1; exact Subtype.range_coe
-  tfae_finish
-#align algebraic_geometry.property_is_local_at_target.open_cover_tfae AlgebraicGeometry.PropertyIsLocalAtTarget.openCover_TFAE
-
-theorem PropertyIsLocalAtTarget.openCover_iff {P : MorphismProperty Scheme}
-    (hP : PropertyIsLocalAtTarget P) {X Y : Scheme.{u}} (f : X ⟶ Y) (𝒰 : Scheme.OpenCover.{u} Y) :
-    P f ↔ ∀ i, P (pullback.snd : pullback f (𝒰.map i) ⟶ _) := by
-  -- Porting note: couldn't get the term mode proof work
-  refine ⟨fun H => let h := ((hP.openCover_TFAE f).out 0 2).mp H; fun i => ?_,
-    fun H => let h := ((hP.openCover_TFAE f).out 1 0).mp; ?_⟩
-  · exact h 𝒰 i
-  · exact h ⟨𝒰, H⟩
-#align algebraic_geometry.property_is_local_at_target.open_cover_iff AlgebraicGeometry.PropertyIsLocalAtTarget.openCover_iff
-=======
   of_basicOpenCover :
     ∀ {X Y : Scheme} [IsAffine Y] (f : X ⟶ Y) (s : Finset Γ(Y, ⊤))
       (_ : Ideal.span (s : Set Γ(Y, ⊤)) = ⊤), (∀ r : s, P (f ∣_ Y.basicOpen r.1)) → P f
 
 attribute [instance] AffineTargetMorphismProperty.IsLocal.respectsIso
->>>>>>> 833ac678
 
 open AffineTargetMorphismProperty in
 instance (P : MorphismProperty Scheme) [IsLocalAtTarget P] : (of P).IsLocal where
@@ -848,162 +573,6 @@
             (pullback.snd f (S.affineCover.map i))).symm
         exact asIso
           (pullback.map _ _ _ _ (𝟙 _) (𝟙 _) (𝟙 _) (by simpa using pullback.condition) (by simp))
-<<<<<<< HEAD
-      have : e.hom ≫ pullback.fst = pullback.snd := by simp [e]
-      rw [← this, (targetAffineLocally_respectsIso hP.1).cancel_left_isIso]
-      apply hP.targetAffineLocallyPullbackFstOfRightOfStableUnderBaseChange hP'
-      rw [← pullbackSymmetry_hom_comp_snd, affine_cancel_left_isIso hP.1]
-      apply H)
-#align algebraic_geometry.affine_target_morphism_property.is_local.stable_under_base_change AlgebraicGeometry.AffineTargetMorphismProperty.IsLocal.stableUnderBaseChange
-
-end AffineTargetMorphismProperty
-
-/-- The `AffineTargetMorphismProperty` associated to `(targetAffineLocally P).diagonal`.
-See `diagonal_targetAffineLocally_eq_targetAffineLocally`.
--/
-def AffineTargetMorphismProperty.diagonal (P : AffineTargetMorphismProperty) :
-    AffineTargetMorphismProperty :=
-  fun {X _} f _ =>
-    ∀ {U₁ U₂ : Scheme} (f₁ : U₁ ⟶ X) (f₂ : U₂ ⟶ X) [IsAffine U₁] [IsAffine U₂] [IsOpenImmersion f₁]
-      [IsOpenImmersion f₂], P (pullback.mapDesc f₁ f₂ f)
-#align algebraic_geometry.affine_target_morphism_property.diagonal AlgebraicGeometry.AffineTargetMorphismProperty.diagonal
-
-theorem AffineTargetMorphismProperty.diagonal_respectsIso (P : AffineTargetMorphismProperty)
-    (hP : P.toProperty.RespectsIso) : P.diagonal.toProperty.RespectsIso := by
-  delta AffineTargetMorphismProperty.diagonal
-  apply AffineTargetMorphismProperty.respectsIso_mk
-  · introv H _ _
-    rw [pullback.mapDesc_comp, affine_cancel_left_isIso hP, affine_cancel_right_isIso hP]
-    -- Porting note: add the following two instances
-    have i1 : IsOpenImmersion (f₁ ≫ e.hom) := PresheafedSpace.IsOpenImmersion.comp _ _
-    have i2 : IsOpenImmersion (f₂ ≫ e.hom) := PresheafedSpace.IsOpenImmersion.comp _ _
-    apply H
-  · introv H _ _
-    -- Porting note: add the following two instances
-    have _ : IsAffine Z := isAffineOfIso e.inv
-    rw [pullback.mapDesc_comp, affine_cancel_right_isIso hP]
-    apply H
-#align algebraic_geometry.affine_target_morphism_property.diagonal_respects_iso AlgebraicGeometry.AffineTargetMorphismProperty.diagonal_respectsIso
-
-theorem diagonalTargetAffineLocallyOfOpenCover (P : AffineTargetMorphismProperty) (hP : P.IsLocal)
-    {X Y : Scheme.{u}} (f : X ⟶ Y) (𝒰 : Scheme.OpenCover.{u} Y) [∀ i, IsAffine (𝒰.obj i)]
-    (𝒰' : ∀ i, Scheme.OpenCover.{u} (pullback f (𝒰.map i))) [∀ i j, IsAffine ((𝒰' i).obj j)]
-    (h𝒰' : ∀ i j k, P (pullback.mapDesc ((𝒰' i).map j) ((𝒰' i).map k) pullback.snd)) :
-    (targetAffineLocally P).diagonal f := by
-  let 𝒱 := (Scheme.Pullback.openCoverOfBase 𝒰 f f).bind fun i =>
-    Scheme.Pullback.openCoverOfLeftRight.{u} (𝒰' i) (𝒰' i) pullback.snd pullback.snd
-  have i1 : ∀ i, IsAffine (𝒱.obj i) := fun i => by dsimp [𝒱]; infer_instance
-  refine' (hP.affine_openCover_iff _ _).mpr _
-  rintro ⟨i, j, k⟩
-  dsimp [𝒱]
-  convert (affine_cancel_left_isIso hP.1
-    (pullbackDiagonalMapIso _ _ ((𝒰' i).map j) ((𝒰' i).map k)).inv pullback.snd).mp _
-  pick_goal 3
-  · convert h𝒰' i j k; apply pullback.hom_ext <;> simp
-  all_goals apply pullback.hom_ext <;>
-  simp only [Category.assoc, pullback.lift_fst, pullback.lift_snd, pullback.lift_fst_assoc,
-    pullback.lift_snd_assoc]
-#align algebraic_geometry.diagonal_target_affine_locally_of_open_cover AlgebraicGeometry.diagonalTargetAffineLocallyOfOpenCover
-
-theorem AffineTargetMorphismProperty.diagonalOfTargetAffineLocally
-    (P : AffineTargetMorphismProperty) (hP : P.IsLocal) {X Y U : Scheme.{u}} (f : X ⟶ Y) (g : U ⟶ Y)
-    [IsAffine U] [IsOpenImmersion g] (H : (targetAffineLocally P).diagonal f) :
-    P.diagonal (pullback.snd : pullback f g ⟶ _) := by
-  rintro U V f₁ f₂ hU hV hf₁ hf₂
-  replace H := ((hP.affine_openCover_TFAE (pullback.diagonal f)).out 0 3).mp H
-  let g₁ := pullback.map (f₁ ≫ pullback.snd) (f₂ ≫ pullback.snd) f f
-    (f₁ ≫ pullback.fst) (f₂ ≫ pullback.fst) g
-    (by rw [Category.assoc, Category.assoc, pullback.condition])
-    (by rw [Category.assoc, Category.assoc, pullback.condition])
-  specialize H g₁
-  rw [← affine_cancel_left_isIso hP.1 (pullbackDiagonalMapIso f _ f₁ f₂).hom]
-  convert H
-  · apply pullback.hom_ext <;>
-    simp only [Category.assoc, pullback.lift_fst, pullback.lift_snd, pullback.lift_fst_assoc,
-      pullback.lift_snd_assoc, Category.comp_id, pullbackDiagonalMapIso_hom_fst,
-      pullbackDiagonalMapIso_hom_snd]
-#align algebraic_geometry.affine_target_morphism_property.diagonal_of_target_affine_locally AlgebraicGeometry.AffineTargetMorphismProperty.diagonalOfTargetAffineLocally
-
-open List in
-theorem AffineTargetMorphismProperty.IsLocal.diagonal_affine_openCover_TFAE
-    {P : AffineTargetMorphismProperty} (hP : P.IsLocal) {X Y : Scheme.{u}} (f : X ⟶ Y) :
-    TFAE
-      [(targetAffineLocally P).diagonal f,
-        ∃ (𝒰 : Scheme.OpenCover.{u} Y) (_ : ∀ i, IsAffine (𝒰.obj i)),
-          ∀ i : 𝒰.J, P.diagonal (pullback.snd : pullback f (𝒰.map i) ⟶ _),
-        ∀ (𝒰 : Scheme.OpenCover.{u} Y) [∀ i, IsAffine (𝒰.obj i)] (i : 𝒰.J),
-          P.diagonal (pullback.snd : pullback f (𝒰.map i) ⟶ _),
-        ∀ {U : Scheme} (g : U ⟶ Y) [IsAffine U] [IsOpenImmersion g],
-          P.diagonal (pullback.snd : pullback f g ⟶ _),
-        ∃ (𝒰 : Scheme.OpenCover.{u} Y) (_ : ∀ i, IsAffine (𝒰.obj i)) (𝒰' :
-          ∀ i, Scheme.OpenCover.{u} (pullback f (𝒰.map i))) (_ : ∀ i j, IsAffine ((𝒰' i).obj j)),
-          ∀ i j k, P (pullback.mapDesc ((𝒰' i).map j) ((𝒰' i).map k) pullback.snd)] := by
-  tfae_have 1 → 4 := by
-    introv H hU hg _ _; apply P.diagonalOfTargetAffineLocally <;> assumption
-  tfae_have 4 → 3 := by
-    introv H h𝒰; apply H
-  tfae_have 3 → 2
-  | H => ⟨Y.affineCover, inferInstance, H Y.affineCover⟩
-  tfae_have 2 → 5 := by
-    rintro ⟨𝒰, h𝒰, H⟩
-    refine' ⟨𝒰, inferInstance, fun _ => Scheme.affineCover _, inferInstance, _⟩
-    intro i j k
-    apply H
-  tfae_have 5 → 1 := by
-    rintro ⟨𝒰, _, 𝒰', _, H⟩
-    exact diagonalTargetAffineLocallyOfOpenCover P hP f 𝒰 𝒰' H
-  tfae_finish
-#align algebraic_geometry.affine_target_morphism_property.is_local.diagonal_affine_open_cover_tfae AlgebraicGeometry.AffineTargetMorphismProperty.IsLocal.diagonal_affine_openCover_TFAE
-
-theorem AffineTargetMorphismProperty.IsLocal.diagonal {P : AffineTargetMorphismProperty}
-    (hP : P.IsLocal) : P.diagonal.IsLocal :=
-  AffineTargetMorphismProperty.isLocalOfOpenCoverImply P.diagonal (P.diagonal_respectsIso hP.1)
-    fun {_ _} f => ((hP.diagonal_affine_openCover_TFAE f).out 1 3).mp
-#align algebraic_geometry.affine_target_morphism_property.is_local.diagonal AlgebraicGeometry.AffineTargetMorphismProperty.IsLocal.diagonal
-
-theorem diagonal_targetAffineLocally_eq_targetAffineLocally (P : AffineTargetMorphismProperty)
-    (hP : P.IsLocal) : (targetAffineLocally P).diagonal = targetAffineLocally P.diagonal := by
-  -- Porting note: `ext _ _ f` fails at first one
-  -- see https://github.com/leanprover-community/mathlib4/issues/5229
-  refine funext fun _ => funext fun _ => funext fun f => propext ?_
-  exact ((hP.diagonal_affine_openCover_TFAE f).out 0 1).trans
-    ((hP.diagonal.affine_openCover_TFAE f).out 1 0)
-#align algebraic_geometry.diagonal_target_affine_locally_eq_target_affine_locally AlgebraicGeometry.diagonal_targetAffineLocally_eq_targetAffineLocally
-
-theorem universallyIsLocalAtTarget (P : MorphismProperty Scheme)
-    (hP : ∀ {X Y : Scheme.{u}} (f : X ⟶ Y) (𝒰 : Scheme.OpenCover.{u} Y),
-      (∀ i : 𝒰.J, P (pullback.snd : (𝒰.pullbackCover f).obj i ⟶ 𝒰.obj i)) → P f) :
-    PropertyIsLocalAtTarget P.universally := by
-  refine' ⟨P.universally_respectsIso, fun {X Y} f U =>
-    P.universally_stableUnderBaseChange (isPullback_morphismRestrict f U).flip, _⟩
-  intro X Y f 𝒰 h X' Y' i₁ i₂ f' H
-  apply hP _ (𝒰.pullbackCover i₂)
-  intro i
-  dsimp
-  apply h i (pullback.lift (pullback.fst ≫ i₁) (pullback.snd ≫ pullback.snd) _) pullback.snd
-  swap
-  · rw [Category.assoc, Category.assoc, ← pullback.condition, ← pullback.condition_assoc, H.w]
-  refine' (IsPullback.of_right _ (pullback.lift_snd _ _ _) (IsPullback.of_hasPullback _ _)).flip
-  rw [pullback.lift_fst, ← pullback.condition]
-  exact (IsPullback.of_hasPullback _ _).paste_horiz H.flip
-#align algebraic_geometry.universally_is_local_at_target AlgebraicGeometry.universallyIsLocalAtTarget
-
-theorem universallyIsLocalAtTargetOfMorphismRestrict (P : MorphismProperty Scheme)
-    (hP₁ : P.RespectsIso)
-    (hP₂ : ∀ {X Y : Scheme.{u}} (f : X ⟶ Y) {ι : Type u} (U : ι → Opens Y.carrier)
-      (_ : iSup U = ⊤), (∀ i, P (f ∣_ U i)) → P f) : PropertyIsLocalAtTarget P.universally :=
-  universallyIsLocalAtTarget P (fun f 𝒰 h𝒰 => by
-    apply hP₂ f (fun i : 𝒰.J => Scheme.Hom.opensRange (𝒰.map i)) 𝒰.iSup_opensRange
-    simp_rw [hP₁.arrow_mk_iso_iff (morphismRestrictOpensRange f _)]
-    exact h𝒰)
-#align algebraic_geometry.universally_is_local_at_target_of_morphism_restrict AlgebraicGeometry.universallyIsLocalAtTargetOfMorphismRestrict
-
-/-- `topologically P` holds for a morphism if the underlying topological map satisfies `P`. -/
-def MorphismProperty.topologically
-    (P : ∀ {α β : Type u} [TopologicalSpace α] [TopologicalSpace β] (_ : α → β), Prop) :
-    MorphismProperty Scheme.{u} := fun _ _ f => P f.1.base
-#align algebraic_geometry.morphism_property.topologically AlgebraicGeometry.MorphismProperty.topologically
-=======
       have : e.hom ≫ pullback.fst _ _ =
           (S.affineCover.pullbackCover f).pullbackHom (pullback.fst _ _) i := by
         simp [e, Scheme.OpenCover.pullbackHom]
@@ -1026,6 +595,5 @@
 end HasAffineProperty
 
 end targetAffineLocally
->>>>>>> 833ac678
 
 end AlgebraicGeometry