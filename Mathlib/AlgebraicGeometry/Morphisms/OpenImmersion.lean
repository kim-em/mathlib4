/-
Copyright (c) 2022 Andrew Yang. All rights reserved.
Released under Apache 2.0 license as described in the file LICENSE.
Authors: Andrew Yang
-/
import Mathlib.AlgebraicGeometry.Morphisms.UnderlyingMap

/-!

# Open immersions

A morphism is an open immersion if the underlying map of spaces is an open embedding
`f : X ⟶ U ⊆ Y`, and the sheaf map `Y(V) ⟶ f _* X(V)` is an iso for each `V ⊆ U`.

Most of the theories are developed in `AlgebraicGeometry/OpenImmersion`, and we provide the
remaining theorems analogous to other lemmas in `AlgebraicGeometry/Morphisms/*`.

-/


noncomputable section

open CategoryTheory CategoryTheory.Limits Opposite TopologicalSpace

universe u

namespace AlgebraicGeometry

variable {X Y Z : Scheme.{u}} (f : X ⟶ Y) (g : Y ⟶ Z)

theorem isOpenImmersion_iff_stalk {f : X ⟶ Y} : IsOpenImmersion f ↔
    OpenEmbedding f.1.base ∧ ∀ x, IsIso (f.stalkMap x) := by
  constructor
  · intro h; exact ⟨h.1, inferInstance⟩
  · rintro ⟨h₁, h₂⟩; exact IsOpenImmersion.of_stalk_iso f h₁

theorem isOpenImmersion_eq_inf :
    @IsOpenImmersion = (topologically OpenEmbedding) ⊓
      stalkwise (fun f ↦ Function.Bijective f) := by
  ext
  exact isOpenImmersion_iff_stalk.trans
    (and_congr Iff.rfl (forall_congr' fun x ↦ ConcreteCategory.isIso_iff_bijective _))

instance isOpenImmersion_isStableUnderComposition :
    MorphismProperty.IsStableUnderComposition @IsOpenImmersion where
  comp_mem f g _ _ := LocallyRingedSpace.IsOpenImmersion.comp f g

instance isOpenImmersion_respectsIso : MorphismProperty.RespectsIso @IsOpenImmersion := by
  apply MorphismProperty.respectsIso_of_isStableUnderComposition
  intro _ _ f (hf : IsIso f)
  have : IsIso f := hf
  infer_instance

<<<<<<< HEAD
theorem isOpenImmersion_isLocalAtTarget : PropertyIsLocalAtTarget @IsOpenImmersion := by
  constructor
  · exact isOpenImmersion_respectsIso
  · intros; infer_instance
  · intro X Y f 𝒰 H
    rw [isOpenImmersion_iff_stalk]
    constructor
    · apply (openEmbedding_iff_openEmbedding_of_iSup_eq_top 𝒰.iSup_opensRange f.1.base.2).mpr
      intro i
      have := ((MorphismProperty.arrow_iso_iff (P := @IsOpenImmersion)
        (morphismRestrictOpensRange f (𝒰.map i))).mpr (H i)).1
      erw [Arrow.mk_hom, morphismRestrict_val_base] at this
      norm_cast
    · intro x
      have := Arrow.iso_w (morphismRestrictStalkMap
        f (Scheme.Hom.opensRange (𝒰.map <| 𝒰.f <| f.1.base x)) ⟨x, 𝒰.covers _⟩)
      dsimp only [Arrow.mk_hom] at this
      rw [this]
      haveI : IsOpenImmersion (f ∣_ Scheme.Hom.opensRange (𝒰.map <| 𝒰.f <| f.1.base x)) :=
        (MorphismProperty.arrow_iso_iff _ (morphismRestrictOpensRange f _)).2 (H _)
      infer_instance
#align algebraic_geometry.is_open_immersion_is_local_at_target AlgebraicGeometry.isOpenImmersion_isLocalAtTarget

theorem IsOpenImmersion.openCover_TFAE {X Y : Scheme.{u}} (f : X ⟶ Y) : List.TFAE
    [IsOpenImmersion f,
    ∃ 𝒰 : Scheme.OpenCover.{u} Y,
      ∀ i : 𝒰.J, IsOpenImmersion (pullback.snd _ _ : (𝒰.pullbackCover f).obj i ⟶ 𝒰.obj i),
    ∀ (𝒰 : Scheme.OpenCover.{u} Y) (i : 𝒰.J),
      IsOpenImmersion (pullback.snd _ _ : (𝒰.pullbackCover f).obj i ⟶ 𝒰.obj i),
    ∀ U : Opens Y.carrier, IsOpenImmersion (f ∣_ U),
    ∀ {U : Scheme} (g : U ⟶ Y) [IsOpenImmersion g],
      IsOpenImmersion (pullback.snd f g),
    ∃ (ι : Type u) (U : ι → Opens Y.carrier) (_ : iSup U = ⊤),
      ∀ i, IsOpenImmersion (f ∣_ U i)] :=
  isOpenImmersion_isLocalAtTarget.openCover_TFAE f
#align algebraic_geometry.is_open_immersion.open_cover_tfae AlgebraicGeometry.IsOpenImmersion.openCover_TFAE

theorem IsOpenImmersion.openCover_iff {X Y : Scheme.{u}} (𝒰 : Scheme.OpenCover.{u} Y)
    (f : X ⟶ Y) :
    IsOpenImmersion f ↔ ∀ i, IsOpenImmersion (pullback.snd f (𝒰.map i)) :=
  isOpenImmersion_isLocalAtTarget.openCover_iff f 𝒰
#align algebraic_geometry.is_open_immersion.open_cover_iff AlgebraicGeometry.IsOpenImmersion.openCover_iff
=======
instance : IsLocalAtTarget (stalkwise (fun f ↦ Function.Bijective f)) := by
  apply stalkwiseIsLocalAtTarget_of_respectsIso
  rw [RingHom.toMorphismProperty_respectsIso_iff]
  convert (inferInstanceAs (MorphismProperty.isomorphisms CommRingCat).RespectsIso)
  ext
  exact (ConcreteCategory.isIso_iff_bijective _).symm

instance isOpenImmersion_isLocalAtTarget : IsLocalAtTarget @IsOpenImmersion :=
  isOpenImmersion_eq_inf ▸ inferInstance
>>>>>>> 79df7380

theorem isOpenImmersion_stableUnderBaseChange :
    MorphismProperty.StableUnderBaseChange @IsOpenImmersion :=
  MorphismProperty.StableUnderBaseChange.mk <| by
    intro X Y Z f g H; infer_instance

end AlgebraicGeometry<|MERGE_RESOLUTION|>--- conflicted
+++ resolved
@@ -51,50 +51,6 @@
   have : IsIso f := hf
   infer_instance
 
-<<<<<<< HEAD
-theorem isOpenImmersion_isLocalAtTarget : PropertyIsLocalAtTarget @IsOpenImmersion := by
-  constructor
-  · exact isOpenImmersion_respectsIso
-  · intros; infer_instance
-  · intro X Y f 𝒰 H
-    rw [isOpenImmersion_iff_stalk]
-    constructor
-    · apply (openEmbedding_iff_openEmbedding_of_iSup_eq_top 𝒰.iSup_opensRange f.1.base.2).mpr
-      intro i
-      have := ((MorphismProperty.arrow_iso_iff (P := @IsOpenImmersion)
-        (morphismRestrictOpensRange f (𝒰.map i))).mpr (H i)).1
-      erw [Arrow.mk_hom, morphismRestrict_val_base] at this
-      norm_cast
-    · intro x
-      have := Arrow.iso_w (morphismRestrictStalkMap
-        f (Scheme.Hom.opensRange (𝒰.map <| 𝒰.f <| f.1.base x)) ⟨x, 𝒰.covers _⟩)
-      dsimp only [Arrow.mk_hom] at this
-      rw [this]
-      haveI : IsOpenImmersion (f ∣_ Scheme.Hom.opensRange (𝒰.map <| 𝒰.f <| f.1.base x)) :=
-        (MorphismProperty.arrow_iso_iff _ (morphismRestrictOpensRange f _)).2 (H _)
-      infer_instance
-#align algebraic_geometry.is_open_immersion_is_local_at_target AlgebraicGeometry.isOpenImmersion_isLocalAtTarget
-
-theorem IsOpenImmersion.openCover_TFAE {X Y : Scheme.{u}} (f : X ⟶ Y) : List.TFAE
-    [IsOpenImmersion f,
-    ∃ 𝒰 : Scheme.OpenCover.{u} Y,
-      ∀ i : 𝒰.J, IsOpenImmersion (pullback.snd _ _ : (𝒰.pullbackCover f).obj i ⟶ 𝒰.obj i),
-    ∀ (𝒰 : Scheme.OpenCover.{u} Y) (i : 𝒰.J),
-      IsOpenImmersion (pullback.snd _ _ : (𝒰.pullbackCover f).obj i ⟶ 𝒰.obj i),
-    ∀ U : Opens Y.carrier, IsOpenImmersion (f ∣_ U),
-    ∀ {U : Scheme} (g : U ⟶ Y) [IsOpenImmersion g],
-      IsOpenImmersion (pullback.snd f g),
-    ∃ (ι : Type u) (U : ι → Opens Y.carrier) (_ : iSup U = ⊤),
-      ∀ i, IsOpenImmersion (f ∣_ U i)] :=
-  isOpenImmersion_isLocalAtTarget.openCover_TFAE f
-#align algebraic_geometry.is_open_immersion.open_cover_tfae AlgebraicGeometry.IsOpenImmersion.openCover_TFAE
-
-theorem IsOpenImmersion.openCover_iff {X Y : Scheme.{u}} (𝒰 : Scheme.OpenCover.{u} Y)
-    (f : X ⟶ Y) :
-    IsOpenImmersion f ↔ ∀ i, IsOpenImmersion (pullback.snd f (𝒰.map i)) :=
-  isOpenImmersion_isLocalAtTarget.openCover_iff f 𝒰
-#align algebraic_geometry.is_open_immersion.open_cover_iff AlgebraicGeometry.IsOpenImmersion.openCover_iff
-=======
 instance : IsLocalAtTarget (stalkwise (fun f ↦ Function.Bijective f)) := by
   apply stalkwiseIsLocalAtTarget_of_respectsIso
   rw [RingHom.toMorphismProperty_respectsIso_iff]
@@ -104,7 +60,6 @@
 
 instance isOpenImmersion_isLocalAtTarget : IsLocalAtTarget @IsOpenImmersion :=
   isOpenImmersion_eq_inf ▸ inferInstance
->>>>>>> 79df7380
 
 theorem isOpenImmersion_stableUnderBaseChange :
     MorphismProperty.StableUnderBaseChange @IsOpenImmersion :=
