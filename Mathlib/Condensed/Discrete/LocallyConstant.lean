--- conflicted
+++ resolved
@@ -219,16 +219,9 @@
     [HasExplicitFiniteCoproducts.{0} P] [HasExplicitPullbacks P]
     (hs : ∀ ⦃X Y : CompHausLike P⦄ (f : X ⟶ Y), EffectiveEpi f → Function.Surjective f)
 
-<<<<<<< HEAD
-/-- `locallyConstantIsoContinuousMap` is a natural isomorphism. -/
+/-- `locallyConstantIsoContinuousMap` is a natural isomorphism. -/
 noncomputable def functorToPresheavesIso (X : Type (max u w)) :
     functorToPresheaves.{u, w}.obj X ≅ ((TopCat.discrete.obj X).toSheafCompHausLike P hs).val :=
-=======
-/-- `locallyConstantIsoContinuousMap` is a natural isomorphism. -/
-noncomputable def functorToPresheavesIsoTopCatToSheafCompHausLike (X : Type (max u w)) :
-    functorToPresheaves.{u, w}.obj X ≅
-      ((topCatToSheafCompHausLike P hs).obj (TopCat.discrete.obj X)).val :=
->>>>>>> 1fc8e52b
   NatIso.ofComponents (fun S ↦ locallyConstantIsoContinuousMap _ _)
 
 /-- `CompHausLike.LocallyConstant.functorToPresheaves` lands in sheaves. -/
