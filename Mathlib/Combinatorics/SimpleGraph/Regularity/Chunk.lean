--- conflicted
+++ resolved
@@ -452,10 +452,6 @@
   · left; linarith
   · right; linarith
 
-<<<<<<< HEAD
-/-set_option {optN.getId.toString} {opt.getId.toString} in-/
-=======
->>>>>>> 9c5455a1
 /-- Lower bound on the edge densities between non-uniform parts of `SzemerediRegularity.increment`.
 -/
 theorem edgeDensity_chunk_not_uniform [Nonempty α] (hPα : #P.parts * 16 ^ #P.parts ≤ card α)
