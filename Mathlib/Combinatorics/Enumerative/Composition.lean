/-
Copyright (c) 2020 Sébastien Gouëzel. All rights reserved.
Released under Apache 2.0 license as described in the file LICENSE.
Authors: Sébastien Gouëzel
-/
import Mathlib.Algebra.BigOperators.Fin
import Mathlib.Algebra.Order.BigOperators.Group.Finset
import Mathlib.Data.Finset.Sort
import Mathlib.Data.Set.Subsingleton

/-!
# Compositions

A composition of a natural number `n` is a decomposition `n = i₀ + ... + i_{k-1}` of `n` into a sum
of positive integers. Combinatorially, it corresponds to a decomposition of `{0, ..., n-1}` into
non-empty blocks of consecutive integers, where the `iⱼ` are the lengths of the blocks.
This notion is closely related to that of a partition of `n`, but in a composition of `n` the
order of the `iⱼ`s matters.

We implement two different structures covering these two viewpoints on compositions. The first
one, made of a list of positive integers summing to `n`, is the main one and is called
`Composition n`. The second one is useful for combinatorial arguments (for instance to show that
the number of compositions of `n` is `2^(n-1)`). It is given by a subset of `{0, ..., n}`
containing `0` and `n`, where the elements of the subset (other than `n`) correspond to the leftmost
points of each block. The main API is built on `Composition n`, and we provide an equivalence
between the two types.

## Main functions

* `c : Composition n` is a structure, made of a list of integers which are all positive and
  add up to `n`.
* `composition_card` states that the cardinality of `Composition n` is exactly
  `2^(n-1)`, which is proved by constructing an equiv with `CompositionAsSet n` (see below), which
  is itself in bijection with the subsets of `Fin (n-1)` (this holds even for `n = 0`, where `-` is
  nat subtraction).

Let `c : Composition n` be a composition of `n`. Then
* `c.blocks` is the list of blocks in `c`.
* `c.length` is the number of blocks in the composition.
* `c.blocksFun : Fin c.length → ℕ` is the realization of `c.blocks` as a function on
  `Fin c.length`. This is the main object when using compositions to understand the composition of
    analytic functions.
* `c.sizeUpTo : ℕ → ℕ` is the sum of the size of the blocks up to `i`.;
* `c.embedding i : Fin (c.blocksFun i) → Fin n` is the increasing embedding of the `i`-th block in
  `Fin n`;
* `c.index j`, for `j : Fin n`, is the index of the block containing `j`.

* `Composition.ones n` is the composition of `n` made of ones, i.e., `[1, ..., 1]`.
* `Composition.single n (hn : 0 < n)` is the composition of `n` made of a single block of size `n`.

Compositions can also be used to split lists. Let `l` be a list of length `n` and `c` a composition
of `n`.
* `l.splitWrtComposition c` is a list of lists, made of the slices of `l` corresponding to the
  blocks of `c`.
* `join_splitWrtComposition` states that splitting a list and then joining it gives back the
  original list.
* `joinSplitWrtComposition_join` states that joining a list of lists, and then splitting it back
  according to the right composition, gives back the original list of lists.

We turn to the second viewpoint on compositions, that we realize as a finset of `Fin (n+1)`.
`c : CompositionAsSet n` is a structure made of a finset of `Fin (n+1)` called `c.boundaries`
and proofs that it contains `0` and `n`. (Taking a finset of `Fin n` containing `0` would not
make sense in the edge case `n = 0`, while the previous description works in all cases).
The elements of this set (other than `n`) correspond to leftmost points of blocks.
Thus, there is an equiv between `Composition n` and `CompositionAsSet n`. We
only construct basic API on `CompositionAsSet` (notably `c.length` and `c.blocks`) to be able
to construct this equiv, called `compositionEquiv n`. Since there is a straightforward equiv
between `CompositionAsSet n` and finsets of `{1, ..., n-1}` (obtained by removing `0` and `n`
from a `CompositionAsSet` and called `compositionAsSetEquiv n`), we deduce that
`CompositionAsSet n` and `Composition n` are both fintypes of cardinality `2^(n - 1)`
(see `compositionAsSet_card` and `composition_card`).

## Implementation details

The main motivation for this structure and its API is in the construction of the composition of
formal multilinear series, and the proof that the composition of analytic functions is analytic.

The representation of a composition as a list is very handy as lists are very flexible and already
have a well-developed API.

## Tags

Composition, partition

## References

<https://en.wikipedia.org/wiki/Composition_(combinatorics)>
-/

open List

variable {n : ℕ}

/-- A composition of `n` is a list of positive integers summing to `n`. -/
@[ext]
structure Composition (n : ℕ) where
  /-- List of positive integers summing to `n`-/
  blocks : List ℕ
  /-- Proof of positivity for `blocks`-/
  blocks_pos : ∀ {i}, i ∈ blocks → 0 < i
  /-- Proof that `blocks` sums to `n`-/
  blocks_sum : blocks.sum = n

/-- Combinatorial viewpoint on a composition of `n`, by seeing it as non-empty blocks of
consecutive integers in `{0, ..., n-1}`. We register every block by its left end-point, yielding
a finset containing `0`. As this does not make sense for `n = 0`, we add `n` to this finset, and
get a finset of `{0, ..., n}` containing `0` and `n`. This is the data in the structure
`CompositionAsSet n`. -/
@[ext]
structure CompositionAsSet (n : ℕ) where
  /-- Combinatorial viewpoint on a composition of `n` as consecutive integers `{0, ..., n-1}`-/
  boundaries : Finset (Fin n.succ)
  /-- Proof that `0` is a member of `boundaries`-/
  zero_mem : (0 : Fin n.succ) ∈ boundaries
  /-- Last element of the composition-/
  getLast_mem : Fin.last n ∈ boundaries

instance {n : ℕ} : Inhabited (CompositionAsSet n) :=
  ⟨⟨Finset.univ, Finset.mem_univ _, Finset.mem_univ _⟩⟩

/-!
### Compositions

A composition of an integer `n` is a decomposition `n = i₀ + ... + i_{k-1}` of `n` into a sum of
positive integers.
-/


namespace Composition

variable (c : Composition n)

instance (n : ℕ) : ToString (Composition n) :=
  ⟨fun c => toString c.blocks⟩

/-- The length of a composition, i.e., the number of blocks in the composition. -/
abbrev length : ℕ :=
  c.blocks.length

theorem blocks_length : c.blocks.length = c.length :=
  rfl

/-- The blocks of a composition, seen as a function on `Fin c.length`. When composing analytic
functions using compositions, this is the main player. -/
def blocksFun : Fin c.length → ℕ := c.blocks.get

theorem ofFn_blocksFun : ofFn c.blocksFun = c.blocks :=
  ofFn_get _

theorem sum_blocksFun : ∑ i, c.blocksFun i = n := by
  conv_rhs => rw [← c.blocks_sum, ← ofFn_blocksFun, sum_ofFn]

theorem blocksFun_mem_blocks (i : Fin c.length) : c.blocksFun i ∈ c.blocks :=
  get_mem _ _ _

@[simp]
theorem one_le_blocks {i : ℕ} (h : i ∈ c.blocks) : 1 ≤ i :=
  c.blocks_pos h

@[simp]
theorem one_le_blocks' {i : ℕ} (h : i < c.length) : 1 ≤ c.blocks[i] :=
  c.one_le_blocks (get_mem (blocks c) i h)

@[simp]
theorem blocks_pos' (i : ℕ) (h : i < c.length) : 0 < c.blocks[i] :=
  c.one_le_blocks' h

theorem one_le_blocksFun (i : Fin c.length) : 1 ≤ c.blocksFun i :=
  c.one_le_blocks (c.blocksFun_mem_blocks i)

theorem length_le : c.length ≤ n := by
  conv_rhs => rw [← c.blocks_sum]
  exact length_le_sum_of_one_le _ fun i hi => c.one_le_blocks hi

theorem length_pos_of_pos (h : 0 < n) : 0 < c.length := by
  apply length_pos_of_sum_pos
  convert h
  exact c.blocks_sum

/-- The sum of the sizes of the blocks in a composition up to `i`. -/
def sizeUpTo (i : ℕ) : ℕ :=
  (c.blocks.take i).sum

@[simp]
theorem sizeUpTo_zero : c.sizeUpTo 0 = 0 := by simp [sizeUpTo]

theorem sizeUpTo_ofLength_le (i : ℕ) (h : c.length ≤ i) : c.sizeUpTo i = n := by
  dsimp [sizeUpTo]
  convert c.blocks_sum
  exact take_of_length_le h

@[simp]
theorem sizeUpTo_length : c.sizeUpTo c.length = n :=
  c.sizeUpTo_ofLength_le c.length le_rfl

theorem sizeUpTo_le (i : ℕ) : c.sizeUpTo i ≤ n := by
  conv_rhs => rw [← c.blocks_sum, ← sum_take_add_sum_drop _ i]
  exact Nat.le_add_right _ _

theorem sizeUpTo_succ {i : ℕ} (h : i < c.length) :
    c.sizeUpTo (i + 1) = c.sizeUpTo i + c.blocks[i] := by
  simp only [sizeUpTo]
  rw [sum_take_succ _ _ h]

theorem sizeUpTo_succ' (i : Fin c.length) :
    c.sizeUpTo ((i : ℕ) + 1) = c.sizeUpTo i + c.blocksFun i :=
  c.sizeUpTo_succ i.2

theorem sizeUpTo_strict_mono {i : ℕ} (h : i < c.length) : c.sizeUpTo i < c.sizeUpTo (i + 1) := by
  rw [c.sizeUpTo_succ h]
  simp

theorem monotone_sizeUpTo : Monotone c.sizeUpTo :=
  monotone_sum_take _

/-- The `i`-th boundary of a composition, i.e., the leftmost point of the `i`-th block. We include
a virtual point at the right of the last block, to make for a nice equiv with
`CompositionAsSet n`. -/
def boundary : Fin (c.length + 1) ↪o Fin (n + 1) :=
  (OrderEmbedding.ofStrictMono fun i => ⟨c.sizeUpTo i, Nat.lt_succ_of_le (c.sizeUpTo_le i)⟩) <|
    Fin.strictMono_iff_lt_succ.2 fun ⟨_, hi⟩ => c.sizeUpTo_strict_mono hi

@[simp]
theorem boundary_zero : c.boundary 0 = 0 := by simp [boundary, Fin.ext_iff]

@[simp]
theorem boundary_last : c.boundary (Fin.last c.length) = Fin.last n := by
  simp [boundary, Fin.ext_iff]

/-- The boundaries of a composition, i.e., the leftmost point of all the blocks. We include
a virtual point at the right of the last block, to make for a nice equiv with
`CompositionAsSet n`. -/
def boundaries : Finset (Fin (n + 1)) :=
  Finset.univ.map c.boundary.toEmbedding

theorem card_boundaries_eq_succ_length : c.boundaries.card = c.length + 1 := by simp [boundaries]

/-- To `c : Composition n`, one can associate a `CompositionAsSet n` by registering the leftmost
point of each block, and adding a virtual point at the right of the last block. -/
def toCompositionAsSet : CompositionAsSet n where
  boundaries := c.boundaries
  zero_mem := by
    simp only [boundaries, Finset.mem_univ, exists_prop_of_true, Finset.mem_map]
    exact ⟨0, And.intro True.intro rfl⟩
  getLast_mem := by
    simp only [boundaries, Finset.mem_univ, exists_prop_of_true, Finset.mem_map]
    exact ⟨Fin.last c.length, And.intro True.intro c.boundary_last⟩

/-- The canonical increasing bijection between `Fin (c.length + 1)` and `c.boundaries` is
exactly `c.boundary`. -/
theorem orderEmbOfFin_boundaries :
    c.boundaries.orderEmbOfFin c.card_boundaries_eq_succ_length = c.boundary := by
  refine (Finset.orderEmbOfFin_unique' _ ?_).symm
  exact fun i => (Finset.mem_map' _).2 (Finset.mem_univ _)

/-- Embedding the `i`-th block of a composition (identified with `Fin (c.blocksFun i)`) into
`Fin n` at the relevant position. -/
def embedding (i : Fin c.length) : Fin (c.blocksFun i) ↪o Fin n :=
  (Fin.natAddOrderEmb <| c.sizeUpTo i).trans <| Fin.castLEOrderEmb <|
    calc
      c.sizeUpTo i + c.blocksFun i = c.sizeUpTo (i + 1) := (c.sizeUpTo_succ i.2).symm
      _ ≤ c.sizeUpTo c.length := monotone_sum_take _ i.2
      _ = n := c.sizeUpTo_length

@[simp]
theorem coe_embedding (i : Fin c.length) (j : Fin (c.blocksFun i)) :
    (c.embedding i j : ℕ) = c.sizeUpTo i + j :=
  rfl

/-- `index_exists` asserts there is some `i` with `j < c.sizeUpTo (i+1)`.
In the next definition `index` we use `Nat.find` to produce the minimal such index.
-/
theorem index_exists {j : ℕ} (h : j < n) : ∃ i : ℕ, j < c.sizeUpTo (i + 1) ∧ i < c.length := by
  have n_pos : 0 < n := lt_of_le_of_lt (zero_le j) h
  have : 0 < c.blocks.sum := by rwa [← c.blocks_sum] at n_pos
  have length_pos : 0 < c.blocks.length := length_pos_of_sum_pos (blocks c) this
  refine ⟨c.length - 1, ?_, Nat.pred_lt (ne_of_gt length_pos)⟩
  have : c.length - 1 + 1 = c.length := Nat.succ_pred_eq_of_pos length_pos
  simp [this, h]

/-- `c.index j` is the index of the block in the composition `c` containing `j`. -/
def index (j : Fin n) : Fin c.length :=
  ⟨Nat.find (c.index_exists j.2), (Nat.find_spec (c.index_exists j.2)).2⟩

theorem lt_sizeUpTo_index_succ (j : Fin n) : (j : ℕ) < c.sizeUpTo (c.index j).succ :=
  (Nat.find_spec (c.index_exists j.2)).1

theorem sizeUpTo_index_le (j : Fin n) : c.sizeUpTo (c.index j) ≤ j := by
  by_contra H
  set i := c.index j
  push_neg at H
  have i_pos : (0 : ℕ) < i := by
    by_contra! i_pos
    revert H
    simp [nonpos_iff_eq_zero.1 i_pos, c.sizeUpTo_zero]
  let i₁ := (i : ℕ).pred
  have i₁_lt_i : i₁ < i := Nat.pred_lt (ne_of_gt i_pos)
  have i₁_succ : i₁ + 1 = i := Nat.succ_pred_eq_of_pos i_pos
  have := Nat.find_min (c.index_exists j.2) i₁_lt_i
  simp [lt_trans i₁_lt_i (c.index j).2, i₁_succ] at this
  exact Nat.lt_le_asymm H this

/-- Mapping an element `j` of `Fin n` to the element in the block containing it, identified with
`Fin (c.blocksFun (c.index j))` through the canonical increasing bijection. -/
def invEmbedding (j : Fin n) : Fin (c.blocksFun (c.index j)) :=
  ⟨j - c.sizeUpTo (c.index j), by
    rw [tsub_lt_iff_right, add_comm, ← sizeUpTo_succ']
    · exact lt_sizeUpTo_index_succ _ _
    · exact sizeUpTo_index_le _ _⟩

@[simp]
theorem coe_invEmbedding (j : Fin n) : (c.invEmbedding j : ℕ) = j - c.sizeUpTo (c.index j) :=
  rfl

theorem embedding_comp_inv (j : Fin n) : c.embedding (c.index j) (c.invEmbedding j) = j := by
  rw [Fin.ext_iff]
  apply add_tsub_cancel_of_le (c.sizeUpTo_index_le j)

theorem mem_range_embedding_iff {j : Fin n} {i : Fin c.length} :
    j ∈ Set.range (c.embedding i) ↔ c.sizeUpTo i ≤ j ∧ (j : ℕ) < c.sizeUpTo (i : ℕ).succ := by
  constructor
  · intro h
    rcases Set.mem_range.2 h with ⟨k, hk⟩
    rw [Fin.ext_iff] at hk
    dsimp at hk
    rw [← hk]
    simp [sizeUpTo_succ', k.is_lt]
  · intro h
    apply Set.mem_range.2
    refine ⟨⟨j - c.sizeUpTo i, ?_⟩, ?_⟩
    · rw [tsub_lt_iff_left, ← sizeUpTo_succ']
      · exact h.2
      · exact h.1
    · rw [Fin.ext_iff]
      exact add_tsub_cancel_of_le h.1

/-- The embeddings of different blocks of a composition are disjoint. -/
theorem disjoint_range {i₁ i₂ : Fin c.length} (h : i₁ ≠ i₂) :
    Disjoint (Set.range (c.embedding i₁)) (Set.range (c.embedding i₂)) := by
  classical
    wlog h' : i₁ < i₂
    · exact (this c h.symm (h.lt_or_lt.resolve_left h')).symm
    by_contra d
    obtain ⟨x, hx₁, hx₂⟩ :
      ∃ x : Fin n, x ∈ Set.range (c.embedding i₁) ∧ x ∈ Set.range (c.embedding i₂) :=
      Set.not_disjoint_iff.1 d
    have A : (i₁ : ℕ).succ ≤ i₂ := Nat.succ_le_of_lt h'
    apply lt_irrefl (x : ℕ)
    calc
      (x : ℕ) < c.sizeUpTo (i₁ : ℕ).succ := (c.mem_range_embedding_iff.1 hx₁).2
      _ ≤ c.sizeUpTo (i₂ : ℕ) := monotone_sum_take _ A
      _ ≤ x := (c.mem_range_embedding_iff.1 hx₂).1

theorem mem_range_embedding (j : Fin n) : j ∈ Set.range (c.embedding (c.index j)) := by
  have : c.embedding (c.index j) (c.invEmbedding j) ∈ Set.range (c.embedding (c.index j)) :=
    Set.mem_range_self _
  rwa [c.embedding_comp_inv j] at this

theorem mem_range_embedding_iff' {j : Fin n} {i : Fin c.length} :
    j ∈ Set.range (c.embedding i) ↔ i = c.index j := by
  constructor
  · rw [← not_imp_not]
    intro h
    exact Set.disjoint_right.1 (c.disjoint_range h) (c.mem_range_embedding j)
  · intro h
    rw [h]
    exact c.mem_range_embedding j

theorem index_embedding (i : Fin c.length) (j : Fin (c.blocksFun i)) :
    c.index (c.embedding i j) = i := by
  symm
  rw [← mem_range_embedding_iff']
  apply Set.mem_range_self

theorem invEmbedding_comp (i : Fin c.length) (j : Fin (c.blocksFun i)) :
    (c.invEmbedding (c.embedding i j) : ℕ) = j := by
  simp_rw [coe_invEmbedding, index_embedding, coe_embedding, add_tsub_cancel_left]

/-- Equivalence between the disjoint union of the blocks (each of them seen as
`Fin (c.blocksFun i)`) with `Fin n`. -/
def blocksFinEquiv : (Σi : Fin c.length, Fin (c.blocksFun i)) ≃ Fin n where
  toFun x := c.embedding x.1 x.2
  invFun j := ⟨c.index j, c.invEmbedding j⟩
  left_inv x := by
    rcases x with ⟨i, y⟩
    dsimp
    congr; · exact c.index_embedding _ _
    rw [Fin.heq_ext_iff]
    · exact c.invEmbedding_comp _ _
    · rw [c.index_embedding]
  right_inv j := c.embedding_comp_inv j

theorem blocksFun_congr {n₁ n₂ : ℕ} (c₁ : Composition n₁) (c₂ : Composition n₂) (i₁ : Fin c₁.length)
    (i₂ : Fin c₂.length) (hn : n₁ = n₂) (hc : c₁.blocks = c₂.blocks) (hi : (i₁ : ℕ) = i₂) :
    c₁.blocksFun i₁ = c₂.blocksFun i₂ := by
  cases hn
  rw [← Composition.ext_iff] at hc
  cases hc
  congr
  rwa [Fin.ext_iff]

/-- Two compositions (possibly of different integers) coincide if and only if they have the
same sequence of blocks. -/
theorem sigma_eq_iff_blocks_eq {c : Σn, Composition n} {c' : Σn, Composition n} :
    c = c' ↔ c.2.blocks = c'.2.blocks := by
  refine ⟨fun H => by rw [H], fun H => ?_⟩
  rcases c with ⟨n, c⟩
  rcases c' with ⟨n', c'⟩
  have : n = n' := by rw [← c.blocks_sum, ← c'.blocks_sum, H]
  induction this
  congr
  ext1
  exact H

/-! ### The composition `Composition.ones` -/


/-- The composition made of blocks all of size `1`. -/
def ones (n : ℕ) : Composition n :=
  ⟨replicate n (1 : ℕ), fun {i} hi => by simp [List.eq_of_mem_replicate hi], by simp⟩

instance {n : ℕ} : Inhabited (Composition n) :=
  ⟨Composition.ones n⟩

@[simp]
theorem ones_length (n : ℕ) : (ones n).length = n :=
  List.length_replicate n 1

@[simp]
theorem ones_blocks (n : ℕ) : (ones n).blocks = replicate n (1 : ℕ) :=
  rfl

@[simp]
theorem ones_blocksFun (n : ℕ) (i : Fin (ones n).length) : (ones n).blocksFun i = 1 := by
  simp only [blocksFun, ones, get_eq_getElem, getElem_replicate]

@[simp]
theorem ones_sizeUpTo (n : ℕ) (i : ℕ) : (ones n).sizeUpTo i = min i n := by
  simp [sizeUpTo, ones_blocks, take_replicate]

@[simp]
theorem ones_embedding (i : Fin (ones n).length) (h : 0 < (ones n).blocksFun i) :
    (ones n).embedding i ⟨0, h⟩ = ⟨i, lt_of_lt_of_le i.2 (ones n).length_le⟩ := by
  ext
  simpa using i.2.le

theorem eq_ones_iff {c : Composition n} : c = ones n ↔ ∀ i ∈ c.blocks, i = 1 := by
  constructor
  · rintro rfl
    exact fun i => eq_of_mem_replicate
  · intro H
    ext1
    have A : c.blocks = replicate c.blocks.length 1 := eq_replicate_of_mem H
    have : c.blocks.length = n := by
      conv_rhs => rw [← c.blocks_sum, A]
      simp
    rw [A, this, ones_blocks]

theorem ne_ones_iff {c : Composition n} : c ≠ ones n ↔ ∃ i ∈ c.blocks, 1 < i := by
  refine (not_congr eq_ones_iff).trans ?_
  have : ∀ j ∈ c.blocks, j = 1 ↔ j ≤ 1 := fun j hj => by simp [le_antisymm_iff, c.one_le_blocks hj]
  simp (config := { contextual := true }) [this]

theorem eq_ones_iff_length {c : Composition n} : c = ones n ↔ c.length = n := by
  constructor
  · rintro rfl
    exact ones_length n
  · contrapose
    intro H length_n
    apply lt_irrefl n
    calc
      n = ∑ i : Fin c.length, 1 := by simp [length_n]
      _ < ∑ i : Fin c.length, c.blocksFun i := by
        {
        obtain ⟨i, hi, i_blocks⟩ : ∃ i ∈ c.blocks, 1 < i := ne_ones_iff.1 H
        rw [← ofFn_blocksFun, mem_ofFn c.blocksFun, Set.mem_range] at hi
        obtain ⟨j : Fin c.length, hj : c.blocksFun j = i⟩ := hi
        rw [← hj] at i_blocks
        exact Finset.sum_lt_sum (fun i _ => one_le_blocksFun c i) ⟨j, Finset.mem_univ _, i_blocks⟩
        }
      _ = n := c.sum_blocksFun

theorem eq_ones_iff_le_length {c : Composition n} : c = ones n ↔ n ≤ c.length := by
  simp [eq_ones_iff_length, le_antisymm_iff, c.length_le]

/-! ### The composition `Composition.single` -/

/-- The composition made of a single block of size `n`. -/
def single (n : ℕ) (h : 0 < n) : Composition n :=
  ⟨[n], by simp [h], by simp⟩

@[simp]
theorem single_length {n : ℕ} (h : 0 < n) : (single n h).length = 1 :=
  rfl

@[simp]
theorem single_blocks {n : ℕ} (h : 0 < n) : (single n h).blocks = [n] :=
  rfl

@[simp]
theorem single_blocksFun {n : ℕ} (h : 0 < n) (i : Fin (single n h).length) :
    (single n h).blocksFun i = n := by simp [blocksFun, single, blocks, i.2]

@[simp]
theorem single_embedding {n : ℕ} (h : 0 < n) (i : Fin n) :
    ((single n h).embedding (0 : Fin 1)) i = i := by
  ext
  simp

theorem eq_single_iff_length {n : ℕ} (h : 0 < n) {c : Composition n} :
    c = single n h ↔ c.length = 1 := by
  constructor
  · intro H
    rw [H]
    exact single_length h
  · intro H
    ext1
    have A : c.blocks.length = 1 := H ▸ c.blocks_length
    have B : c.blocks.sum = n := c.blocks_sum
    rw [eq_cons_of_length_one A] at B ⊢
    simpa [single_blocks] using B

theorem ne_single_iff {n : ℕ} (hn : 0 < n) {c : Composition n} :
    c ≠ single n hn ↔ ∀ i, c.blocksFun i < n := by
  rw [← not_iff_not]
  push_neg
  constructor
  · rintro rfl
    exact ⟨⟨0, by simp⟩, by simp⟩
  · rintro ⟨i, hi⟩
    rw [eq_single_iff_length]
    have : ∀ j : Fin c.length, j = i := by
      intro j
      by_contra ji
      apply lt_irrefl (∑ k, c.blocksFun k)
      calc
        ∑ k, c.blocksFun k ≤ c.blocksFun i := by simp only [c.sum_blocksFun, hi]
        _ < ∑ k, c.blocksFun k :=
          Finset.single_lt_sum ji (Finset.mem_univ _) (Finset.mem_univ _) (c.one_le_blocksFun j)
            fun _ _ _ => zero_le _

    simpa using Fintype.card_eq_one_of_forall_eq this

end Composition

/-!
### Splitting a list

Given a list of length `n` and a composition `c` of `n`, one can split `l` into `c.length` sublists
of respective lengths `c.blocksFun 0`, ..., `c.blocksFun (c.length-1)`. This is inverse to the
join operation.
-/


namespace List

variable {α : Type*}

/-- Auxiliary for `List.splitWrtComposition`. -/
def splitWrtCompositionAux : List α → List ℕ → List (List α)
  | _, [] => []
  | l, n::ns =>
    let (l₁, l₂) := l.splitAt n
    l₁::splitWrtCompositionAux l₂ ns

/-- Given a list of length `n` and a composition `[i₁, ..., iₖ]` of `n`, split `l` into a list of
`k` lists corresponding to the blocks of the composition, of respective lengths `i₁`, ..., `iₖ`.
This makes sense mostly when `n = l.length`, but this is not necessary for the definition. -/
def splitWrtComposition (l : List α) (c : Composition n) : List (List α) :=
  splitWrtCompositionAux l c.blocks

-- Porting note: can't refer to subeqn in Lean 4 this way, and seems to definitionally simp
--attribute [local simp] splitWrtCompositionAux.equations._eqn_1

@[local simp]
theorem splitWrtCompositionAux_cons (l : List α) (n ns) :
    l.splitWrtCompositionAux (n::ns) = take n l::(drop n l).splitWrtCompositionAux ns := by
  simp [splitWrtCompositionAux]

theorem length_splitWrtCompositionAux (l : List α) (ns) :
    length (l.splitWrtCompositionAux ns) = ns.length := by
    induction ns generalizing l
    · simp [splitWrtCompositionAux, *]
    · simp [*]

/-- When one splits a list along a composition `c`, the number of sublists thus created is
`c.length`. -/
@[simp]
theorem length_splitWrtComposition (l : List α) (c : Composition n) :
    length (l.splitWrtComposition c) = c.length :=
  length_splitWrtCompositionAux _ _


theorem map_length_splitWrtCompositionAux {ns : List ℕ} :
    ∀ {l : List α}, ns.sum ≤ l.length → map length (l.splitWrtCompositionAux ns) = ns := by
  induction' ns with n ns IH <;> intro l h <;> simp at h
  · simp [splitWrtCompositionAux]
  have := le_trans (Nat.le_add_right _ _) h
  simp only [splitWrtCompositionAux_cons, this]; dsimp
  rw [length_take, IH] <;> simp [length_drop]
  · assumption
  · exact le_tsub_of_add_le_left h

/-- When one splits a list along a composition `c`, the lengths of the sublists thus created are
given by the block sizes in `c`. -/
theorem map_length_splitWrtComposition (l : List α) (c : Composition l.length) :
    map length (l.splitWrtComposition c) = c.blocks :=
  map_length_splitWrtCompositionAux (le_of_eq c.blocks_sum)

theorem length_pos_of_mem_splitWrtComposition {l l' : List α} {c : Composition l.length}
    (h : l' ∈ l.splitWrtComposition c) : 0 < length l' := by
  have : l'.length ∈ (l.splitWrtComposition c).map List.length :=
    List.mem_map_of_mem List.length h
  rw [map_length_splitWrtComposition] at this
  exact c.blocks_pos this

theorem sum_take_map_length_splitWrtComposition (l : List α) (c : Composition l.length) (i : ℕ) :
    (((l.splitWrtComposition c).map length).take i).sum = c.sizeUpTo i := by
  congr
  exact map_length_splitWrtComposition l c

theorem getElem_splitWrtCompositionAux (l : List α) (ns : List ℕ) {i : ℕ}
    (hi : i < (l.splitWrtCompositionAux ns).length) :
    (l.splitWrtCompositionAux ns)[i] =
      (l.take (ns.take (i + 1)).sum).drop (ns.take i).sum := by
  induction' ns with n ns IH generalizing l i
  · cases hi
  cases' i with i
  · rw [Nat.add_zero, List.take_zero, sum_nil]
    simp
  · simp only [splitWrtCompositionAux, getElem_cons_succ, IH, take,
        sum_cons, Nat.add_eq, add_zero, splitAt_eq, drop_take, drop_drop]
    rw [add_comm (sum _) n, Nat.add_sub_add_left]

/-- The `i`-th sublist in the splitting of a list `l` along a composition `c`, is the slice of `l`
between the indices `c.sizeUpTo i` and `c.sizeUpTo (i+1)`, i.e., the indices in the `i`-th
block of the composition. -/
theorem getElem_splitWrtComposition' (l : List α) (c : Composition n) {i : ℕ}
    (hi : i < (l.splitWrtComposition c).length) :
    (l.splitWrtComposition c)[i] = (l.take (c.sizeUpTo (i + 1))).drop (c.sizeUpTo i) :=
  getElem_splitWrtCompositionAux _ _ hi

-- Porting note: restatement of `get_splitWrtComposition`
theorem getElem_splitWrtComposition (l : List α) (c : Composition n)
    (i : Nat) (h : i < (l.splitWrtComposition c).length) :
    (l.splitWrtComposition c)[i] = (l.take (c.sizeUpTo (i + 1))).drop (c.sizeUpTo i) :=
  getElem_splitWrtComposition' _ _ h

@[deprecated getElem_splitWrtCompositionAux (since := "2024-06-12")]
theorem get_splitWrtCompositionAux (l : List α) (ns : List ℕ) {i : ℕ} (hi) :
    (l.splitWrtCompositionAux ns).get ⟨i, hi⟩  =
      (l.take (ns.take (i + 1)).sum).drop (ns.take i).sum := by
  simp [getElem_splitWrtCompositionAux]

/-- The `i`-th sublist in the splitting of a list `l` along a composition `c`, is the slice of `l`
between the indices `c.sizeUpTo i` and `c.sizeUpTo (i+1)`, i.e., the indices in the `i`-th
block of the composition. -/
@[deprecated getElem_splitWrtComposition' (since := "2024-06-12")]
theorem get_splitWrtComposition' (l : List α) (c : Composition n) {i : ℕ}
    (hi : i < (l.splitWrtComposition c).length) :
    (l.splitWrtComposition c).get ⟨i, hi⟩ = (l.take (c.sizeUpTo (i + 1))).drop (c.sizeUpTo i) := by
  simp [getElem_splitWrtComposition']

-- Porting note: restatement of `get_splitWrtComposition`
@[deprecated getElem_splitWrtComposition (since := "2024-06-12")]
theorem get_splitWrtComposition (l : List α) (c : Composition n)
    (i : Fin (l.splitWrtComposition c).length) :
    get (l.splitWrtComposition c) i = (l.take (c.sizeUpTo (i + 1))).drop (c.sizeUpTo i) := by
  simp [getElem_splitWrtComposition]

theorem join_splitWrtCompositionAux {ns : List ℕ} :
    ∀ {l : List α}, ns.sum = l.length → (l.splitWrtCompositionAux ns).join = l := by
  induction' ns with n ns IH <;> intro l h <;> simp at h
  · exact (length_eq_zero.1 h.symm).symm
  simp only [splitWrtCompositionAux_cons]; dsimp
  rw [IH]
  · simp
  · rw [length_drop, ← h, add_tsub_cancel_left]

/-- If one splits a list along a composition, and then joins the sublists, one gets back the
original list. -/
@[simp]
theorem join_splitWrtComposition (l : List α) (c : Composition l.length) :
    (l.splitWrtComposition c).join = l :=
  join_splitWrtCompositionAux c.blocks_sum

/-- If one joins a list of lists and then splits the join along the right composition, one gets
back the original list of lists. -/
@[simp]
theorem splitWrtComposition_join (L : List (List α)) (c : Composition L.join.length)
    (h : map length L = c.blocks) : splitWrtComposition (join L) c = L := by
  simp only [eq_self_iff_true, and_self_iff, eq_iff_join_eq, join_splitWrtComposition,
    map_length_splitWrtComposition, h]

end List

/-!
### Compositions as sets

Combinatorial viewpoints on compositions, seen as finite subsets of `Fin (n+1)` containing `0` and
`n`, where the points of the set (other than `n`) correspond to the leftmost points of each block.
-/


/-- Bijection between compositions of `n` and subsets of `{0, ..., n-2}`, defined by
considering the restriction of the subset to `{1, ..., n-1}` and shifting to the left by one. -/
def compositionAsSetEquiv (n : ℕ) : CompositionAsSet n ≃ Finset (Fin (n - 1)) where
  toFun c :=
    { i : Fin (n - 1) |
        (⟨1 + (i : ℕ), by
              apply (add_lt_add_left i.is_lt 1).trans_le
              rw [Nat.succ_eq_add_one, add_comm]
              exact add_le_add (Nat.sub_le n 1) (le_refl 1)⟩ :
            Fin n.succ) ∈
          c.boundaries }.toFinset
  invFun s :=
    { boundaries :=
        { i : Fin n.succ |
            i = 0 ∨ i = Fin.last n ∨ ∃ (j : Fin (n - 1)) (_hj : j ∈ s), (i : ℕ) = j + 1 }.toFinset
      zero_mem := by simp
      getLast_mem := by simp }
  left_inv := by
    intro c
    ext i
    simp only [add_comm, Set.toFinset_setOf, Finset.mem_univ,
     forall_true_left, Finset.mem_filter, true_and, exists_prop]
    constructor
    · rintro (rfl | rfl | ⟨j, hj1, hj2⟩)
      · exact c.zero_mem
      · exact c.getLast_mem
      · convert hj1
    · simp only [or_iff_not_imp_left]
      intro i_mem i_ne_zero i_ne_last
      simp? [Fin.ext_iff] at i_ne_zero i_ne_last says
        simp only [Nat.succ_eq_add_one, Fin.ext_iff, Fin.val_zero, Fin.val_last]
          at i_ne_zero i_ne_last
      have A : (1 + (i - 1) : ℕ) = (i : ℕ) := by
        rw [add_comm]
        exact Nat.succ_pred_eq_of_pos (pos_iff_ne_zero.mpr i_ne_zero)
      refine ⟨⟨i - 1, ?_⟩, ?_, ?_⟩
      · have : (i : ℕ) < n + 1 := i.2
        simp? [Nat.lt_succ_iff_lt_or_eq, i_ne_last] at this says
          simp only [Nat.succ_eq_add_one, Nat.lt_succ_iff_lt_or_eq, i_ne_last, or_false] at this
        exact Nat.pred_lt_pred i_ne_zero this
      · convert i_mem
        simp only
        rwa [add_comm]
      · simp only
        symm
        rwa [add_comm]
  right_inv := by
    intro s
    ext i
    have : 1 + (i : ℕ) ≠ n := by
      apply ne_of_lt
      convert add_lt_add_left i.is_lt 1
      rw [add_comm]
      apply (Nat.succ_pred_eq_of_pos _).symm
      exact (zero_le i.val).trans_lt (i.2.trans_le (Nat.sub_le n 1))
    simp only [add_comm, Fin.ext_iff, Fin.val_zero, Fin.val_last, exists_prop, Set.toFinset_setOf,
      Finset.mem_univ, forall_true_left, Finset.mem_filter, add_eq_zero, and_false,
      add_left_inj, false_or, true_and]
    erw [Set.mem_setOf_eq]
<<<<<<< HEAD
    simp [this, false_or_iff, add_right_inj, add_eq_zero, one_ne_zero, false_and_iff,
      Fin.val_mk]
=======
    simp only [Finset.mem_val]
>>>>>>> 7f113fae
    constructor
    · intro h
      cases' h with n h
      · rw [add_comm] at this
        contradiction
      · cases' h with w h; cases' h with h₁ h₂
        rw [← Fin.ext_iff] at h₂
        rwa [h₂]
    · intro h
      apply Or.inr
      use i, h

instance compositionAsSetFintype (n : ℕ) : Fintype (CompositionAsSet n) :=
  Fintype.ofEquiv _ (compositionAsSetEquiv n).symm

theorem compositionAsSet_card (n : ℕ) : Fintype.card (CompositionAsSet n) = 2 ^ (n - 1) := by
  have : Fintype.card (Finset (Fin (n - 1))) = 2 ^ (n - 1) := by simp
  rw [← this]
  exact Fintype.card_congr (compositionAsSetEquiv n)

namespace CompositionAsSet

variable (c : CompositionAsSet n)

theorem boundaries_nonempty : c.boundaries.Nonempty :=
  ⟨0, c.zero_mem⟩

theorem card_boundaries_pos : 0 < Finset.card c.boundaries :=
  Finset.card_pos.mpr c.boundaries_nonempty

/-- Number of blocks in a `CompositionAsSet`. -/
def length : ℕ :=
  Finset.card c.boundaries - 1

theorem card_boundaries_eq_succ_length : c.boundaries.card = c.length + 1 :=
  (tsub_eq_iff_eq_add_of_le (Nat.succ_le_of_lt c.card_boundaries_pos)).mp rfl

theorem length_lt_card_boundaries : c.length < c.boundaries.card := by
  rw [c.card_boundaries_eq_succ_length]
  exact lt_add_one _

theorem lt_length (i : Fin c.length) : (i : ℕ) + 1 < c.boundaries.card :=
  lt_tsub_iff_right.mp i.2

theorem lt_length' (i : Fin c.length) : (i : ℕ) < c.boundaries.card :=
  lt_of_le_of_lt (Nat.le_succ i) (c.lt_length i)

/-- Canonical increasing bijection from `Fin c.boundaries.card` to `c.boundaries`. -/
def boundary : Fin c.boundaries.card ↪o Fin (n + 1) :=
  c.boundaries.orderEmbOfFin rfl

@[simp]
theorem boundary_zero : (c.boundary ⟨0, c.card_boundaries_pos⟩ : Fin (n + 1)) = 0 := by
  rw [boundary, Finset.orderEmbOfFin_zero rfl c.card_boundaries_pos]
  exact le_antisymm (Finset.min'_le _ _ c.zero_mem) (Fin.zero_le _)

@[simp]
theorem boundary_length : c.boundary ⟨c.length, c.length_lt_card_boundaries⟩ = Fin.last n := by
  convert Finset.orderEmbOfFin_last rfl c.card_boundaries_pos
  exact le_antisymm (Finset.le_max' _ _ c.getLast_mem) (Fin.le_last _)

/-- Size of the `i`-th block in a `CompositionAsSet`, seen as a function on `Fin c.length`. -/
def blocksFun (i : Fin c.length) : ℕ :=
  c.boundary ⟨(i : ℕ) + 1, c.lt_length i⟩ - c.boundary ⟨i, c.lt_length' i⟩

theorem blocksFun_pos (i : Fin c.length) : 0 < c.blocksFun i :=
  haveI : (⟨i, c.lt_length' i⟩ : Fin c.boundaries.card) < ⟨i + 1, c.lt_length i⟩ :=
    Nat.lt_succ_self _
  lt_tsub_iff_left.mpr ((c.boundaries.orderEmbOfFin rfl).strictMono this)

/-- List of the sizes of the blocks in a `CompositionAsSet`. -/
def blocks (c : CompositionAsSet n) : List ℕ :=
  ofFn c.blocksFun

@[simp]
theorem blocks_length : c.blocks.length = c.length :=
  length_ofFn _

theorem blocks_partial_sum {i : ℕ} (h : i < c.boundaries.card) :
    (c.blocks.take i).sum = c.boundary ⟨i, h⟩ := by
  induction' i with i IH
  · simp
  have A : i < c.blocks.length := by
    rw [c.card_boundaries_eq_succ_length] at h
    simp [blocks, Nat.lt_of_succ_lt_succ h]
  have B : i < c.boundaries.card := lt_of_lt_of_le A (by simp [blocks, length, Nat.sub_le])
  rw [sum_take_succ _ _ A, IH B]
  simp [blocks, blocksFun, get_ofFn]

theorem mem_boundaries_iff_exists_blocks_sum_take_eq {j : Fin (n + 1)} :
    j ∈ c.boundaries ↔ ∃ i < c.boundaries.card, (c.blocks.take i).sum = j := by
  constructor
  · intro hj
    rcases (c.boundaries.orderIsoOfFin rfl).surjective ⟨j, hj⟩ with ⟨i, hi⟩
    rw [Subtype.ext_iff, Subtype.coe_mk] at hi
    refine ⟨i.1, i.2, ?_⟩
    dsimp at hi
    rw [← hi, c.blocks_partial_sum i.2]
    rfl
  · rintro ⟨i, hi, H⟩
    convert (c.boundaries.orderIsoOfFin rfl ⟨i, hi⟩).2
    have : c.boundary ⟨i, hi⟩ = j := by rwa [Fin.ext_iff, ← c.blocks_partial_sum hi]
    exact this.symm

theorem blocks_sum : c.blocks.sum = n := by
  have : c.blocks.take c.length = c.blocks := take_of_length_le (by simp [blocks])
  rw [← this, c.blocks_partial_sum c.length_lt_card_boundaries, c.boundary_length]
  rfl

/-- Associating a `Composition n` to a `CompositionAsSet n`, by registering the sizes of the
blocks as a list of positive integers. -/
def toComposition : Composition n where
  blocks := c.blocks
  blocks_pos := by simp only [blocks, forall_mem_ofFn_iff, blocksFun_pos c, forall_true_iff]
  blocks_sum := c.blocks_sum

end CompositionAsSet

/-!
### Equivalence between compositions and compositions as sets

In this section, we explain how to go back and forth between a `Composition` and a
`CompositionAsSet`, by showing that their `blocks` and `length` and `boundaries` correspond to
each other, and construct an equivalence between them called `compositionEquiv`.
-/


@[simp]
theorem Composition.toCompositionAsSet_length (c : Composition n) :
    c.toCompositionAsSet.length = c.length := by
  simp [Composition.toCompositionAsSet, CompositionAsSet.length, c.card_boundaries_eq_succ_length]

@[simp]
theorem CompositionAsSet.toComposition_length (c : CompositionAsSet n) :
    c.toComposition.length = c.length := by
  simp [CompositionAsSet.toComposition, Composition.length, Composition.blocks]

@[simp]
theorem Composition.toCompositionAsSet_blocks (c : Composition n) :
    c.toCompositionAsSet.blocks = c.blocks := by
  let d := c.toCompositionAsSet
  change d.blocks = c.blocks
  have length_eq : d.blocks.length = c.blocks.length := by simp [d, blocks_length]
  suffices H : ∀ i ≤ d.blocks.length, (d.blocks.take i).sum = (c.blocks.take i).sum from
    eq_of_sum_take_eq length_eq H
  intro i hi
  have i_lt : i < d.boundaries.card := by
    -- Porting note: relied on `convert` unfolding definitions, switched to using a `simpa`
    simpa [CompositionAsSet.blocks, length_ofFn,
      d.card_boundaries_eq_succ_length] using Nat.lt_succ_iff.2 hi
  have i_lt' : i < c.boundaries.card := i_lt
  have i_lt'' : i < c.length + 1 := by rwa [c.card_boundaries_eq_succ_length] at i_lt'
  have A :
    d.boundaries.orderEmbOfFin rfl ⟨i, i_lt⟩ =
      c.boundaries.orderEmbOfFin c.card_boundaries_eq_succ_length ⟨i, i_lt''⟩ :=
    rfl
  have B : c.sizeUpTo i = c.boundary ⟨i, i_lt''⟩ := rfl
  rw [d.blocks_partial_sum i_lt, CompositionAsSet.boundary, ← Composition.sizeUpTo, B, A,
    c.orderEmbOfFin_boundaries]

@[simp]
theorem CompositionAsSet.toComposition_blocks (c : CompositionAsSet n) :
    c.toComposition.blocks = c.blocks :=
  rfl

@[simp]
theorem CompositionAsSet.toComposition_boundaries (c : CompositionAsSet n) :
    c.toComposition.boundaries = c.boundaries := by
  ext j
  simp only [c.mem_boundaries_iff_exists_blocks_sum_take_eq, Composition.boundaries, Finset.mem_map]
  constructor
  · rintro ⟨i, _, hi⟩
    refine ⟨i.1, ?_, ?_⟩
    · simpa [c.card_boundaries_eq_succ_length] using i.2
    · simp [Composition.boundary, Composition.sizeUpTo, ← hi]
  · rintro ⟨i, i_lt, hi⟩
    refine ⟨i, by simp, ?_⟩
    rw [c.card_boundaries_eq_succ_length] at i_lt
    simp [Composition.boundary, Nat.mod_eq_of_lt i_lt, Composition.sizeUpTo, hi]

@[simp]
theorem Composition.toCompositionAsSet_boundaries (c : Composition n) :
    c.toCompositionAsSet.boundaries = c.boundaries :=
  rfl

/-- Equivalence between `Composition n` and `CompositionAsSet n`. -/
def compositionEquiv (n : ℕ) : Composition n ≃ CompositionAsSet n where
  toFun c := c.toCompositionAsSet
  invFun c := c.toComposition
  left_inv c := by
    ext1
    exact c.toCompositionAsSet_blocks
  right_inv c := by
    ext1
    exact c.toComposition_boundaries

instance compositionFintype (n : ℕ) : Fintype (Composition n) :=
  Fintype.ofEquiv _ (compositionEquiv n).symm

theorem composition_card (n : ℕ) : Fintype.card (Composition n) = 2 ^ (n - 1) := by
  rw [← compositionAsSet_card n]
  exact Fintype.card_congr (compositionEquiv n)<|MERGE_RESOLUTION|>--- conflicted
+++ resolved
@@ -761,12 +761,7 @@
       Finset.mem_univ, forall_true_left, Finset.mem_filter, add_eq_zero, and_false,
       add_left_inj, false_or, true_and]
     erw [Set.mem_setOf_eq]
-<<<<<<< HEAD
-    simp [this, false_or_iff, add_right_inj, add_eq_zero, one_ne_zero, false_and_iff,
-      Fin.val_mk]
-=======
     simp only [Finset.mem_val]
->>>>>>> 7f113fae
     constructor
     · intro h
       cases' h with n h
