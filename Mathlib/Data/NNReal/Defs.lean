/-
Copyright (c) 2018 Johan Commelin. All rights reserved.
Released under Apache 2.0 license as described in the file LICENSE.
Authors: Johan Commelin
-/
import Mathlib.Algebra.Algebra.Defs
import Mathlib.Algebra.Order.Module.OrderedSMul
import Mathlib.Data.Real.Archimedean

/-!
# Nonnegative real numbers

In this file we define `NNReal` (notation: `ℝ≥0`) to be the type of non-negative real numbers,
a.k.a. the interval `[0, ∞)`. We also define the following operations and structures on `ℝ≥0`:

* the order on `ℝ≥0` is the restriction of the order on `ℝ`; these relations define a conditionally
  complete linear order with a bottom element, `ConditionallyCompleteLinearOrderBot`;

* `a + b` and `a * b` are the restrictions of addition and multiplication of real numbers to `ℝ≥0`;
  these operations together with `0 = ⟨0, _⟩` and `1 = ⟨1, _⟩` turn `ℝ≥0` into a conditionally
  complete linear ordered archimedean commutative semifield; we have no typeclass for this in
  `mathlib` yet, so we define the following instances instead:

  - `LinearOrderedSemiring ℝ≥0`;
  - `OrderedCommSemiring ℝ≥0`;
  - `CanonicallyOrderedAdd ℝ≥0`;
  - `LinearOrderedCommGroupWithZero ℝ≥0`;
  - `CanonicallyLinearOrderedAddCommMonoid ℝ≥0`;
  - `Archimedean ℝ≥0`;
  - `ConditionallyCompleteLinearOrderBot ℝ≥0`.

  These instances are derived from corresponding instances about the type `{x : α // 0 ≤ x}` in an
  appropriate ordered field/ring/group/monoid `α`, see `Mathlib.Algebra.Order.Nonneg.OrderedRing`.

* `Real.toNNReal x` is defined as `⟨max x 0, _⟩`, i.e. `↑(Real.toNNReal x) = x` when `0 ≤ x` and
  `↑(Real.toNNReal x) = 0` otherwise.

We also define an instance `CanLift ℝ ℝ≥0`. This instance can be used by the `lift` tactic to
replace `x : ℝ` and `hx : 0 ≤ x` in the proof context with `x : ℝ≥0` while replacing all occurrences
of `x` with `↑x`. This tactic also works for a function `f : α → ℝ` with a hypothesis
`hf : ∀ x, 0 ≤ f x`.

## Notations

This file defines `ℝ≥0` as a localized notation for `NNReal`.
-/

assert_not_exists Star

open Function

-- to ensure these instances are computable
/-- Nonnegative real numbers. -/
def NNReal := { r : ℝ // 0 ≤ r } deriving
  Zero, One, Semiring, StrictOrderedSemiring, CommMonoidWithZero, CommSemiring,
  PartialOrder, SemilatticeInf, SemilatticeSup, DistribLattice, OrderedCommSemiring,
  OrderedCommMonoid, Nontrivial, Inhabited

namespace NNReal

scoped notation "ℝ≥0" => NNReal

instance : CanonicallyOrderedAdd ℝ≥0 := Nonneg.canonicallyOrderedAdd
instance : NoZeroDivisors ℝ≥0 := Nonneg.noZeroDivisors
instance instDenselyOrdered : DenselyOrdered ℝ≥0 := Nonneg.instDenselyOrdered
instance : OrderBot ℝ≥0 := inferInstance
instance instArchimedean : Archimedean ℝ≥0 := Nonneg.instArchimedean
instance instMulArchimedean : MulArchimedean ℝ≥0 := Nonneg.instMulArchimedean
instance : Min ℝ≥0 := SemilatticeInf.toMin
instance : Max ℝ≥0 := SemilatticeSup.toMax
instance : Sub ℝ≥0 := Nonneg.sub
instance : OrderedSub ℝ≥0 := Nonneg.orderedSub

<<<<<<< HEAD
=======
-- a computable copy of `Nonneg.instNNRatCast`
instance : NNRatCast ℝ≥0 where nnratCast r := ⟨r, r.cast_nonneg⟩

>>>>>>> ac1e0426
noncomputable instance : LinearOrderedSemifield ℝ≥0 :=
  Nonneg.linearOrderedSemifield

noncomputable instance : LinearOrderedCommGroupWithZero ℝ≥0 :=
  Nonneg.linearOrderedCommGroupWithZero

/-- Coercion `ℝ≥0 → ℝ`. -/
@[coe] def toReal : ℝ≥0 → ℝ := Subtype.val

instance : Coe ℝ≥0 ℝ := ⟨toReal⟩

-- Simp lemma to put back `n.val` into the normal form given by the coercion.
@[simp]
theorem val_eq_coe (n : ℝ≥0) : n.val = n :=
  rfl

instance canLift : CanLift ℝ ℝ≥0 toReal fun r => 0 ≤ r :=
  Subtype.canLift _

@[ext] protected theorem eq {n m : ℝ≥0} : (n : ℝ) = (m : ℝ) → n = m :=
  Subtype.eq

theorem ne_iff {x y : ℝ≥0} : (x : ℝ) ≠ (y : ℝ) ↔ x ≠ y :=
  not_congr <| NNReal.eq_iff.symm

protected theorem «forall» {p : ℝ≥0 → Prop} :
    (∀ x : ℝ≥0, p x) ↔ ∀ (x : ℝ) (hx : 0 ≤ x), p ⟨x, hx⟩ :=
  Subtype.forall

protected theorem «exists» {p : ℝ≥0 → Prop} :
    (∃ x : ℝ≥0, p x) ↔ ∃ (x : ℝ) (hx : 0 ≤ x), p ⟨x, hx⟩ :=
  Subtype.exists

/-- Reinterpret a real number `r` as a non-negative real number. Returns `0` if `r < 0`. -/
def _root_.Real.toNNReal (r : ℝ) : ℝ≥0 :=
  ⟨max r 0, le_max_right _ _⟩

theorem _root_.Real.coe_toNNReal (r : ℝ) (hr : 0 ≤ r) : (Real.toNNReal r : ℝ) = r :=
  max_eq_left hr

theorem _root_.Real.toNNReal_of_nonneg {r : ℝ} (hr : 0 ≤ r) : r.toNNReal = ⟨r, hr⟩ := by
  simp_rw [Real.toNNReal, max_eq_left hr]

theorem _root_.Real.le_coe_toNNReal (r : ℝ) : r ≤ Real.toNNReal r :=
  le_max_left r 0

@[bound] theorem coe_nonneg (r : ℝ≥0) : (0 : ℝ) ≤ r := r.2

@[simp, norm_cast] theorem coe_mk (a : ℝ) (ha) : toReal ⟨a, ha⟩ = a := rfl

example : Zero ℝ≥0 := by infer_instance

example : One ℝ≥0 := by infer_instance

example : Add ℝ≥0 := by infer_instance

example : Sub ℝ≥0 := by infer_instance

example : Mul ℝ≥0 := by infer_instance

noncomputable example : Inv ℝ≥0 := by infer_instance

noncomputable example : Div ℝ≥0 := by infer_instance

example : LE ℝ≥0 := by infer_instance

example : Bot ℝ≥0 := by infer_instance

example : Inhabited ℝ≥0 := by infer_instance

example : Nontrivial ℝ≥0 := by infer_instance

protected theorem coe_injective : Injective ((↑) : ℝ≥0 → ℝ) := Subtype.coe_injective

@[simp, norm_cast] lemma coe_inj {r₁ r₂ : ℝ≥0} : (r₁ : ℝ) = r₂ ↔ r₁ = r₂ :=
  NNReal.coe_injective.eq_iff


@[simp, norm_cast] lemma coe_zero : ((0 : ℝ≥0) : ℝ) = 0 := rfl

@[simp, norm_cast] lemma coe_one : ((1 : ℝ≥0) : ℝ) = 1 := rfl

@[simp] lemma mk_zero : (⟨0, le_rfl⟩ : ℝ≥0) = 0 := rfl
@[simp] lemma mk_one : (⟨1, zero_le_one⟩ : ℝ≥0) = 1 := rfl

@[simp, norm_cast]
protected theorem coe_add (r₁ r₂ : ℝ≥0) : ((r₁ + r₂ : ℝ≥0) : ℝ) = r₁ + r₂ :=
  rfl

@[simp, norm_cast]
protected theorem coe_mul (r₁ r₂ : ℝ≥0) : ((r₁ * r₂ : ℝ≥0) : ℝ) = r₁ * r₂ :=
  rfl

@[simp, norm_cast]
protected theorem coe_inv (r : ℝ≥0) : ((r⁻¹ : ℝ≥0) : ℝ) = (r : ℝ)⁻¹ :=
  rfl

@[simp, norm_cast]
protected theorem coe_div (r₁ r₂ : ℝ≥0) : ((r₁ / r₂ : ℝ≥0) : ℝ) = (r₁ : ℝ) / r₂ :=
  rfl

protected theorem coe_two : ((2 : ℝ≥0) : ℝ) = 2 := rfl

@[simp, norm_cast]
protected theorem coe_sub {r₁ r₂ : ℝ≥0} (h : r₂ ≤ r₁) : ((r₁ - r₂ : ℝ≥0) : ℝ) = ↑r₁ - ↑r₂ :=
  max_eq_left <| le_sub_comm.2 <| by simp [show (r₂ : ℝ) ≤ r₁ from h]

variable {r r₁ r₂ : ℝ≥0} {x y : ℝ}

@[simp, norm_cast] lemma coe_eq_zero : (r : ℝ) = 0 ↔ r = 0 := by rw [← coe_zero, coe_inj]

@[simp, norm_cast] lemma coe_eq_one : (r : ℝ) = 1 ↔ r = 1 := by rw [← coe_one, coe_inj]

@[norm_cast] lemma coe_ne_zero : (r : ℝ) ≠ 0 ↔ r ≠ 0 := coe_eq_zero.not

@[norm_cast] lemma coe_ne_one : (r : ℝ) ≠ 1 ↔ r ≠ 1 := coe_eq_one.not

example : CommSemiring ℝ≥0 := by infer_instance

/-- Coercion `ℝ≥0 → ℝ` as a `RingHom`.

Porting note (https://github.com/leanprover-community/mathlib4/issues/11215): TODO: what if we define `Coe ℝ≥0 ℝ` using this function? -/
def toRealHom : ℝ≥0 →+* ℝ where
  toFun := (↑)
  map_one' := NNReal.coe_one
  map_mul' := NNReal.coe_mul
  map_zero' := NNReal.coe_zero
  map_add' := NNReal.coe_add

@[simp] theorem coe_toRealHom : ⇑toRealHom = toReal := rfl

section Actions

/-- A `MulAction` over `ℝ` restricts to a `MulAction` over `ℝ≥0`. -/
instance {M : Type*} [MulAction ℝ M] : MulAction ℝ≥0 M :=
  MulAction.compHom M toRealHom.toMonoidHom

theorem smul_def {M : Type*} [MulAction ℝ M] (c : ℝ≥0) (x : M) : c • x = (c : ℝ) • x :=
  rfl

instance {M N : Type*} [MulAction ℝ M] [MulAction ℝ N] [SMul M N] [IsScalarTower ℝ M N] :
    IsScalarTower ℝ≥0 M N where smul_assoc r := smul_assoc (r : ℝ)

instance smulCommClass_left {M N : Type*} [MulAction ℝ N] [SMul M N] [SMulCommClass ℝ M N] :
    SMulCommClass ℝ≥0 M N where smul_comm r := smul_comm (r : ℝ)

instance smulCommClass_right {M N : Type*} [MulAction ℝ N] [SMul M N] [SMulCommClass M ℝ N] :
    SMulCommClass M ℝ≥0 N where smul_comm m r := smul_comm m (r : ℝ)

/-- A `DistribMulAction` over `ℝ` restricts to a `DistribMulAction` over `ℝ≥0`. -/
instance {M : Type*} [AddMonoid M] [DistribMulAction ℝ M] : DistribMulAction ℝ≥0 M :=
  DistribMulAction.compHom M toRealHom.toMonoidHom

/-- A `Module` over `ℝ` restricts to a `Module` over `ℝ≥0`. -/
instance {M : Type*} [AddCommMonoid M] [Module ℝ M] : Module ℝ≥0 M :=
  Module.compHom M toRealHom

-- Porting note (https://github.com/leanprover-community/mathlib4/issues/11215): TODO: after this line, `↑` uses `Algebra.cast` instead of `toReal`
/-- An `Algebra` over `ℝ` restricts to an `Algebra` over `ℝ≥0`. -/
instance {A : Type*} [Semiring A] [Algebra ℝ A] : Algebra ℝ≥0 A where
  smul := (· • ·)
  commutes' r x := by simp [Algebra.commutes]
  smul_def' r x := by simp [← Algebra.smul_def (r : ℝ) x, smul_def]
  algebraMap := (algebraMap ℝ A).comp (toRealHom : ℝ≥0 →+* ℝ)

-- verify that the above produces instances we might care about
example : Algebra ℝ≥0 ℝ := by infer_instance

example : DistribMulAction ℝ≥0ˣ ℝ := by infer_instance

end Actions

example : MonoidWithZero ℝ≥0 := by infer_instance

example : CommMonoidWithZero ℝ≥0 := by infer_instance

noncomputable example : CommGroupWithZero ℝ≥0 := by infer_instance

@[simp, norm_cast]
theorem coe_pow (r : ℝ≥0) (n : ℕ) : ((r ^ n : ℝ≥0) : ℝ) = (r : ℝ) ^ n := rfl

@[simp, norm_cast]
theorem coe_zpow (r : ℝ≥0) (n : ℤ) : ((r ^ n : ℝ≥0) : ℝ) = (r : ℝ) ^ n := rfl

variable {ι : Type*} {f : ι → ℝ}

@[simp, norm_cast] lemma coe_nsmul (r : ℝ≥0) (n : ℕ) : ↑(n • r) = n • (r : ℝ) := rfl
@[simp, norm_cast] lemma coe_nnqsmul (q : ℚ≥0) (x : ℝ≥0) : ↑(q • x) = (q • x : ℝ) := rfl

@[simp, norm_cast]
protected theorem coe_natCast (n : ℕ) : (↑(↑n : ℝ≥0) : ℝ) = n :=
  map_natCast toRealHom n

@[deprecated (since := "2024-04-17")]
alias coe_nat_cast := NNReal.coe_natCast

@[simp, norm_cast]
protected theorem coe_ofNat (n : ℕ) [n.AtLeastTwo] : ((ofNat(n) : ℝ≥0) : ℝ) = ofNat(n) :=
  rfl

@[simp, norm_cast]
protected theorem coe_ofScientific (m : ℕ) (s : Bool) (e : ℕ) :
    ↑(OfScientific.ofScientific m s e : ℝ≥0) = (OfScientific.ofScientific m s e : ℝ) :=
  rfl

@[simp, norm_cast]
lemma algebraMap_eq_coe : (algebraMap ℝ≥0 ℝ : ℝ≥0 → ℝ) = (↑) := rfl

noncomputable example : LinearOrder ℝ≥0 := by infer_instance

@[simp, norm_cast] lemma coe_le_coe : (r₁ : ℝ) ≤ r₂ ↔ r₁ ≤ r₂ := Iff.rfl

@[simp, norm_cast] lemma coe_lt_coe : (r₁ : ℝ) < r₂ ↔ r₁ < r₂ := Iff.rfl

@[bound] private alias ⟨_, Bound.coe_lt_coe_of_lt⟩ := coe_lt_coe

@[simp, norm_cast] lemma coe_pos : (0 : ℝ) < r ↔ 0 < r := Iff.rfl

@[bound] private alias ⟨_, Bound.coe_pos_of_pos⟩ := coe_pos

@[simp, norm_cast] lemma one_le_coe : 1 ≤ (r : ℝ) ↔ 1 ≤ r := by rw [← coe_le_coe, coe_one]
@[simp, norm_cast] lemma one_lt_coe : 1 < (r : ℝ) ↔ 1 < r := by rw [← coe_lt_coe, coe_one]
@[simp, norm_cast] lemma coe_le_one : (r : ℝ) ≤ 1 ↔ r ≤ 1 := by rw [← coe_le_coe, coe_one]
@[simp, norm_cast] lemma coe_lt_one : (r : ℝ) < 1 ↔ r < 1 := by rw [← coe_lt_coe, coe_one]

@[mono] lemma coe_mono : Monotone ((↑) : ℝ≥0 → ℝ) := fun _ _ => NNReal.coe_le_coe.2

/-- Alias for the use of `gcongr` -/
@[gcongr] alias ⟨_, GCongr.toReal_le_toReal⟩ := coe_le_coe

protected theorem _root_.Real.toNNReal_mono : Monotone Real.toNNReal := fun _ _ h =>
  max_le_max h (le_refl 0)

@[simp]
theorem _root_.Real.toNNReal_coe {r : ℝ≥0} : Real.toNNReal r = r :=
  NNReal.eq <| max_eq_left r.2

@[simp]
theorem mk_natCast (n : ℕ) : @Eq ℝ≥0 (⟨(n : ℝ), n.cast_nonneg⟩ : ℝ≥0) n :=
  NNReal.eq (NNReal.coe_natCast n).symm

@[deprecated (since := "2024-04-05")] alias mk_coe_nat := mk_natCast

-- Porting note: place this in the `Real` namespace
@[simp]
theorem toNNReal_coe_nat (n : ℕ) : Real.toNNReal n = n :=
  NNReal.eq <| by simp [Real.coe_toNNReal]

@[simp]
theorem _root_.Real.toNNReal_ofNat (n : ℕ) [n.AtLeastTwo] :
    Real.toNNReal ofNat(n) = OfNat.ofNat n :=
  toNNReal_coe_nat n

/-- `Real.toNNReal` and `NNReal.toReal : ℝ≥0 → ℝ` form a Galois insertion. -/
def gi : GaloisInsertion Real.toNNReal (↑) :=
  GaloisInsertion.monotoneIntro NNReal.coe_mono Real.toNNReal_mono Real.le_coe_toNNReal fun _ =>
    Real.toNNReal_coe

-- note that anything involving the (decidability of the) linear order,
-- will be noncomputable, everything else should not be.
example : OrderBot ℝ≥0 := by infer_instance

example : PartialOrder ℝ≥0 := by infer_instance

noncomputable example : LinearOrderedAddCommMonoid ℝ≥0 := by infer_instance

example : DistribLattice ℝ≥0 := by infer_instance

example : SemilatticeInf ℝ≥0 := by infer_instance

example : SemilatticeSup ℝ≥0 := by infer_instance

noncomputable example : LinearOrderedSemiring ℝ≥0 := by infer_instance

example : OrderedCommSemiring ℝ≥0 := by infer_instance

noncomputable example : LinearOrderedCommMonoid ℝ≥0 := by infer_instance

noncomputable example : LinearOrderedCommMonoidWithZero ℝ≥0 := by infer_instance

example : DenselyOrdered ℝ≥0 := by infer_instance

example : NoMaxOrder ℝ≥0 := by infer_instance

instance instPosSMulStrictMono {α} [Preorder α] [MulAction ℝ α] [PosSMulStrictMono ℝ α] :
    PosSMulStrictMono ℝ≥0 α where
  elim _r hr _a₁ _a₂ ha := (smul_lt_smul_of_pos_left ha (coe_pos.2 hr):)

instance instSMulPosStrictMono {α} [Zero α] [Preorder α] [MulAction ℝ α] [SMulPosStrictMono ℝ α] :
    SMulPosStrictMono ℝ≥0 α where
  elim _a ha _r₁ _r₂ hr := (smul_lt_smul_of_pos_right (coe_lt_coe.2 hr) ha :)

/-- If `a` is a nonnegative real number, then the closed interval `[0, a]` in `ℝ` is order
isomorphic to the interval `Set.Iic a`. -/
-- Porting note (https://github.com/leanprover-community/mathlib4/issues/11215): TODO: restore once `simps` supports `ℝ≥0` @[simps!? apply_coe_coe]
def orderIsoIccZeroCoe (a : ℝ≥0) : Set.Icc (0 : ℝ) a ≃o Set.Iic a where
  toEquiv := Equiv.Set.sep (Set.Ici 0) fun x : ℝ => x ≤ a
  map_rel_iff' := Iff.rfl

@[simp]
theorem orderIsoIccZeroCoe_apply_coe_coe (a : ℝ≥0) (b : Set.Icc (0 : ℝ) a) :
    (orderIsoIccZeroCoe a b : ℝ) = b :=
  rfl

@[simp]
theorem orderIsoIccZeroCoe_symm_apply_coe (a : ℝ≥0) (b : Set.Iic a) :
    ((orderIsoIccZeroCoe a).symm b : ℝ) = b :=
  rfl

-- note we need the `@` to make the `Membership.mem` have a sensible type
theorem coe_image {s : Set ℝ≥0} :
    (↑) '' s = { x : ℝ | ∃ h : 0 ≤ x, @Membership.mem ℝ≥0 _ _ s ⟨x, h⟩ } :=
  Subtype.coe_image

theorem bddAbove_coe {s : Set ℝ≥0} : BddAbove (((↑) : ℝ≥0 → ℝ) '' s) ↔ BddAbove s :=
  Iff.intro
    (fun ⟨b, hb⟩ =>
      ⟨Real.toNNReal b, fun ⟨y, _⟩ hys =>
        show y ≤ max b 0 from le_max_of_le_left <| hb <| Set.mem_image_of_mem _ hys⟩)
    fun ⟨b, hb⟩ => ⟨b, fun _ ⟨_, hx, eq⟩ => eq ▸ hb hx⟩

theorem bddBelow_coe (s : Set ℝ≥0) : BddBelow (((↑) : ℝ≥0 → ℝ) '' s) :=
  ⟨0, fun _ ⟨q, _, eq⟩ => eq ▸ q.2⟩

noncomputable instance : ConditionallyCompleteLinearOrderBot ℝ≥0 :=
  Nonneg.conditionallyCompleteLinearOrderBot 0

@[norm_cast]
theorem coe_sSup (s : Set ℝ≥0) : (↑(sSup s) : ℝ) = sSup (((↑) : ℝ≥0 → ℝ) '' s) := by
  rcases Set.eq_empty_or_nonempty s with rfl|hs
  · simp
  by_cases H : BddAbove s
  · have A : sSup (Subtype.val '' s) ∈ Set.Ici 0 := by
      apply Real.sSup_nonneg
      rintro - ⟨y, -, rfl⟩
      exact y.2
    exact (@subset_sSup_of_within ℝ (Set.Ici (0 : ℝ)) _ _ (_) s hs H A).symm
  · simp only [csSup_of_not_bddAbove H, csSup_empty, bot_eq_zero', NNReal.coe_zero]
    apply (Real.sSup_of_not_bddAbove ?_).symm
    contrapose! H
    exact bddAbove_coe.1 H

@[simp, norm_cast] -- Porting note: add `simp`
theorem coe_iSup {ι : Sort*} (s : ι → ℝ≥0) : (↑(⨆ i, s i) : ℝ) = ⨆ i, ↑(s i) := by
  rw [iSup, iSup, coe_sSup, ← Set.range_comp]; rfl

@[norm_cast]
theorem coe_sInf (s : Set ℝ≥0) : (↑(sInf s) : ℝ) = sInf (((↑) : ℝ≥0 → ℝ) '' s) := by
  rcases Set.eq_empty_or_nonempty s with rfl|hs
  · simp only [Set.image_empty, Real.sInf_empty, coe_eq_zero]
    exact @subset_sInf_emptyset ℝ (Set.Ici (0 : ℝ)) _ _ (_)
  have A : sInf (Subtype.val '' s) ∈ Set.Ici 0 := by
    apply Real.sInf_nonneg
    rintro - ⟨y, -, rfl⟩
    exact y.2
  exact (@subset_sInf_of_within ℝ (Set.Ici (0 : ℝ)) _ _ (_) s hs (OrderBot.bddBelow s) A).symm

@[simp]
theorem sInf_empty : sInf (∅ : Set ℝ≥0) = 0 := by
  rw [← coe_eq_zero, coe_sInf, Set.image_empty, Real.sInf_empty]

@[norm_cast]
theorem coe_iInf {ι : Sort*} (s : ι → ℝ≥0) : (↑(⨅ i, s i) : ℝ) = ⨅ i, ↑(s i) := by
  rw [iInf, iInf, coe_sInf, ← Set.range_comp]; rfl

-- Short-circuit instance search
instance addLeftMono : AddLeftMono ℝ≥0 := inferInstance
instance addLeftReflectLT : AddLeftReflectLT ℝ≥0 := inferInstance
instance mulLeftMono : MulLeftMono ℝ≥0 := inferInstance

@[deprecated le_of_forall_pos_le_add (since := "2024-10-17")]
protected theorem le_of_forall_pos_le_add {a b : ℝ≥0} (h : ∀ ε, 0 < ε → a ≤ b + ε) : a ≤ b :=
   le_of_forall_pos_le_add h

theorem lt_iff_exists_rat_btwn (a b : ℝ≥0) :
    a < b ↔ ∃ q : ℚ, 0 ≤ q ∧ a < Real.toNNReal q ∧ Real.toNNReal q < b :=
  Iff.intro
    (fun h : (↑a : ℝ) < (↑b : ℝ) =>
      let ⟨q, haq, hqb⟩ := exists_rat_btwn h
      have : 0 ≤ (q : ℝ) := le_trans a.2 <| le_of_lt haq
      ⟨q, Rat.cast_nonneg.1 this, by
        simp [Real.coe_toNNReal _ this, NNReal.coe_lt_coe.symm, haq, hqb]⟩)
    fun ⟨_, _, haq, hqb⟩ => lt_trans haq hqb

theorem bot_eq_zero : (⊥ : ℝ≥0) = 0 := rfl

theorem mul_sup (a b c : ℝ≥0) : a * (b ⊔ c) = a * b ⊔ a * c :=
  mul_max_of_nonneg _ _ <| zero_le a

theorem sup_mul (a b c : ℝ≥0) : (a ⊔ b) * c = a * c ⊔ b * c :=
  max_mul_of_nonneg _ _ <| zero_le c

@[simp, norm_cast]
theorem coe_max (x y : ℝ≥0) : ((max x y : ℝ≥0) : ℝ) = max (x : ℝ) (y : ℝ) :=
  NNReal.coe_mono.map_max

@[simp, norm_cast]
theorem coe_min (x y : ℝ≥0) : ((min x y : ℝ≥0) : ℝ) = min (x : ℝ) (y : ℝ) :=
  NNReal.coe_mono.map_min

@[simp]
theorem zero_le_coe {q : ℝ≥0} : 0 ≤ (q : ℝ) :=
  q.2

instance instOrderedSMul {M : Type*} [OrderedAddCommMonoid M] [Module ℝ M] [OrderedSMul ℝ M] :
    OrderedSMul ℝ≥0 M where
  smul_lt_smul_of_pos hab hc := (smul_lt_smul_of_pos_left hab (NNReal.coe_pos.2 hc) :)
  lt_of_smul_lt_smul_of_pos {_ _ c} hab _ :=
    lt_of_smul_lt_smul_of_nonneg_left (by exact hab) (NNReal.coe_nonneg c)

end NNReal

open NNReal

namespace Real

section ToNNReal

@[simp]
theorem coe_toNNReal' (r : ℝ) : (Real.toNNReal r : ℝ) = max r 0 :=
  rfl

@[simp]
theorem toNNReal_zero : Real.toNNReal 0 = 0 := NNReal.eq <| coe_toNNReal _ le_rfl

@[simp]
theorem toNNReal_one : Real.toNNReal 1 = 1 := NNReal.eq <| coe_toNNReal _ zero_le_one

@[simp]
theorem toNNReal_pos {r : ℝ} : 0 < Real.toNNReal r ↔ 0 < r := by
  simp [← NNReal.coe_lt_coe, lt_irrefl]

@[simp]
theorem toNNReal_eq_zero {r : ℝ} : Real.toNNReal r = 0 ↔ r ≤ 0 := by
  simpa [-toNNReal_pos] using not_iff_not.2 (@toNNReal_pos r)

theorem toNNReal_of_nonpos {r : ℝ} : r ≤ 0 → Real.toNNReal r = 0 :=
  toNNReal_eq_zero.2

lemma toNNReal_eq_iff_eq_coe {r : ℝ} {p : ℝ≥0} (hp : p ≠ 0) : r.toNNReal = p ↔ r = p :=
  ⟨fun h ↦ h ▸ (coe_toNNReal _ <| not_lt.1 fun hlt ↦ hp <| h ▸ toNNReal_of_nonpos hlt.le).symm,
    fun h ↦ h.symm ▸ toNNReal_coe⟩

@[simp]
lemma toNNReal_eq_one {r : ℝ} : r.toNNReal = 1 ↔ r = 1 := toNNReal_eq_iff_eq_coe one_ne_zero

@[simp]
lemma toNNReal_eq_natCast {r : ℝ} {n : ℕ} (hn : n ≠ 0) : r.toNNReal = n ↔ r = n :=
  mod_cast toNNReal_eq_iff_eq_coe <| Nat.cast_ne_zero.2 hn

@[deprecated (since := "2024-04-17")]
alias toNNReal_eq_nat_cast := toNNReal_eq_natCast

@[simp]
lemma toNNReal_eq_ofNat {r : ℝ} {n : ℕ} [n.AtLeastTwo] :
    r.toNNReal = ofNat(n) ↔ r = OfNat.ofNat n :=
  toNNReal_eq_natCast (NeZero.ne n)

@[simp]
theorem toNNReal_le_toNNReal_iff {r p : ℝ} (hp : 0 ≤ p) :
    toNNReal r ≤ toNNReal p ↔ r ≤ p := by simp [← NNReal.coe_le_coe, hp]

@[simp]
lemma toNNReal_le_one {r : ℝ} : r.toNNReal ≤ 1 ↔ r ≤ 1 := by
  simpa using toNNReal_le_toNNReal_iff zero_le_one

@[simp]
lemma one_lt_toNNReal {r : ℝ} : 1 < r.toNNReal ↔ 1 < r := by
  simpa only [not_le] using toNNReal_le_one.not

@[simp]
lemma toNNReal_le_natCast {r : ℝ} {n : ℕ} : r.toNNReal ≤ n ↔ r ≤ n := by
  simpa using toNNReal_le_toNNReal_iff n.cast_nonneg

@[deprecated (since := "2024-04-17")]
alias toNNReal_le_nat_cast := toNNReal_le_natCast

@[simp]
lemma natCast_lt_toNNReal {r : ℝ} {n : ℕ} : n < r.toNNReal ↔ n < r := by
  simpa only [not_le] using toNNReal_le_natCast.not

@[deprecated (since := "2024-04-17")]
alias nat_cast_lt_toNNReal := natCast_lt_toNNReal

@[simp]
lemma toNNReal_le_ofNat {r : ℝ} {n : ℕ} [n.AtLeastTwo] :
    r.toNNReal ≤ ofNat(n) ↔ r ≤ n :=
  toNNReal_le_natCast

@[simp]
lemma ofNat_lt_toNNReal {r : ℝ} {n : ℕ} [n.AtLeastTwo] :
    ofNat(n) < r.toNNReal ↔ n < r :=
  natCast_lt_toNNReal

@[simp]
theorem toNNReal_eq_toNNReal_iff {r p : ℝ} (hr : 0 ≤ r) (hp : 0 ≤ p) :
    toNNReal r = toNNReal p ↔ r = p := by simp [← coe_inj, coe_toNNReal, hr, hp]

@[simp]
theorem toNNReal_lt_toNNReal_iff' {r p : ℝ} : Real.toNNReal r < Real.toNNReal p ↔ r < p ∧ 0 < p :=
  NNReal.coe_lt_coe.symm.trans max_lt_max_left_iff

theorem toNNReal_lt_toNNReal_iff {r p : ℝ} (h : 0 < p) :
    Real.toNNReal r < Real.toNNReal p ↔ r < p :=
  toNNReal_lt_toNNReal_iff'.trans (and_iff_left h)

theorem lt_of_toNNReal_lt {r p : ℝ} (h : r.toNNReal < p.toNNReal) : r < p :=
  (Real.toNNReal_lt_toNNReal_iff <| Real.toNNReal_pos.1 (ne_bot_of_gt h).bot_lt).1 h

theorem toNNReal_lt_toNNReal_iff_of_nonneg {r p : ℝ} (hr : 0 ≤ r) :
    Real.toNNReal r < Real.toNNReal p ↔ r < p :=
  toNNReal_lt_toNNReal_iff'.trans ⟨And.left, fun h => ⟨h, lt_of_le_of_lt hr h⟩⟩

lemma toNNReal_le_toNNReal_iff' {r p : ℝ} : r.toNNReal ≤ p.toNNReal ↔ r ≤ p ∨ r ≤ 0 := by
  simp_rw [← not_lt, toNNReal_lt_toNNReal_iff', not_and_or]

lemma toNNReal_le_toNNReal_iff_of_pos {r p : ℝ} (hr : 0 < r) : r.toNNReal ≤ p.toNNReal ↔ r ≤ p := by
  simp [toNNReal_le_toNNReal_iff', hr.not_le]

@[simp]
lemma one_le_toNNReal {r : ℝ} : 1 ≤ r.toNNReal ↔ 1 ≤ r := by
  simpa using toNNReal_le_toNNReal_iff_of_pos one_pos

@[simp]
lemma toNNReal_lt_one {r : ℝ} : r.toNNReal < 1 ↔ r < 1 := by simp only [← not_le, one_le_toNNReal]

@[simp]
lemma natCastle_toNNReal' {n : ℕ} {r : ℝ} : ↑n ≤ r.toNNReal ↔ n ≤ r ∨ n = 0 := by
  simpa [n.cast_nonneg.le_iff_eq] using toNNReal_le_toNNReal_iff' (r := n)

@[deprecated (since := "2024-04-17")]
alias nat_cast_le_toNNReal' := natCastle_toNNReal'

@[simp]
lemma toNNReal_lt_natCast' {n : ℕ} {r : ℝ} : r.toNNReal < n ↔ r < n ∧ n ≠ 0 := by
  simpa [pos_iff_ne_zero] using toNNReal_lt_toNNReal_iff' (r := r) (p := n)

@[deprecated (since := "2024-04-17")]
alias toNNReal_lt_nat_cast' := toNNReal_lt_natCast'

lemma natCast_le_toNNReal {n : ℕ} {r : ℝ} (hn : n ≠ 0) : ↑n ≤ r.toNNReal ↔ n ≤ r := by simp [hn]

@[deprecated (since := "2024-04-17")]
alias nat_cast_le_toNNReal := natCast_le_toNNReal

lemma toNNReal_lt_natCast {r : ℝ} {n : ℕ} (hn : n ≠ 0) : r.toNNReal < n ↔ r < n := by simp [hn]

@[deprecated (since := "2024-04-17")]
alias toNNReal_lt_nat_cast := toNNReal_lt_natCast

@[simp]
lemma toNNReal_lt_ofNat {r : ℝ} {n : ℕ} [n.AtLeastTwo] :
    r.toNNReal < ofNat(n) ↔ r < OfNat.ofNat n :=
  toNNReal_lt_natCast (NeZero.ne n)

@[simp]
lemma ofNat_le_toNNReal {n : ℕ} {r : ℝ} [n.AtLeastTwo] :
    ofNat(n) ≤ r.toNNReal ↔ OfNat.ofNat n ≤ r :=
  natCast_le_toNNReal (NeZero.ne n)

@[simp]
theorem toNNReal_add {r p : ℝ} (hr : 0 ≤ r) (hp : 0 ≤ p) :
    Real.toNNReal (r + p) = Real.toNNReal r + Real.toNNReal p :=
  NNReal.eq <| by simp [hr, hp, add_nonneg]

theorem toNNReal_add_toNNReal {r p : ℝ} (hr : 0 ≤ r) (hp : 0 ≤ p) :
    Real.toNNReal r + Real.toNNReal p = Real.toNNReal (r + p) :=
  (Real.toNNReal_add hr hp).symm

theorem toNNReal_le_toNNReal {r p : ℝ} (h : r ≤ p) : Real.toNNReal r ≤ Real.toNNReal p :=
  Real.toNNReal_mono h

theorem toNNReal_add_le {r p : ℝ} : Real.toNNReal (r + p) ≤ Real.toNNReal r + Real.toNNReal p :=
  NNReal.coe_le_coe.1 <| max_le (add_le_add (le_max_left _ _) (le_max_left _ _)) NNReal.zero_le_coe

theorem toNNReal_le_iff_le_coe {r : ℝ} {p : ℝ≥0} : toNNReal r ≤ p ↔ r ≤ ↑p :=
  NNReal.gi.gc r p

theorem le_toNNReal_iff_coe_le {r : ℝ≥0} {p : ℝ} (hp : 0 ≤ p) : r ≤ Real.toNNReal p ↔ ↑r ≤ p := by
  rw [← NNReal.coe_le_coe, Real.coe_toNNReal p hp]

theorem le_toNNReal_iff_coe_le' {r : ℝ≥0} {p : ℝ} (hr : 0 < r) : r ≤ Real.toNNReal p ↔ ↑r ≤ p :=
  (le_or_lt 0 p).elim le_toNNReal_iff_coe_le fun hp => by
    simp only [(hp.trans_le r.coe_nonneg).not_le, toNNReal_eq_zero.2 hp.le, hr.not_le]

theorem toNNReal_lt_iff_lt_coe {r : ℝ} {p : ℝ≥0} (ha : 0 ≤ r) : Real.toNNReal r < p ↔ r < ↑p := by
  rw [← NNReal.coe_lt_coe, Real.coe_toNNReal r ha]

theorem lt_toNNReal_iff_coe_lt {r : ℝ≥0} {p : ℝ} : r < Real.toNNReal p ↔ ↑r < p :=
  lt_iff_lt_of_le_iff_le toNNReal_le_iff_le_coe

theorem toNNReal_pow {x : ℝ} (hx : 0 ≤ x) (n : ℕ) : (x ^ n).toNNReal = x.toNNReal ^ n := by
  rw [← coe_inj, NNReal.coe_pow, Real.coe_toNNReal _ (pow_nonneg hx _),
    Real.coe_toNNReal x hx]

theorem toNNReal_mul {p q : ℝ} (hp : 0 ≤ p) :
    Real.toNNReal (p * q) = Real.toNNReal p * Real.toNNReal q :=
  NNReal.eq <| by simp [mul_max_of_nonneg, hp]

end ToNNReal

end Real

open Real

namespace NNReal

section Mul

theorem mul_eq_mul_left {a b c : ℝ≥0} (h : a ≠ 0) : a * b = a * c ↔ b = c := by
  rw [mul_eq_mul_left_iff, or_iff_left h]

end Mul

section Pow

theorem pow_antitone_exp {a : ℝ≥0} (m n : ℕ) (mn : m ≤ n) (a1 : a ≤ 1) : a ^ n ≤ a ^ m :=
  pow_le_pow_of_le_one (zero_le a) a1 mn

nonrec theorem exists_pow_lt_of_lt_one {a b : ℝ≥0} (ha : 0 < a) (hb : b < 1) :
    ∃ n : ℕ, b ^ n < a := by
  simpa only [← coe_pow, NNReal.coe_lt_coe] using
    exists_pow_lt_of_lt_one (NNReal.coe_pos.2 ha) (NNReal.coe_lt_coe.2 hb)

nonrec theorem exists_mem_Ico_zpow {x : ℝ≥0} {y : ℝ≥0} (hx : x ≠ 0) (hy : 1 < y) :
    ∃ n : ℤ, x ∈ Set.Ico (y ^ n) (y ^ (n + 1)) :=
  exists_mem_Ico_zpow (α := ℝ) hx.bot_lt hy

nonrec theorem exists_mem_Ioc_zpow {x : ℝ≥0} {y : ℝ≥0} (hx : x ≠ 0) (hy : 1 < y) :
    ∃ n : ℤ, x ∈ Set.Ioc (y ^ n) (y ^ (n + 1)) :=
  exists_mem_Ioc_zpow (α := ℝ) hx.bot_lt hy

end Pow

section Sub

/-!
### Lemmas about subtraction

In this section we provide a few lemmas about subtraction that do not fit well into any other
typeclass. For lemmas about subtraction and addition see lemmas about `OrderedSub` in the file
`Mathlib.Algebra.Order.Sub.Basic`. See also `mul_tsub` and `tsub_mul`.
-/

theorem sub_def {r p : ℝ≥0} : r - p = Real.toNNReal (r - p) :=
  rfl

theorem coe_sub_def {r p : ℝ≥0} : ↑(r - p) = max (r - p : ℝ) 0 :=
  rfl

example : OrderedSub ℝ≥0 := by infer_instance

end Sub

section Inv

@[simp]
theorem inv_le {r p : ℝ≥0} (h : r ≠ 0) : r⁻¹ ≤ p ↔ 1 ≤ r * p := by
  rw [← mul_le_mul_left (pos_iff_ne_zero.2 h), mul_inv_cancel₀ h]

theorem inv_le_of_le_mul {r p : ℝ≥0} (h : 1 ≤ r * p) : r⁻¹ ≤ p := by
  by_cases r = 0 <;> simp [*, inv_le]

@[simp]
theorem le_inv_iff_mul_le {r p : ℝ≥0} (h : p ≠ 0) : r ≤ p⁻¹ ↔ r * p ≤ 1 := by
  rw [← mul_le_mul_left (pos_iff_ne_zero.2 h), mul_inv_cancel₀ h, mul_comm]

@[simp]
theorem lt_inv_iff_mul_lt {r p : ℝ≥0} (h : p ≠ 0) : r < p⁻¹ ↔ r * p < 1 := by
  rw [← mul_lt_mul_left (pos_iff_ne_zero.2 h), mul_inv_cancel₀ h, mul_comm]

@[deprecated le_inv_mul_iff₀ (since := "2024-08-21")]
theorem mul_le_iff_le_inv {a b r : ℝ≥0} (hr : r ≠ 0) : r * a ≤ b ↔ a ≤ r⁻¹ * b :=
  (le_inv_mul_iff₀ (pos_iff_ne_zero.2 hr)).symm

@[deprecated le_div_iff₀ (since := "2024-08-21")]
theorem le_div_iff_mul_le {a b r : ℝ≥0} (hr : r ≠ 0) : a ≤ b / r ↔ a * r ≤ b :=
  le_div_iff₀ (pos_iff_ne_zero.2 hr)

@[deprecated div_le_iff₀ (since := "2024-08-21")]
protected lemma div_le_iff {a b r : ℝ≥0} (hr : r ≠ 0) : a / r ≤ b ↔ a ≤ b * r :=
  div_le_iff₀ (pos_iff_ne_zero.2 hr)

@[deprecated div_le_iff₀' (since := "2024-08-21")]
protected lemma div_le_iff' {a b r : ℝ≥0} (hr : r ≠ 0) : a / r ≤ b ↔ a ≤ r * b :=
  div_le_iff₀' (pos_iff_ne_zero.2 hr)

theorem div_le_of_le_mul {a b c : ℝ≥0} (h : a ≤ b * c) : a / c ≤ b :=
  if h0 : c = 0 then by simp [h0] else (div_le_iff₀ (pos_iff_ne_zero.2 h0)).2 h

theorem div_le_of_le_mul' {a b c : ℝ≥0} (h : a ≤ b * c) : a / b ≤ c :=
  div_le_of_le_mul <| mul_comm b c ▸ h

@[deprecated le_div_iff₀ (since := "2024-08-21")]
protected lemma le_div_iff {a b r : ℝ≥0} (hr : r ≠ 0) : a ≤ b / r ↔ a * r ≤ b :=
  le_div_iff₀ hr.bot_lt

@[deprecated le_div_iff₀' (since := "2024-10-02")]
theorem le_div_iff' {a b r : ℝ≥0} (hr : r ≠ 0) : a ≤ b / r ↔ r * a ≤ b := le_div_iff₀' hr.bot_lt

@[deprecated div_lt_iff₀ (since := "2024-10-02")]
theorem div_lt_iff {a b r : ℝ≥0} (hr : r ≠ 0) : a / r < b ↔ a < b * r := div_lt_iff₀ hr.bot_lt

@[deprecated div_lt_iff₀' (since := "2024-10-02")]
theorem div_lt_iff' {a b r : ℝ≥0} (hr : r ≠ 0) : a / r < b ↔ a < r * b := div_lt_iff₀' hr.bot_lt

@[deprecated lt_div_iff₀ (since := "2024-10-02")]
theorem lt_div_iff {a b r : ℝ≥0} (hr : r ≠ 0) : a < b / r ↔ a * r < b := lt_div_iff₀ hr.bot_lt

@[deprecated lt_div_iff₀' (since := "2024-10-02")]
theorem lt_div_iff' {a b r : ℝ≥0} (hr : r ≠ 0) : a < b / r ↔ r * a < b := lt_div_iff₀' hr.bot_lt

theorem mul_lt_of_lt_div {a b r : ℝ≥0} (h : a < b / r) : a * r < b :=
  (lt_div_iff₀ <| pos_iff_ne_zero.2 fun hr => False.elim <| by simp [hr] at h).1 h

@[deprecated div_le_div_of_nonneg_left (since := "2024-11-12")]
theorem div_le_div_left_of_le {a b c : ℝ≥0} (c0 : c ≠ 0) (cb : c ≤ b) :
    a / b ≤ a / c :=
  div_le_div_of_nonneg_left (zero_le _) c0.bot_lt cb

@[deprecated div_le_div_iff_of_pos_left (since := "2024-11-12")]
nonrec theorem div_le_div_left {a b c : ℝ≥0} (a0 : 0 < a) (b0 : 0 < b) (c0 : 0 < c) :
    a / b ≤ a / c ↔ c ≤ b :=
  div_le_div_iff_of_pos_left a0 b0 c0

theorem le_of_forall_lt_one_mul_le {x y : ℝ≥0} (h : ∀ a < 1, a * x ≤ y) : x ≤ y :=
  le_of_forall_ge_of_dense fun a ha => by
    have hx : x ≠ 0 := pos_iff_ne_zero.1 (lt_of_le_of_lt (zero_le _) ha)
    have hx' : x⁻¹ ≠ 0 := by rwa [Ne, inv_eq_zero]
    have : a * x⁻¹ < 1 := by rwa [← lt_inv_iff_mul_lt hx', inv_inv]
    have : a * x⁻¹ * x ≤ y := h _ this
    rwa [mul_assoc, inv_mul_cancel₀ hx, mul_one] at this

nonrec theorem half_le_self (a : ℝ≥0) : a / 2 ≤ a :=
  half_le_self bot_le

nonrec theorem half_lt_self {a : ℝ≥0} (h : a ≠ 0) : a / 2 < a :=
  half_lt_self h.bot_lt

theorem div_lt_one_of_lt {a b : ℝ≥0} (h : a < b) : a / b < 1 := by
  rwa [div_lt_iff₀ h.bot_lt, one_mul]

theorem _root_.Real.toNNReal_inv {x : ℝ} : Real.toNNReal x⁻¹ = (Real.toNNReal x)⁻¹ := by
  rcases le_total 0 x with hx | hx
  · nth_rw 1 [← Real.coe_toNNReal x hx]
    rw [← NNReal.coe_inv, Real.toNNReal_coe]
  · rw [toNNReal_eq_zero.mpr hx, inv_zero, toNNReal_eq_zero.mpr (inv_nonpos.mpr hx)]

theorem _root_.Real.toNNReal_div {x y : ℝ} (hx : 0 ≤ x) :
    Real.toNNReal (x / y) = Real.toNNReal x / Real.toNNReal y := by
  rw [div_eq_mul_inv, div_eq_mul_inv, ← Real.toNNReal_inv, ← Real.toNNReal_mul hx]

theorem _root_.Real.toNNReal_div' {x y : ℝ} (hy : 0 ≤ y) :
    Real.toNNReal (x / y) = Real.toNNReal x / Real.toNNReal y := by
  rw [div_eq_inv_mul, div_eq_inv_mul, Real.toNNReal_mul (inv_nonneg.2 hy), Real.toNNReal_inv]

theorem inv_lt_one_iff {x : ℝ≥0} (hx : x ≠ 0) : x⁻¹ < 1 ↔ 1 < x := by
  rw [← one_div, div_lt_iff₀ hx.bot_lt, one_mul]

@[deprecated zpow_pos (since := "2024-10-08")]
protected theorem zpow_pos {x : ℝ≥0} (hx : x ≠ 0) (n : ℤ) : 0 < x ^ n := zpow_pos hx.bot_lt _

theorem inv_lt_inv {x y : ℝ≥0} (hx : x ≠ 0) (h : x < y) : y⁻¹ < x⁻¹ :=
  inv_strictAnti₀ hx.bot_lt h

end Inv

@[simp]
theorem abs_eq (x : ℝ≥0) : |(x : ℝ)| = x :=
  abs_of_nonneg x.property

section Csupr

open Set

variable {ι : Sort*} {f : ι → ℝ≥0}

theorem le_toNNReal_of_coe_le {x : ℝ≥0} {y : ℝ} (h : ↑x ≤ y) : x ≤ y.toNNReal :=
  (le_toNNReal_iff_coe_le <| x.2.trans h).2 h

nonrec theorem sSup_of_not_bddAbove {s : Set ℝ≥0} (hs : ¬BddAbove s) : SupSet.sSup s = 0 := by
  rw [← bddAbove_coe] at hs
  rw [← coe_inj, coe_sSup, NNReal.coe_zero]
  exact sSup_of_not_bddAbove hs

theorem iSup_of_not_bddAbove (hf : ¬BddAbove (range f)) : ⨆ i, f i = 0 :=
  sSup_of_not_bddAbove hf

theorem iSup_empty [IsEmpty ι] (f : ι → ℝ≥0) : ⨆ i, f i = 0 := ciSup_of_empty f

theorem iInf_empty [IsEmpty ι] (f : ι → ℝ≥0) : ⨅ i, f i = 0 := by
  rw [_root_.iInf_of_isEmpty, sInf_empty]

@[simp] lemma iSup_eq_zero (hf : BddAbove (range f)) : ⨆ i, f i = 0 ↔ ∀ i, f i = 0 := by
  cases isEmpty_or_nonempty ι
  · simp
  · simp [← bot_eq_zero', ← le_bot_iff, ciSup_le_iff hf]

@[simp]
theorem iInf_const_zero {α : Sort*} : ⨅ _ : α, (0 : ℝ≥0) = 0 := by
  rw [← coe_inj, coe_iInf]
  exact Real.iInf_const_zero

end Csupr

end NNReal

namespace Set

namespace OrdConnected

variable {s : Set ℝ} {t : Set ℝ≥0}

theorem preimage_coe_nnreal_real (h : s.OrdConnected) : ((↑) ⁻¹' s : Set ℝ≥0).OrdConnected :=
  h.preimage_mono NNReal.coe_mono

theorem image_coe_nnreal_real (h : t.OrdConnected) : ((↑) '' t : Set ℝ).OrdConnected :=
  ⟨forall_mem_image.2 fun x hx =>
      forall_mem_image.2 fun _y hy z hz => ⟨⟨z, x.2.trans hz.1⟩, h.out hx hy hz, rfl⟩⟩

-- Porting note (https://github.com/leanprover-community/mathlib4/issues/11215): TODO: does it generalize to a `GaloisInsertion`?
theorem image_real_toNNReal (h : s.OrdConnected) : (Real.toNNReal '' s).OrdConnected := by
  refine ⟨forall_mem_image.2 fun x hx => forall_mem_image.2 fun y hy z hz => ?_⟩
  rcases le_total y 0 with hy₀ | hy₀
  · rw [mem_Icc, Real.toNNReal_of_nonpos hy₀, nonpos_iff_eq_zero] at hz
    exact ⟨y, hy, (toNNReal_of_nonpos hy₀).trans hz.2.symm⟩
  · lift y to ℝ≥0 using hy₀
    rw [toNNReal_coe] at hz
    exact ⟨z, h.out hx hy ⟨toNNReal_le_iff_le_coe.1 hz.1, hz.2⟩, toNNReal_coe⟩

theorem preimage_real_toNNReal (h : t.OrdConnected) : (Real.toNNReal ⁻¹' t).OrdConnected :=
  h.preimage_mono Real.toNNReal_mono

end OrdConnected

end Set

namespace Real

/-- The absolute value on `ℝ` as a map to `ℝ≥0`. -/
-- Porting note (kmill): `pp_nodot` has no affect here
-- unless RFC https://github.com/leanprover/lean4/issues/6178 leads to dot notation pp for CoeFun
@[pp_nodot]
def nnabs : ℝ →*₀ ℝ≥0 where
  toFun x := ⟨|x|, abs_nonneg x⟩
  map_zero' := by ext; simp
  map_one' := by ext; simp
  map_mul' x y := by ext; simp [abs_mul]

@[norm_cast, simp]
theorem coe_nnabs (x : ℝ) : (nnabs x : ℝ) = |x| :=
  rfl

@[simp]
theorem nnabs_of_nonneg {x : ℝ} (h : 0 ≤ x) : nnabs x = toNNReal x := by
  ext
  rw [coe_toNNReal x h, coe_nnabs, abs_of_nonneg h]

theorem nnabs_coe (x : ℝ≥0) : nnabs x = x := by simp

theorem coe_toNNReal_le (x : ℝ) : (toNNReal x : ℝ) ≤ |x| :=
  max_le (le_abs_self _) (abs_nonneg _)

@[simp] lemma toNNReal_abs (x : ℝ) : |x|.toNNReal = nnabs x := NNReal.coe_injective <| by simp

theorem cast_natAbs_eq_nnabs_cast (n : ℤ) : (n.natAbs : ℝ≥0) = nnabs n := by
  ext
  rw [NNReal.coe_natCast, Int.cast_natAbs, Real.coe_nnabs, Int.cast_abs]

end Real

section StrictMono

open NNReal

variable {Γ₀ : Type*} [LinearOrderedCommGroupWithZero Γ₀]

/-- If `Γ₀ˣ` is nontrivial and `f : Γ₀ →*₀ ℝ≥0` is strictly monotone, then for any positive
  `r : ℝ≥0`, there exists `d : Γ₀ˣ` with `f d < r`. -/
theorem NNReal.exists_lt_of_strictMono [h : Nontrivial Γ₀ˣ] {f : Γ₀ →*₀ ℝ≥0} (hf : StrictMono f)
    {r : ℝ≥0} (hr : 0 < r) : ∃ d : Γ₀ˣ, f d < r := by
  obtain ⟨g, hg1⟩ := (nontrivial_iff_exists_ne (1 : Γ₀ˣ)).mp h
  set u : Γ₀ˣ := if g < 1 then g else g⁻¹ with hu
  have hfu : f u < 1 := by
    rw [hu]
    split_ifs with hu1
    · rw [← map_one f]; exact hf hu1
    · have hfg0 : f g ≠ 0 :=
        fun h0 ↦ (Units.ne_zero g) ((map_eq_zero f).mp h0)
      have hg1' : 1 < g := lt_of_le_of_ne (not_lt.mp hu1) hg1.symm
      rw [Units.val_inv_eq_inv_val, map_inv₀, inv_lt_one_iff hfg0, ← map_one f]
      exact hf hg1'
  obtain ⟨n, hn⟩ := exists_pow_lt_of_lt_one hr hfu
  use u ^ n
  rwa [Units.val_pow_eq_pow_val, map_pow]

/-- If `Γ₀ˣ` is nontrivial and `f : Γ₀ →*₀ ℝ≥0` is strictly monotone, then for any positive
  real `r`, there exists `d : Γ₀ˣ` with `f d < r`. -/
theorem Real.exists_lt_of_strictMono [h : Nontrivial Γ₀ˣ] {f : Γ₀ →*₀ ℝ≥0} (hf : StrictMono f)
    {r : ℝ} (hr : 0 < r) : ∃ d : Γ₀ˣ, (f d : ℝ) < r := by
  set s : NNReal := ⟨r, le_of_lt hr⟩
  have hs : 0 < s := hr
  exact NNReal.exists_lt_of_strictMono hf hs

end StrictMono

/-- While not very useful, this instance uses the same representation as `Real.instRepr`. -/
unsafe instance : Repr ℝ≥0 where
  reprPrec r _ := f!"({repr r.val}).toNNReal"

namespace Mathlib.Meta.Positivity

open Lean Meta Qq Function

private alias ⟨_, nnreal_coe_pos⟩ := coe_pos

/-- Extension for the `positivity` tactic: cast from `ℝ≥0` to `ℝ`. -/
@[positivity NNReal.toReal _]
def evalNNRealtoReal : PositivityExt where eval {u α} _zα _pα e := do
  match u, α, e with
  | 0, ~q(ℝ), ~q(NNReal.toReal $a) =>
    let ra ← core q(inferInstance) q(inferInstance) a
    assertInstancesCommute
    match ra with
    | .positive pa => pure (.positive q(nnreal_coe_pos $pa))
    | _ => pure (.nonnegative q(NNReal.coe_nonneg $a))
  | _, _, _ => throwError "not NNReal.toReal"

end Mathlib.Meta.Positivity<|MERGE_RESOLUTION|>--- conflicted
+++ resolved
@@ -71,12 +71,9 @@
 instance : Sub ℝ≥0 := Nonneg.sub
 instance : OrderedSub ℝ≥0 := Nonneg.orderedSub
 
-<<<<<<< HEAD
-=======
 -- a computable copy of `Nonneg.instNNRatCast`
 instance : NNRatCast ℝ≥0 where nnratCast r := ⟨r, r.cast_nonneg⟩
 
->>>>>>> ac1e0426
 noncomputable instance : LinearOrderedSemifield ℝ≥0 :=
   Nonneg.linearOrderedSemifield
 
