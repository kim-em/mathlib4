/-
Copyright (c) 2019 Floris van Doorn. All rights reserved.
Released under Apache 2.0 license as described in the file LICENSE.
Authors: Floris van Doorn, Yury Kudryashov, Sébastien Gouëzel, Chris Hughes
-/
import Mathlib.Data.Fin.Basic
import Mathlib.Data.Nat.Find

/-!
# Operation on tuples

We interpret maps `∀ i : Fin n, α i` as `n`-tuples of elements of possibly varying type `α i`,
`(α 0, …, α (n-1))`. A particular case is `Fin n → α` of elements with all the same type.
In this case when `α i` is a constant map, then tuples are isomorphic (but not definitionally equal)
to `Vector`s.

## Main declarations

There are three (main) ways to consider `Fin n` as a subtype of `Fin (n + 1)`, hence three (main)
ways to move between tuples of length `n` and of length `n + 1` by adding/removing an entry.

### Adding at the start

* `Fin.succ`: Send `i : Fin n` to `i + 1 : Fin (n + 1)`. This is defined in Core.
* `Fin.cases`: Induction/recursion principle for `Fin`: To prove a property/define a function for
  all `Fin (n + 1)`, it is enough to prove/define it for `0` and for `i.succ` for all `i : Fin n`.
  This is defined in Core.
* `Fin.cons`: Turn a tuple `f : Fin n → α` and an entry `a : α` into a tuple
  `Fin.cons a f : Fin (n + 1) → α` by adding `a` at the start. In general, tuples can be dependent
  functions, in which case `f : ∀ i : Fin n, α i.succ` and `a : α 0`. This is a special case of
  `Fin.cases`.
* `Fin.tail`: Turn a tuple `f : Fin (n + 1) → α` into a tuple `Fin.tail f : Fin n → α` by forgetting
  the start. In general, tuples can be dependent functions,
  in which case `Fin.tail f : ∀ i : Fin n, α i.succ`.

### Adding at the end

* `Fin.castSucc`: Send `i : Fin n` to `i : Fin (n + 1)`. This is defined in Core.
* `Fin.lastCases`: Induction/recursion principle for `Fin`: To prove a property/define a function
  for all `Fin (n + 1)`, it is enough to prove/define it for `last n` and for `i.castSucc` for all
  `i : Fin n`. This is defined in Core.
* `Fin.snoc`: Turn a tuple `f : Fin n → α` and an entry `a : α` into a tuple
  `Fin.snoc f a : Fin (n + 1) → α` by adding `a` at the end. In general, tuples can be dependent
  functions, in which case `f : ∀ i : Fin n, α i.castSucc` and `a : α (last n)`. This is a
  special case of `Fin.lastCases`.
* `Fin.init`: Turn a tuple `f : Fin (n + 1) → α` into a tuple `Fin.init f : Fin n → α` by forgetting
  the start. In general, tuples can be dependent functions,
  in which case `Fin.init f : ∀ i : Fin n, α i.castSucc`.

### Adding in the middle

For a **pivot** `p : Fin (n + 1)`,
* `Fin.succAbove`: Send `i : Fin n` to
  * `i : Fin (n + 1)` if `i < p`,
  * `i + 1 : Fin (n + 1)` if `p ≤ i`.
* `Fin.succAboveCases`: Induction/recursion principle for `Fin`: To prove a property/define a
  function for all `Fin (n + 1)`, it is enough to prove/define it for `p` and for `p.succAbove i`
  for all `i : Fin n`.
* `Fin.insertNth`: Turn a tuple `f : Fin n → α` and an entry `a : α` into a tuple
  `Fin.insertNth f a : Fin (n + 1) → α` by adding `a` in position `p`. In general, tuples can be
  dependent functions, in which case `f : ∀ i : Fin n, α (p.succAbove i)` and `a : α p`. This is a
  special case of `Fin.succAboveCases`.
* `Fin.removeNth`: Turn a tuple `f : Fin (n + 1) → α` into a tuple `Fin.removeNth p f : Fin n → α`
  by forgetting the `p`-th value. In general, tuples can be dependent functions,
  in which case `Fin.removeNth f : ∀ i : Fin n, α (succAbove p i)`.

`p = 0` means we add at the start. `p = last n` means we add at the end.

### Miscellaneous

* `Fin.find p` : returns the first index `n` where `p n` is satisfied, and `none` if it is never
  satisfied.
* `Fin.append a b` : append two tuples.
* `Fin.repeat n a` : repeat a tuple `n` times.

-/

assert_not_exists Monoid

universe u v

namespace Fin

variable {m n : ℕ}

open Function

section Tuple

/-- There is exactly one tuple of size zero. -/
example (α : Fin 0 → Sort u) : Unique (∀ i : Fin 0, α i) := by infer_instance

theorem tuple0_le {α : Fin 0 → Type*} [∀ i, Preorder (α i)] (f g : ∀ i, α i) : f ≤ g :=
  finZeroElim

variable {α : Fin (n + 1) → Sort u} (x : α 0) (q : ∀ i, α i) (p : ∀ i : Fin n, α i.succ) (i : Fin n)
  (y : α i.succ) (z : α 0)

/-- The tail of an `n+1` tuple, i.e., its last `n` entries. -/
def tail (q : ∀ i, α i) : ∀ i : Fin n, α i.succ := fun i ↦ q i.succ

theorem tail_def {n : ℕ} {α : Fin (n + 1) → Sort*} {q : ∀ i, α i} :
    (tail fun k : Fin (n + 1) ↦ q k) = fun k : Fin n ↦ q k.succ :=
  rfl

/-- Adding an element at the beginning of an `n`-tuple, to get an `n+1`-tuple. -/
def cons (x : α 0) (p : ∀ i : Fin n, α i.succ) : ∀ i, α i := fun j ↦ Fin.cases x p j

@[simp]
theorem tail_cons : tail (cons x p) = p := by
  simp (config := { unfoldPartialApp := true }) [tail, cons]

@[simp]
theorem cons_succ : cons x p i.succ = p i := by simp [cons]

@[simp]
theorem cons_zero : cons x p 0 = x := by simp [cons]

@[simp]
theorem cons_one {α : Fin (n + 2) → Sort*} (x : α 0) (p : ∀ i : Fin n.succ, α i.succ) :
    cons x p 1 = p 0 := by
  rw [← cons_succ x p]; rfl

/-- Updating a tuple and adding an element at the beginning commute. -/
@[simp]
theorem cons_update : cons x (update p i y) = update (cons x p) i.succ y := by
  ext j
  by_cases h : j = 0
  · rw [h]
    simp [Ne.symm (succ_ne_zero i)]
  · let j' := pred j h
    have : j'.succ = j := succ_pred j h
    rw [← this, cons_succ]
    by_cases h' : j' = i
    · rw [h']
      simp
    · have : j'.succ ≠ i.succ := by rwa [Ne, succ_inj]
      rw [update_of_ne h', update_of_ne this, cons_succ]

/-- As a binary function, `Fin.cons` is injective. -/
theorem cons_injective2 : Function.Injective2 (@cons n α) := fun x₀ y₀ x y h ↦
  ⟨congr_fun h 0, funext fun i ↦ by simpa using congr_fun h (Fin.succ i)⟩

@[simp]
theorem cons_inj {x₀ y₀ : α 0} {x y : ∀ i : Fin n, α i.succ} :
    cons x₀ x = cons y₀ y ↔ x₀ = y₀ ∧ x = y :=
  cons_injective2.eq_iff

theorem cons_left_injective (x : ∀ i : Fin n, α i.succ) : Function.Injective fun x₀ ↦ cons x₀ x :=
  cons_injective2.left _

theorem cons_right_injective (x₀ : α 0) : Function.Injective (cons x₀) :=
  cons_injective2.right _

/-- Adding an element at the beginning of a tuple and then updating it amounts to adding it
directly. -/
theorem update_cons_zero : update (cons x p) 0 z = cons z p := by
  ext j
  by_cases h : j = 0
  · rw [h]
    simp
  · simp only [h, update_of_ne, Ne, not_false_iff]
    let j' := pred j h
    have : j'.succ = j := succ_pred j h
    rw [← this, cons_succ, cons_succ]

/-- Concatenating the first element of a tuple with its tail gives back the original tuple -/
@[simp, nolint simpNF] -- Porting note: linter claims LHS doesn't simplify
theorem cons_self_tail : cons (q 0) (tail q) = q := by
  ext j
  by_cases h : j = 0
  · rw [h]
    simp
  · let j' := pred j h
    have : j'.succ = j := succ_pred j h
    rw [← this]
    unfold tail
    rw [cons_succ]

/-- Equivalence between tuples of length `n + 1` and pairs of an element and a tuple of length `n`
given by separating out the first element of the tuple.

This is `Fin.cons` as an `Equiv`. -/
@[simps]
def consEquiv (α : Fin (n + 1) → Type*) : α 0 × (∀ i, α (succ i)) ≃ ∀ i, α i where
  toFun f := cons f.1 f.2
  invFun f := (f 0, tail f)
  left_inv f := by simp
  right_inv f := by simp


-- Porting note: Mathport removes `_root_`?
/-- Recurse on an `n+1`-tuple by splitting it into a single element and an `n`-tuple. -/
@[elab_as_elim]
def consCases {P : (∀ i : Fin n.succ, α i) → Sort v} (h : ∀ x₀ x, P (Fin.cons x₀ x))
    (x : ∀ i : Fin n.succ, α i) : P x :=
  _root_.cast (by rw [cons_self_tail]) <| h (x 0) (tail x)

@[simp]
theorem consCases_cons {P : (∀ i : Fin n.succ, α i) → Sort v} (h : ∀ x₀ x, P (Fin.cons x₀ x))
    (x₀ : α 0) (x : ∀ i : Fin n, α i.succ) : @consCases _ _ _ h (cons x₀ x) = h x₀ x := by
  rw [consCases, cast_eq]
  congr

/-- Recurse on a tuple by splitting into `Fin.elim0` and `Fin.cons`. -/
@[elab_as_elim]
def consInduction {α : Sort*} {P : ∀ {n : ℕ}, (Fin n → α) → Sort v} (h0 : P Fin.elim0)
    (h : ∀ {n} (x₀) (x : Fin n → α), P x → P (Fin.cons x₀ x)) : ∀ {n : ℕ} (x : Fin n → α), P x
  | 0, x => by convert h0
  | _ + 1, x => consCases (fun _ _ ↦ h _ _ <| consInduction h0 h _) x

theorem cons_injective_of_injective {α} {x₀ : α} {x : Fin n → α} (hx₀ : x₀ ∉ Set.range x)
    (hx : Function.Injective x) : Function.Injective (cons x₀ x : Fin n.succ → α) := by
  refine Fin.cases ?_ ?_
  · refine Fin.cases ?_ ?_
    · intro
      rfl
    · intro j h
      rw [cons_zero, cons_succ] at h
      exact hx₀.elim ⟨_, h.symm⟩
  · intro i
    refine Fin.cases ?_ ?_
    · intro h
      rw [cons_zero, cons_succ] at h
      exact hx₀.elim ⟨_, h⟩
    · intro j h
      rw [cons_succ, cons_succ] at h
      exact congr_arg _ (hx h)

theorem cons_injective_iff {α} {x₀ : α} {x : Fin n → α} :
    Function.Injective (cons x₀ x : Fin n.succ → α) ↔ x₀ ∉ Set.range x ∧ Function.Injective x := by
  refine ⟨fun h ↦ ⟨?_, ?_⟩, fun h ↦ cons_injective_of_injective h.1 h.2⟩
  · rintro ⟨i, hi⟩
    replace h := @h i.succ 0
    simp [hi, succ_ne_zero] at h
  · simpa [Function.comp] using h.comp (Fin.succ_injective _)

@[simp]
theorem forall_fin_zero_pi {α : Fin 0 → Sort*} {P : (∀ i, α i) → Prop} :
    (∀ x, P x) ↔ P finZeroElim :=
  ⟨fun h ↦ h _, fun h x ↦ Subsingleton.elim finZeroElim x ▸ h⟩

@[simp]
theorem exists_fin_zero_pi {α : Fin 0 → Sort*} {P : (∀ i, α i) → Prop} :
    (∃ x, P x) ↔ P finZeroElim :=
  ⟨fun ⟨x, h⟩ ↦ Subsingleton.elim x finZeroElim ▸ h, fun h ↦ ⟨_, h⟩⟩

theorem forall_fin_succ_pi {P : (∀ i, α i) → Prop} : (∀ x, P x) ↔ ∀ a v, P (Fin.cons a v) :=
  ⟨fun h a v ↦ h (Fin.cons a v), consCases⟩

theorem exists_fin_succ_pi {P : (∀ i, α i) → Prop} : (∃ x, P x) ↔ ∃ a v, P (Fin.cons a v) :=
  ⟨fun ⟨x, h⟩ ↦ ⟨x 0, tail x, (cons_self_tail x).symm ▸ h⟩, fun ⟨_, _, h⟩ ↦ ⟨_, h⟩⟩

/-- Updating the first element of a tuple does not change the tail. -/
@[simp]
theorem tail_update_zero : tail (update q 0 z) = tail q := by
  ext j
  simp [tail, Fin.succ_ne_zero]

/-- Updating a nonzero element and taking the tail commute. -/
@[simp]
theorem tail_update_succ : tail (update q i.succ y) = update (tail q) i y := by
  ext j
  by_cases h : j = i
  · rw [h]
    simp [tail]
  · simp [tail, (Fin.succ_injective n).ne h, h]

theorem comp_cons {α : Sort*} {β : Sort*} (g : α → β) (y : α) (q : Fin n → α) :
    g ∘ cons y q = cons (g y) (g ∘ q) := by
  ext j
  by_cases h : j = 0
  · rw [h]
    rfl
  · let j' := pred j h
    have : j'.succ = j := succ_pred j h
    rw [← this, cons_succ, comp_apply, comp_apply, cons_succ]

theorem comp_tail {α : Sort*} {β : Sort*} (g : α → β) (q : Fin n.succ → α) :
    g ∘ tail q = tail (g ∘ q) := by
  ext j
  simp [tail]

section Preorder

variable {α : Fin (n + 1) → Type*}

theorem le_cons [∀ i, Preorder (α i)] {x : α 0} {q : ∀ i, α i} {p : ∀ i : Fin n, α i.succ} :
    q ≤ cons x p ↔ q 0 ≤ x ∧ tail q ≤ p :=
  forall_fin_succ.trans <| and_congr Iff.rfl <| forall_congr' fun j ↦ by simp [tail]

theorem cons_le [∀ i, Preorder (α i)] {x : α 0} {q : ∀ i, α i} {p : ∀ i : Fin n, α i.succ} :
    cons x p ≤ q ↔ x ≤ q 0 ∧ p ≤ tail q :=
  @le_cons _ (fun i ↦ (α i)ᵒᵈ) _ x q p

theorem cons_le_cons [∀ i, Preorder (α i)] {x₀ y₀ : α 0} {x y : ∀ i : Fin n, α i.succ} :
    cons x₀ x ≤ cons y₀ y ↔ x₀ ≤ y₀ ∧ x ≤ y :=
  forall_fin_succ.trans <| and_congr_right' <| by simp only [cons_succ, Pi.le_def]

end Preorder

theorem range_fin_succ {α} (f : Fin (n + 1) → α) :
    Set.range f = insert (f 0) (Set.range (Fin.tail f)) :=
  Set.ext fun _ ↦ exists_fin_succ.trans <| eq_comm.or Iff.rfl

@[simp]
theorem range_cons {α} {n : ℕ} (x : α) (b : Fin n → α) :
    Set.range (Fin.cons x b : Fin n.succ → α) = insert x (Set.range b) := by
  rw [range_fin_succ, cons_zero, tail_cons]

section Append

variable {α : Sort*}

/-- Append a tuple of length `m` to a tuple of length `n` to get a tuple of length `m + n`.
This is a non-dependent version of `Fin.add_cases`. -/
def append (a : Fin m → α) (b : Fin n → α) : Fin (m + n) → α :=
  @Fin.addCases _ _ (fun _ => α) a b

@[simp]
theorem append_left (u : Fin m → α) (v : Fin n → α) (i : Fin m) :
    append u v (Fin.castAdd n i) = u i :=
  addCases_left _

@[simp]
theorem append_right (u : Fin m → α) (v : Fin n → α) (i : Fin n) :
    append u v (natAdd m i) = v i :=
  addCases_right _

theorem append_right_nil (u : Fin m → α) (v : Fin n → α) (hv : n = 0) :
    append u v = u ∘ Fin.cast (by rw [hv, Nat.add_zero]) := by
  refine funext (Fin.addCases (fun l => ?_) fun r => ?_)
  · rw [append_left, Function.comp_apply]
    refine congr_arg u (Fin.ext ?_)
    simp
  · exact (Fin.cast hv r).elim0

@[simp]
theorem append_elim0 (u : Fin m → α) :
    append u Fin.elim0 = u ∘ Fin.cast (Nat.add_zero _) :=
  append_right_nil _ _ rfl

theorem append_left_nil (u : Fin m → α) (v : Fin n → α) (hu : m = 0) :
    append u v = v ∘ Fin.cast (by rw [hu, Nat.zero_add]) := by
  refine funext (Fin.addCases (fun l => ?_) fun r => ?_)
  · exact (Fin.cast hu l).elim0
  · rw [append_right, Function.comp_apply]
    refine congr_arg v (Fin.ext ?_)
    simp [hu]

@[simp]
theorem elim0_append (v : Fin n → α) :
    append Fin.elim0 v = v ∘ Fin.cast (Nat.zero_add _) :=
  append_left_nil _ _ rfl

theorem append_assoc {p : ℕ} (a : Fin m → α) (b : Fin n → α) (c : Fin p → α) :
    append (append a b) c = append a (append b c) ∘ Fin.cast (Nat.add_assoc ..) := by
  ext i
  rw [Function.comp_apply]
  refine Fin.addCases (fun l => ?_) (fun r => ?_) i
  · rw [append_left]
    refine Fin.addCases (fun ll => ?_) (fun lr => ?_) l
    · rw [append_left]
      simp [castAdd_castAdd]
    · rw [append_right]
      simp [castAdd_natAdd]
  · rw [append_right]
    simp [← natAdd_natAdd]

/-- Appending a one-tuple to the left is the same as `Fin.cons`. -/
theorem append_left_eq_cons {n : ℕ} (x₀ : Fin 1 → α) (x : Fin n → α) :
    Fin.append x₀ x = Fin.cons (x₀ 0) x ∘ Fin.cast (Nat.add_comm ..) := by
  ext i
  refine Fin.addCases ?_ ?_ i <;> clear i
  · intro i
    rw [Subsingleton.elim i 0, Fin.append_left, Function.comp_apply, eq_comm]
    exact Fin.cons_zero _ _
  · intro i
    rw [Fin.append_right, Function.comp_apply, Fin.cast_natAdd, eq_comm, Fin.addNat_one]
    exact Fin.cons_succ _ _ _

/-- `Fin.cons` is the same as appending a one-tuple to the left. -/
theorem cons_eq_append (x : α) (xs : Fin n → α) :
    cons x xs = append (cons x Fin.elim0) xs ∘ Fin.cast (Nat.add_comm ..) := by
  funext i; simp [append_left_eq_cons]

@[simp] lemma append_cast_left {n m} (xs : Fin n → α) (ys : Fin m → α) (n' : ℕ)
    (h : n' = n) :
    Fin.append (xs ∘ Fin.cast h) ys = Fin.append xs ys ∘ (Fin.cast <| by rw [h]) := by
  subst h; simp

@[simp] lemma append_cast_right {n m} (xs : Fin n → α) (ys : Fin m → α) (m' : ℕ)
    (h : m' = m) :
    Fin.append xs (ys ∘ Fin.cast h) = Fin.append xs ys ∘ (Fin.cast <| by rw [h]) := by
  subst h; simp

lemma append_rev {m n} (xs : Fin m → α) (ys : Fin n → α) (i : Fin (m + n)) :
    append xs ys (rev i) = append (ys ∘ rev) (xs ∘ rev) (i.cast (Nat.add_comm ..)) := by
  rcases rev_surjective i with ⟨i, rfl⟩
  rw [rev_rev]
  induction i using Fin.addCases
  · simp [rev_castAdd]
  · simp [cast_rev, rev_addNat]

lemma append_comp_rev {m n} (xs : Fin m → α) (ys : Fin n → α) :
    append xs ys ∘ rev = append (ys ∘ rev) (xs ∘ rev) ∘ Fin.cast (Nat.add_comm ..) :=
  funext <| append_rev xs ys

theorem append_castAdd_natAdd {f : Fin (m + n) → α} :
    append (fun i ↦ f (castAdd n i)) (fun i ↦ f (natAdd m i)) = f := by
  unfold append addCases
  simp

end Append

section Repeat

variable {α : Sort*}

/-- Repeat `a` `m` times. For example `Fin.repeat 2 ![0, 3, 7] = ![0, 3, 7, 0, 3, 7]`. -/
-- Porting note: removed @[simp]
def «repeat» (m : ℕ) (a : Fin n → α) : Fin (m * n) → α
  | i => a i.modNat

-- Porting note: added (https://github.com/leanprover/lean4/issues/2042)
@[simp]
theorem repeat_apply (a : Fin n → α) (i : Fin (m * n)) :
    Fin.repeat m a i = a i.modNat :=
  rfl

@[simp]
theorem repeat_zero (a : Fin n → α) :
    Fin.repeat 0 a = Fin.elim0 ∘ Fin.cast (Nat.zero_mul _) :=
  funext fun x => (x.cast (Nat.zero_mul _)).elim0

@[simp]
theorem repeat_one (a : Fin n → α) : Fin.repeat 1 a = a ∘ Fin.cast (Nat.one_mul _) := by
  generalize_proofs h
  apply funext
  rw [(Fin.rightInverse_cast h.symm).surjective.forall]
  intro i
  simp [modNat, Nat.mod_eq_of_lt i.is_lt]

theorem repeat_succ (a : Fin n → α) (m : ℕ) :
    Fin.repeat m.succ a =
      append a (Fin.repeat m a) ∘ Fin.cast ((Nat.succ_mul _ _).trans (Nat.add_comm ..)) := by
  generalize_proofs h
  apply funext
  rw [(Fin.rightInverse_cast h.symm).surjective.forall]
  refine Fin.addCases (fun l => ?_) fun r => ?_
  · simp [modNat, Nat.mod_eq_of_lt l.is_lt]
  · simp [modNat]

@[simp]
theorem repeat_add (a : Fin n → α) (m₁ m₂ : ℕ) : Fin.repeat (m₁ + m₂) a =
    append (Fin.repeat m₁ a) (Fin.repeat m₂ a) ∘ Fin.cast (Nat.add_mul ..) := by
  generalize_proofs h
  apply funext
  rw [(Fin.rightInverse_cast h.symm).surjective.forall]
  refine Fin.addCases (fun l => ?_) fun r => ?_
  · simp [modNat, Nat.mod_eq_of_lt l.is_lt]
  · simp [modNat, Nat.add_mod]

theorem repeat_rev (a : Fin n → α) (k : Fin (m * n)) :
    Fin.repeat m a k.rev = Fin.repeat m (a ∘ Fin.rev) k :=
  congr_arg a k.modNat_rev

theorem repeat_comp_rev (a : Fin n → α) :
    Fin.repeat m a ∘ Fin.rev = Fin.repeat m (a ∘ Fin.rev) :=
  funext <| repeat_rev a

end Repeat

end Tuple

section TupleRight

/-! In the previous section, we have discussed inserting or removing elements on the left of a
tuple. In this section, we do the same on the right. A difference is that `Fin (n+1)` is constructed
inductively from `Fin n` starting from the left, not from the right. This implies that Lean needs
more help to realize that elements belong to the right types, i.e., we need to insert casts at
several places. -/

variable {α : Fin (n + 1) → Sort*} (x : α (last n)) (q : ∀ i, α i)
  (p : ∀ i : Fin n, α i.castSucc) (i : Fin n) (y : α i.castSucc) (z : α (last n))

/-- The beginning of an `n+1` tuple, i.e., its first `n` entries -/
def init (q : ∀ i, α i) (i : Fin n) : α i.castSucc :=
  q i.castSucc

theorem init_def {q : ∀ i, α i} :
    (init fun k : Fin (n + 1) ↦ q k) = fun k : Fin n ↦ q k.castSucc :=
  rfl

/-- Adding an element at the end of an `n`-tuple, to get an `n+1`-tuple. The name `snoc` comes from
`cons` (i.e., adding an element to the left of a tuple) read in reverse order. -/
def snoc (p : ∀ i : Fin n, α i.castSucc) (x : α (last n)) (i : Fin (n + 1)) : α i :=
  if h : i.val < n then _root_.cast (by rw [Fin.castSucc_castLT i h]) (p (castLT i h))
  else _root_.cast (by rw [eq_last_of_not_lt h]) x

@[simp]
theorem init_snoc : init (snoc p x) = p := by
  ext i
  simp only [init, snoc, coe_castSucc, is_lt, cast_eq, dite_true]
  convert cast_eq rfl (p i)

@[simp]
theorem snoc_castSucc : snoc p x i.castSucc = p i := by
  simp only [snoc, coe_castSucc, is_lt, cast_eq, dite_true]
  convert cast_eq rfl (p i)

@[simp]
theorem snoc_comp_castSucc {α : Sort*} {a : α} {f : Fin n → α} :
    (snoc f a : Fin (n + 1) → α) ∘ castSucc = f :=
  funext fun i ↦ by rw [Function.comp_apply, snoc_castSucc]

@[simp]
theorem snoc_last : snoc p x (last n) = x := by simp [snoc]

lemma snoc_zero {α : Sort*} (p : Fin 0 → α) (x : α) :
    Fin.snoc p x = fun _ ↦ x := by
  ext y
  have : Subsingleton (Fin (0 + 1)) := Fin.subsingleton_one
  simp only [Subsingleton.elim y (Fin.last 0), snoc_last]

@[simp]
theorem snoc_comp_nat_add {n m : ℕ} {α : Sort*} (f : Fin (m + n) → α) (a : α) :
    (snoc f a : Fin _ → α) ∘ (natAdd m : Fin (n + 1) → Fin (m + n + 1)) =
      snoc (f ∘ natAdd m) a := by
  ext i
  refine Fin.lastCases ?_ (fun i ↦ ?_) i
  · simp only [Function.comp_apply]
    rw [snoc_last, natAdd_last, snoc_last]
  · simp only [comp_apply, snoc_castSucc]
    rw [natAdd_castSucc, snoc_castSucc]

@[simp]
theorem snoc_cast_add {α : Fin (n + m + 1) → Sort*} (f : ∀ i : Fin (n + m), α i.castSucc)
    (a : α (last (n + m))) (i : Fin n) : (snoc f a) (castAdd (m + 1) i) = f (castAdd m i) :=
  dif_pos _

-- Porting note: Had to `unfold comp`
@[simp]
theorem snoc_comp_cast_add {n m : ℕ} {α : Sort*} (f : Fin (n + m) → α) (a : α) :
    (snoc f a : Fin _ → α) ∘ castAdd (m + 1) = f ∘ castAdd m :=
  funext (by unfold comp; exact snoc_cast_add _ _)

/-- Updating a tuple and adding an element at the end commute. -/
@[simp]
theorem snoc_update : snoc (update p i y) x = update (snoc p x) i.castSucc y := by
  ext j
  by_cases h : j.val < n
  · rw [snoc]
    simp only [h]
    simp only [dif_pos]
    by_cases h' : j = castSucc i
    · have C1 : α i.castSucc = α j := by rw [h']
      have E1 : update (snoc p x) i.castSucc y j = _root_.cast C1 y := by
        have : update (snoc p x) j (_root_.cast C1 y) j = _root_.cast C1 y := by simp
        convert this
        · exact h'.symm
        · exact heq_of_cast_eq (congr_arg α (Eq.symm h')) rfl
      have C2 : α i.castSucc = α (castLT j h).castSucc := by rw [castSucc_castLT, h']
      have E2 : update p i y (castLT j h) = _root_.cast C2 y := by
        have : update p (castLT j h) (_root_.cast C2 y) (castLT j h) = _root_.cast C2 y := by simp
        convert this
        · simp [h, h']
        · exact heq_of_cast_eq C2 rfl
      rw [E1, E2]
      rfl
    · have : ¬castLT j h = i := by
        intro E
        apply h'
        rw [← E, castSucc_castLT]
      simp [h', this, snoc, h]
  · rw [eq_last_of_not_lt h]
    simp [Fin.ne_of_gt i.castSucc_lt_last]

/-- Adding an element at the beginning of a tuple and then updating it amounts to adding it
directly. -/
theorem update_snoc_last : update (snoc p x) (last n) z = snoc p z := by
  ext j
  by_cases h : j.val < n
  · have : j ≠ last n := Fin.ne_of_lt h
    simp [h, update_of_ne, this, snoc]
  · rw [eq_last_of_not_lt h]
    simp

/-- As a binary function, `Fin.snoc` is injective. -/
theorem snoc_injective2 : Function.Injective2 (@snoc n α) := fun x y xₙ yₙ h ↦
  ⟨funext fun i ↦ by simpa using congr_fun h (castSucc i), by simpa using congr_fun h (last n)⟩

@[simp]
<<<<<<< HEAD
theorem snoc_eq_snoc {x y : ∀ i : Fin n, α i.castSucc} {xₙ yₙ : α (last n)} :
=======
theorem snoc_inj {x y : ∀ i : Fin n, α i.castSucc} {xₙ yₙ : α (last n)} :
>>>>>>> be0cb546
    snoc x xₙ = snoc y yₙ ↔ x = y ∧ xₙ = yₙ :=
  snoc_injective2.eq_iff

theorem snoc_right_injective (x : ∀ i : Fin n, α i.castSucc) :
    Function.Injective (snoc x) :=
  snoc_injective2.right _

theorem snoc_left_injective (xₙ : α (last n)) : Function.Injective (snoc · xₙ) :=
  snoc_injective2.left _

/-- Concatenating the first element of a tuple with its tail gives back the original tuple -/
@[simp]
theorem snoc_init_self : snoc (init q) (q (last n)) = q := by
  ext j
  by_cases h : j.val < n
  · simp only [init, snoc, h, cast_eq, dite_true, castSucc_castLT]
  · rw [eq_last_of_not_lt h]
    simp

/-- Updating the last element of a tuple does not change the beginning. -/
@[simp]
theorem init_update_last : init (update q (last n) z) = init q := by
  ext j
  simp [init, Fin.ne_of_lt, castSucc_lt_last]

/-- Updating an element and taking the beginning commute. -/
@[simp]
theorem init_update_castSucc : init (update q i.castSucc y) = update (init q) i y := by
  ext j
  by_cases h : j = i
  · rw [h]
    simp [init]
  · simp [init, h, castSucc_inj]

/-- `tail` and `init` commute. We state this lemma in a non-dependent setting, as otherwise it
would involve a cast to convince Lean that the two types are equal, making it harder to use. -/
theorem tail_init_eq_init_tail {β : Sort*} (q : Fin (n + 2) → β) :
    tail (init q) = init (tail q) := by
  ext i
  simp [tail, init, castSucc_fin_succ]

/-- `cons` and `snoc` commute. We state this lemma in a non-dependent setting, as otherwise it
would involve a cast to convince Lean that the two types are equal, making it harder to use. -/
theorem cons_snoc_eq_snoc_cons {β : Sort*} (a : β) (q : Fin n → β) (b : β) :
    @cons n.succ (fun _ ↦ β) a (snoc q b) = snoc (cons a q) b := by
  ext i
  by_cases h : i = 0
  · rw [h]
    -- Porting note: `refl` finished it here in Lean 3, but I had to add more.
    simp [snoc, castLT]
  set j := pred i h with ji
  have : i = j.succ := by rw [ji, succ_pred]
  rw [this, cons_succ]
  by_cases h' : j.val < n
  · set k := castLT j h' with jk
    have : j = castSucc k := by rw [jk, castSucc_castLT]
    rw [this, ← castSucc_fin_succ, snoc]
    simp [pred, snoc, cons]
  rw [eq_last_of_not_lt h', succ_last]
  simp

theorem comp_snoc {α : Sort*} {β : Sort*} (g : α → β) (q : Fin n → α) (y : α) :
    g ∘ snoc q y = snoc (g ∘ q) (g y) := by
  ext j
  by_cases h : j.val < n
  · simp [h, snoc, castSucc_castLT]
  · rw [eq_last_of_not_lt h]
    simp

/-- Appending a one-tuple to the right is the same as `Fin.snoc`. -/
theorem append_right_eq_snoc {α : Sort*} {n : ℕ} (x : Fin n → α) (x₀ : Fin 1 → α) :
    Fin.append x x₀ = Fin.snoc x (x₀ 0) := by
  ext i
  refine Fin.addCases ?_ ?_ i <;> clear i
  · intro i
    rw [Fin.append_left]
    exact (@snoc_castSucc _ (fun _ => α) _ _ i).symm
  · intro i
    rw [Subsingleton.elim i 0, Fin.append_right]
    exact (@snoc_last _ (fun _ => α) _ _).symm

/-- `Fin.snoc` is the same as appending a one-tuple -/
theorem snoc_eq_append {α : Sort*} (xs : Fin n → α) (x : α) :
    snoc xs x = append xs (cons x Fin.elim0) :=
  (append_right_eq_snoc xs (cons x Fin.elim0)).symm

theorem append_left_snoc {n m} {α : Sort*} (xs : Fin n → α) (x : α) (ys : Fin m → α) :
    Fin.append (Fin.snoc xs x) ys =
      Fin.append xs (Fin.cons x ys) ∘ Fin.cast (Nat.succ_add_eq_add_succ ..) := by
  rw [snoc_eq_append, append_assoc, append_left_eq_cons, append_cast_right]; rfl

theorem append_right_cons {n m} {α : Sort*} (xs : Fin n → α) (y : α) (ys : Fin m → α) :
    Fin.append xs (Fin.cons y ys) =
      Fin.append (Fin.snoc xs y) ys ∘ Fin.cast (Nat.succ_add_eq_add_succ ..).symm := by
  rw [append_left_snoc]; rfl

theorem append_cons {α : Sort*} (a : α) (as : Fin n → α) (bs : Fin m → α) :
    Fin.append (cons a as) bs
    = cons a (Fin.append as bs) ∘ (Fin.cast <| Nat.add_right_comm n 1 m) := by
  funext i
  rcases i with ⟨i, -⟩
  simp only [append, addCases, cons, castLT, cast, comp_apply]
  cases' i with i
  · simp
  · split_ifs with h
    · have : i < n := Nat.lt_of_succ_lt_succ h
      simp [addCases, this]
    · have : ¬i < n := Nat.not_le.mpr <| Nat.lt_succ.mp <| Nat.not_le.mp h
      simp [addCases, this]

theorem append_snoc {α : Sort*} (as : Fin n → α) (bs : Fin m → α) (b : α) :
    Fin.append as (snoc bs b) = snoc (Fin.append as bs) b := by
  funext i
  rcases i with ⟨i, isLt⟩
  simp only [append, addCases, castLT, cast_mk, subNat_mk, natAdd_mk, cast, snoc.eq_1,
    cast_eq, eq_rec_constant, Nat.add_eq, Nat.add_zero, castLT_mk]
  split_ifs with lt_n lt_add sub_lt nlt_add lt_add <;> (try rfl)
  · have := Nat.lt_add_right m lt_n
    contradiction
  · obtain rfl := Nat.eq_of_le_of_lt_succ (Nat.not_lt.mp nlt_add) isLt
    simp [Nat.add_comm n m] at sub_lt
  · have := Nat.sub_lt_left_of_lt_add (Nat.not_lt.mp lt_n) lt_add
    contradiction

theorem comp_init {α : Sort*} {β : Sort*} (g : α → β) (q : Fin n.succ → α) :
    g ∘ init q = init (g ∘ q) := by
  ext j
  simp [init]

/-- Equivalence between tuples of length `n + 1` and pairs of an element and a tuple of length `n`
given by separating out the last element of the tuple.

This is `Fin.snoc` as an `Equiv`. -/
@[simps]
def snocEquiv (α : Fin (n + 1) → Type*) : α (last n) × (∀ i, α (castSucc i)) ≃ ∀ i, α i where
  toFun f _ := Fin.snoc f.2 f.1 _
  invFun f := ⟨f _, Fin.init f⟩
  left_inv f := by simp
  right_inv f := by simp

/-- Recurse on an `n+1`-tuple by splitting it its initial `n`-tuple and its last element. -/
@[elab_as_elim, inline]
def snocCases {P : (∀ i : Fin n.succ, α i) → Sort*}
    (h : ∀ xs x, P (Fin.snoc xs x))
    (x : ∀ i : Fin n.succ, α i) : P x :=
  _root_.cast (by rw [Fin.snoc_init_self]) <| h (Fin.init x) (x <| Fin.last _)

@[simp] lemma snocCases_snoc
    {P : (∀ i : Fin (n+1), α i) → Sort*} (h : ∀ x x₀, P (Fin.snoc x x₀))
    (x : ∀ i : Fin n, (Fin.init α) i) (x₀ : α (Fin.last _)) :
    snocCases h (Fin.snoc x x₀) = h x x₀ := by
  rw [snocCases, cast_eq_iff_heq, Fin.init_snoc, Fin.snoc_last]

/-- Recurse on a tuple by splitting into `Fin.elim0` and `Fin.snoc`. -/
@[elab_as_elim]
def snocInduction {α : Sort*}
    {P : ∀ {n : ℕ}, (Fin n → α) → Sort*}
    (h0 : P Fin.elim0)
    (h : ∀ {n} (x : Fin n → α) (x₀), P x → P (Fin.snoc x x₀)) : ∀ {n : ℕ} (x : Fin n → α), P x
  | 0, x => by convert h0
  | _ + 1, x => snocCases (fun _ _ ↦ h _ _ <| snocInduction h0 h _) x

end TupleRight

section InsertNth

variable {α : Fin (n + 1) → Sort*} {β : Sort*}

/- Porting note: Lean told me `(fun x x_1 ↦ α x)` was an invalid motive, but disabling
automatic insertion and specifying that motive seems to work. -/
/-- Define a function on `Fin (n + 1)` from a value on `i : Fin (n + 1)` and values on each
`Fin.succAbove i j`, `j : Fin n`. This version is elaborated as eliminator and works for
propositions, see also `Fin.insertNth` for a version without an `@[elab_as_elim]`
attribute. -/
@[elab_as_elim]
def succAboveCases {α : Fin (n + 1) → Sort u} (i : Fin (n + 1)) (x : α i)
    (p : ∀ j : Fin n, α (i.succAbove j)) (j : Fin (n + 1)) : α j :=
  if hj : j = i then Eq.rec x hj.symm
  else
    if hlt : j < i then @Eq.recOn _ _ (fun x _ ↦ α x) _ (succAbove_castPred_of_lt _ _ hlt) (p _)
    else @Eq.recOn _ _ (fun x _ ↦ α x) _ (succAbove_pred_of_lt _ _ <|
    (Fin.lt_or_lt_of_ne hj).resolve_left hlt) (p _)

-- This is a duplicate of `Fin.exists_fin_succ` in Core. We should upstream the name change.
alias forall_iff_succ := forall_fin_succ

-- This is a duplicate of `Fin.exists_fin_succ` in Core. We should upstream the name change.
alias exists_iff_succ := exists_fin_succ

lemma forall_iff_castSucc {P : Fin (n + 1) → Prop} :
    (∀ i, P i) ↔ P (last n) ∧ ∀ i : Fin n, P i.castSucc :=
  ⟨fun h ↦ ⟨h _, fun _ ↦ h _⟩, fun h ↦ lastCases h.1 h.2⟩

lemma exists_iff_castSucc {P : Fin (n + 1) → Prop} :
    (∃ i, P i) ↔ P (last n) ∨ ∃ i : Fin n, P i.castSucc where
  mp := by
    rintro ⟨i, hi⟩
    induction' i using lastCases
    · exact .inl hi
    · exact .inr ⟨_, hi⟩
  mpr := by rintro (h | ⟨i, hi⟩) <;> exact ⟨_, ‹_›⟩

theorem forall_iff_succAbove {P : Fin (n + 1) → Prop} (p : Fin (n + 1)) :
    (∀ i, P i) ↔ P p ∧ ∀ i, P (p.succAbove i) :=
  ⟨fun h ↦ ⟨h _, fun _ ↦ h _⟩, fun h ↦ succAboveCases p h.1 h.2⟩

lemma exists_iff_succAbove {P : Fin (n + 1) → Prop} (p : Fin (n + 1)) :
    (∃ i, P i) ↔ P p ∨ ∃ i, P (p.succAbove i) where
  mp := by
    rintro ⟨i, hi⟩
    induction' i using p.succAboveCases
    · exact .inl hi
    · exact .inr ⟨_, hi⟩
  mpr := by rintro (h | ⟨i, hi⟩) <;> exact ⟨_, ‹_›⟩

/-- Analogue of `Fin.eq_zero_or_eq_succ` for `succAbove`. -/
<<<<<<< HEAD
theorem eq_self_or_eq_succAbove (p i : Fin (n + 1)) : i = p ∨ (∃ j, i = p.succAbove j) :=
=======
theorem eq_self_or_eq_succAbove (p i : Fin (n + 1)) : i = p ∨ ∃ j, i = p.succAbove j :=
>>>>>>> be0cb546
  succAboveCases p (.inl rfl) (fun j => .inr ⟨j, rfl⟩) i

/-- Remove the `p`-th entry of a tuple. -/
def removeNth (p : Fin (n + 1)) (f : ∀ i, α i) : ∀ i, α (p.succAbove i) := fun i ↦ f (p.succAbove i)

/-- Insert an element into a tuple at a given position. For `i = 0` see `Fin.cons`,
for `i = Fin.last n` see `Fin.snoc`. See also `Fin.succAboveCases` for a version elaborated
as an eliminator. -/
def insertNth (i : Fin (n + 1)) (x : α i) (p : ∀ j : Fin n, α (i.succAbove j)) (j : Fin (n + 1)) :
    α j :=
  succAboveCases i x p j

@[simp]
theorem insertNth_apply_same (i : Fin (n + 1)) (x : α i) (p : ∀ j, α (i.succAbove j)) :
    insertNth i x p i = x := by simp [insertNth, succAboveCases]

@[simp]
theorem insertNth_apply_succAbove (i : Fin (n + 1)) (x : α i) (p : ∀ j, α (i.succAbove j))
    (j : Fin n) : insertNth i x p (i.succAbove j) = p j := by
  simp only [insertNth, succAboveCases, dif_neg (succAbove_ne _ _), succAbove_lt_iff_castSucc_lt]
  split_ifs with hlt
  · generalize_proofs H₁ H₂; revert H₂
    generalize hk : castPred ((succAbove i) j) H₁ = k
    rw [castPred_succAbove _ _ hlt] at hk; cases hk
    intro; rfl
  · generalize_proofs H₀ H₁ H₂; revert H₂
    generalize hk : pred (succAbove i j) H₁ = k
    rw [pred_succAbove _ _ (Fin.not_lt.1 hlt)] at hk; cases hk
    intro; rfl

@[simp]
theorem succAbove_cases_eq_insertNth : @succAboveCases = @insertNth :=
  rfl

@[simp] lemma removeNth_insertNth (p : Fin (n + 1)) (a : α p) (f : ∀ i, α (succAbove p i)) :
    removeNth p (insertNth p a f) = f := by ext; unfold removeNth; simp

@[simp] lemma removeNth_zero (f : ∀ i, α i) : removeNth 0 f = tail f := by
  ext; simp [tail, removeNth]

@[simp] lemma removeNth_last {α : Type*} (f : Fin (n + 1) → α) : removeNth (last n) f = init f := by
  ext; simp [init, removeNth]

/- Porting note: Had to `unfold comp`. Sometimes, when I use a placeholder, if I try to insert
what Lean says it synthesized, it gives me a type error anyway. In this case, it's `x` and `p`. -/
@[simp]
theorem insertNth_comp_succAbove (i : Fin (n + 1)) (x : β) (p : Fin n → β) :
    insertNth i x p ∘ i.succAbove = p :=
  funext (by unfold comp; exact insertNth_apply_succAbove i _ _)

theorem insertNth_eq_iff {p : Fin (n + 1)} {a : α p} {f : ∀ i, α (p.succAbove i)} {g : ∀ j, α j} :
    insertNth p a f = g ↔ a = g p ∧ f = removeNth p g := by
  simp [funext_iff, forall_iff_succAbove p, removeNth]

theorem eq_insertNth_iff {p : Fin (n + 1)} {a : α p} {f : ∀ i, α (p.succAbove i)} {g : ∀ j, α j} :
    g = insertNth p a f ↔ g p = a ∧ removeNth p g = f := by
  simpa [eq_comm] using insertNth_eq_iff

/-- As a binary function, `Fin.insertNth` is injective. -/
theorem insertNth_injective2 {p : Fin (n + 1)} :
    Function.Injective2 (@insertNth n α p) := fun xₚ yₚ x y h ↦
  ⟨by simpa using congr_fun h p, funext fun i ↦ by simpa using congr_fun h (succAbove p i)⟩

@[simp]
<<<<<<< HEAD
theorem insertNth_eq_insertNth {p : Fin (n + 1)} {x y : ∀ i, α (succAbove p i)} {xₚ yₚ : α p} :
=======
theorem insertNth_inj {p : Fin (n + 1)} {x y : ∀ i, α (succAbove p i)} {xₚ yₚ : α p} :
>>>>>>> be0cb546
    insertNth p xₚ x = insertNth p yₚ y ↔ xₚ = yₚ ∧ x = y :=
  insertNth_injective2.eq_iff

theorem insertNth_left_injective {p : Fin (n + 1)} (x : ∀ i, α (succAbove p i)) :
    Function.Injective (insertNth p · x) :=
  insertNth_injective2.left _

theorem insertNth_right_injective {p : Fin (n + 1)} (x : α p) :
    Function.Injective (insertNth p x) :=
  insertNth_injective2.right _

/- Porting note: Once again, Lean told me `(fun x x_1 ↦ α x)` was an invalid motive, but disabling
automatic insertion and specifying that motive seems to work. -/
theorem insertNth_apply_below {i j : Fin (n + 1)} (h : j < i) (x : α i)
    (p : ∀ k, α (i.succAbove k)) :
    i.insertNth x p j = @Eq.recOn _ _ (fun x _ ↦ α x) _
    (succAbove_castPred_of_lt _ _ h) (p <| j.castPred _) := by
  rw [insertNth, succAboveCases, dif_neg (Fin.ne_of_lt h), dif_pos h]

/- Porting note: Once again, Lean told me `(fun x x_1 ↦ α x)` was an invalid motive, but disabling
automatic insertion and specifying that motive seems to work. -/
theorem insertNth_apply_above {i j : Fin (n + 1)} (h : i < j) (x : α i)
    (p : ∀ k, α (i.succAbove k)) :
    i.insertNth x p j = @Eq.recOn _ _ (fun x _ ↦ α x) _
    (succAbove_pred_of_lt _ _ h) (p <| j.pred _) := by
  rw [insertNth, succAboveCases, dif_neg (Fin.ne_of_gt h), dif_neg (Fin.lt_asymm h)]

theorem insertNth_zero (x : α 0) (p : ∀ j : Fin n, α (succAbove 0 j)) :
    insertNth 0 x p =
      cons x fun j ↦ _root_.cast (congr_arg α (congr_fun succAbove_zero j)) (p j) := by
  refine insertNth_eq_iff.2 ⟨by simp, ?_⟩
  ext j
  convert (cons_succ x p j).symm

@[simp]
theorem insertNth_zero' (x : β) (p : Fin n → β) : @insertNth _ (fun _ ↦ β) 0 x p = cons x p := by
  simp [insertNth_zero]

theorem insertNth_last (x : α (last n)) (p : ∀ j : Fin n, α ((last n).succAbove j)) :
    insertNth (last n) x p =
      snoc (fun j ↦ _root_.cast (congr_arg α (succAbove_last_apply j)) (p j)) x := by
  refine insertNth_eq_iff.2 ⟨by simp, ?_⟩
  ext j
  apply eq_of_heq
  trans snoc (fun j ↦ _root_.cast (congr_arg α (succAbove_last_apply j)) (p j)) x j.castSucc
  · rw [snoc_castSucc]
    exact (cast_heq _ _).symm
  · apply congr_arg_heq
    rw [succAbove_last]

@[simp]
theorem insertNth_last' (x : β) (p : Fin n → β) :
    @insertNth _ (fun _ ↦ β) (last n) x p = snoc p x := by simp [insertNth_last]

lemma insertNth_rev {α : Sort*} (i : Fin (n + 1)) (a : α) (f : Fin n → α) (j : Fin (n + 1)) :
    insertNth (α := fun _ ↦ α) i a f (rev j) = insertNth (α := fun _ ↦ α) i.rev a (f ∘ rev) j := by
  induction j using Fin.succAboveCases
  · exact rev i
  · simp
  · simp [rev_succAbove]

theorem insertNth_comp_rev {α} (i : Fin (n + 1)) (x : α) (p : Fin n → α) :
    (Fin.insertNth i x p) ∘ Fin.rev = Fin.insertNth (Fin.rev i) x (p ∘ Fin.rev) := by
  funext x
  apply insertNth_rev

theorem cons_rev {α n} (a : α) (f : Fin n → α) (i : Fin <| n + 1) :
    cons (α := fun _ => α) a f i.rev = snoc (α := fun _ => α) (f ∘ Fin.rev : Fin _ → α) a i := by
  simpa using insertNth_rev 0 a f i

theorem cons_comp_rev {α n} (a : α) (f : Fin n → α) :
    Fin.cons a f ∘ Fin.rev = Fin.snoc (f ∘ Fin.rev) a := by
  funext i; exact cons_rev ..

theorem snoc_rev {α n} (a : α) (f : Fin n → α) (i : Fin <| n + 1) :
    snoc (α := fun _ => α) f a i.rev = cons (α := fun _ => α) a (f ∘ Fin.rev : Fin _ → α) i := by
  simpa using insertNth_rev (last n) a f i

theorem snoc_comp_rev {α n} (a : α) (f : Fin n → α) :
    Fin.snoc f a ∘ Fin.rev = Fin.cons a (f ∘ Fin.rev) :=
  funext <| snoc_rev a f

theorem insertNth_binop (op : ∀ j, α j → α j → α j) (i : Fin (n + 1)) (x y : α i)
    (p q : ∀ j, α (i.succAbove j)) :
    (i.insertNth (op i x y) fun j ↦ op _ (p j) (q j)) = fun j ↦
      op j (i.insertNth x p j) (i.insertNth y q j) :=
  insertNth_eq_iff.2 <| by unfold removeNth; simp

section Preorder

variable {α : Fin (n + 1) → Type*} [∀ i, Preorder (α i)]

theorem insertNth_le_iff {i : Fin (n + 1)} {x : α i} {p : ∀ j, α (i.succAbove j)} {q : ∀ j, α j} :
    i.insertNth x p ≤ q ↔ x ≤ q i ∧ p ≤ fun j ↦ q (i.succAbove j) := by
  simp [Pi.le_def, forall_iff_succAbove i]

theorem le_insertNth_iff {i : Fin (n + 1)} {x : α i} {p : ∀ j, α (i.succAbove j)} {q : ∀ j, α j} :
    q ≤ i.insertNth x p ↔ q i ≤ x ∧ (fun j ↦ q (i.succAbove j)) ≤ p := by
  simp [Pi.le_def, forall_iff_succAbove i]

end Preorder

open Set

@[simp] lemma removeNth_update (p : Fin (n + 1)) (x) (f : ∀ j, α j) :
    removeNth p (update f p x) = removeNth p f := by ext i; simp [removeNth, succAbove_ne]

@[simp] lemma insertNth_removeNth (p : Fin (n + 1)) (x) (f : ∀ j, α j) :
    insertNth p x (removeNth p f) = update f p x := by simp [Fin.insertNth_eq_iff]

lemma insertNth_self_removeNth (p : Fin (n + 1)) (f : ∀ j, α j) :
    insertNth p (f p) (removeNth p f) = f := by simp

@[simp]
theorem update_insertNth (p : Fin (n + 1)) (x y : α p) (f : ∀ i, α (p.succAbove i)) :
    update (p.insertNth x f) p y = p.insertNth y f := by
  ext i
  cases i using p.succAboveCases <;> simp [succAbove_ne]

/-- Equivalence between tuples of length `n + 1` and pairs of an element and a tuple of length `n`
given by separating out the `p`-th element of the tuple.

This is `Fin.insertNth` as an `Equiv`. -/
@[simps]
def insertNthEquiv (α : Fin (n + 1) → Type u) (p : Fin (n + 1)) :
    α p × (∀ i, α (p.succAbove i)) ≃ ∀ i, α i where
  toFun f := insertNth p f.1 f.2
  invFun f := (f p, removeNth p f)
  left_inv f := by ext <;> simp
  right_inv f := by simp

@[simp] lemma insertNthEquiv_zero (α : Fin (n + 1) → Type*) : insertNthEquiv α 0 = consEquiv α :=
  Equiv.symm_bijective.injective <| by ext <;> rfl

/-- Note this lemma can only be written about non-dependent tuples as `insertNth (last n) = snoc` is
not a definitional equality. -/
@[simp] lemma insertNthEquiv_last (n : ℕ) (α : Type*) :
    insertNthEquiv (fun _ ↦ α) (last n) = snocEquiv (fun _ ↦ α) := by ext; simp

/-- Separates an `n+1`-tuple, returning a selected index and then the rest of the tuple.
Functional form of `Equiv.piFinSuccAbove`. -/
@[deprecated removeNth (since := "2024-06-19")]
def extractNth {α : Fin (n + 1) → Type*} (i : Fin (n + 1)) (f : (∀ j, α j)) :
    α i × ∀ j, α (i.succAbove j) :=
  (f i, removeNth i f)

end InsertNth

section Find

/-- `find p` returns the first index `n` where `p n` is satisfied, and `none` if it is never
satisfied. -/
def find : ∀ {n : ℕ} (p : Fin n → Prop) [DecidablePred p], Option (Fin n)
  | 0, _p, _ => none
  | n + 1, p, _ => by
    exact
      Option.casesOn (@find n (fun i ↦ p (i.castLT (Nat.lt_succ_of_lt i.2))) _)
        (if _ : p (Fin.last n) then some (Fin.last n) else none) fun i ↦
        some (i.castLT (Nat.lt_succ_of_lt i.2))

/-- If `find p = some i`, then `p i` holds -/
theorem find_spec :
    ∀ {n : ℕ} (p : Fin n → Prop) [DecidablePred p] {i : Fin n} (_ : i ∈ Fin.find p), p i
  | 0, _, _, _, hi => Option.noConfusion hi
  | n + 1, p, I, i, hi => by
    rw [find] at hi
    cases' h : find fun i : Fin n ↦ p (i.castLT (Nat.lt_succ_of_lt i.2)) with j
    · rw [h] at hi
      dsimp at hi
      split_ifs at hi with hl
      · simp only [Option.mem_def, Option.some.injEq] at hi
        exact hi ▸ hl
      · exact (Option.not_mem_none _ hi).elim
    · rw [h] at hi
      dsimp at hi
      rw [← Option.some_inj.1 hi]
      exact @find_spec n (fun i ↦ p (i.castLT (Nat.lt_succ_of_lt i.2))) _ _ h

/-- `find p` does not return `none` if and only if `p i` holds at some index `i`. -/
theorem isSome_find_iff :
    ∀ {n : ℕ} {p : Fin n → Prop} [DecidablePred p], (find p).isSome ↔ ∃ i, p i
  | 0, _, _ => iff_of_false (fun h ↦ Bool.noConfusion h) fun ⟨i, _⟩ ↦ Fin.elim0 i
  | n + 1, p, _ =>
    ⟨fun h ↦ by
      rw [Option.isSome_iff_exists] at h
      cases' h with i hi
      exact ⟨i, find_spec _ hi⟩, fun ⟨⟨i, hin⟩, hi⟩ ↦ by
      dsimp [find]
      cases' h : find fun i : Fin n ↦ p (i.castLT (Nat.lt_succ_of_lt i.2)) with j
      · split_ifs with hl
        · exact Option.isSome_some
        · have := (@isSome_find_iff n (fun x ↦ p (x.castLT (Nat.lt_succ_of_lt x.2))) _).2
              ⟨⟨i, lt_of_le_of_ne (Nat.le_of_lt_succ hin) fun h ↦ by cases h; exact hl hi⟩, hi⟩
          rw [h] at this
          exact this
      · simp⟩

/-- `find p` returns `none` if and only if `p i` never holds. -/
theorem find_eq_none_iff {n : ℕ} {p : Fin n → Prop} [DecidablePred p] :
    find p = none ↔ ∀ i, ¬p i := by rw [← not_exists, ← isSome_find_iff]; cases find p <;> simp

/-- If `find p` returns `some i`, then `p j` does not hold for `j < i`, i.e., `i` is minimal among
the indices where `p` holds. -/
theorem find_min :
    ∀ {n : ℕ} {p : Fin n → Prop} [DecidablePred p] {i : Fin n} (_ : i ∈ Fin.find p) {j : Fin n}
      (_ : j < i), ¬p j
  | 0, _, _, _, hi, _, _, _ => Option.noConfusion hi
  | n + 1, p, _, i, hi, ⟨j, hjn⟩, hj, hpj => by
    rw [find] at hi
    cases' h : find fun i : Fin n ↦ p (i.castLT (Nat.lt_succ_of_lt i.2)) with k
    · simp only [h] at hi
      split_ifs at hi with hl
      · cases hi
        rw [find_eq_none_iff] at h
        exact h ⟨j, hj⟩ hpj
      · exact Option.not_mem_none _ hi
    · rw [h] at hi
      dsimp at hi
      obtain rfl := Option.some_inj.1 hi
      exact find_min h (show (⟨j, lt_trans hj k.2⟩ : Fin n) < k from hj) hpj

theorem find_min' {p : Fin n → Prop} [DecidablePred p] {i : Fin n} (h : i ∈ Fin.find p) {j : Fin n}
    (hj : p j) : i ≤ j := Fin.not_lt.1 fun hij ↦ find_min h hij hj

theorem nat_find_mem_find {p : Fin n → Prop} [DecidablePred p]
    (h : ∃ i, ∃ hin : i < n, p ⟨i, hin⟩) :
    (⟨Nat.find h, (Nat.find_spec h).fst⟩ : Fin n) ∈ find p := by
  let ⟨i, hin, hi⟩ := h
  cases' hf : find p with f
  · rw [find_eq_none_iff] at hf
    exact (hf ⟨i, hin⟩ hi).elim
  · refine Option.some_inj.2 (Fin.le_antisymm ?_ ?_)
    · exact find_min' hf (Nat.find_spec h).snd
    · exact Nat.find_min' _ ⟨f.2, by convert find_spec p hf⟩

theorem mem_find_iff {p : Fin n → Prop} [DecidablePred p] {i : Fin n} :
    i ∈ Fin.find p ↔ p i ∧ ∀ j, p j → i ≤ j :=
  ⟨fun hi ↦ ⟨find_spec _ hi, fun _ ↦ find_min' hi⟩, by
    rintro ⟨hpi, hj⟩
    cases hfp : Fin.find p
    · rw [find_eq_none_iff] at hfp
      exact (hfp _ hpi).elim
    · exact Option.some_inj.2 (Fin.le_antisymm (find_min' hfp hpi) (hj _ (find_spec _ hfp)))⟩

theorem find_eq_some_iff {p : Fin n → Prop} [DecidablePred p] {i : Fin n} :
    Fin.find p = some i ↔ p i ∧ ∀ j, p j → i ≤ j :=
  mem_find_iff

theorem mem_find_of_unique {p : Fin n → Prop} [DecidablePred p] (h : ∀ i j, p i → p j → i = j)
    {i : Fin n} (hi : p i) : i ∈ Fin.find p :=
  mem_find_iff.2 ⟨hi, fun j hj ↦ Fin.le_of_eq <| h i j hi hj⟩

end Find

section ContractNth

variable {α : Sort*}

/-- Sends `(g₀, ..., gₙ)` to `(g₀, ..., op gⱼ gⱼ₊₁, ..., gₙ)`. -/
def contractNth (j : Fin (n + 1)) (op : α → α → α) (g : Fin (n + 1) → α) (k : Fin n) : α :=
  if (k : ℕ) < j then g (Fin.castSucc k)
  else if (k : ℕ) = j then op (g (Fin.castSucc k)) (g k.succ) else g k.succ

theorem contractNth_apply_of_lt (j : Fin (n + 1)) (op : α → α → α) (g : Fin (n + 1) → α) (k : Fin n)
    (h : (k : ℕ) < j) : contractNth j op g k = g (Fin.castSucc k) :=
  if_pos h

theorem contractNth_apply_of_eq (j : Fin (n + 1)) (op : α → α → α) (g : Fin (n + 1) → α) (k : Fin n)
    (h : (k : ℕ) = j) : contractNth j op g k = op (g (Fin.castSucc k)) (g k.succ) := by
  have : ¬(k : ℕ) < j := not_lt.2 (le_of_eq h.symm)
  rw [contractNth, if_neg this, if_pos h]

theorem contractNth_apply_of_gt (j : Fin (n + 1)) (op : α → α → α) (g : Fin (n + 1) → α) (k : Fin n)
    (h : (j : ℕ) < k) : contractNth j op g k = g k.succ := by
  rw [contractNth, if_neg (not_lt_of_gt h), if_neg (Ne.symm <| ne_of_lt h)]

theorem contractNth_apply_of_ne (j : Fin (n + 1)) (op : α → α → α) (g : Fin (n + 1) → α) (k : Fin n)
    (hjk : (j : ℕ) ≠ k) : contractNth j op g k = g (j.succAbove k) := by
  rcases lt_trichotomy (k : ℕ) j with (h | h | h)
  · rwa [j.succAbove_of_castSucc_lt, contractNth_apply_of_lt]
    · rwa [Fin.lt_iff_val_lt_val]
  · exact False.elim (hjk h.symm)
  · rwa [j.succAbove_of_le_castSucc, contractNth_apply_of_gt]
    · exact Fin.le_iff_val_le_val.2 (le_of_lt h)

end ContractNth

/-- To show two sigma pairs of tuples agree, it to show the second elements are related via
`Fin.cast`. -/
theorem sigma_eq_of_eq_comp_cast {α : Type*} :
    ∀ {a b : Σii, Fin ii → α} (h : a.fst = b.fst), a.snd = b.snd ∘ Fin.cast h → a = b
  | ⟨ai, a⟩, ⟨bi, b⟩, hi, h => by
    dsimp only at hi
    subst hi
    simpa using h

/-- `Fin.sigma_eq_of_eq_comp_cast` as an `iff`. -/
theorem sigma_eq_iff_eq_comp_cast {α : Type*} {a b : Σii, Fin ii → α} :
    a = b ↔ ∃ h : a.fst = b.fst, a.snd = b.snd ∘ Fin.cast h :=
  ⟨fun h ↦ h ▸ ⟨rfl, funext <| Fin.rec fun _ _ ↦ rfl⟩, fun ⟨_, h'⟩ ↦
    sigma_eq_of_eq_comp_cast _ h'⟩

end Fin

/-- `Π i : Fin 2, α i` is equivalent to `α 0 × α 1`. See also `finTwoArrowEquiv` for a
non-dependent version and `prodEquivPiFinTwo` for a version with inputs `α β : Type u`. -/
@[simps (config := .asFn)]
def piFinTwoEquiv (α : Fin 2 → Type u) : (∀ i, α i) ≃ α 0 × α 1 where
  toFun f := (f 0, f 1)
  invFun p := Fin.cons p.1 <| Fin.cons p.2 finZeroElim
  left_inv _ := funext <| Fin.forall_fin_two.2 ⟨rfl, rfl⟩
  right_inv := fun _ => rfl<|MERGE_RESOLUTION|>--- conflicted
+++ resolved
@@ -591,11 +591,7 @@
   ⟨funext fun i ↦ by simpa using congr_fun h (castSucc i), by simpa using congr_fun h (last n)⟩
 
 @[simp]
-<<<<<<< HEAD
-theorem snoc_eq_snoc {x y : ∀ i : Fin n, α i.castSucc} {xₙ yₙ : α (last n)} :
-=======
 theorem snoc_inj {x y : ∀ i : Fin n, α i.castSucc} {xₙ yₙ : α (last n)} :
->>>>>>> be0cb546
     snoc x xₙ = snoc y yₙ ↔ x = y ∧ xₙ = yₙ :=
   snoc_injective2.eq_iff
 
@@ -812,11 +808,7 @@
   mpr := by rintro (h | ⟨i, hi⟩) <;> exact ⟨_, ‹_›⟩
 
 /-- Analogue of `Fin.eq_zero_or_eq_succ` for `succAbove`. -/
-<<<<<<< HEAD
-theorem eq_self_or_eq_succAbove (p i : Fin (n + 1)) : i = p ∨ (∃ j, i = p.succAbove j) :=
-=======
 theorem eq_self_or_eq_succAbove (p i : Fin (n + 1)) : i = p ∨ ∃ j, i = p.succAbove j :=
->>>>>>> be0cb546
   succAboveCases p (.inl rfl) (fun j => .inr ⟨j, rfl⟩) i
 
 /-- Remove the `p`-th entry of a tuple. -/
@@ -881,11 +873,7 @@
   ⟨by simpa using congr_fun h p, funext fun i ↦ by simpa using congr_fun h (succAbove p i)⟩
 
 @[simp]
-<<<<<<< HEAD
-theorem insertNth_eq_insertNth {p : Fin (n + 1)} {x y : ∀ i, α (succAbove p i)} {xₚ yₚ : α p} :
-=======
 theorem insertNth_inj {p : Fin (n + 1)} {x y : ∀ i, α (succAbove p i)} {xₚ yₚ : α p} :
->>>>>>> be0cb546
     insertNth p xₚ x = insertNth p yₚ y ↔ xₚ = yₚ ∧ x = y :=
   insertNth_injective2.eq_iff
 
