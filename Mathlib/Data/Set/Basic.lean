--- conflicted
+++ resolved
@@ -215,27 +215,6 @@
 theorem _root_.Membership.mem.out {p : α → Prop} {a : α} (h : a ∈ { x | p x }) : p a :=
   h
 
-<<<<<<< HEAD
-=======
-theorem notMem_setOf_iff {a : α} {p : α → Prop} : a ∉ { x | p x } ↔ ¬p a :=
-  Iff.rfl
-
-@[deprecated (since := "2025-05-24")] alias nmem_setOf_iff := notMem_setOf_iff
-
-@[simp]
-theorem setOf_mem_eq {s : Set α} : { x | x ∈ s } = s :=
-  rfl
-
-theorem setOf_set {s : Set α} : setOf s = s :=
-  rfl
-
-theorem setOf_app_iff {p : α → Prop} {x : α} : { x | p x } x ↔ p x :=
-  Iff.rfl
-
-theorem mem_def {a : α} {s : Set α} : a ∈ s ↔ s a :=
-  Iff.rfl
-
->>>>>>> e99fde22
 theorem setOf_bijective : Bijective (setOf : (α → Prop) → Set α) :=
   bijective_id
 
