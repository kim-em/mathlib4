--- conflicted
+++ resolved
@@ -195,10 +195,6 @@
     · exact 1 / 3
     · norm_num
     · norm_num
-<<<<<<< HEAD
-#align cardinal.mk_real Cardinal.mk_real
-=======
->>>>>>> a60b09cd
 
 /-- The cardinality of the reals, as a set. -/
 theorem mk_univ_real : #(Set.univ : Set ℝ) = 𝔠 := by rw [mk_univ, mk_real]
