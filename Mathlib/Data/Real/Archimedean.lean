--- conflicted
+++ resolved
@@ -346,19 +346,6 @@
       norm_cast
 #align infi_Ioi_eq_infi_rat_gt Real.iInf_Ioi_eq_iInf_rat_gt
 
-<<<<<<< HEAD
-theorem iUnion_Iic_rat : ⋃ r : ℚ, Iic (r : ℝ) = univ := by
-  ext1 x
-  simp only [mem_iUnion, mem_Iic, mem_univ, iff_true_iff]
-  obtain ⟨r, hr⟩ := exists_rat_gt x
-  exact ⟨r, hr.le⟩
-#align real.Union_Iic_rat Real.iUnion_Iic_rat
-
-theorem iInter_Iic_rat : ⋂ r : ℚ, Iic (r : ℝ) = ∅ := by
-  ext1 x
-  simp only [mem_iInter, mem_Iic, mem_empty_iff_false, iff_false_iff, not_forall, not_le]
-  exact exists_rat_lt x
-=======
 theorem not_bddAbove_coe : ¬ (BddAbove <| range (fun (x : ℚ) ↦ (x : ℝ))) := by
   dsimp only [BddAbove, upperBounds]
   rw [Set.not_nonempty_iff_eq_empty]
@@ -377,7 +364,6 @@
 
 theorem iInter_Iic_rat : ⋂ r : ℚ, Iic (r : ℝ) = ∅ := by
   exact iInter_Iic_eq_empty_iff.mpr not_bddBelow_coe
->>>>>>> 59a00afa
 #align real.Inter_Iic_rat Real.iInter_Iic_rat
 
 end Real