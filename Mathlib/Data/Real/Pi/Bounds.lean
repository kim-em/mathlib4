--- conflicted
+++ resolved
@@ -67,11 +67,7 @@
     (h : sqrtTwoAddSeries ((0 : ℕ) / (1 : ℕ)) n ≤ (2 : ℝ) - (a / (2 : ℝ) ^ (n + 1)) ^ 2) :
     a < π := by
   refine lt_of_le_of_lt ?_ (pi_gt_sqrtTwoAddSeries n); rw [mul_comm]
-<<<<<<< HEAD
-  refine (div_le_iff₀ (pow_pos (by norm_num) _ : (0 : ℝ) < _)).mp (le_sqrt_of_sq_le ?_)
-=======
   refine (div_le_iff₀ (pow_pos (by norm_num) _)).mp (le_sqrt_of_sq_le ?_)
->>>>>>> d0df76bd
   rwa [le_sub_comm, show (0 : ℝ) = (0 : ℕ) / (1 : ℕ) by rw [Nat.cast_zero, zero_div]]
 
 theorem sqrtTwoAddSeries_step_up (c d : ℕ) {a b n : ℕ} {z : ℝ} (hz : sqrtTwoAddSeries (c / d) n ≤ z)
