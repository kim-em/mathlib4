--- conflicted
+++ resolved
@@ -77,14 +77,6 @@
     induction s₁ generalizing s₂ <;> cases s₂
     · decide
     · rename_i c₂ cs₂; apply iff_of_true
-<<<<<<< HEAD
-      · unfold ltb; simp [-reduceMk, Iterator.hasNext, csize_pos]
-        -- v4.7.0-rc1 exclude reduceMk from simp
-      · apply List.nil_lt_cons
-    · rename_i c₁ cs₁ ih; apply iff_of_false
-      · unfold ltb; simp [-reduceMk, Iterator.hasNext]
-        -- v4.7.0-rc1 exclude reduceMk from simp
-=======
       · unfold ltb
         -- Adaptation note: v4.7.0-rc1 exclude reduceMk from simp
         simp [-reduceMk, Iterator.hasNext, csize_pos]
@@ -93,7 +85,6 @@
       · unfold ltb
         -- Adaptation note: v4.7.0-rc1 exclude reduceMk from simp
         simp [-reduceMk, Iterator.hasNext]
->>>>>>> 487f1c68
       · apply not_lt_of_lt; apply List.nil_lt_cons
     · rename_i c₁ cs₁ ih c₂ cs₂; unfold ltb
       simp only [Iterator.hasNext, Pos.byteIdx_zero, endPos, utf8ByteSize, utf8ByteSize.go,
