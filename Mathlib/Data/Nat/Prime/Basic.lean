/-
Copyright (c) 2015 Microsoft Corporation. All rights reserved.
Released under Apache 2.0 license as described in the file LICENSE.
Authors: Leonardo de Moura, Jeremy Avigad, Mario Carneiro
-/
import Mathlib.Algebra.Associated.Basic
import Mathlib.Algebra.Ring.Parity
import Mathlib.Data.Nat.Prime.Defs

/-!
# Prime numbers

This file develops the theory of prime numbers: natural numbers `p ≥ 2` whose only divisors are
`p` and `1`.

-/

open Bool Subtype

open Nat

namespace Nat
variable {n : ℕ}

theorem prime_mul_iff {a b : ℕ} : Nat.Prime (a * b) ↔ a.Prime ∧ b = 1 ∨ b.Prime ∧ a = 1 := by
  simp only [irreducible_mul_iff, ← irreducible_iff_nat_prime, Nat.isUnit_iff]

theorem not_prime_mul {a b : ℕ} (a1 : a ≠ 1) (b1 : b ≠ 1) : ¬Prime (a * b) := by
  simp [prime_mul_iff, _root_.not_or, *]

theorem not_prime_mul' {a b n : ℕ} (h : a * b = n) (h₁ : a ≠ 1) (h₂ : b ≠ 1) : ¬Prime n :=
  h ▸ not_prime_mul h₁ h₂

theorem Prime.dvd_iff_eq {p a : ℕ} (hp : p.Prime) (a1 : a ≠ 1) : a ∣ p ↔ p = a := by
  refine ⟨?_, by rintro rfl; rfl⟩
  rintro ⟨j, rfl⟩
  rcases prime_mul_iff.mp hp with (⟨_, rfl⟩ | ⟨_, rfl⟩)
  · exact mul_one _
  · exact (a1 rfl).elim

theorem Prime.eq_two_or_odd {p : ℕ} (hp : Prime p) : p = 2 ∨ p % 2 = 1 :=
  p.mod_two_eq_zero_or_one.imp_left fun h =>
    ((hp.eq_one_or_self_of_dvd 2 (dvd_of_mod_eq_zero h)).resolve_left (by decide)).symm

theorem Prime.eq_two_or_odd' {p : ℕ} (hp : Prime p) : p = 2 ∨ Odd p :=
  Or.imp_right (fun h => ⟨p / 2, (div_add_mod p 2).symm.trans (congr_arg _ h)⟩) hp.eq_two_or_odd

section

theorem Prime.five_le_of_ne_two_of_ne_three {p : ℕ} (hp : p.Prime) (h_two : p ≠ 2)
    (h_three : p ≠ 3) : 5 ≤ p := by
  by_contra! h
  revert h_two h_three hp
  -- Porting note (https://github.com/leanprover-community/mathlib4/issues/11043): was `decide!`
  match p with
  | 0 => decide
  | 1 => decide
  | 2 => decide
  | 3 => decide
  | 4 => decide
  | n + 5 => exact (h.not_le <| le_add_left ..).elim

end

theorem Prime.pred_pos {p : ℕ} (pp : Prime p) : 0 < pred p :=
  lt_pred_iff.2 pp.one_lt

theorem succ_pred_prime {p : ℕ} (pp : Prime p) : succ (pred p) = p :=
  succ_pred_eq_of_pos pp.pos

theorem exists_dvd_of_not_prime {n : ℕ} (n2 : 2 ≤ n) (np : ¬Prime n) : ∃ m, m ∣ n ∧ m ≠ 1 ∧ m ≠ n :=
  ⟨minFac n, minFac_dvd _, ne_of_gt (minFac_prime (ne_of_gt n2)).one_lt,
    ne_of_lt <| (not_prime_iff_minFac_lt n2).1 np⟩

theorem exists_dvd_of_not_prime2 {n : ℕ} (n2 : 2 ≤ n) (np : ¬Prime n) :
    ∃ m, m ∣ n ∧ 2 ≤ m ∧ m < n :=
  ⟨minFac n, minFac_dvd _, (minFac_prime (ne_of_gt n2)).two_le,
    (not_prime_iff_minFac_lt n2).1 np⟩

theorem not_prime_of_dvd_of_ne {m n : ℕ} (h1 : m ∣ n) (h2 : m ≠ 1) (h3 : m ≠ n) : ¬Prime n :=
  fun h => Or.elim (h.eq_one_or_self_of_dvd m h1) h2 h3

theorem not_prime_of_dvd_of_lt {m n : ℕ} (h1 : m ∣ n) (h2 : 2 ≤ m) (h3 : m < n) : ¬Prime n :=
  not_prime_of_dvd_of_ne h1 (ne_of_gt h2) (ne_of_lt h3)

theorem not_prime_iff_exists_dvd_ne {n : ℕ} (h : 2 ≤ n) : (¬Prime n) ↔ ∃ m, m ∣ n ∧ m ≠ 1 ∧ m ≠ n :=
  ⟨exists_dvd_of_not_prime h, fun ⟨_, h1, h2, h3⟩ => not_prime_of_dvd_of_ne h1 h2 h3⟩

theorem not_prime_iff_exists_dvd_lt {n : ℕ} (h : 2 ≤ n) : (¬Prime n) ↔ ∃ m, m ∣ n ∧ 2 ≤ m ∧ m < n :=
  ⟨exists_dvd_of_not_prime2 h, fun ⟨_, h1, h2, h3⟩ => not_prime_of_dvd_of_lt h1 h2 h3⟩

theorem dvd_of_forall_prime_mul_dvd {a b : ℕ}
    (hdvd : ∀ p : ℕ, p.Prime → p ∣ a → p * a ∣ b) : a ∣ b := by
  obtain rfl | ha := eq_or_ne a 1
  · apply one_dvd
  obtain ⟨p, hp⟩ := exists_prime_and_dvd ha
  exact _root_.trans (dvd_mul_left a p) (hdvd p hp.1 hp.2)

theorem Prime.even_iff {p : ℕ} (hp : Prime p) : Even p ↔ p = 2 := by
  rw [even_iff_two_dvd, prime_dvd_prime_iff_eq prime_two hp, eq_comm]

theorem Prime.odd_of_ne_two {p : ℕ} (hp : p.Prime) (h_two : p ≠ 2) : Odd p :=
  hp.eq_two_or_odd'.resolve_left h_two

theorem Prime.even_sub_one {p : ℕ} (hp : p.Prime) (h2 : p ≠ 2) : Even (p - 1) :=
  let ⟨n, hn⟩ := hp.odd_of_ne_two h2; ⟨n, by rw [hn, Nat.add_sub_cancel, two_mul]⟩

/-- A prime `p` satisfies `p % 2 = 1` if and only if `p ≠ 2`. -/
theorem Prime.mod_two_eq_one_iff_ne_two {p : ℕ} [Fact p.Prime] : p % 2 = 1 ↔ p ≠ 2 := by
  refine ⟨fun h hf => ?_, (Nat.Prime.eq_two_or_odd <| @Fact.out p.Prime _).resolve_left⟩
  rw [hf] at h
  simp at h

theorem coprime_of_dvd' {m n : ℕ} (H : ∀ k, Prime k → k ∣ m → k ∣ n → k ∣ 1) : Coprime m n :=
  coprime_of_dvd fun k kp km kn => not_le_of_gt kp.one_lt <| le_of_dvd Nat.one_pos <| H k kp km kn

theorem Prime.dvd_iff_not_coprime {p n : ℕ} (pp : Prime p) : p ∣ n ↔ ¬Coprime p n :=
  iff_not_comm.2 pp.coprime_iff_not_dvd

theorem Prime.not_coprime_iff_dvd {m n : ℕ} : ¬Coprime m n ↔ ∃ p, Prime p ∧ p ∣ m ∧ p ∣ n := by
  apply Iff.intro
  · intro h
    exact
      ⟨minFac (gcd m n), minFac_prime h, (minFac_dvd (gcd m n)).trans (gcd_dvd_left m n),
        (minFac_dvd (gcd m n)).trans (gcd_dvd_right m n)⟩
  · intro h
    cases' h with p hp
    apply Nat.not_coprime_of_dvd_of_dvd (Prime.one_lt hp.1) hp.2.1 hp.2.2

theorem Prime.not_dvd_mul {p m n : ℕ} (pp : Prime p) (Hm : ¬p ∣ m) (Hn : ¬p ∣ n) : ¬p ∣ m * n :=
  mt pp.dvd_mul.1 <| by simp [Hm, Hn]

@[simp] lemma coprime_two_left : Coprime 2 n ↔ Odd n := by
  rw [prime_two.coprime_iff_not_dvd, ← not_even_iff_odd, even_iff_two_dvd]

@[simp] lemma coprime_two_right : n.Coprime 2 ↔ Odd n := coprime_comm.trans coprime_two_left

protected alias ⟨Coprime.odd_of_left, _root_.Odd.coprime_two_left⟩ := coprime_two_left
protected alias ⟨Coprime.odd_of_right, _root_.Odd.coprime_two_right⟩ := coprime_two_right

theorem Prime.dvd_of_dvd_pow {p m n : ℕ} (pp : Prime p) (h : p ∣ m ^ n) : p ∣ m :=
  pp.prime.dvd_of_dvd_pow h

theorem Prime.not_prime_pow' {x n : ℕ} (hn : n ≠ 1) : ¬(x ^ n).Prime :=
  not_irreducible_pow hn

theorem Prime.not_prime_pow {x n : ℕ} (hn : 2 ≤ n) : ¬(x ^ n).Prime :=
  not_prime_pow' ((two_le_iff _).mp hn).2

theorem Prime.eq_one_of_pow {x n : ℕ} (h : (x ^ n).Prime) : n = 1 :=
  not_imp_not.mp Prime.not_prime_pow' h

theorem Prime.pow_eq_iff {p a k : ℕ} (hp : p.Prime) : a ^ k = p ↔ a = p ∧ k = 1 := by
  refine ⟨fun h => ?_, fun h => by rw [h.1, h.2, pow_one]⟩
  rw [← h] at hp
  rw [← h, hp.eq_one_of_pow, eq_self_iff_true, _root_.and_true, pow_one]

theorem Prime.mul_eq_prime_sq_iff {x y p : ℕ} (hp : p.Prime) (hx : x ≠ 1) (hy : y ≠ 1) :
    x * y = p ^ 2 ↔ x = p ∧ y = p := by
  refine ⟨fun h => ?_, fun ⟨h₁, h₂⟩ => h₁.symm ▸ h₂.symm ▸ (sq _).symm⟩
  have pdvdxy : p ∣ x * y := by rw [h]; simp [sq]
  -- Could be `wlog := hp.dvd_mul.1 pdvdxy using x y`, but that imports more than we want.
  suffices ∀ x' y' : ℕ, x' ≠ 1 → y' ≠ 1 → x' * y' = p ^ 2 → p ∣ x' → x' = p ∧ y' = p by
    obtain hx | hy := hp.dvd_mul.1 pdvdxy <;>
      [skip; rw [And.comm]] <;>
      [skip; rw [mul_comm] at h pdvdxy] <;>
      apply this <;>
      assumption
  rintro x y hx hy h ⟨a, ha⟩
  have : a ∣ p := ⟨y, by rwa [ha, sq, mul_assoc, mul_right_inj' hp.ne_zero, eq_comm] at h⟩
  obtain ha1 | hap := (Nat.dvd_prime hp).mp ‹a ∣ p›
  · subst ha1
    rw [mul_one] at ha
    subst ha
    simp only [sq, mul_right_inj' hp.ne_zero] at h
    subst h
    exact ⟨rfl, rfl⟩
  · refine (hy ?_).elim
    subst hap
    subst ha
    rw [sq, Nat.mul_right_eq_self_iff (Nat.mul_pos hp.pos hp.pos : 0 < a * a)] at h
    exact h

theorem Prime.coprime_pow_of_not_dvd {p m a : ℕ} (pp : Prime p) (h : ¬p ∣ a) : Coprime a (p ^ m) :=
  (pp.coprime_iff_not_dvd.2 h).symm.pow_right _

theorem coprime_primes {p q : ℕ} (pp : Prime p) (pq : Prime q) : Coprime p q ↔ p ≠ q :=
  pp.coprime_iff_not_dvd.trans <| not_congr <| dvd_prime_two_le pq pp.two_le

theorem coprime_pow_primes {p q : ℕ} (n m : ℕ) (pp : Prime p) (pq : Prime q) (h : p ≠ q) :
    Coprime (p ^ n) (q ^ m) :=
  ((coprime_primes pp pq).2 h).pow _ _

theorem coprime_or_dvd_of_prime {p} (pp : Prime p) (i : ℕ) : Coprime p i ∨ p ∣ i := by
  rw [pp.dvd_iff_not_coprime]; apply em

theorem coprime_of_lt_prime {n p} (n_pos : 0 < n) (hlt : n < p) (pp : Prime p) : Coprime p n :=
  (coprime_or_dvd_of_prime pp n).resolve_right fun h => Nat.lt_le_asymm hlt (le_of_dvd n_pos h)

theorem eq_or_coprime_of_le_prime {n p} (n_pos : 0 < n) (hle : n ≤ p) (pp : Prime p) :
    p = n ∨ Coprime p n :=
  hle.eq_or_lt.imp Eq.symm fun h => coprime_of_lt_prime n_pos h pp

theorem dvd_prime_pow {p : ℕ} (pp : Prime p) {m i : ℕ} : i ∣ p ^ m ↔ ∃ k ≤ m, i = p ^ k := by
  simp_rw [_root_.dvd_prime_pow (prime_iff.mp pp) m, associated_eq_eq]

theorem Prime.dvd_mul_of_dvd_ne {p1 p2 n : ℕ} (h_neq : p1 ≠ p2) (pp1 : Prime p1) (pp2 : Prime p2)
    (h1 : p1 ∣ n) (h2 : p2 ∣ n) : p1 * p2 ∣ n :=
  Coprime.mul_dvd_of_dvd_of_dvd ((coprime_primes pp1 pp2).mpr h_neq) h1 h2

/-- If `p` is prime,
and `a` doesn't divide `p^k`, but `a` does divide `p^(k+1)`
then `a = p^(k+1)`.
-/
theorem eq_prime_pow_of_dvd_least_prime_pow {a p k : ℕ} (pp : Prime p) (h₁ : ¬a ∣ p ^ k)
    (h₂ : a ∣ p ^ (k + 1)) : a = p ^ (k + 1) := by
  obtain ⟨l, ⟨h, rfl⟩⟩ := (dvd_prime_pow pp).1 h₂
  congr
  exact le_antisymm h (not_le.1 ((not_congr (pow_dvd_pow_iff_le_right (Prime.one_lt pp))).1 h₁))

theorem ne_one_iff_exists_prime_dvd : ∀ {n}, n ≠ 1 ↔ ∃ p : ℕ, p.Prime ∧ p ∣ n
  | 0 => by simpa using Exists.intro 2 Nat.prime_two
  | 1 => by simp [Nat.not_prime_one]
  | n + 2 => by
    let a := n + 2
    let ha : a ≠ 1 := Nat.succ_succ_ne_one n
    simp only [true_iff, Ne, not_false_iff, ha]
    exact ⟨a.minFac, Nat.minFac_prime ha, a.minFac_dvd⟩

theorem eq_one_iff_not_exists_prime_dvd {n : ℕ} : n = 1 ↔ ∀ p : ℕ, p.Prime → ¬p ∣ n := by
  simpa using not_iff_not.mpr ne_one_iff_exists_prime_dvd

theorem succ_dvd_or_succ_dvd_of_succ_sum_dvd_mul {p : ℕ} (p_prime : Prime p) {m n k l : ℕ}
    (hpm : p ^ k ∣ m) (hpn : p ^ l ∣ n) (hpmn : p ^ (k + l + 1) ∣ m * n) :
    p ^ (k + 1) ∣ m ∨ p ^ (l + 1) ∣ n := by
  have hpd : p ^ (k + l) * p ∣ m * n := by
      let hpmn' : p ^ (succ (k + l)) ∣ m * n := hpmn
      rwa [pow_succ'] at hpmn'
  have hpd2 : p ∣ m * n / p ^ (k + l) := dvd_div_of_mul_dvd hpd
  have hpd3 : p ∣ m * n / (p ^ k * p ^ l) := by simpa [pow_add] using hpd2
  have hpd4 : p ∣ m / p ^ k * (n / p ^ l) := by simpa [Nat.div_mul_div_comm hpm hpn] using hpd3
  have hpd5 : p ∣ m / p ^ k ∨ p ∣ n / p ^ l :=
    (Prime.dvd_mul p_prime).1 hpd4
  suffices p ^ k * p ∣ m ∨ p ^ l * p ∣ n by rwa [_root_.pow_succ, _root_.pow_succ]
  exact hpd5.elim (fun h : p ∣ m / p ^ k => Or.inl <| mul_dvd_of_dvd_div hpm h)
    fun h : p ∣ n / p ^ l => Or.inr <| mul_dvd_of_dvd_div hpn h

<<<<<<< HEAD
theorem prime_iff_prime_int {p : ℕ} : p.Prime ↔ _root_.Prime (p : ℤ) :=
  ⟨fun hp =>
    ⟨Int.natCast_ne_zero_iff_pos.2 hp.pos, mt Int.isUnit_iff_natAbs_eq.1 hp.ne_one, fun a b h => by
      rw [← Int.dvd_natAbs, Int.natCast_dvd_natCast, Int.natAbs_mul, hp.dvd_mul] at h
      rwa [← Int.dvd_natAbs, Int.natCast_dvd_natCast, ← Int.dvd_natAbs, Int.natCast_dvd_natCast]⟩,
    fun hp =>
    Nat.prime_iff.2
      ⟨Int.natCast_ne_zero.1 hp.1,
        (mt Nat.isUnit_iff.1) fun h => by simp [h, not_prime_one] at hp, fun a b => by
        simpa only [Int.natCast_dvd_natCast, (Int.ofNat_mul _ _).symm] using hp.2.2 a b⟩⟩

/-- Two prime powers with positive exponents are equal only when the primes and the
exponents are equal. -/
lemma Prime.pow_inj {p q m n : ℕ} (hp : p.Prime) (hq : q.Prime)
    (h : p ^ (m + 1) = q ^ (n + 1)) : p = q ∧ m = n := by
  have H := dvd_antisymm (Prime.dvd_of_dvd_pow hp <| h ▸ dvd_pow_self p (succ_ne_zero m))
    (Prime.dvd_of_dvd_pow hq <| h.symm ▸ dvd_pow_self q (succ_ne_zero n))
  exact ⟨H, succ_inj'.mp <| Nat.pow_right_injective hq.two_le (H ▸ h)⟩

end Nat

namespace Int

theorem prime_two : Prime (2 : ℤ) :=
  Nat.prime_iff_prime_int.mp Nat.prime_two

theorem prime_three : Prime (3 : ℤ) :=
  Nat.prime_iff_prime_int.mp Nat.prime_three

end Int
=======
end Nat
>>>>>>> 3b9c3221
<|MERGE_RESOLUTION|>--- conflicted
+++ resolved
@@ -245,37 +245,4 @@
   exact hpd5.elim (fun h : p ∣ m / p ^ k => Or.inl <| mul_dvd_of_dvd_div hpm h)
     fun h : p ∣ n / p ^ l => Or.inr <| mul_dvd_of_dvd_div hpn h
 
-<<<<<<< HEAD
-theorem prime_iff_prime_int {p : ℕ} : p.Prime ↔ _root_.Prime (p : ℤ) :=
-  ⟨fun hp =>
-    ⟨Int.natCast_ne_zero_iff_pos.2 hp.pos, mt Int.isUnit_iff_natAbs_eq.1 hp.ne_one, fun a b h => by
-      rw [← Int.dvd_natAbs, Int.natCast_dvd_natCast, Int.natAbs_mul, hp.dvd_mul] at h
-      rwa [← Int.dvd_natAbs, Int.natCast_dvd_natCast, ← Int.dvd_natAbs, Int.natCast_dvd_natCast]⟩,
-    fun hp =>
-    Nat.prime_iff.2
-      ⟨Int.natCast_ne_zero.1 hp.1,
-        (mt Nat.isUnit_iff.1) fun h => by simp [h, not_prime_one] at hp, fun a b => by
-        simpa only [Int.natCast_dvd_natCast, (Int.ofNat_mul _ _).symm] using hp.2.2 a b⟩⟩
-
-/-- Two prime powers with positive exponents are equal only when the primes and the
-exponents are equal. -/
-lemma Prime.pow_inj {p q m n : ℕ} (hp : p.Prime) (hq : q.Prime)
-    (h : p ^ (m + 1) = q ^ (n + 1)) : p = q ∧ m = n := by
-  have H := dvd_antisymm (Prime.dvd_of_dvd_pow hp <| h ▸ dvd_pow_self p (succ_ne_zero m))
-    (Prime.dvd_of_dvd_pow hq <| h.symm ▸ dvd_pow_self q (succ_ne_zero n))
-  exact ⟨H, succ_inj'.mp <| Nat.pow_right_injective hq.two_le (H ▸ h)⟩
-
-end Nat
-
-namespace Int
-
-theorem prime_two : Prime (2 : ℤ) :=
-  Nat.prime_iff_prime_int.mp Nat.prime_two
-
-theorem prime_three : Prime (3 : ℤ) :=
-  Nat.prime_iff_prime_int.mp Nat.prime_three
-
-end Int
-=======
-end Nat
->>>>>>> 3b9c3221
+end Nat