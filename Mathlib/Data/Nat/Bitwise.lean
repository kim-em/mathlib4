/-
Copyright (c) 2020 Markus Himmel. All rights reserved.
Released under Apache 2.0 license as described in the file LICENSE.
Authors: Markus Himmel, Alex Keizer
-/
import Mathlib.Data.List.GetD
import Mathlib.Data.Nat.Bits
import Mathlib.Algebra.Ring.Nat
import Mathlib.Order.Basic
import Mathlib.Tactic.AdaptationNote
import Mathlib.Tactic.Common

/-!
# Bitwise operations on natural numbers

In the first half of this file, we provide theorems for reasoning about natural numbers from their
bitwise properties. In the second half of this file, we show properties of the bitwise operations
`lor`, `land` and `xor`, which are defined in core.

## Main results
* `eq_of_testBit_eq`: two natural numbers are equal if they have equal bits at every position.
* `exists_most_significant_bit`: if `n ≠ 0`, then there is some position `i` that contains the most
  significant `1`-bit of `n`.
* `lt_of_testBit`: if `n` and `m` are numbers and `i` is a position such that the `i`-th bit of
  of `n` is zero, the `i`-th bit of `m` is one, and all more significant bits are equal, then
  `n < m`.

## Future work

There is another way to express bitwise properties of natural number: `digits 2`. The two ways
should be connected.

## Keywords

bitwise, and, or, xor
-/


open Function

namespace Nat

section
variable {f : Bool → Bool → Bool}

lemma succ_testBit_zero (n : ℕ) : (n + 1).testBit 0 = !n.testBit 0 := by
  apply n.bitCasesOn
  simp [testBit_bit_zero, -testBit_zero]

@[simp]
lemma add_pow_testBit (n : ℕ) : (i : ℕ) → (n + 2 ^ i).testBit i = !n.testBit i
  | 0 => succ_testBit_zero n
  | i + 1 => by
    simp only [pow_succ, testBit_succ, (by decide : 0 < 2), add_mul_div_right]
    exact add_pow_testBit (n / 2) i

@[simp]
lemma bitwise_zero_left (m : Nat) : bitwise f 0 m = if f false true then m else 0 := by
  simp [bitwise]

@[simp]
lemma bitwise_zero_right (n : Nat) : bitwise f n 0 = if f true false then n else 0 := by
  unfold bitwise
  simp only [ite_self, decide_False, Nat.zero_div, ite_true, ite_eq_right_iff]
  rintro ⟨⟩
  split_ifs <;> rfl

lemma bitwise_zero : bitwise f 0 0 = 0 := by
  simp only [bitwise_zero_right, ite_self]

lemma bitwise_of_ne_zero {n m : Nat} (hn : n ≠ 0) (hm : m ≠ 0) :
    bitwise f n m = bit (f (bodd n) (bodd m)) (bitwise f (n / 2) (m / 2)) := by
  conv_lhs => unfold bitwise
  have mod_two_iff_bod x : (x % 2 = 1 : Bool) = bodd x := by
    simp only [mod_two_of_bodd, cond]; cases bodd x <;> rfl
  simp only [hn, hm, mod_two_iff_bod, ite_false, bit, two_mul, Bool.cond_eq_ite]
  split_ifs <;> rfl

theorem binaryRec_of_ne_zero {C : Nat → Sort*} (z : C 0) (f : ∀ b n, C n → C (bit b n)) {n}
    (h : n ≠ 0) :
    binaryRec z f n = bit_decomp n ▸ f (bodd n) (div2 n) (binaryRec z f (div2 n)) := by
  rw [Eq.rec_eq_cast]
  rw [binaryRec]
  dsimp only
  rw [dif_neg h, eq_mpr_eq_cast]

@[simp]
lemma bitwise_bit {f : Bool → Bool → Bool} (h : f false false = false := by rfl) (a m b n) :
    bitwise f (bit a m) (bit b n) = bit (f a b) (bitwise f m n) := by
  conv_lhs => unfold bitwise
  #adaptation_note /-- nightly-2024-03-16: simp was
  -- simp (config := { unfoldPartialApp := true }) only [bit, bit1, bit0, Bool.cond_eq_ite] -/
  simp only [bit, ite_apply, Bool.cond_eq_ite]
  have h2 x : (x + x + 1) % 2 = 1 := by rw [← two_mul, add_comm]; apply add_mul_mod_self_left
  have h4 x : (x + x + 1) / 2 = x := by rw [← two_mul, add_comm]; simp [add_mul_div_left]
  cases a <;> cases b <;> simp [h2, h4] <;> split_ifs
    <;> simp_all (config := {decide := true}) [two_mul]

lemma bit_mod_two (a : Bool) (x : ℕ) :
    bit a x % 2 = if a then 1 else 0 := by
  #adaptation_note /-- nightly-2024-03-16: simp was
  -- simp (config := { unfoldPartialApp := true }) only [bit, bit1, bit0, ← mul_two,
  --   Bool.cond_eq_ite] -/
  simp only [bit, ite_apply, ← mul_two, Bool.cond_eq_ite]
  split_ifs <;> simp [Nat.add_mod]

@[simp]
lemma bit_mod_two_eq_zero_iff (a x) :
    bit a x % 2 = 0 ↔ !a := by
  rw [bit_mod_two]; split_ifs <;> simp_all

@[simp]
lemma bit_mod_two_eq_one_iff (a x) :
    bit a x % 2 = 1 ↔ a := by
  rw [bit_mod_two]; split_ifs <;> simp_all

@[simp]
theorem lor_bit : ∀ a m b n, bit a m ||| bit b n = bit (a || b) (m ||| n) :=
  bitwise_bit

@[simp]
theorem land_bit : ∀ a m b n, bit a m &&& bit b n = bit (a && b) (m &&& n) :=
  bitwise_bit

@[simp]
theorem ldiff_bit : ∀ a m b n, ldiff (bit a m) (bit b n) = bit (a && not b) (ldiff m n) :=
  bitwise_bit

@[simp]
theorem xor_bit : ∀ a m b n, bit a m ^^^ bit b n = bit (bne a b) (m ^^^ n) :=
  bitwise_bit

attribute [simp] Nat.testBit_bitwise

theorem testBit_lor : ∀ m n k, testBit (m ||| n) k = (testBit m k || testBit n k) :=
  testBit_bitwise rfl

theorem testBit_land : ∀ m n k, testBit (m &&& n) k = (testBit m k && testBit n k) :=
  testBit_bitwise rfl

@[simp]
theorem testBit_ldiff : ∀ m n k, testBit (ldiff m n) k = (testBit m k && not (testBit n k)) :=
  testBit_bitwise rfl

attribute [simp] testBit_xor

end

<<<<<<< HEAD
theorem bit_false : bit false = bit0 :=
=======
@[simp]
theorem bit_false : bit false = (2 * ·) :=
>>>>>>> 0649d7c3
  rfl

<<<<<<< HEAD
theorem bit_true : bit true = bit1 :=
=======
@[simp]
theorem bit_true : bit true = (2 * · + 1) :=
>>>>>>> 0649d7c3
  rfl

@[simp]
theorem bit_eq_zero {n : ℕ} {b : Bool} : n.bit b = 0 ↔ n = 0 ∧ b = false := by
<<<<<<< HEAD
  cases b <;> simp [Nat.bit0_eq_zero, Nat.bit1_ne_zero, bit_false, bit_true]
#align nat.bit_eq_zero Nat.bit_eq_zero
=======
  cases b <;> simp [bit, Nat.mul_eq_zero]
>>>>>>> 0649d7c3

theorem bit_ne_zero_iff {n : ℕ} {b : Bool} : n.bit b ≠ 0 ↔ n = 0 → b = true := by
  simpa only [not_and, Bool.not_eq_false] using (@bit_eq_zero n b).not

/-- An alternative for `bitwise_bit` which replaces the `f false false = false` assumption
with assumptions that neither `bit a m` nor `bit b n` are `0`
(albeit, phrased as the implications `m = 0 → a = true` and `n = 0 → b = true`) -/
lemma bitwise_bit' {f : Bool → Bool → Bool} (a : Bool) (m : Nat) (b : Bool) (n : Nat)
    (ham : m = 0 → a = true) (hbn : n = 0 → b = true) :
    bitwise f (bit a m) (bit b n) = bit (f a b) (bitwise f m n) := by
  conv_lhs => unfold bitwise
  rw [← bit_ne_zero_iff] at ham hbn
  simp only [ham, hbn, bit_mod_two_eq_one_iff, Bool.decide_coe, ← div2_val, div2_bit, ne_eq,
    ite_false]
  conv_rhs => simp only [bit, two_mul, Bool.cond_eq_ite]
  split_ifs with hf <;> rfl

lemma bitwise_eq_binaryRec (f : Bool → Bool → Bool) :
    bitwise f =
    binaryRec (fun n => cond (f false true) n 0) fun a m Ia =>
      binaryRec (cond (f true false) (bit a m) 0) fun b n _ => bit (f a b) (Ia n) := by
  funext x y
  induction x using binaryRec' generalizing y with
  | z => simp only [bitwise_zero_left, binaryRec_zero, Bool.cond_eq_ite]
  | f xb x hxb ih =>
    rw [← bit_ne_zero_iff] at hxb
    simp_rw [binaryRec_of_ne_zero _ _ hxb, bodd_bit, div2_bit, eq_rec_constant]
    induction y using binaryRec' with
    | z => simp only [bitwise_zero_right, binaryRec_zero, Bool.cond_eq_ite]
    | f yb y hyb =>
      rw [← bit_ne_zero_iff] at hyb
      simp_rw [binaryRec_of_ne_zero _ _ hyb, bitwise_of_ne_zero hxb hyb, bodd_bit, ← div2_val,
        div2_bit, eq_rec_constant, ih]

theorem zero_of_testBit_eq_false {n : ℕ} (h : ∀ i, testBit n i = false) : n = 0 := by
  induction' n using Nat.binaryRec with b n hn
  · rfl
  · have : b = false := by simpa using h 0
    rw [this, bit_false, hn fun i => by rw [← h (i + 1), testBit_bit_succ]]

theorem testBit_eq_false_of_lt {n i} (h : n < 2 ^ i) : n.testBit i = false := by
  simp [testBit, shiftRight_eq_div_pow, Nat.div_eq_of_lt h]

/-- The ith bit is the ith element of `n.bits`. -/
theorem testBit_eq_inth (n i : ℕ) : n.testBit i = n.bits.getI i := by
  induction' i with i ih generalizing n
  · simp only [testBit, zero_eq, shiftRight_zero, one_and_eq_mod_two, mod_two_of_bodd,
      bodd_eq_bits_head, List.getI_zero_eq_headI]
    cases List.headI (bits n) <;> rfl
  conv_lhs => rw [← bit_decomp n]
  rw [testBit_bit_succ, ih n.div2, div2_bits_eq_tail]
  cases n.bits <;> simp

theorem exists_most_significant_bit {n : ℕ} (h : n ≠ 0) :
    ∃ i, testBit n i = true ∧ ∀ j, i < j → testBit n j = false := by
  induction' n using Nat.binaryRec with b n hn
  · exact False.elim (h rfl)
  by_cases h' : n = 0
  · subst h'
    rw [show b = true by
        revert h
        cases b <;> simp]
    refine ⟨0, ⟨by rw [testBit_bit_zero], fun j hj => ?_⟩⟩
    obtain ⟨j', rfl⟩ := exists_eq_succ_of_ne_zero (ne_of_gt hj)
    rw [testBit_bit_succ, zero_testBit]
  · obtain ⟨k, ⟨hk, hk'⟩⟩ := hn h'
    refine ⟨k + 1, ⟨by rw [testBit_bit_succ, hk], fun j hj => ?_⟩⟩
    obtain ⟨j', rfl⟩ := exists_eq_succ_of_ne_zero (show j ≠ 0 by intro x; subst x; simp at hj)
    exact (testBit_bit_succ _ _ _).trans (hk' _ (lt_of_succ_lt_succ hj))

theorem lt_of_testBit {n m : ℕ} (i : ℕ) (hn : testBit n i = false) (hm : testBit m i = true)
    (hnm : ∀ j, i < j → testBit n j = testBit m j) : n < m := by
  induction' n using Nat.binaryRec with b n hn' generalizing i m
  · rw [Nat.pos_iff_ne_zero]
    rintro rfl
    simp at hm
  induction' m using Nat.binaryRec with b' m hm' generalizing i
  · exact False.elim (Bool.false_ne_true ((zero_testBit i).symm.trans hm))
  by_cases hi : i = 0
  · subst hi
    simp only [testBit_bit_zero] at hn hm
    have : n = m :=
      eq_of_testBit_eq fun i => by convert hnm (i + 1) (Nat.zero_lt_succ _) using 1
      <;> rw [testBit_bit_succ]
    rw [hn, hm, this, bit_false, bit_true]
    exact Nat.lt_succ_self _
  · obtain ⟨i', rfl⟩ := exists_eq_succ_of_ne_zero hi
    simp only [testBit_bit_succ] at hn hm
    have := hn' _ hn hm fun j hj => by
      convert hnm j.succ (succ_lt_succ hj) using 1 <;> rw [testBit_bit_succ]
    have this' : 2 * n < 2 * m := Nat.mul_lt_mul_of_le_of_lt (le_refl _) this Nat.two_pos
    cases b <;> cases b'
    <;> simp only [bit_false, bit_true]
    · exact this'
    · exact Nat.lt_add_right 1 this'
    · calc
        2 * n + 1 < 2 * n + 2 := lt.base _
        _ ≤ 2 * m := mul_le_mul_left 2 this
    · exact Nat.succ_lt_succ this'

@[simp]
theorem testBit_two_pow_self (n : ℕ) : testBit (2 ^ n) n = true := by
  rw [testBit, shiftRight_eq_div_pow, Nat.div_self (Nat.pow_pos Nat.zero_lt_two)]
  simp

theorem testBit_two_pow_of_ne {n m : ℕ} (hm : n ≠ m) : testBit (2 ^ n) m = false := by
  rw [testBit, shiftRight_eq_div_pow]
  cases' hm.lt_or_lt with hm hm
  · rw [Nat.div_eq_of_lt]
    · simp
    · exact Nat.pow_lt_pow_right Nat.one_lt_two hm
  · rw [Nat.pow_div hm.le Nat.two_pos, ← Nat.sub_add_cancel (succ_le_of_lt <| Nat.sub_pos_of_lt hm)]
    -- Porting note: XXX why does this make it work?
    rw [(rfl : succ 0 = 1)]
    simp [pow_succ, and_one_is_mod, mul_mod_left]

theorem testBit_two_pow (n m : ℕ) : testBit (2 ^ n) m = (n = m) := by
  by_cases h : n = m
  · cases h
    simp
  · rw [testBit_two_pow_of_ne h]
    simp [h]

theorem bitwise_swap {f : Bool → Bool → Bool} :
    bitwise (Function.swap f) = Function.swap (bitwise f) := by
  funext m n
  simp only [Function.swap]
  induction' m using Nat.strongInductionOn with m ih generalizing n
  cases' m with m
  <;> cases' n with n
  <;> try rw [bitwise_zero_left, bitwise_zero_right]
  · specialize ih ((m+1) / 2) (div_lt_self' ..)
    simp [bitwise_of_ne_zero, ih]

/-- If `f` is a commutative operation on bools such that `f false false = false`, then `bitwise f`
    is also commutative. -/
theorem bitwise_comm {f : Bool → Bool → Bool} (hf : ∀ b b', f b b' = f b' b) (n m : ℕ) :
    bitwise f n m = bitwise f m n :=
  suffices bitwise f = swap (bitwise f) by conv_lhs => rw [this]
  calc
    bitwise f = bitwise (swap f) := congr_arg _ <| funext fun _ => funext <| hf _
    _ = swap (bitwise f) := bitwise_swap

theorem lor_comm (n m : ℕ) : n ||| m = m ||| n :=
  bitwise_comm Bool.or_comm n m

theorem land_comm (n m : ℕ) : n &&& m = m &&& n :=
  bitwise_comm Bool.and_comm n m

protected lemma xor_comm (n m : ℕ) : n ^^^ m = m ^^^ n :=
  bitwise_comm (Bool.bne_eq_xor ▸ Bool.xor_comm) n m

lemma and_two_pow (n i : ℕ) : n &&& 2 ^ i = (n.testBit i).toNat * 2 ^ i := by
  refine eq_of_testBit_eq fun j => ?_
  obtain rfl | hij := Decidable.eq_or_ne i j <;> cases' h : n.testBit i
  · simp [h]
  · simp [h]
  · simp [h, testBit_two_pow_of_ne hij]
  · simp [h, testBit_two_pow_of_ne hij]

lemma two_pow_and (n i : ℕ) : 2 ^ i &&& n = 2 ^ i * (n.testBit i).toNat := by
  rw [mul_comm, land_comm, and_two_pow]

@[simp]
theorem zero_xor (n : ℕ) : 0 ^^^ n = n := by simp [HXor.hXor, Xor.xor, xor]

@[simp]
theorem xor_zero (n : ℕ) : n ^^^ 0 = n := by simp [HXor.hXor, Xor.xor, xor]


/-- Proving associativity of bitwise operations in general essentially boils down to a huge case
    distinction, so it is shorter to use this tactic instead of proving it in the general case. -/
macro "bitwise_assoc_tac" : tactic => set_option hygiene false in `(tactic| (
  induction' n using Nat.binaryRec with b n hn generalizing m k
  · simp
  induction' m using Nat.binaryRec with b' m hm
  · simp
  induction' k using Nat.binaryRec with b'' k hk
  -- porting note (#10745): was `simp [hn]`
  -- This is necessary because these are simp lemmas in mathlib
  <;> simp [hn, Bool.or_assoc, Bool.and_assoc, Bool.bne_eq_xor]))

protected lemma xor_assoc (n m k : ℕ) : (n ^^^ m) ^^^ k = n ^^^ (m ^^^ k) := by bitwise_assoc_tac

theorem land_assoc (n m k : ℕ) : (n &&& m) &&& k = n &&& (m &&& k) := by bitwise_assoc_tac

theorem lor_assoc (n m k : ℕ) : (n ||| m) ||| k = n ||| (m ||| k) := by bitwise_assoc_tac

@[simp]
theorem xor_self (n : ℕ) : n ^^^ n = 0 :=
  zero_of_testBit_eq_false fun i => by simp

-- These lemmas match `mul_inv_cancel_right` and `mul_inv_cancel_left`.
theorem xor_cancel_right (n m : ℕ) : (m ^^^ n) ^^^ n = m := by
  rw [Nat.xor_assoc, xor_self, xor_zero]

theorem xor_cancel_left (n m : ℕ) : n ^^^ (n ^^^ m) = m := by
  rw [← Nat.xor_assoc, xor_self, zero_xor]

theorem xor_right_injective {n : ℕ} : Function.Injective (HXor.hXor n : ℕ → ℕ) := fun m m' h => by
  rw [← xor_cancel_left n m, ← xor_cancel_left n m', h]

theorem xor_left_injective {n : ℕ} : Function.Injective fun m => m ^^^ n :=
  fun m m' (h : m ^^^ n = m' ^^^ n) => by
  rw [← xor_cancel_right n m, ← xor_cancel_right n m', h]

@[simp]
theorem xor_right_inj {n m m' : ℕ} : n ^^^ m = n ^^^ m' ↔ m = m' :=
  xor_right_injective.eq_iff

@[simp]
theorem xor_left_inj {n m m' : ℕ} : m ^^^ n = m' ^^^ n ↔ m = m' :=
  xor_left_injective.eq_iff

@[simp]
theorem xor_eq_zero {n m : ℕ} : n ^^^ m = 0 ↔ n = m := by
  rw [← xor_self n, xor_right_inj, eq_comm]

theorem xor_ne_zero {n m : ℕ} : n ^^^ m ≠ 0 ↔ n ≠ m :=
  xor_eq_zero.not

theorem xor_trichotomy {a b c : ℕ} (h : a ≠ b ^^^ c) :
    b ^^^ c < a ∨ a ^^^ c < b ∨ a ^^^ b < c := by
  set v := a ^^^ (b ^^^ c) with hv
  -- The xor of any two of `a`, `b`, `c` is the xor of `v` and the third.
  have hab : a ^^^ b = c ^^^ v := by
    rw [hv]
    conv_rhs =>
      rw [Nat.xor_comm]
      simp [Nat.xor_assoc]
  have hac : a ^^^ c = b ^^^ v := by
    rw [hv]
    conv_rhs =>
      right
      rw [← Nat.xor_comm]
    rw [← Nat.xor_assoc, ← Nat.xor_assoc, xor_self, zero_xor, Nat.xor_comm]
  have hbc : b ^^^ c = a ^^^ v := by simp [hv, ← Nat.xor_assoc]
  -- If `i` is the position of the most significant bit of `v`, then at least one of `a`, `b`, `c`
  -- has a one bit at position `i`.
  obtain ⟨i, ⟨hi, hi'⟩⟩ := exists_most_significant_bit (xor_ne_zero.2 h)
  have : testBit a i = true ∨ testBit b i = true ∨ testBit c i = true := by
    contrapose! hi
    simp only [Bool.eq_false_eq_not_eq_true, Ne, testBit_xor, Bool.bne_eq_xor] at hi ⊢
    rw [hi.1, hi.2.1, hi.2.2, Bool.xor_false, Bool.xor_false]
  -- If, say, `a` has a one bit at position `i`, then `a xor v` has a zero bit at position `i`, but
  -- the same bits as `a` in positions greater than `j`, so `a xor v < a`.
  rcases this with (h | h | h)
  on_goal 1 => left; rw [hbc]
  on_goal 2 => right; left; rw [hac]
  on_goal 3 => right; right; rw [hab]
  all_goals
    exact lt_of_testBit i (by simp [h, hi]) h fun j hj => by simp [hi' _ hj]

theorem lt_xor_cases {a b c : ℕ} (h : a < b ^^^ c) : a ^^^ c < b ∨ a ^^^ b < c :=
  (or_iff_right fun h' => (h.asymm h').elim).1 <| xor_trichotomy h.ne

@[simp] theorem bit_lt_two_pow_succ_iff {b x n} : bit b x < 2 ^ (n + 1) ↔ x < 2 ^ n := by
<<<<<<< HEAD
  cases b <;> simp [bit, bit0, bit1] <;> omega
=======
  cases b <;> simp <;> omega
>>>>>>> 0649d7c3

/-- If `x` and `y` fit within `n` bits, then the result of any bitwise operation on `x` and `y` also
fits within `n` bits -/
theorem bitwise_lt {f x y n} (hx : x < 2 ^ n) (hy : y < 2 ^ n) :
    bitwise f x y < 2 ^ n := by
  induction x using Nat.binaryRec' generalizing n y with
  | z =>
    simp only [bitwise_zero_left]
    split <;> assumption
  | @f bx nx hnx ih =>
    cases y using Nat.binaryRec' with
    | z =>
      simp only [bitwise_zero_right]
      split <;> assumption
    | f «by» ny hny =>
      rw [bitwise_bit' _ _ _ _ hnx hny]
      cases n <;> simp_all

lemma shiftLeft_lt {x n m : ℕ} (h : x < 2 ^ n) : x <<< m < 2 ^ (n + m) := by
  simp only [Nat.pow_add, shiftLeft_eq, Nat.mul_lt_mul_right (Nat.two_pow_pos _), h]

/-- Note that the LHS is the expression used within `Std.BitVec.append`, hence the name. -/
lemma append_lt {x y n m} (hx : x < 2 ^ n) (hy : y < 2 ^ m) : y <<< n ||| x < 2 ^ (n + m) := by
  apply bitwise_lt
  · rw [add_comm]; apply shiftLeft_lt hy
  · apply lt_of_lt_of_le hx <| Nat.pow_le_pow_right (le_succ _) (le_add_right _ _)

end Nat<|MERGE_RESOLUTION|>--- conflicted
+++ resolved
@@ -146,30 +146,17 @@
 
 end
 
-<<<<<<< HEAD
-theorem bit_false : bit false = bit0 :=
-=======
 @[simp]
 theorem bit_false : bit false = (2 * ·) :=
->>>>>>> 0649d7c3
   rfl
 
-<<<<<<< HEAD
-theorem bit_true : bit true = bit1 :=
-=======
 @[simp]
 theorem bit_true : bit true = (2 * · + 1) :=
->>>>>>> 0649d7c3
   rfl
 
 @[simp]
 theorem bit_eq_zero {n : ℕ} {b : Bool} : n.bit b = 0 ↔ n = 0 ∧ b = false := by
-<<<<<<< HEAD
-  cases b <;> simp [Nat.bit0_eq_zero, Nat.bit1_ne_zero, bit_false, bit_true]
-#align nat.bit_eq_zero Nat.bit_eq_zero
-=======
   cases b <;> simp [bit, Nat.mul_eq_zero]
->>>>>>> 0649d7c3
 
 theorem bit_ne_zero_iff {n : ℕ} {b : Bool} : n.bit b ≠ 0 ↔ n = 0 → b = true := by
   simpa only [not_and, Bool.not_eq_false] using (@bit_eq_zero n b).not
@@ -427,11 +414,7 @@
   (or_iff_right fun h' => (h.asymm h').elim).1 <| xor_trichotomy h.ne
 
 @[simp] theorem bit_lt_two_pow_succ_iff {b x n} : bit b x < 2 ^ (n + 1) ↔ x < 2 ^ n := by
-<<<<<<< HEAD
-  cases b <;> simp [bit, bit0, bit1] <;> omega
-=======
-  cases b <;> simp <;> omega
->>>>>>> 0649d7c3
+  cases b <;> simp [bit0, bit1] <;> omega
 
 /-- If `x` and `y` fit within `n` bits, then the result of any bitwise operation on `x` and `y` also
 fits within `n` bits -/
