--- conflicted
+++ resolved
@@ -985,11 +985,7 @@
     · rw [PosNum.cast_one', ← bit1_zero, ← Nat.bit_true]
       -- FIXME adaptation for nightly-2024-03-11
       -- Hacky proof, can someone please replace? Obvious simp lemmas seem to be missing.
-<<<<<<< HEAD
-      simp
-=======
       simp only [Nat.bit_true, bit1_zero, Bool.false_eq]
->>>>>>> 78c3666c
       erw [Nat.testBit_succ]
       simp
     · rw [PosNum.cast_bit1, ← Nat.bit_true, Nat.testBit_bit_succ, IH]
