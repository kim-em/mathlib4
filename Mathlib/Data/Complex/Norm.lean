--- conflicted
+++ resolved
@@ -243,21 +243,6 @@
 theorem norm_le_sqrt_two_mul_max (z : ℂ) : ‖z‖ ≤ √2 * max |z.re| |z.im| := by
   obtain ⟨x, y⟩ := z
   simp only [norm_def, normSq_mk, norm_def, ← sq]
-<<<<<<< HEAD
-  by_cases hle : |x| ≤ |y|
-  · calc
-      Real.sqrt (x ^ 2 + y ^ 2) ≤ Real.sqrt (y ^ 2 + y ^ 2) :=
-        Real.sqrt_le_sqrt (add_le_add_right (sq_le_sq.2 hle) _)
-      _ = Real.sqrt 2 * max |x| |y| := by
-        rw [max_eq_right hle, ← two_mul, Real.sqrt_mul two_pos.le, Real.sqrt_sq_eq_abs]
-  · have hle' := le_of_not_ge hle
-    rw [add_comm]
-    calc
-      Real.sqrt (y ^ 2 + x ^ 2) ≤ Real.sqrt (x ^ 2 + x ^ 2) :=
-        Real.sqrt_le_sqrt (add_le_add_right (sq_le_sq.2 hle') _)
-      _ = Real.sqrt 2 * max |x| |y| := by
-        rw [max_eq_left hle', ← two_mul, Real.sqrt_mul two_pos.le, Real.sqrt_sq_eq_abs]
-=======
   set m := max |x| |y|
   have hm₀ : 0 ≤ m := by positivity
   calc
@@ -266,7 +251,6 @@
       exacts [le_max_left _ _, le_max_right _ _]
     _ = √2 * m := by
       rw [← two_mul, Real.sqrt_mul, Real.sqrt_sq] <;> positivity
->>>>>>> c9466b7e
 
 theorem abs_re_div_norm_le_one (z : ℂ) : |z.re / ‖z‖| ≤ 1 :=
  if hz : z = 0 then by simp [hz, zero_le_one]
