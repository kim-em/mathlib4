--- conflicted
+++ resolved
@@ -143,13 +143,6 @@
   subst ha
   rfl
 
-<<<<<<< HEAD
-theorem pmap_map (g : γ → α) (x : Option γ) (H) :
-    pmap f (x.map g) H = pmap (fun a h ↦ f (g a) h) x fun _ h ↦ H _ (mem_map_of_mem _ h) := by
-  cases x <;> simp only [map_none', map_some', pmap]
-
-=======
->>>>>>> 3f037758
 theorem pmap_bind {α β γ} {x : Option α} {g : α → Option β} {p : β → Prop} {f : ∀ b, p b → γ} (H)
     (H' : ∀ (a : α), ∀ b ∈ g a, b ∈ x >>= g) :
     pmap f (x >>= g) H = x >>= fun a ↦ pmap f (g a) fun _ h ↦ H _ (H' a _ h) := by
