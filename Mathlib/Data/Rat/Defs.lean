--- conflicted
+++ resolved
@@ -398,39 +398,8 @@
   add_assoc := Rat.add_assoc
   add_left_neg := Rat.add_left_neg
   sub_eq_add_neg := Rat.sub_eq_add_neg
-<<<<<<< HEAD
-  intCast := fun n => n
-  natCast n := Int.cast n
-  natCast_zero := rfl
-  natCast_succ n := by
-    simp only [coe_int_eq_divInt, add_def'' one_ne_zero one_ne_zero,
-      ← divInt_one_one, Nat.cast_add, Nat.cast_one, mul_one]
-
-instance commGroupWithZero : CommGroupWithZero ℚ :=
-  { exists_pair_ne := ⟨0, 1, Rat.zero_ne_one⟩
-    inv_zero := by
-      change Rat.inv 0 = 0
-      rw [Rat.inv_def]
-      rfl
-    mul_inv_cancel := Rat.mul_inv_cancel
-    mul_comm := mul_comm }
-
-instance isDomain : IsDomain ℚ :=
-  NoZeroDivisors.to_isDomain _
-
--- Extra instances to short-circuit type class resolution
--- TODO(Mario): this instance slows down Mathlib.Data.Real.Basic
-instance nontrivial : Nontrivial ℚ := by infer_instance
-
-instance commSemiring : CommSemiring ℚ := by infer_instance
-
-instance semiring : Semiring ℚ := by infer_instance
-
-instance addCommGroup : AddCommGroup ℚ := by infer_instance
-=======
   nsmul := nsmulRec
   zsmul := zsmulRec
->>>>>>> a34346ed
 
 instance addGroup : AddGroup ℚ := by infer_instance
 
