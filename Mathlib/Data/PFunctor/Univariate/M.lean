/-
Copyright (c) 2017 Simon Hudon All rights reserved.
Released under Apache 2.0 license as described in the file LICENSE.
Authors: Simon Hudon
-/
import Mathlib.Data.PFunctor.Univariate.Basic

#align_import data.pfunctor.univariate.M from "leanprover-community/mathlib"@"8631e2d5ea77f6c13054d9151d82b83069680cb1"

/-!
# M-types

M types are potentially infinite tree-like structures. They are defined
as the greatest fixpoint of a polynomial functor.

Unfortunately, the data structure of the model of M types is inefficient, so we override the data
structure of M types.
-/


universe u v w

open Nat Function

open List

variable (F : PFunctor.{u})

-- porting note: the ♯ tactic is never used
-- local prefix:0 "♯" => cast (by first |simp [*]|cc|solve_by_elim)

namespace PFunctor

namespace Approx

/-- `CofixA F n` is an `n` level approximation of an M-type -/
inductive CofixA : ℕ → Type u
  | continue : CofixA 0
  | intro {n} : ∀ a, (F.B a → CofixA n) → CofixA (succ n)
#align pfunctor.approx.cofix_a PFunctor.Approx.CofixA

/-- default inhabitant of `CofixA` -/
protected def CofixA.default [Inhabited F.A] : ∀ n, CofixA F n
  | 0 => CofixA.continue
  | succ n => CofixA.intro default fun _ => CofixA.default n
#align pfunctor.approx.cofix_a.default PFunctor.Approx.CofixA.default

instance [Inhabited F.A] {n} : Inhabited (CofixA F n) :=
  ⟨CofixA.default F n⟩

theorem cofixA_eq_zero : ∀ x y : CofixA F 0, x = y
  | CofixA.continue, CofixA.continue => rfl
#align pfunctor.approx.cofix_a_eq_zero PFunctor.Approx.cofixA_eq_zero

variable {F}

/-- The label of the root of the tree for a non-trivial
approximation of the cofix of a pfunctor.
-/
def head' : ∀ {n}, CofixA F (succ n) → F.A
  | _, CofixA.intro i _ => i
#align pfunctor.approx.head' PFunctor.Approx.head'

/-- for a non-trivial approximation, return all the subtrees of the root -/
def children' : ∀ {n} (x : CofixA F (succ n)), F.B (head' x) → CofixA F n
  | _, CofixA.intro _ f => f
#align pfunctor.approx.children' PFunctor.Approx.children'

theorem approx_eta {n : ℕ} (x : CofixA F (n + 1)) : x = CofixA.intro (head' x) (children' x) := by
  cases x; rfl
#align pfunctor.approx.approx_eta PFunctor.Approx.approx_eta

/-- Relation between two approximations of the cofix of a pfunctor
that state they both contain the same data until one of them is truncated -/
inductive Agree : ∀ {n : ℕ}, CofixA F n → CofixA F (n + 1) → Prop
  | continu (x : CofixA F 0) (y : CofixA F 1) : Agree x y
  | intro {n} {a} (x : F.B a → CofixA F n) (x' : F.B a → CofixA F (n + 1)) :
    (∀ i : F.B a, Agree (x i) (x' i)) → Agree (CofixA.intro a x) (CofixA.intro a x')
#align pfunctor.approx.agree PFunctor.Approx.Agree

/-- Given an infinite series of approximations `approx`,
`AllAgree approx` states that they are all consistent with each other.
-/
def AllAgree (x : ∀ n, CofixA F n) :=
  ∀ n, Agree (x n) (x (succ n))
#align pfunctor.approx.all_agree PFunctor.Approx.AllAgree

@[simp]
theorem agree_trival {x : CofixA F 0} {y : CofixA F 1} : Agree x y := by constructor
#align pfunctor.approx.agree_trival PFunctor.Approx.agree_trival

theorem agree_children {n : ℕ} (x : CofixA F (succ n)) (y : CofixA F (succ n + 1)) {i j}
    (h₀ : HEq i j) (h₁ : Agree x y) : Agree (children' x i) (children' y j) := by
  cases' h₁ with _ _ _ _ _ _ hagree; cases h₀
  apply hagree
#align pfunctor.approx.agree_children PFunctor.Approx.agree_children

/-- `truncate a` turns `a` into a more limited approximation -/
def truncate : ∀ {n : ℕ}, CofixA F (n + 1) → CofixA F n
  | 0, CofixA.intro _ _ => CofixA.continue
  | succ _, CofixA.intro i f => CofixA.intro i <| truncate ∘ f
#align pfunctor.approx.truncate PFunctor.Approx.truncate

theorem truncate_eq_of_agree {n : ℕ} (x : CofixA F n) (y : CofixA F (succ n)) (h : Agree x y) :
    truncate y = x := by
  induction n <;> cases x <;> cases y
  · rfl
  · -- cases' h with _ _ _ _ _ h₀ h₁
    cases h
    simp only [truncate, Function.comp, true_and_iff, eq_self_iff_true, heq_iff_eq]
    -- porting note: used to be `ext y`
    rename_i n_ih a f y h₁
    suffices (fun x => truncate (y x)) = f
      by simp [this]; try (exact HEq.rfl;)
    funext y

    apply n_ih
    apply h₁
#align pfunctor.approx.truncate_eq_of_agree PFunctor.Approx.truncate_eq_of_agree

variable {X : Type w}

variable (f : X → F X)

/-- `sCorec f i n` creates an approximation of height `n`
of the final coalgebra of `f` -/
def sCorec : X → ∀ n, CofixA F n
  | _, 0 => CofixA.continue
  | j, succ _ => CofixA.intro (f j).1 fun i => sCorec ((f j).2 i) _
#align pfunctor.approx.s_corec PFunctor.Approx.sCorec

theorem P_corec (i : X) (n : ℕ) : Agree (sCorec f i n) (sCorec f i (succ n)) := by
  induction' n with n n_ih generalizing i
  constructor
  cases' h : f i with y g
  constructor
  introv
  apply n_ih
set_option linter.uppercaseLean3 false in
#align pfunctor.approx.P_corec PFunctor.Approx.P_corec

/-- `Path F` provides indices to access internal nodes in `Corec F` -/
def Path (F : PFunctor.{u}) :=
  List F.Idx
#align pfunctor.approx.path PFunctor.Approx.Path

instance Path.inhabited : Inhabited (Path F) :=
  ⟨[]⟩
#align pfunctor.approx.path.inhabited PFunctor.Approx.Path.inhabited

open List Nat

instance CofixA.instSubsingleton : Subsingleton (CofixA F 0) :=
  ⟨by rintro ⟨⟩ ⟨⟩; rfl⟩

theorem head_succ' (n m : ℕ) (x : ∀ n, CofixA F n) (Hconsistent : AllAgree x) :
    head' (x (succ n)) = head' (x (succ m)) := by
  suffices ∀ n, head' (x (succ n)) = head' (x 1) by simp [this]
  clear m n
  intro n
  cases' h₀ : x (succ n) with _ i₀ f₀
  cases' h₁ : x 1 with _ i₁ f₁
  dsimp only [head']
  induction' n with n n_ih
  · rw [h₁] at h₀
    cases h₀
    trivial
  · have H := Hconsistent (succ n)
    cases' h₂ : x (succ n) with _ i₂ f₂
    rw [h₀, h₂] at H
    apply n_ih (truncate ∘ f₀)
    rw [h₂]
    cases' H with _ _ _ _ _ _ hagree
    congr
    funext j
    dsimp only [comp_apply]
    rw [truncate_eq_of_agree]
    apply hagree
#align pfunctor.approx.head_succ' PFunctor.Approx.head_succ'

end Approx

open Approx

/-- Internal definition for `M`. This data structure is inefficient so we override the data
structure. -/
structure MIntl where
  /-- constructor for `MIntl` as a structure of the internal definition. -/
  mk' ::
  /-- An `n`-th level approximation, for each depth `n` -/
  approx : ∀ n, CofixA F n
  /-- Each approximation agrees with the next -/
  consistent : AllAgree approx
set_option linter.uppercaseLean3 false in
#align pfunctor.M_intl PFunctor.MIntl

namespace MIntl

variable {F}

theorem default_consistent [Inhabited F.A] : ∀ n, Agree (default : CofixA F n) default
  | 0 => Agree.continu _ _
  | succ n => Agree.intro _ _ fun _ => default_consistent n
set_option linter.uppercaseLean3 false in
#align pfunctor.M.default_consistent PFunctor.MIntl.default_consistent

instance inhabited [Inhabited F.A] : Inhabited (MIntl F) :=
  ⟨{  approx := default
      consistent := default_consistent }⟩
set_option linter.uppercaseLean3 false in
#align pfunctor.M_intl.inhabited PFunctor.MIntl.inhabited

theorem ext' (x y : MIntl F) (H : ∀ i : ℕ, x.approx i = y.approx i) : x = y := by
  cases x
  cases y
  congr with n
  apply H
set_option linter.uppercaseLean3 false in
#align pfunctor.M.ext' PFunctor.MIntl.ext'

variable {X : Type*}

variable (f : X → F X)

/-- Corecursor for the M-type defined by `F`. -/
protected def corec (i : X) : MIntl F where
  approx := sCorec f i
  consistent := P_corec _ _

/-- given a tree generated by `F`, `head` gives us the first piece of data
it contains -/
def head (x : MIntl F) :=
  head' (x.1 1)
set_option linter.uppercaseLean3 false in
#align pfunctor.M.head PFunctor.MIntl.head

/-- return all the subtrees of the root of a tree `x : MIntl F` -/
def children (x : MIntl F) (i : F.B (head x)) : MIntl F :=
  let H := fun n : ℕ => @head_succ' _ n 0 x.1 x.2
  { approx := fun n => children' (x.1 _) (cast (congr_arg _ <| by simp only [head, H]) i)
    consistent := by
      intro n
      have P' := x.2 (succ n)
      apply agree_children _ _ _ P'
      trans i
      apply cast_heq
      symm
      apply cast_heq }
set_option linter.uppercaseLean3 false in
#align pfunctor.M.children PFunctor.MIntl.children

theorem head_succ (n m : ℕ) (x : MIntl F) : head' (x.approx (succ n)) = head' (x.approx (succ m)) :=
  head_succ' n m _ x.consistent
set_option linter.uppercaseLean3 false in
#align pfunctor.M.head_succ PFunctor.MIntl.head_succ

theorem head_eq_head' (x : MIntl F) (n : ℕ) : head x = head' (x.approx <| n + 1) :=
  head_succ' _ _ _ x.consistent
set_option linter.uppercaseLean3 false in
#align pfunctor.M.head_eq_head' PFunctor.MIntl.head_eq_head'

theorem head'_eq_head (x : MIntl F) (n : ℕ) : head' (x.approx <| n + 1) = head x :=
  head_succ' _ _ _ x.consistent
set_option linter.uppercaseLean3 false in
#align pfunctor.M.head'_eq_head PFunctor.MIntl.head'_eq_head

theorem truncate_approx (x : MIntl F) (n : ℕ) : truncate (x.approx <| n + 1) = x.approx n :=
  truncate_eq_of_agree _ _ (x.consistent _)
set_option linter.uppercaseLean3 false in
#align pfunctor.M.truncate_approx PFunctor.MIntl.truncate_approx

/-- This unfolds an M-type. -/
def dest (x : MIntl F) : F.Obj (MIntl F) :=
  ⟨head x, fun i => children x i⟩

<<<<<<< HEAD
/-- select a subtree using an `i : F.Idx` or return an arbitrary tree if
`i` designates no subtree of `x` -/
def ichildren [Inhabited (MIntl F)] [DecidableEq F.A] (i : F.Idx) (x : MIntl F) : MIntl F :=
  if H' : i.1 = head x then children x (cast (congr_arg _ <| by simp only [head, H']) i.2)
  else default
=======
/-- unfold an M-type -/
def dest : M F → F (M F)
  | x => ⟨head x, fun i => children x i⟩
>>>>>>> 732657b8
set_option linter.uppercaseLean3 false in
#align pfunctor.M.ichildren PFunctor.MIntl.ichildren

namespace Approx

<<<<<<< HEAD
/-- generates the approximations needed for `MIntl.mk` -/
protected def sMk (x : F.Obj <| MIntl F) : ∀ n, CofixA F n
=======
/-- generates the approximations needed for `M.mk` -/
protected def sMk (x : F (M F)) : ∀ n, CofixA F n
>>>>>>> 732657b8
  | 0 => CofixA.continue
  | succ n => CofixA.intro x.1 fun i => (x.2 i).approx n
set_option linter.uppercaseLean3 false in
#align pfunctor.M.approx.s_mk PFunctor.MIntl.Approx.sMk

<<<<<<< HEAD
protected theorem P_mk (x : F.Obj <| MIntl F) : AllAgree (Approx.sMk x)
=======
protected theorem P_mk (x : F (M F)) : AllAgree (Approx.sMk x)
>>>>>>> 732657b8
  | 0 => by constructor
  | succ n => by
    constructor
    introv
    apply (x.2 i).consistent
set_option linter.uppercaseLean3 false in
#align pfunctor.M.approx.P_mk PFunctor.MIntl.Approx.P_mk

end Approx

/-- constructor for M-types -/
<<<<<<< HEAD
protected def mk (x : F.Obj <| MIntl F) : MIntl F where
=======
protected def mk (x : F (M F)) : M F
    where
>>>>>>> 732657b8
  approx := Approx.sMk x
  consistent := Approx.P_mk x

/-- `Agree' n` relates two trees of type `MIntl F` that
are the same up to depth `n` -/
inductive Agree' : ℕ → MIntl F → MIntl F → Prop
  | trivial (x y : MIntl F) : Agree' 0 x y
  | step {n : ℕ} {a} (x y : F.B a → MIntl F) {x' y'} :
    x' = MIntl.mk ⟨a, x⟩ → y' = MIntl.mk ⟨a, y⟩ →
      (∀ i, Agree' n (x i) (y i)) → Agree' (succ n) x' y'
set_option linter.uppercaseLean3 false in
#align pfunctor.M.agree' PFunctor.MIntl.Agree'

@[simp]
<<<<<<< HEAD
theorem dest_mk (x : F.Obj <| MIntl F) : dest (MIntl.mk x) = x :=
  rfl
=======
theorem dest_mk (x : F (M F)) : dest (M.mk x) = x := rfl
set_option linter.uppercaseLean3 false in
#align pfunctor.M.dest_mk PFunctor.M.dest_mk
>>>>>>> 732657b8

@[simp]
theorem mk_dest (x : MIntl F) : MIntl.mk (dest x) = x := by
  apply ext'
  intro n
  dsimp only [MIntl.mk]
  induction' n with n
  · apply @Subsingleton.elim _ CofixA.instSubsingleton
  dsimp only [Approx.sMk, dest, head]
  cases' h : x.approx (succ n) with _ hd ch
  have h' : hd = head' (x.approx 1) := by
    rw [← head_succ' n, h, head']
    apply x.consistent
  revert ch
  rw [h']
  intros ch h
  congr
  · ext a
    dsimp only [children]
    generalize hh : cast _ a = a''
    rw [cast_eq_iff_heq] at hh
    revert a''
    rw [h]
    intros _ hh
    cases hh
    rfl

<<<<<<< HEAD
theorem mk_inj {x y : F.Obj <| MIntl F} (h : MIntl.mk x = MIntl.mk y) : x = y := by
  rw [← dest_mk x, h, dest_mk]

/-- destructor for M-types -/
protected def cCases {r : MIntl F → Sort w} (f : ∀ x : F.Obj <| MIntl F, r (MIntl.mk x))
    (x : MIntl F) : r x :=
  suffices r (MIntl.mk (dest x)) by
=======
theorem mk_inj {x y : F (M F)} (h : M.mk x = M.mk y) : x = y := by rw [← dest_mk x, h, dest_mk]
set_option linter.uppercaseLean3 false in
#align pfunctor.M.mk_inj PFunctor.M.mk_inj

/-- destructor for M-types -/
protected def cases {r : M F → Sort w} (f : ∀ x : F (M F), r (M.mk x)) (x : M F) : r x :=
  suffices r (M.mk (dest x)) by
>>>>>>> 732657b8
    rw [← mk_dest x]
    exact this
  f _

/-- destructor for M-types -/
<<<<<<< HEAD
protected def cCasesOn {r : MIntl F → Sort w} (x : MIntl F)
    (f : ∀ x : F.Obj <| MIntl F, r (MIntl.mk x)) : r x :=
  MIntl.cCases f x
=======
protected def casesOn {r : M F → Sort w} (x : M F) (f : ∀ x : F (M F), r (M.mk x)) : r x :=
  M.cases f x
set_option linter.uppercaseLean3 false in
#align pfunctor.M.cases_on PFunctor.M.casesOn
>>>>>>> 732657b8

/-- destructor for M-types, similar to `cCasesOn` but also
gives access directly to the root and subtrees on an M-type -/
protected def cCasesOn' {r : MIntl F → Sort w} (x : MIntl F) (f : ∀ a f, r (MIntl.mk ⟨a, f⟩)) :
    r x :=
  MIntl.cCasesOn x (fun ⟨a, g⟩ => f a g)

theorem approx_mk (a : F.A) (f : F.B a → MIntl F) (i : ℕ) :
    (MIntl.mk ⟨a, f⟩).approx (succ i) = CofixA.intro a fun j => (f j).approx i :=
  rfl
set_option linter.uppercaseLean3 false in
#align pfunctor.M.approx_mk PFunctor.MIntl.approx_mk

@[simp]
theorem agree'_refl {n : ℕ} (x : MIntl F) : Agree' n x x := by
  induction' n with _ n_ih generalizing x <;>
  induction x using PFunctor.MIntl.cCasesOn' <;> constructor <;> try rfl
  intros
  apply n_ih
set_option linter.uppercaseLean3 false in
#align pfunctor.M.agree'_refl PFunctor.MIntl.agree'_refl

theorem agree_iff_agree' {n : ℕ} (x y : MIntl F) :
    Agree (x.approx n) (y.approx <| n + 1) ↔ Agree' n x y := by
  constructor <;> intro h
  · induction' n with _ n_ih generalizing x y
    constructor
    · induction x using PFunctor.MIntl.cCasesOn'
      induction y using PFunctor.MIntl.cCasesOn'
      simp only [approx_mk] at h
      cases' h with _ _ _ _ _ _ hagree
      constructor <;> try rfl
      intro i
      apply n_ih
      apply hagree
  · induction' n with _ n_ih generalizing x y
    constructor
    · cases' h with _ _ _ a x' y'
      induction' x using PFunctor.MIntl.cCasesOn' with x_a x_f
      induction' y using PFunctor.MIntl.cCasesOn' with y_a y_f
      simp only [approx_mk]
      have h_a_1 := mk_inj ‹MIntl.mk ⟨x_a, x_f⟩ = MIntl.mk ⟨a, x'⟩›
      cases h_a_1
      replace h_a_2 := mk_inj ‹MIntl.mk ⟨y_a, y_f⟩ = MIntl.mk ⟨a, y'⟩›
      cases h_a_2
      constructor
      intro i
      apply n_ih
      simp [*]
set_option linter.uppercaseLean3 false in
#align pfunctor.M.agree_iff_agree' PFunctor.MIntl.agree_iff_agree'

@[simp]
<<<<<<< HEAD
theorem cCases_mk {r : MIntl F → Sort*} (x : F.Obj <| MIntl F)
    (f : ∀ x : F.Obj <| MIntl F, r (MIntl.mk x)) :
    PFunctor.MIntl.cCases f (MIntl.mk x) = f x := by
  dsimp only [MIntl.mk, PFunctor.MIntl.cCases, dest, head, Approx.sMk, head']
=======
theorem cases_mk {r : M F → Sort*} (x : F (M F)) (f : ∀ x : F (M F), r (M.mk x)) :
    PFunctor.M.cases f (M.mk x) = f x := by
  dsimp only [M.mk, PFunctor.M.cases, dest, head, Approx.sMk, head']
>>>>>>> 732657b8
  cases x; dsimp only [Approx.sMk]
  simp only [Eq.mpr]
  apply congrFun
  rfl

@[simp]
<<<<<<< HEAD
theorem cCasesOn_mk {r : MIntl F → Sort*} (x : F.Obj <| MIntl F)
    (f : ∀ x : F.Obj <| MIntl F, r (MIntl.mk x)) :
    PFunctor.MIntl.cCasesOn (MIntl.mk x) f = f x :=
  cCases_mk x f
=======
theorem casesOn_mk {r : M F → Sort*} (x : F (M F)) (f : ∀ x : F (M F), r (M.mk x)) :
    PFunctor.M.casesOn (M.mk x) f = f x :=
  cases_mk x f
set_option linter.uppercaseLean3 false in
#align pfunctor.M.cases_on_mk PFunctor.M.casesOn_mk
>>>>>>> 732657b8

@[simp]
theorem cCasesOn_mk' {r : MIntl F → Sort*} {a} (x : F.B a → MIntl F)
    (f : ∀ (a) (f : F.B a → MIntl F), r (MIntl.mk ⟨a, f⟩)) :
    PFunctor.MIntl.cCasesOn' (MIntl.mk ⟨a, x⟩) f = f a x :=
  @cCases_mk F r ⟨a, x⟩ (fun ⟨a, g⟩ => f a g)

/-- `IsPath p x` tells us if `p` is a valid path through `x` -/
inductive IsPath : Path F → MIntl F → Prop
  | nil (x : MIntl F) : IsPath [] x
  | cons (xs : Path F) {a} (x : MIntl F) (f : F.B a → MIntl F) (i : F.B a) :
    x = MIntl.mk ⟨a, f⟩ → IsPath xs (f i) → IsPath (⟨a, i⟩ :: xs) x
set_option linter.uppercaseLean3 false in
#align pfunctor.M.is_path PFunctor.MIntl.IsPath

theorem isPath_cons {xs : Path F} {a a'} {f : F.B a → MIntl F} {i : F.B a'} :
    IsPath (⟨a', i⟩ :: xs) (MIntl.mk ⟨a, f⟩) → a = a' := by
  generalize h : MIntl.mk ⟨a, f⟩ = x
  rintro (_ | ⟨_, _, _, _, rfl, _⟩)
  cases mk_inj h
  rfl
set_option linter.uppercaseLean3 false in
#align pfunctor.M.is_path_cons PFunctor.MIntl.isPath_cons

theorem isPath_cons' {xs : Path F} {a} {f : F.B a → MIntl F} {i : F.B a} :
    IsPath (⟨a, i⟩ :: xs) (MIntl.mk ⟨a, f⟩) → IsPath xs (f i) := by
  generalize h : MIntl.mk ⟨a, f⟩ = x
  rintro (_ | ⟨_, _, _, _, rfl, hp⟩)
  cases mk_inj h
  exact hp
set_option linter.uppercaseLean3 false in
#align pfunctor.M.is_path_cons' PFunctor.MIntl.isPath_cons'

/-- follow a path through a value of `MIntl F` and return the subtree
found at the end of the path if it is a valid path for that value and
return a default tree -/
def isubtree [DecidableEq F.A] [Inhabited (MIntl F)] : Path F → MIntl F → MIntl F
  | [], x => x
  | ⟨a, i⟩ :: ps, x =>
    PFunctor.MIntl.cCasesOn' (r := fun _ => MIntl F) x (fun a' f =>
      if h : a = a' then
        isubtree ps (f <| cast (by rw [h]) i)
      else
        default (α := MIntl F)
    )

set_option linter.uppercaseLean3 false in
#align pfunctor.M.isubtree PFunctor.MIntl.isubtree

/-- similar to `isubtree` but returns the data at the end of the path instead
of the whole subtree -/
def iselect [DecidableEq F.A] [Inhabited (MIntl F)] (ps : Path F) : MIntl F → F.A :=
  fun x : MIntl F => head <| isubtree ps x
set_option linter.uppercaseLean3 false in
#align pfunctor.M.iselect PFunctor.MIntl.iselect

theorem iselect_eq_default [DecidableEq F.A] [Inhabited (MIntl F)] (ps : Path F) (x : MIntl F)
    (h : ¬IsPath ps x) : iselect ps x = head default := by
  induction' ps with ps_hd ps_tail ps_ih generalizing x
  · exfalso
    apply h
    constructor
  · cases' ps_hd with a i
    induction' x using PFunctor.MIntl.cCasesOn' with x_a x_f
    simp only [iselect, isubtree] at ps_ih ⊢
    by_cases h'' : a = x_a
    subst x_a
    · simp only [dif_pos, eq_self_iff_true, cCasesOn_mk']
      rw [ps_ih]
      intro h'
      apply h
      constructor <;> try rfl
      apply h'
    · simp [*]
set_option linter.uppercaseLean3 false in
#align pfunctor.M.iselect_eq_default PFunctor.MIntl.iselect_eq_default

@[simp]
<<<<<<< HEAD
theorem head_mk (x : F.Obj (MIntl F)) : head (MIntl.mk x) = x.1 :=
=======
theorem head_mk (x : F (M F)) : head (M.mk x) = x.1 :=
>>>>>>> 732657b8
  Eq.symm <|
    calc
      x.1 = (dest (MIntl.mk x)).1 := by rw [dest_mk]
      _ = head (MIntl.mk x) := rfl
set_option linter.uppercaseLean3 false in
#align pfunctor.M.head_mk PFunctor.MIntl.head_mk

theorem children_mk {a} (x : F.B a → MIntl F) (i : F.B (head (MIntl.mk ⟨a, x⟩))) :
    children (MIntl.mk ⟨a, x⟩) i = x (cast (by rw [head_mk]) i) := by apply ext'; intro n; rfl
set_option linter.uppercaseLean3 false in
#align pfunctor.M.children_mk PFunctor.MIntl.children_mk

@[simp]
<<<<<<< HEAD
theorem ichildren_mk [DecidableEq F.A] [Inhabited (MIntl F)] (x : F.Obj (MIntl F)) (i : F.Idx) :
    ichildren i (MIntl.mk x) = x.iget i := by
=======
theorem ichildren_mk [DecidableEq F.A] [Inhabited (M F)] (x : F (M F)) (i : F.IdxCat) :
    ichildren i (M.mk x) = x.iget i := by
>>>>>>> 732657b8
  dsimp only [ichildren, PFunctor.Obj.iget]
  congr with h
set_option linter.uppercaseLean3 false in
#align pfunctor.M.ichildren_mk PFunctor.MIntl.ichildren_mk

@[simp]
theorem isubtree_cons [DecidableEq F.A] [Inhabited (MIntl F)] (ps : Path F) {a}
    (f : F.B a → MIntl F) {i : F.B a} :
    isubtree (⟨_, i⟩ :: ps) (MIntl.mk ⟨a, f⟩) = isubtree ps (f i) := by
  simp only [isubtree, ichildren_mk, PFunctor.Obj.iget, dif_pos, isubtree, cCasesOn_mk']; rfl
set_option linter.uppercaseLean3 false in
#align pfunctor.M.isubtree_cons PFunctor.MIntl.isubtree_cons

@[simp]
theorem iselect_nil [DecidableEq F.A] [Inhabited (MIntl F)] {a} (f : F.B a → MIntl F) :
    iselect nil (MIntl.mk ⟨a, f⟩) = a := rfl
set_option linter.uppercaseLean3 false in
#align pfunctor.M.iselect_nil PFunctor.MIntl.iselect_nil

@[simp]
theorem iselect_cons [DecidableEq F.A] [Inhabited (MIntl F)]
    (ps : Path F) {a} (f : F.B a → MIntl F) {i} :
    iselect (⟨a, i⟩ :: ps) (MIntl.mk ⟨a, f⟩) = iselect ps (f i) := by
  simp only [iselect, isubtree_cons]
set_option linter.uppercaseLean3 false in
#align pfunctor.M.iselect_cons PFunctor.MIntl.iselect_cons

<<<<<<< HEAD
theorem corec_def {X} (f : X → F.Obj X) (x₀ : X) :
    MIntl.corec f x₀ = MIntl.mk (MIntl.corec f <$> f x₀) := by
  dsimp only [MIntl.corec, MIntl.mk]
=======
theorem corec_def {X} (f : X → F X) (x₀ : X) : M.corec f x₀ = M.mk (M.corec f <$> f x₀) := by
  dsimp only [M.corec, M.mk]
>>>>>>> 732657b8
  congr with n
  cases' n with n
  · dsimp only [sCorec, Approx.sMk]
  · dsimp only [sCorec, Approx.sMk]
    cases h : f x₀
    dsimp only [(· <$> ·), PFunctor.map]
    congr

theorem ext_aux [Inhabited (MIntl F)] [DecidableEq F.A] {n : ℕ}
    (x y z : MIntl F) (hx : Agree' n z x)
    (hy : Agree' n z y) (hrec : ∀ ps : Path F, n = ps.length → iselect ps x = iselect ps y) :
    x.approx (n + 1) = y.approx (n + 1) := by
  induction' n with n n_ih generalizing x y z
  · specialize hrec [] rfl
    induction x using PFunctor.MIntl.cCasesOn'
    induction y using PFunctor.MIntl.cCasesOn'
    simp only [iselect_nil] at hrec
    subst hrec
    simp only [approx_mk, true_and_iff, eq_self_iff_true, heq_iff_eq, zero_eq, CofixA.intro.injEq,
                heq_eq_eq, eq_iff_true_of_subsingleton, and_self]
  · cases hx
    cases hy
    induction x using PFunctor.MIntl.cCasesOn'
    induction y using PFunctor.MIntl.cCasesOn'
    subst z
    iterate 3 (have := mk_inj ‹_›; cases this)
    rename_i n_ih a f₃ f₂ hAgree₂ _ _ h₂ _ _ f₁ h₁ hAgree₁ clr
    simp only [approx_mk, true_and_iff, eq_self_iff_true, heq_iff_eq]

    have := mk_inj h₁
    cases this; clear h₁
    have := mk_inj h₂
    cases this; clear h₂

    congr
    ext i
    apply n_ih
    · solve_by_elim
    · solve_by_elim
    introv h
    specialize hrec (⟨_, i⟩ :: ps) (congr_arg _ h)
    simp only [iselect_cons] at hrec
    exact hrec
set_option linter.uppercaseLean3 false in
#align pfunctor.M.ext_aux PFunctor.MIntl.ext_aux

open PFunctor.Approx

attribute [local instance] Classical.propDecidable

theorem ext [Inhabited (MIntl F)] (x y : MIntl F) (H : ∀ ps : Path F, iselect ps x = iselect ps y) :
    x = y := by
  apply ext'; intro i
  induction' i with i i_ih
  · cases x.approx 0
    cases y.approx 0
    constructor
  · apply ext_aux x y x
    · rw [← agree_iff_agree']
      apply x.consistent
    · rw [← agree_iff_agree', i_ih]
      apply y.consistent
    introv H'
    dsimp only [iselect] at H
    cases H'
    apply H ps
set_option linter.uppercaseLean3 false in
#align pfunctor.M.ext PFunctor.MIntl.ext

section Bisim

variable (R : MIntl F → MIntl F → Prop)

local infixl:50 " ~ " => R

/-- Bisimulation is the standard proof technique for equality between
infinite tree-like structures -/
structure IsBisimulation : Prop where
  /-- The head of the trees are equal -/
  head : ∀ {a a'} {f f'}, MIntl.mk ⟨a, f⟩ ~ MIntl.mk ⟨a', f'⟩ → a = a'
  /-- The tails are equal -/
  tail : ∀ {a} {f f' : F.B a → MIntl F},
    MIntl.mk ⟨a, f⟩ ~ MIntl.mk ⟨a, f'⟩ → ∀ i : F.B a, f i ~ f' i
set_option linter.uppercaseLean3 false in
#align pfunctor.M.is_bisimulation PFunctor.MIntl.IsBisimulation

theorem nth_of_bisim [Inhabited (MIntl F)] (bisim : IsBisimulation R) (s₁ s₂) (ps : Path F) :
    (R s₁ s₂) →
      IsPath ps s₁ ∨ IsPath ps s₂ →
        iselect ps s₁ = iselect ps s₂ ∧
          ∃ (a : _) (f f' : F.B a → MIntl F),
            isubtree ps s₁ = MIntl.mk ⟨a, f⟩ ∧
              isubtree ps s₂ = MIntl.mk ⟨a, f'⟩ ∧ ∀ i : F.B a, f i ~ f' i := by
  intro h₀ hh
  induction' s₁ using PFunctor.MIntl.cCasesOn' with a f
  rename_i h₁ hh₁
  induction' s₂ using PFunctor.MIntl.cCasesOn' with a' f'
  rename_i h₁' hh₁' h₂ hh₂
  clear h₁ hh₁ h₂ hh₂ hh₁'
  obtain rfl : a = a' := bisim.head h₀
  induction' ps with i ps ps_ih generalizing a f f'
  · exists rfl, a, f, f', rfl, rfl
    apply bisim.tail h₀
  cases' i with a' i
  obtain rfl : a = a' := by rcases hh with hh|hh <;> cases isPath_cons hh <;> rfl
  dsimp only [iselect] at ps_ih ⊢
  have h₁ := bisim.tail h₀ i
  induction' h : f i using PFunctor.MIntl.cCasesOn' with a₀ f₀
  induction' h' : f' i using PFunctor.MIntl.cCasesOn' with a₁ f₁
  simp only [h, h', isubtree_cons] at ps_ih ⊢
  rw [h, h'] at h₁
  obtain rfl : a₀ = a₁ := bisim.head h₁
  apply ps_ih _ _ _ h₁
  rw [← h, ← h']
  apply Or.imp isPath_cons' isPath_cons' hh
set_option linter.uppercaseLean3 false in
#align pfunctor.M.nth_of_bisim PFunctor.MIntl.nth_of_bisim

theorem eq_of_bisim [Nonempty (MIntl F)] (bisim : IsBisimulation R) :
    ∀ s₁ s₂, R s₁ s₂ → s₁ = s₂ := by
  inhabit MIntl F
  introv Hr; apply ext
  introv
  by_cases h : IsPath ps s₁ ∨ IsPath ps s₂
  · have H := nth_of_bisim R bisim _ _ ps Hr h
    exact H.left
  · rw [not_or] at h
    cases' h with h₀ h₁
    simp only [iselect_eq_default, *, not_false_iff]
set_option linter.uppercaseLean3 false in
#align pfunctor.M.eq_of_bisim PFunctor.MIntl.eq_of_bisim

end Bisim

universe u' v'

<<<<<<< HEAD
variable {P : PFunctor.{u}} {α : Type u}

theorem bisim (R : MIntl P → MIntl P → Prop)
    (h : ∀ x y, R x y → ∃ a f f',
      MIntl.dest x = ⟨a, f⟩ ∧ MIntl.dest y = ⟨a, f'⟩ ∧ ∀ i, R (f i) (f' i)) :
=======
/-- corecursor for `M F` with swapped arguments -/
def corecOn {X : Type*} (x₀ : X) (f : X → F X) : M F :=
  M.corec f x₀
set_option linter.uppercaseLean3 false in
#align pfunctor.M.corec_on PFunctor.M.corecOn

variable {P : PFunctor.{u}} {α : Type u}

theorem dest_corec (g : α → P α) (x : α) : M.dest (M.corec g x) = M.corec g <$> g x := by
  rw [corec_def, dest_mk]
set_option linter.uppercaseLean3 false in
#align pfunctor.M.dest_corec PFunctor.M.dest_corec

theorem bisim (R : M P → M P → Prop)
    (h : ∀ x y, R x y → ∃ a f f', M.dest x = ⟨a, f⟩ ∧ M.dest y = ⟨a, f'⟩ ∧ ∀ i, R (f i) (f' i)) :
>>>>>>> 732657b8
    ∀ x y, R x y → x = y := by
  introv h'
  haveI := Inhabited.mk x.head
  apply eq_of_bisim R _ _ _ h'; clear h' x y
  constructor <;> introv ih <;> rcases h _ _ ih with ⟨a'', g, g', h₀, h₁, h₂⟩ <;> clear h
  · replace h₀ := congr_arg Sigma.fst h₀
    replace h₁ := congr_arg Sigma.fst h₁
    simp only [dest_mk] at h₀ h₁
    rw [h₀, h₁]
  · simp only [dest_mk] at h₀ h₁
    cases h₀
    cases h₁
    apply h₂

end MIntl

/-! ## Override the data structure of M-types

The structure of `MIntl` is the closure which returns the approximation of the tree with the given
depth. However, if we want the sequence of data with increasing depth, we can't reuse computational
resource which is used for previous datas. So we override the structure of `M` to lazy evaluated
infinite trees.
-/

-- TODO(Miyahara): Use `opaque_repr` attribute after lean4#2292
/-- Wrap `MIntl`. This is used to implement `M`. -/
opaque MSpec : (T : Type u) × (T ≃ MIntl F) :=
  ⟨MIntl F, Equiv.refl _⟩

/-- For polynomial functor `F`, `M F` is its final coalgebra -/
def M :=
  (MSpec F).1
set_option linter.uppercaseLean3 false in
#align pfunctor.MIntl PFunctor.M

/-- This is the meta type of `CofixA F ∞`. This is theorically equivalent to `W` with thunks, but
this can be an infinite structure. -/
unsafe inductive CofixI (F : PFunctor.{u})
  /-- Construct `CofixI` from a thunk. Actually, children of the tree is lazy evaluated without
  thunk, but this is useful to construct the equivalence to `QPF.Cofix`. -/
  | mk (t : Thunk (F.Obj (CofixI F))) : CofixI F

namespace M

variable {F}

/-- Construct the internal model from M-type. This is useful to get the finite approximation. -/
noncomputable def toIntl (x : M F) : MIntl F :=
  (MSpec F).2 x

/-- Construct M-type from the internal model. Not optimized.
Consider using `corec` before use this. -/
noncomputable def ofIntl (x : MIntl F) : M F :=
  (MSpec F).2.symm x

theorem leftInv_ofIntl_toIntl : LeftInverse (ofIntl : MIntl F → M F) toIntl :=
  (MSpec F).2.left_inv'

@[simp]
theorem toIntl_comp_ofIntl : (toIntl : M F → MIntl F) ∘ ofIntl = id :=
  (MSpec F).2.self_comp_symm

@[simp]
theorem toIntl_ofIntl (x : MIntl F) : toIntl (ofIntl x) = x :=
  (MSpec F).2.apply_symm_apply x

theorem rightInv_ofIntl_toIntl : RightInverse (ofIntl : MIntl F → M F) toIntl :=
  (MSpec F).2.right_inv'

@[simp]
theorem ofIntl_comp_toIntl : (ofIntl : MIntl F → M F) ∘ toIntl = id :=
  (MSpec F).2.symm_comp_self

@[simp]
theorem eta (x : M F) : ofIntl (toIntl x) = x :=
  (MSpec F).2.symm_apply_apply x

@[simp]
theorem ofIntl.injEq (x y : MIntl F) : (ofIntl x = ofIntl y) = (x = y) :=
  propext ((MSpec F).2.symm.injective.eq_iff)

/-- Get the finite approximation of the given tree. -/
noncomputable def approx (x : M F) (n : ℕ) : CofixA F n :=
  x.toIntl.approx n

theorem consistent (x : M F) : AllAgree x.approx :=
  x.toIntl.consistent

@[simp]
theorem approx_ofIntl (x : MIntl F) (n : ℕ) : approx (ofIntl x) n = x.approx n := by
  rw [approx, toIntl_ofIntl]

@[elab_as_elim]
theorem ind {motive : M F → Prop}
    (ofIntl : (x : MIntl F) → motive (ofIntl x)) (y : M F) : motive y :=
  eta y ▸ ofIntl (toIntl y)

/-- Convert `M` to `CofixI`. -/
@[inline]
unsafe def ofI : CofixI F → M F :=
  unsafeCast

/-- Convert `CofixI` to `M`. -/
@[inline]
unsafe def toI : M F → CofixI F :=
  unsafeCast

variable {X : Type*}

variable (f : X → F.Obj X)

/-- The implemention of `corec`. This generates data trees lazily. -/
@[inline]
unsafe def corecUnsafe (i : X) : M F :=
  let rec
    /-- The main loop of `corecUnsafe`. -/
    @[specialize] loop (i : X) : CofixI F :=
      CofixI.mk <| Thunk.mk <| fun _ =>
        match f i with
        | ⟨a, o⟩ => ⟨a, fun b => loop (o b)⟩
  ofI (loop i)

/-- Corecursor for the M-type defined by `F`. -/
@[implemented_by corecUnsafe]
protected def corec (i : X) : M F :=
  ofIntl (MIntl.corec f i)
set_option linter.uppercaseLean3 false in
#align pfunctor.M.corec PFunctor.M.corec

instance inhabited [Inhabited F.A] : Inhabited (M F) where
  default := M.corec (fun a : F.A => ⟨a, fun _ => default⟩) default
set_option linter.uppercaseLean3 false in
#align pfunctor.M.inhabited PFunctor.M.inhabited

/-- The implemention of `dest`. This unfolds an M-type. -/
unsafe def destUnsafe (x : M F) : F.Obj (M F) :=
  match toI x with
  | ⟨t⟩ =>
    match t.get with
    | ⟨a, o⟩ => ⟨a, fun b => ofI (o b)⟩

/-- This unfolds an M-type. -/
@[implemented_by destUnsafe]
def dest (x : M F) : F.Obj (M F) :=
  ofIntl <$> x.toIntl.dest
set_option linter.uppercaseLean3 false in
#align pfunctor.M.dest PFunctor.M.dest

@[simp]
theorem dest_ofIntl (x : MIntl F) : dest (ofIntl x) = ofIntl <$> x.dest := by
  rw [dest, toIntl_ofIntl]

/-- The implemention of `approx`. -/
def approxComputable (x : M F) : (n : ℕ) → CofixA F n
  | 0      => CofixA.continue
  | succ n =>
    match dest x with
    | ⟨a, o⟩ => CofixA.intro a fun b => approxComputable (o b) n

@[csimp]
theorem approx_eq_approxComputable : @approx.{u} = @approxComputable.{u} := by
  funext F x n; cases' x using ind with x
  induction n generalizing x with
  | zero      => apply cofixA_eq_zero
  | succ n hn =>
    simp [approxComputable, MIntl.dest, PFunctor.map_eq, ← hn]
    conv_lhs => rw [← MIntl.mk_dest x, MIntl.dest, MIntl.approx_mk]

/-- The implemention of `toIntl`. -/
def toIntlComputable (x : M F) : MIntl F where
  approx := approx x
  consistent := consistent x

@[csimp]
theorem toIntl_eq_toIntlComputable : @toIntl.{u} = @toIntlComputable.{u} :=
  rfl

/-- The implemention of `mk`. -/
@[inline]
unsafe def mkUnsafe (x : F.Obj (M F)) : M F :=
  match x with
  | ⟨a, o⟩ => ofI <| CofixI.mk <| Thunk.pure ⟨a, fun b => toI (o b)⟩

/-- constructor for M-types -/
@[implemented_by mkUnsafe]
protected def mk (x : F.Obj (M F)) : M F :=
  ofIntl (MIntl.mk (toIntl <$> x))
set_option linter.uppercaseLean3 false in
#align pfunctor.M.mk PFunctor.MIntl.mk

@[simp]
theorem mk_ofIntl_map (x : F.Obj (MIntl F)) : M.mk (ofIntl <$> x) = ofIntl (MIntl.mk x) := by
  simp [M.mk, Functor.map_map]

@[simp]
theorem dest_mk (x : F.Obj (M F)) : dest (M.mk x) = x := by
  simp [dest, M.mk, Functor.map_map]
set_option linter.uppercaseLean3 false in
#align pfunctor.M.dest_mk PFunctor.M.dest_mk

@[simp]
theorem mk_dest (x : M F) : M.mk (dest x) = x := by
  cases x using ind; simp
set_option linter.uppercaseLean3 false in
#align pfunctor.M.mk_dest PFunctor.M.mk_dest

theorem mk_inj {x y : F.Obj (M F)} (h : M.mk x = M.mk y) : x = y := by
  rw [← dest_mk x, h, dest_mk]
set_option linter.uppercaseLean3 false in
#align pfunctor.M.mk_inj PFunctor.M.mk_inj

/-- destructor for M-types -/
@[inline]
protected def cCases {r : M F → Sort w} (f : ∀ x : F.Obj (M F), r (M.mk x))
    (x : M F) : r x :=
  suffices r (M.mk (dest x)) by
    rw [← mk_dest x]
    exact this
  f _
set_option linter.uppercaseLean3 false in
#align pfunctor.M.cases PFunctor.M.cCases

/-- destructor for M-types -/
@[inline]
protected def cCasesOn {r : M F → Sort w} (x : M F)
    (f : ∀ x : F.Obj <| M F, r (M.mk x)) : r x :=
  M.cCases f x
set_option linter.uppercaseLean3 false in
#align pfunctor.M.cases_on PFunctor.M.cCasesOn

/-- destructor for M-types, similar to `cCasesOn` but also
gives access directly to the root and subtrees on an M-type -/
@[inline]
protected def cCasesOn' {r : M F → Sort w} (x : M F) (f : ∀ a f, r (M.mk ⟨a, f⟩)) :
    r x :=
  M.cCasesOn x (fun ⟨a, g⟩ => f a g)
set_option linter.uppercaseLean3 false in
#align pfunctor.M.cases_on' PFunctor.M.cCasesOn'

@[simp]
theorem cCases_mk {r : M F → Sort*} (x : F.Obj <| M F)
    (f : ∀ x : F.Obj <| M F, r (M.mk x)) :
    PFunctor.M.cCases f (M.mk x) = f x := by
  dsimp only [M.cCases]
  rw [eq_mpr_eq_cast, cast_eq_iff_heq, dest_mk]
set_option linter.uppercaseLean3 false in
#align pfunctor.M.cases_mk PFunctor.M.cCases_mk

@[simp]
theorem cCasesOn_mk {r : M F → Sort*} (x : F.Obj <| M F)
    (f : ∀ x : F.Obj <| M F, r (M.mk x)) :
    PFunctor.M.cCasesOn (M.mk x) f = f x :=
  cCases_mk x f
set_option linter.uppercaseLean3 false in
#align pfunctor.M.cases_on_mk PFunctor.M.cCasesOn_mk

@[simp]
theorem cCasesOn_mk' {r : M F → Sort*} {a} (x : F.B a → M F)
    (f : ∀ (a) (f : F.B a → M F), r (M.mk ⟨a, f⟩)) :
    PFunctor.M.cCasesOn' (M.mk ⟨a, x⟩) f = f a x :=
  @cCases_mk F r ⟨a, x⟩ (fun ⟨a, g⟩ => f a g)
set_option linter.uppercaseLean3 false in
#align pfunctor.M.cases_on_mk' PFunctor.M.cCasesOn_mk'

theorem corec_def {X} (f : X → F.Obj X) (x₀ : X) :
    M.corec f x₀ = M.mk (M.corec f <$> f x₀) := by
  simpa [M.corec, M.mk, Functor.map_map, Function.comp] using MIntl.corec_def f x₀

/-- corecursor for `M F` with swapped arguments -/
abbrev corecOn {X : Type*} (x₀ : X) (f : X → F.Obj X) : M F :=
  M.corec f x₀
set_option linter.uppercaseLean3 false in
#align pfunctor.M.corec_on PFunctor.M.corecOn

variable {P : PFunctor.{u}} {α : Type u}

@[simp]
theorem dest_corec (g : α → P.Obj α) (x : α) :
    M.dest (M.corec g x) = M.corec g <$> g x := by
  rw [corec_def, dest_mk]
set_option linter.uppercaseLean3 false in
#align pfunctor.M.dest_corec PFunctor.M.dest_corec

theorem bisim (R : M P → M P → Prop)
    (h : ∀ x y, R x y → ∃ a f f',
      M.dest x = ⟨a, f⟩ ∧ M.dest y = ⟨a, f'⟩ ∧ ∀ i, R (f i) (f' i)) :
    ∀ x y, R x y → x = y := by
  have hm :
    Function.RightInverse (Functor.map ofIntl : P.Obj (MIntl P) → P.Obj (M P)) (Functor.map toIntl)
  · simp [Function.RightInverse, LeftInverse, Functor.map_map]
  simp only [leftInv_ofIntl_toIntl.surjective.forall,
    leftInv_ofIntl_toIntl.surjective.comp_left.exists,
    comp_apply, ← PFunctor.map_eq, dest_ofIntl, hm.injective.eq_iff] at h
  intro x₁ x₂ hx; cases x₁ using ind; cases x₂ using ind; rw [ofIntl.injEq]
  exact MIntl.bisim _ h _ _ hx
set_option linter.uppercaseLean3 false in
#align pfunctor.M.bisim PFunctor.M.bisim

theorem bisim' {α : Type*} (Q : α → Prop) (u v : α → M P)
    (h : ∀ x, Q x → ∃ a f f',
          M.dest (u x) = ⟨a, f⟩
          ∧ M.dest (v x) = ⟨a, f'⟩
          ∧ ∀ i, ∃ x', Q x' ∧ f i = u x' ∧ f' i = v x'
      ) :
    ∀ x, Q x → u x = v x := fun x Qx =>
  let R := fun w z : M P => ∃ x', Q x' ∧ w = u x' ∧ z = v x'
  @M.bisim P R
    (fun _ _ ⟨x', Qx', xeq, yeq⟩ =>
      let ⟨a, f, f', ux'eq, vx'eq, h'⟩ := h x' Qx'
      ⟨a, f, f', xeq.symm ▸ ux'eq, yeq.symm ▸ vx'eq, h'⟩)
    _ _ ⟨x, Qx, rfl, rfl⟩
set_option linter.uppercaseLean3 false in
#align pfunctor.M.bisim' PFunctor.M.bisim'

-- for the record, show M_bisim follows from _bisim'
theorem bisim_equiv (R : M P → M P → Prop)
    (h : ∀ x y, R x y → ∃ a f f',
      M.dest x = ⟨a, f⟩ ∧ M.dest y = ⟨a, f'⟩ ∧ ∀ i, R (f i) (f' i)) :
    ∀ x y, R x y → x = y := fun x y Rxy =>
  let Q : M P × M P → Prop := fun p => R p.fst p.snd
  bisim' Q Prod.fst Prod.snd
    (fun p Qp =>
      let ⟨a, f, f', hx, hy, h'⟩ := h p.fst p.snd Qp
      ⟨a, f, f', hx, hy, fun i => ⟨⟨f i, f' i⟩, h' i, rfl, rfl⟩⟩)
    ⟨x, y⟩ Rxy
set_option linter.uppercaseLean3 false in
#align pfunctor.M.bisim_equiv PFunctor.M.bisim_equiv

theorem corec_unique (g : α → P α) (f : α → M P) (hyp : ∀ x, M.dest (f x) = f <$> g x) :
    f = M.corec g := by
  ext x
  apply bisim' (fun _ => True) _ _ _ _ trivial
  clear x
  intro x _
  cases' gxeq : g x with a f'
  have h₀ : M.dest (f x) = ⟨a, f ∘ f'⟩ := by rw [hyp, gxeq, PFunctor.map_eq]
  have h₁ : M.dest (M.corec g x) = ⟨a, M.corec g ∘ f'⟩ := by
    rw [dest_corec, gxeq, PFunctor.map_eq]
  refine' ⟨_, _, _, h₀, h₁, _⟩
  intro i
  exact ⟨f' i, trivial, rfl, rfl⟩
set_option linter.uppercaseLean3 false in
#align pfunctor.M.corec_unique PFunctor.M.corec_unique

/-- The implemention of `ofIntl`. Not optimized. -/
def ofIntlComputable (x : MIntl F) : M F :=
  M.corec MIntl.dest x

@[csimp]
theorem ofIntl_eq_ofIntlComputable : @ofIntl.{u} = @ofIntlComputable.{u} := by
  funext F x; unfold ofIntlComputable; revert x; rw [← Function.funext_iff]
  apply corec_unique; intro x; simp

/-- corecursor where the state of the computation can be sent downstream
in the form of a recursive call -/
<<<<<<< HEAD
@[inline]
def corec₁ {α : Type u} (F : ∀ X, (α → X) → α → P.Obj X) : α → M P :=
=======
def corec₁ {α : Type u} (F : ∀ X, (α → X) → α → P X) : α → M P :=
>>>>>>> 732657b8
  M.corec (F _ id)
set_option linter.uppercaseLean3 false in
#align pfunctor.M.corec₁ PFunctor.M.corec₁

/-- The more efficient implemention of `corec'`. -/
@[inline]
unsafe def corec'Unsafe {α : Type u} (F : α → M P ⊕ P.Obj α) (x : α) : M P :=
  let rec
    /-- The main loop of `corec'Unsafe`. -/
    @[specialize] loop (x : α) : CofixI P :=
      CofixI.mk <| Thunk.mk <| fun _ =>
        match F x with
        | Sum.inr ⟨a, o⟩ => ⟨a, fun b => loop (o b)⟩
        | Sum.inl y =>
          match toI y with
          | ⟨t⟩ => t.get
  ofI (loop x)

/-- corecursor where it is possible to return a fully formed value at any point
of the computation -/
<<<<<<< HEAD
@[implemented_by corec'Unsafe]
def corec' {α : Type u} (F : α → M P ⊕ P.Obj α) (x : α) : M P :=
  M.corec
    (fun (s : M P ⊕ α) =>
      match s >>= F with
      | Sum.inr a => Sum.inr <$> a
      | Sum.inl y => Sum.inl <$> M.dest y)
    (Sum.inr x)
=======
def corec' {α : Type u} (F : ∀ {X : Type u}, (α → X) → α → Sum (M P) (P X)) (x : α) : M P :=
  corec₁
    (fun _ rec (a : Sum (M P) α) =>
      let y := a >>= F (rec ∘ Sum.inr)
      match y with
      | Sum.inr y => y
      | Sum.inl y => (rec ∘ Sum.inl) <$> M.dest y)
    (@Sum.inr (M P) _ x)
>>>>>>> 732657b8
set_option linter.uppercaseLean3 false in
#align pfunctor.M.corec' PFunctor.M.corec'

end M

end PFunctor<|MERGE_RESOLUTION|>--- conflicted
+++ resolved
@@ -270,42 +270,27 @@
 #align pfunctor.M.truncate_approx PFunctor.MIntl.truncate_approx
 
 /-- This unfolds an M-type. -/
-def dest (x : MIntl F) : F.Obj (MIntl F) :=
+def dest (x : MIntl F) : F (MIntl F) :=
   ⟨head x, fun i => children x i⟩
 
-<<<<<<< HEAD
 /-- select a subtree using an `i : F.Idx` or return an arbitrary tree if
 `i` designates no subtree of `x` -/
 def ichildren [Inhabited (MIntl F)] [DecidableEq F.A] (i : F.Idx) (x : MIntl F) : MIntl F :=
   if H' : i.1 = head x then children x (cast (congr_arg _ <| by simp only [head, H']) i.2)
   else default
-=======
-/-- unfold an M-type -/
-def dest : M F → F (M F)
-  | x => ⟨head x, fun i => children x i⟩
->>>>>>> 732657b8
 set_option linter.uppercaseLean3 false in
 #align pfunctor.M.ichildren PFunctor.MIntl.ichildren
 
 namespace Approx
 
-<<<<<<< HEAD
 /-- generates the approximations needed for `MIntl.mk` -/
-protected def sMk (x : F.Obj <| MIntl F) : ∀ n, CofixA F n
-=======
-/-- generates the approximations needed for `M.mk` -/
-protected def sMk (x : F (M F)) : ∀ n, CofixA F n
->>>>>>> 732657b8
+protected def sMk (x : F (MIntl F)) : ∀ n, CofixA F n
   | 0 => CofixA.continue
   | succ n => CofixA.intro x.1 fun i => (x.2 i).approx n
 set_option linter.uppercaseLean3 false in
 #align pfunctor.M.approx.s_mk PFunctor.MIntl.Approx.sMk
 
-<<<<<<< HEAD
-protected theorem P_mk (x : F.Obj <| MIntl F) : AllAgree (Approx.sMk x)
-=======
-protected theorem P_mk (x : F (M F)) : AllAgree (Approx.sMk x)
->>>>>>> 732657b8
+protected theorem P_mk (x : F (MIntl F)) : AllAgree (Approx.sMk x)
   | 0 => by constructor
   | succ n => by
     constructor
@@ -317,12 +302,7 @@
 end Approx
 
 /-- constructor for M-types -/
-<<<<<<< HEAD
-protected def mk (x : F.Obj <| MIntl F) : MIntl F where
-=======
-protected def mk (x : F (M F)) : M F
-    where
->>>>>>> 732657b8
+protected def mk (x : F (MIntl F)) : MIntl F where
   approx := Approx.sMk x
   consistent := Approx.P_mk x
 
@@ -337,14 +317,8 @@
 #align pfunctor.M.agree' PFunctor.MIntl.Agree'
 
 @[simp]
-<<<<<<< HEAD
-theorem dest_mk (x : F.Obj <| MIntl F) : dest (MIntl.mk x) = x :=
+theorem dest_mk (x : F (MIntl F)) : dest (MIntl.mk x) = x :=
   rfl
-=======
-theorem dest_mk (x : F (M F)) : dest (M.mk x) = x := rfl
-set_option linter.uppercaseLean3 false in
-#align pfunctor.M.dest_mk PFunctor.M.dest_mk
->>>>>>> 732657b8
 
 @[simp]
 theorem mk_dest (x : MIntl F) : MIntl.mk (dest x) = x := by
@@ -372,38 +346,21 @@
     cases hh
     rfl
 
-<<<<<<< HEAD
-theorem mk_inj {x y : F.Obj <| MIntl F} (h : MIntl.mk x = MIntl.mk y) : x = y := by
+theorem mk_inj {x y : F (MIntl F)} (h : MIntl.mk x = MIntl.mk y) : x = y := by
   rw [← dest_mk x, h, dest_mk]
 
 /-- destructor for M-types -/
-protected def cCases {r : MIntl F → Sort w} (f : ∀ x : F.Obj <| MIntl F, r (MIntl.mk x))
+protected def cCases {r : MIntl F → Sort w} (f : ∀ x : F (MIntl F), r (MIntl.mk x))
     (x : MIntl F) : r x :=
   suffices r (MIntl.mk (dest x)) by
-=======
-theorem mk_inj {x y : F (M F)} (h : M.mk x = M.mk y) : x = y := by rw [← dest_mk x, h, dest_mk]
-set_option linter.uppercaseLean3 false in
-#align pfunctor.M.mk_inj PFunctor.M.mk_inj
-
-/-- destructor for M-types -/
-protected def cases {r : M F → Sort w} (f : ∀ x : F (M F), r (M.mk x)) (x : M F) : r x :=
-  suffices r (M.mk (dest x)) by
->>>>>>> 732657b8
     rw [← mk_dest x]
     exact this
   f _
 
 /-- destructor for M-types -/
-<<<<<<< HEAD
 protected def cCasesOn {r : MIntl F → Sort w} (x : MIntl F)
-    (f : ∀ x : F.Obj <| MIntl F, r (MIntl.mk x)) : r x :=
+    (f : ∀ x : F (MIntl F), r (MIntl.mk x)) : r x :=
   MIntl.cCases f x
-=======
-protected def casesOn {r : M F → Sort w} (x : M F) (f : ∀ x : F (M F), r (M.mk x)) : r x :=
-  M.cases f x
-set_option linter.uppercaseLean3 false in
-#align pfunctor.M.cases_on PFunctor.M.casesOn
->>>>>>> 732657b8
 
 /-- destructor for M-types, similar to `cCasesOn` but also
 gives access directly to the root and subtrees on an M-type -/
@@ -457,34 +414,19 @@
 #align pfunctor.M.agree_iff_agree' PFunctor.MIntl.agree_iff_agree'
 
 @[simp]
-<<<<<<< HEAD
-theorem cCases_mk {r : MIntl F → Sort*} (x : F.Obj <| MIntl F)
-    (f : ∀ x : F.Obj <| MIntl F, r (MIntl.mk x)) :
+theorem cCases_mk {r : MIntl F → Sort*} (x : F (MIntl F)) (f : ∀ x : F (MIntl F), r (MIntl.mk x)) :
     PFunctor.MIntl.cCases f (MIntl.mk x) = f x := by
   dsimp only [MIntl.mk, PFunctor.MIntl.cCases, dest, head, Approx.sMk, head']
-=======
-theorem cases_mk {r : M F → Sort*} (x : F (M F)) (f : ∀ x : F (M F), r (M.mk x)) :
-    PFunctor.M.cases f (M.mk x) = f x := by
-  dsimp only [M.mk, PFunctor.M.cases, dest, head, Approx.sMk, head']
->>>>>>> 732657b8
   cases x; dsimp only [Approx.sMk]
   simp only [Eq.mpr]
   apply congrFun
   rfl
 
 @[simp]
-<<<<<<< HEAD
-theorem cCasesOn_mk {r : MIntl F → Sort*} (x : F.Obj <| MIntl F)
-    (f : ∀ x : F.Obj <| MIntl F, r (MIntl.mk x)) :
+theorem cCasesOn_mk {r : MIntl F → Sort*} (x : F (MIntl F))
+    (f : ∀ x : F (MIntl F), r (MIntl.mk x)) :
     PFunctor.MIntl.cCasesOn (MIntl.mk x) f = f x :=
   cCases_mk x f
-=======
-theorem casesOn_mk {r : M F → Sort*} (x : F (M F)) (f : ∀ x : F (M F), r (M.mk x)) :
-    PFunctor.M.casesOn (M.mk x) f = f x :=
-  cases_mk x f
-set_option linter.uppercaseLean3 false in
-#align pfunctor.M.cases_on_mk PFunctor.M.casesOn_mk
->>>>>>> 732657b8
 
 @[simp]
 theorem cCasesOn_mk' {r : MIntl F → Sort*} {a} (x : F.B a → MIntl F)
@@ -563,11 +505,7 @@
 #align pfunctor.M.iselect_eq_default PFunctor.MIntl.iselect_eq_default
 
 @[simp]
-<<<<<<< HEAD
-theorem head_mk (x : F.Obj (MIntl F)) : head (MIntl.mk x) = x.1 :=
-=======
-theorem head_mk (x : F (M F)) : head (M.mk x) = x.1 :=
->>>>>>> 732657b8
+theorem head_mk (x : F (MIntl F)) : head (MIntl.mk x) = x.1 :=
   Eq.symm <|
     calc
       x.1 = (dest (MIntl.mk x)).1 := by rw [dest_mk]
@@ -581,13 +519,8 @@
 #align pfunctor.M.children_mk PFunctor.MIntl.children_mk
 
 @[simp]
-<<<<<<< HEAD
-theorem ichildren_mk [DecidableEq F.A] [Inhabited (MIntl F)] (x : F.Obj (MIntl F)) (i : F.Idx) :
+theorem ichildren_mk [DecidableEq F.A] [Inhabited (MIntl F)] (x : F (MIntl F)) (i : F.Idx) :
     ichildren i (MIntl.mk x) = x.iget i := by
-=======
-theorem ichildren_mk [DecidableEq F.A] [Inhabited (M F)] (x : F (M F)) (i : F.IdxCat) :
-    ichildren i (M.mk x) = x.iget i := by
->>>>>>> 732657b8
   dsimp only [ichildren, PFunctor.Obj.iget]
   congr with h
 set_option linter.uppercaseLean3 false in
@@ -615,14 +548,9 @@
 set_option linter.uppercaseLean3 false in
 #align pfunctor.M.iselect_cons PFunctor.MIntl.iselect_cons
 
-<<<<<<< HEAD
-theorem corec_def {X} (f : X → F.Obj X) (x₀ : X) :
+theorem corec_def {X} (f : X → F X) (x₀ : X) :
     MIntl.corec f x₀ = MIntl.mk (MIntl.corec f <$> f x₀) := by
   dsimp only [MIntl.corec, MIntl.mk]
-=======
-theorem corec_def {X} (f : X → F X) (x₀ : X) : M.corec f x₀ = M.mk (M.corec f <$> f x₀) := by
-  dsimp only [M.corec, M.mk]
->>>>>>> 732657b8
   congr with n
   cases' n with n
   · dsimp only [sCorec, Approx.sMk]
@@ -759,29 +687,11 @@
 
 universe u' v'
 
-<<<<<<< HEAD
 variable {P : PFunctor.{u}} {α : Type u}
 
 theorem bisim (R : MIntl P → MIntl P → Prop)
     (h : ∀ x y, R x y → ∃ a f f',
       MIntl.dest x = ⟨a, f⟩ ∧ MIntl.dest y = ⟨a, f'⟩ ∧ ∀ i, R (f i) (f' i)) :
-=======
-/-- corecursor for `M F` with swapped arguments -/
-def corecOn {X : Type*} (x₀ : X) (f : X → F X) : M F :=
-  M.corec f x₀
-set_option linter.uppercaseLean3 false in
-#align pfunctor.M.corec_on PFunctor.M.corecOn
-
-variable {P : PFunctor.{u}} {α : Type u}
-
-theorem dest_corec (g : α → P α) (x : α) : M.dest (M.corec g x) = M.corec g <$> g x := by
-  rw [corec_def, dest_mk]
-set_option linter.uppercaseLean3 false in
-#align pfunctor.M.dest_corec PFunctor.M.dest_corec
-
-theorem bisim (R : M P → M P → Prop)
-    (h : ∀ x y, R x y → ∃ a f f', M.dest x = ⟨a, f⟩ ∧ M.dest y = ⟨a, f'⟩ ∧ ∀ i, R (f i) (f' i)) :
->>>>>>> 732657b8
     ∀ x y, R x y → x = y := by
   introv h'
   haveI := Inhabited.mk x.head
@@ -1137,12 +1047,8 @@
 
 /-- corecursor where the state of the computation can be sent downstream
 in the form of a recursive call -/
-<<<<<<< HEAD
 @[inline]
-def corec₁ {α : Type u} (F : ∀ X, (α → X) → α → P.Obj X) : α → M P :=
-=======
 def corec₁ {α : Type u} (F : ∀ X, (α → X) → α → P X) : α → M P :=
->>>>>>> 732657b8
   M.corec (F _ id)
 set_option linter.uppercaseLean3 false in
 #align pfunctor.M.corec₁ PFunctor.M.corec₁
@@ -1163,25 +1069,14 @@
 
 /-- corecursor where it is possible to return a fully formed value at any point
 of the computation -/
-<<<<<<< HEAD
 @[implemented_by corec'Unsafe]
-def corec' {α : Type u} (F : α → M P ⊕ P.Obj α) (x : α) : M P :=
+def corec' {α : Type u} (F : α → M P ⊕ P α) (x : α) : M P :=
   M.corec
     (fun (s : M P ⊕ α) =>
       match s >>= F with
       | Sum.inr a => Sum.inr <$> a
       | Sum.inl y => Sum.inl <$> M.dest y)
     (Sum.inr x)
-=======
-def corec' {α : Type u} (F : ∀ {X : Type u}, (α → X) → α → Sum (M P) (P X)) (x : α) : M P :=
-  corec₁
-    (fun _ rec (a : Sum (M P) α) =>
-      let y := a >>= F (rec ∘ Sum.inr)
-      match y with
-      | Sum.inr y => y
-      | Sum.inl y => (rec ∘ Sum.inl) <$> M.dest y)
-    (@Sum.inr (M P) _ x)
->>>>>>> 732657b8
 set_option linter.uppercaseLean3 false in
 #align pfunctor.M.corec' PFunctor.M.corec'
 
