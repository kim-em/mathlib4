/-
Copyright (c) 2018 Mario Carneiro. All rights reserved.
Released under Apache 2.0 license as described in the file LICENSE.
Authors: Mario Carneiro
-/
import Mathlib.Data.Finset.Fold
import Mathlib.Data.Finset.Option
import Mathlib.Data.Finset.Pi
import Mathlib.Data.Finset.Prod
import Mathlib.Data.Multiset.Lattice
import Mathlib.Order.CompleteLattice
import Mathlib.Order.Hom.Lattice

#align_import data.finset.lattice from "leanprover-community/mathlib"@"442a83d738cb208d3600056c489be16900ba701d"

/-!
# Lattice operations on finsets
-/

variable {F α β γ ι κ : Type*}

namespace Finset

open Multiset OrderDual

/-! ### sup -/


section Sup

-- TODO: define with just `[Bot α]` where some lemmas hold without requiring `[OrderBot α]`
variable [SemilatticeSup α] [OrderBot α]

/-- Supremum of a finite set: `sup {a, b, c} f = f a ⊔ f b ⊔ f c` -/
def sup (s : Finset β) (f : β → α) : α :=
  s.fold (· ⊔ ·) ⊥ f
#align finset.sup Finset.sup

variable {s s₁ s₂ : Finset β} {f g : β → α} {a : α}

theorem sup_def : s.sup f = (s.1.map f).sup :=
  rfl
#align finset.sup_def Finset.sup_def

@[simp]
theorem sup_empty : (∅ : Finset β).sup f = ⊥ :=
  fold_empty
#align finset.sup_empty Finset.sup_empty

@[simp]
theorem sup_cons {b : β} (h : b ∉ s) : (cons b s h).sup f = f b ⊔ s.sup f :=
  fold_cons h
#align finset.sup_cons Finset.sup_cons

@[simp]
theorem sup_insert [DecidableEq β] {b : β} : (insert b s : Finset β).sup f = f b ⊔ s.sup f :=
  fold_insert_idem
#align finset.sup_insert Finset.sup_insert

@[simp]
theorem sup_image [DecidableEq β] (s : Finset γ) (f : γ → β) (g : β → α) :
    (s.image f).sup g = s.sup (g ∘ f) :=
  fold_image_idem
#align finset.sup_image Finset.sup_image

@[simp]
theorem sup_map (s : Finset γ) (f : γ ↪ β) (g : β → α) : (s.map f).sup g = s.sup (g ∘ f) :=
  fold_map
#align finset.sup_map Finset.sup_map

@[simp]
theorem sup_singleton {b : β} : ({b} : Finset β).sup f = f b :=
  Multiset.sup_singleton
#align finset.sup_singleton Finset.sup_singleton

theorem sup_sup : s.sup (f ⊔ g) = s.sup f ⊔ s.sup g := by
  refine' Finset.cons_induction_on s _ fun b t _ h => _
  · rw [sup_empty, sup_empty, sup_empty, bot_sup_eq]
  · rw [sup_cons, sup_cons, sup_cons, h]
    exact sup_sup_sup_comm _ _ _ _
#align finset.sup_sup Finset.sup_sup

theorem sup_congr {f g : β → α} (hs : s₁ = s₂) (hfg : ∀ a ∈ s₂, f a = g a) :
    s₁.sup f = s₂.sup g := by
  subst hs
  exact Finset.fold_congr hfg
#align finset.sup_congr Finset.sup_congr

@[simp]
theorem _root_.map_finset_sup [SemilatticeSup β] [OrderBot β]
    [FunLike F α β] [SupBotHomClass F α β]
    (f : F) (s : Finset ι) (g : ι → α) : f (s.sup g) = s.sup (f ∘ g) :=
  Finset.cons_induction_on s (map_bot f) fun i s _ h => by
    rw [sup_cons, sup_cons, map_sup, h, Function.comp_apply]
#align map_finset_sup map_finset_sup

@[simp]
protected theorem sup_le_iff {a : α} : s.sup f ≤ a ↔ ∀ b ∈ s, f b ≤ a := by
  apply Iff.trans Multiset.sup_le
  simp only [Multiset.mem_map, and_imp, exists_imp]
  exact ⟨fun k b hb => k _ _ hb rfl, fun k a' b hb h => h ▸ k _ hb⟩
#align finset.sup_le_iff Finset.sup_le_iff

protected alias ⟨_, sup_le⟩ := Finset.sup_le_iff
#align finset.sup_le Finset.sup_le

theorem sup_const_le : (s.sup fun _ => a) ≤ a :=
  Finset.sup_le fun _ _ => le_rfl
#align finset.sup_const_le Finset.sup_const_le

theorem le_sup {b : β} (hb : b ∈ s) : f b ≤ s.sup f :=
  Finset.sup_le_iff.1 le_rfl _ hb
#align finset.le_sup Finset.le_sup

theorem le_sup_of_le {b : β} (hb : b ∈ s) (h : a ≤ f b) : a ≤ s.sup f := h.trans <| le_sup hb
#align finset.le_sup_of_le Finset.le_sup_of_le

theorem sup_union [DecidableEq β] : (s₁ ∪ s₂).sup f = s₁.sup f ⊔ s₂.sup f :=
  eq_of_forall_ge_iff fun c => by simp [or_imp, forall_and]
#align finset.sup_union Finset.sup_union

@[simp]
theorem sup_biUnion [DecidableEq β] (s : Finset γ) (t : γ → Finset β) :
    (s.biUnion t).sup f = s.sup fun x => (t x).sup f :=
  eq_of_forall_ge_iff fun c => by simp [@forall_swap _ β]
#align finset.sup_bUnion Finset.sup_biUnion

theorem sup_const {s : Finset β} (h : s.Nonempty) (c : α) : (s.sup fun _ => c) = c :=
  eq_of_forall_ge_iff (fun _ => Finset.sup_le_iff.trans h.forall_const)
#align finset.sup_const Finset.sup_const

@[simp]
theorem sup_bot (s : Finset β) : (s.sup fun _ => ⊥) = (⊥ : α) := by
  obtain rfl | hs := s.eq_empty_or_nonempty
  · exact sup_empty
  · exact sup_const hs _
#align finset.sup_bot Finset.sup_bot

theorem sup_ite (p : β → Prop) [DecidablePred p] :
    (s.sup fun i => ite (p i) (f i) (g i)) = (s.filter p).sup f ⊔ (s.filter fun i => ¬p i).sup g :=
  fold_ite _
#align finset.sup_ite Finset.sup_ite

theorem sup_mono_fun {g : β → α} (h : ∀ b ∈ s, f b ≤ g b) : s.sup f ≤ s.sup g :=
  Finset.sup_le fun b hb => le_trans (h b hb) (le_sup hb)
#align finset.sup_mono_fun Finset.sup_mono_fun

@[gcongr]
theorem sup_mono (h : s₁ ⊆ s₂) : s₁.sup f ≤ s₂.sup f :=
  Finset.sup_le (fun _ hb => le_sup (h hb))
#align finset.sup_mono Finset.sup_mono

protected theorem sup_comm (s : Finset β) (t : Finset γ) (f : β → γ → α) :
    (s.sup fun b => t.sup (f b)) = t.sup fun c => s.sup fun b => f b c :=
  eq_of_forall_ge_iff fun a => by simpa using forall₂_swap
#align finset.sup_comm Finset.sup_comm

@[simp, nolint simpNF] -- Porting note: linter claims that LHS does not simplify
theorem sup_attach (s : Finset β) (f : β → α) : (s.attach.sup fun x => f x) = s.sup f :=
  (s.attach.sup_map (Function.Embedding.subtype _) f).symm.trans <| congr_arg _ attach_map_val
#align finset.sup_attach Finset.sup_attach

/-- See also `Finset.product_biUnion`. -/
theorem sup_product_left (s : Finset β) (t : Finset γ) (f : β × γ → α) :
    (s ×ˢ t).sup f = s.sup fun i => t.sup fun i' => f ⟨i, i'⟩ :=
  eq_of_forall_ge_iff fun a => by simp [@forall_swap _ γ]
#align finset.sup_product_left Finset.sup_product_left

theorem sup_product_right (s : Finset β) (t : Finset γ) (f : β × γ → α) :
    (s ×ˢ t).sup f = t.sup fun i' => s.sup fun i => f ⟨i, i'⟩ := by
  rw [sup_product_left, Finset.sup_comm]
#align finset.sup_product_right Finset.sup_product_right

section Prod
variable {ι κ α β : Type*} [SemilatticeSup α] [SemilatticeSup β] [OrderBot α] [OrderBot β]
  {s : Finset ι} {t : Finset κ}

@[simp] lemma sup_prodMap (hs : s.Nonempty) (ht : t.Nonempty) (f : ι → α) (g : κ → β) :
    sup (s ×ˢ t) (Prod.map f g) = (sup s f, sup t g) :=
  eq_of_forall_ge_iff fun i ↦ by
    obtain ⟨a, ha⟩ := hs
    obtain ⟨b, hb⟩ := ht
    simp only [Prod.map, Finset.sup_le_iff, mem_product, and_imp, Prod.forall, Prod.le_def]
    exact ⟨fun h ↦ ⟨fun i hi ↦ (h _ _ hi hb).1, fun j hj ↦ (h _ _ ha hj).2⟩, by aesop⟩

end Prod

@[simp]
theorem sup_erase_bot [DecidableEq α] (s : Finset α) : (s.erase ⊥).sup id = s.sup id := by
  refine' (sup_mono (s.erase_subset _)).antisymm (Finset.sup_le_iff.2 fun a ha => _)
  obtain rfl | ha' := eq_or_ne a ⊥
  · exact bot_le
  · exact le_sup (mem_erase.2 ⟨ha', ha⟩)
#align finset.sup_erase_bot Finset.sup_erase_bot

theorem sup_sdiff_right {α β : Type*} [GeneralizedBooleanAlgebra α] (s : Finset β) (f : β → α)
    (a : α) : (s.sup fun b => f b \ a) = s.sup f \ a := by
  refine' Finset.cons_induction_on s _ fun b t _ h => _
  · rw [sup_empty, sup_empty, bot_sdiff]
  · rw [sup_cons, sup_cons, h, sup_sdiff]
#align finset.sup_sdiff_right Finset.sup_sdiff_right

theorem comp_sup_eq_sup_comp [SemilatticeSup γ] [OrderBot γ] {s : Finset β} {f : β → α} (g : α → γ)
    (g_sup : ∀ x y, g (x ⊔ y) = g x ⊔ g y) (bot : g ⊥ = ⊥) : g (s.sup f) = s.sup (g ∘ f) :=
  Finset.cons_induction_on s bot fun c t hc ih => by
    rw [sup_cons, sup_cons, g_sup, ih, Function.comp_apply]
#align finset.comp_sup_eq_sup_comp Finset.comp_sup_eq_sup_comp

/-- Computing `sup` in a subtype (closed under `sup`) is the same as computing it in `α`. -/
theorem sup_coe {P : α → Prop} {Pbot : P ⊥} {Psup : ∀ ⦃x y⦄, P x → P y → P (x ⊔ y)} (t : Finset β)
    (f : β → { x : α // P x }) :
    (@sup { x // P x } _ (Subtype.semilatticeSup Psup) (Subtype.orderBot Pbot) t f : α) =
      t.sup fun x => ↑(f x) := by
  letI := Subtype.semilatticeSup Psup
  letI := Subtype.orderBot Pbot
  apply comp_sup_eq_sup_comp Subtype.val <;> intros <;> rfl
#align finset.sup_coe Finset.sup_coe

@[simp]
theorem sup_toFinset {α β} [DecidableEq β] (s : Finset α) (f : α → Multiset β) :
    (s.sup f).toFinset = s.sup fun x => (f x).toFinset :=
  comp_sup_eq_sup_comp Multiset.toFinset toFinset_union rfl
#align finset.sup_to_finset Finset.sup_toFinset

theorem _root_.List.foldr_sup_eq_sup_toFinset [DecidableEq α] (l : List α) :
    l.foldr (· ⊔ ·) ⊥ = l.toFinset.sup id := by
  rw [← coe_fold_r, ← Multiset.fold_dedup_idem, sup_def, ← List.toFinset_coe, toFinset_val,
    Multiset.map_id]
  rfl
#align list.foldr_sup_eq_sup_to_finset List.foldr_sup_eq_sup_toFinset

theorem subset_range_sup_succ (s : Finset ℕ) : s ⊆ range (s.sup id).succ := fun _ hn =>
  mem_range.2 <| Nat.lt_succ_of_le <| @le_sup _ _ _ _ _ id _ hn
#align finset.subset_range_sup_succ Finset.subset_range_sup_succ

theorem exists_nat_subset_range (s : Finset ℕ) : ∃ n : ℕ, s ⊆ range n :=
  ⟨_, s.subset_range_sup_succ⟩
#align finset.exists_nat_subset_range Finset.exists_nat_subset_range

theorem sup_induction {p : α → Prop} (hb : p ⊥) (hp : ∀ a₁, p a₁ → ∀ a₂, p a₂ → p (a₁ ⊔ a₂))
    (hs : ∀ b ∈ s, p (f b)) : p (s.sup f) := by
  induction' s using Finset.cons_induction with c s hc ih
  · exact hb
  · rw [sup_cons]
    apply hp
    · exact hs c (mem_cons.2 (Or.inl rfl))
    · exact ih fun b h => hs b (mem_cons.2 (Or.inr h))
#align finset.sup_induction Finset.sup_induction

theorem sup_le_of_le_directed {α : Type*} [SemilatticeSup α] [OrderBot α] (s : Set α)
    (hs : s.Nonempty) (hdir : DirectedOn (· ≤ ·) s) (t : Finset α) :
    (∀ x ∈ t, ∃ y ∈ s, x ≤ y) → ∃ x ∈ s, t.sup id ≤ x := by
  classical
    induction' t using Finset.induction_on with a r _ ih h
    · simpa only [forall_prop_of_true, and_true_iff, forall_prop_of_false, bot_le, not_false_iff,
        sup_empty, forall_true_iff, not_mem_empty]
    · intro h
      have incs : (r : Set α) ⊆ ↑(insert a r) := by
        rw [Finset.coe_subset]
        apply Finset.subset_insert
      -- x ∈ s is above the sup of r
      obtain ⟨x, ⟨hxs, hsx_sup⟩⟩ := ih fun x hx => h x <| incs hx
      -- y ∈ s is above a
      obtain ⟨y, hys, hay⟩ := h a (Finset.mem_insert_self a r)
      -- z ∈ s is above x and y
      obtain ⟨z, hzs, ⟨hxz, hyz⟩⟩ := hdir x hxs y hys
      use z, hzs
      rw [sup_insert, id.def, sup_le_iff]
      exact ⟨le_trans hay hyz, le_trans hsx_sup hxz⟩
#align finset.sup_le_of_le_directed Finset.sup_le_of_le_directed

-- If we acquire sublattices
-- the hypotheses should be reformulated as `s : SubsemilatticeSupBot`
theorem sup_mem (s : Set α) (w₁ : ⊥ ∈ s) (w₂ : ∀ᵉ (x ∈ s) (y ∈ s), x ⊔ y ∈ s)
    {ι : Type*} (t : Finset ι) (p : ι → α) (h : ∀ i ∈ t, p i ∈ s) : t.sup p ∈ s :=
  @sup_induction _ _ _ _ _ _ (· ∈ s) w₁ w₂ h
#align finset.sup_mem Finset.sup_mem

@[simp]
protected theorem sup_eq_bot_iff (f : β → α) (S : Finset β) : S.sup f = ⊥ ↔ ∀ s ∈ S, f s = ⊥ := by
  classical induction' S using Finset.induction with a S _ hi <;> simp [*]
#align finset.sup_eq_bot_iff Finset.sup_eq_bot_iff

end Sup

theorem sup_eq_iSup [CompleteLattice β] (s : Finset α) (f : α → β) : s.sup f = ⨆ a ∈ s, f a :=
  le_antisymm
    (Finset.sup_le (fun a ha => le_iSup_of_le a <| le_iSup (fun _ => f a) ha))
    (iSup_le fun _ => iSup_le fun ha => le_sup ha)
#align finset.sup_eq_supr Finset.sup_eq_iSup

theorem sup_id_eq_sSup [CompleteLattice α] (s : Finset α) : s.sup id = sSup s := by
  simp [sSup_eq_iSup, sup_eq_iSup]
#align finset.sup_id_eq_Sup Finset.sup_id_eq_sSup

theorem sup_id_set_eq_sUnion (s : Finset (Set α)) : s.sup id = ⋃₀ ↑s :=
  sup_id_eq_sSup _
#align finset.sup_id_set_eq_sUnion Finset.sup_id_set_eq_sUnion

@[simp]
theorem sup_set_eq_biUnion (s : Finset α) (f : α → Set β) : s.sup f = ⋃ x ∈ s, f x :=
  sup_eq_iSup _ _
#align finset.sup_set_eq_bUnion Finset.sup_set_eq_biUnion

theorem sup_eq_sSup_image [CompleteLattice β] (s : Finset α) (f : α → β) :
    s.sup f = sSup (f '' s) :=
  by classical rw [← Finset.coe_image, ← sup_id_eq_sSup, sup_image, Function.id_comp]
#align finset.sup_eq_Sup_image Finset.sup_eq_sSup_image

/-! ### inf -/


section Inf

-- TODO: define with just `[Top α]` where some lemmas hold without requiring `[OrderTop α]`
variable [SemilatticeInf α] [OrderTop α]

/-- Infimum of a finite set: `inf {a, b, c} f = f a ⊓ f b ⊓ f c` -/
def inf (s : Finset β) (f : β → α) : α :=
  s.fold (· ⊓ ·) ⊤ f
#align finset.inf Finset.inf

variable {s s₁ s₂ : Finset β} {f g : β → α} {a : α}

theorem inf_def : s.inf f = (s.1.map f).inf :=
  rfl
#align finset.inf_def Finset.inf_def

@[simp]
theorem inf_empty : (∅ : Finset β).inf f = ⊤ :=
  fold_empty
#align finset.inf_empty Finset.inf_empty

@[simp]
theorem inf_cons {b : β} (h : b ∉ s) : (cons b s h).inf f = f b ⊓ s.inf f :=
  @sup_cons αᵒᵈ _ _ _ _ _ _ h
#align finset.inf_cons Finset.inf_cons

@[simp]
theorem inf_insert [DecidableEq β] {b : β} : (insert b s : Finset β).inf f = f b ⊓ s.inf f :=
  fold_insert_idem
#align finset.inf_insert Finset.inf_insert

@[simp]
theorem inf_image [DecidableEq β] (s : Finset γ) (f : γ → β) (g : β → α) :
    (s.image f).inf g = s.inf (g ∘ f) :=
  fold_image_idem
#align finset.inf_image Finset.inf_image

@[simp]
theorem inf_map (s : Finset γ) (f : γ ↪ β) (g : β → α) : (s.map f).inf g = s.inf (g ∘ f) :=
  fold_map
#align finset.inf_map Finset.inf_map

@[simp]
theorem inf_singleton {b : β} : ({b} : Finset β).inf f = f b :=
  Multiset.inf_singleton
#align finset.inf_singleton Finset.inf_singleton

theorem inf_inf : s.inf (f ⊓ g) = s.inf f ⊓ s.inf g :=
  @sup_sup αᵒᵈ _ _ _ _ _ _
#align finset.inf_inf Finset.inf_inf

theorem inf_congr {f g : β → α} (hs : s₁ = s₂) (hfg : ∀ a ∈ s₂, f a = g a) :
    s₁.inf f = s₂.inf g := by
  subst hs
  exact Finset.fold_congr hfg
#align finset.inf_congr Finset.inf_congr

@[simp]
theorem _root_.map_finset_inf [SemilatticeInf β] [OrderTop β]
    [FunLike F α β] [InfTopHomClass F α β]
    (f : F) (s : Finset ι) (g : ι → α) : f (s.inf g) = s.inf (f ∘ g) :=
  Finset.cons_induction_on s (map_top f) fun i s _ h => by
    rw [inf_cons, inf_cons, map_inf, h, Function.comp_apply]
#align map_finset_inf map_finset_inf

@[simp] protected theorem le_inf_iff {a : α} : a ≤ s.inf f ↔ ∀ b ∈ s, a ≤ f b :=
  @Finset.sup_le_iff αᵒᵈ _ _ _ _ _ _
#align finset.le_inf_iff Finset.le_inf_iff

protected alias ⟨_, le_inf⟩ := Finset.le_inf_iff
#align finset.le_inf Finset.le_inf

theorem le_inf_const_le : a ≤ s.inf fun _ => a :=
  Finset.le_inf fun _ _ => le_rfl
#align finset.le_inf_const_le Finset.le_inf_const_le

theorem inf_le {b : β} (hb : b ∈ s) : s.inf f ≤ f b :=
  Finset.le_inf_iff.1 le_rfl _ hb
#align finset.inf_le Finset.inf_le

theorem inf_le_of_le {b : β} (hb : b ∈ s) (h : f b ≤ a) : s.inf f ≤ a := (inf_le hb).trans h
#align finset.inf_le_of_le Finset.inf_le_of_le

theorem inf_union [DecidableEq β] : (s₁ ∪ s₂).inf f = s₁.inf f ⊓ s₂.inf f :=
  eq_of_forall_le_iff fun c ↦ by simp [or_imp, forall_and]
#align finset.inf_union Finset.inf_union

@[simp] theorem inf_biUnion [DecidableEq β] (s : Finset γ) (t : γ → Finset β) :
    (s.biUnion t).inf f = s.inf fun x => (t x).inf f :=
  @sup_biUnion αᵒᵈ _ _ _ _ _ _ _ _
#align finset.inf_bUnion Finset.inf_biUnion

theorem inf_const (h : s.Nonempty) (c : α) : (s.inf fun _ => c) = c := @sup_const αᵒᵈ _ _ _ _ h _
#align finset.inf_const Finset.inf_const

@[simp] theorem inf_top (s : Finset β) : (s.inf fun _ => ⊤) = (⊤ : α) := @sup_bot αᵒᵈ _ _ _ _
#align finset.inf_top Finset.inf_top

theorem inf_ite (p : β → Prop) [DecidablePred p] :
    (s.inf fun i ↦ ite (p i) (f i) (g i)) = (s.filter p).inf f ⊓ (s.filter fun i ↦ ¬ p i).inf g :=
  fold_ite _

theorem inf_mono_fun {g : β → α} (h : ∀ b ∈ s, f b ≤ g b) : s.inf f ≤ s.inf g :=
  Finset.le_inf fun b hb => le_trans (inf_le hb) (h b hb)
#align finset.inf_mono_fun Finset.inf_mono_fun

@[gcongr]
theorem inf_mono (h : s₁ ⊆ s₂) : s₂.inf f ≤ s₁.inf f :=
  Finset.le_inf (fun _ hb => inf_le (h hb))
#align finset.inf_mono Finset.inf_mono

protected theorem inf_comm (s : Finset β) (t : Finset γ) (f : β → γ → α) :
    (s.inf fun b => t.inf (f b)) = t.inf fun c => s.inf fun b => f b c :=
  @Finset.sup_comm αᵒᵈ _ _ _ _ _ _ _
#align finset.inf_comm Finset.inf_comm

theorem inf_attach (s : Finset β) (f : β → α) : (s.attach.inf fun x => f x) = s.inf f :=
  @sup_attach αᵒᵈ _ _ _ _ _
#align finset.inf_attach Finset.inf_attach

theorem inf_product_left (s : Finset β) (t : Finset γ) (f : β × γ → α) :
    (s ×ˢ t).inf f = s.inf fun i => t.inf fun i' => f ⟨i, i'⟩ :=
  @sup_product_left αᵒᵈ _ _ _ _ _ _ _
#align finset.inf_product_left Finset.inf_product_left

theorem inf_product_right (s : Finset β) (t : Finset γ) (f : β × γ → α) :
    (s ×ˢ t).inf f = t.inf fun i' => s.inf fun i => f ⟨i, i'⟩ :=
  @sup_product_right αᵒᵈ _ _ _ _ _ _ _
#align finset.inf_product_right Finset.inf_product_right

section Prod
variable {ι κ α β : Type*} [SemilatticeInf α] [SemilatticeInf β] [OrderTop α] [OrderTop β]
 {s : Finset ι} {t : Finset κ}

@[simp] lemma inf_prodMap (hs : s.Nonempty) (ht : t.Nonempty) (f : ι → α) (g : κ → β) :
    inf (s ×ˢ t) (Prod.map f g) = (inf s f, inf t g) :=
  sup_prodMap (α := αᵒᵈ) (β := βᵒᵈ) hs ht _ _

end Prod

@[simp]
theorem inf_erase_top [DecidableEq α] (s : Finset α) : (s.erase ⊤).inf id = s.inf id :=
  @sup_erase_bot αᵒᵈ _ _ _ _
#align finset.inf_erase_top Finset.inf_erase_top

theorem comp_inf_eq_inf_comp [SemilatticeInf γ] [OrderTop γ] {s : Finset β} {f : β → α} (g : α → γ)
    (g_inf : ∀ x y, g (x ⊓ y) = g x ⊓ g y) (top : g ⊤ = ⊤) : g (s.inf f) = s.inf (g ∘ f) :=
  @comp_sup_eq_sup_comp αᵒᵈ _ γᵒᵈ _ _ _ _ _ _ _ g_inf top
#align finset.comp_inf_eq_inf_comp Finset.comp_inf_eq_inf_comp

/-- Computing `inf` in a subtype (closed under `inf`) is the same as computing it in `α`. -/
theorem inf_coe {P : α → Prop} {Ptop : P ⊤} {Pinf : ∀ ⦃x y⦄, P x → P y → P (x ⊓ y)} (t : Finset β)
    (f : β → { x : α // P x }) :
    (@inf { x // P x } _ (Subtype.semilatticeInf Pinf) (Subtype.orderTop Ptop) t f : α) =
      t.inf fun x => ↑(f x) :=
  @sup_coe αᵒᵈ _ _ _ _ Ptop Pinf t f
#align finset.inf_coe Finset.inf_coe

theorem _root_.List.foldr_inf_eq_inf_toFinset [DecidableEq α] (l : List α) :
    l.foldr (· ⊓ ·) ⊤ = l.toFinset.inf id := by
  rw [← coe_fold_r, ← Multiset.fold_dedup_idem, inf_def, ← List.toFinset_coe, toFinset_val,
    Multiset.map_id]
  rfl
#align list.foldr_inf_eq_inf_to_finset List.foldr_inf_eq_inf_toFinset

theorem inf_induction {p : α → Prop} (ht : p ⊤) (hp : ∀ a₁, p a₁ → ∀ a₂, p a₂ → p (a₁ ⊓ a₂))
    (hs : ∀ b ∈ s, p (f b)) : p (s.inf f) :=
  @sup_induction αᵒᵈ _ _ _ _ _ _ ht hp hs
#align finset.inf_induction Finset.inf_induction

theorem inf_mem (s : Set α) (w₁ : ⊤ ∈ s) (w₂ : ∀ᵉ (x ∈ s) (y ∈ s), x ⊓ y ∈ s)
    {ι : Type*} (t : Finset ι) (p : ι → α) (h : ∀ i ∈ t, p i ∈ s) : t.inf p ∈ s :=
  @inf_induction _ _ _ _ _ _ (· ∈ s) w₁ w₂ h
#align finset.inf_mem Finset.inf_mem

@[simp]
protected theorem inf_eq_top_iff (f : β → α) (S : Finset β) : S.inf f = ⊤ ↔ ∀ s ∈ S, f s = ⊤ :=
  @Finset.sup_eq_bot_iff αᵒᵈ _ _ _ _ _
#align finset.inf_eq_top_iff Finset.inf_eq_top_iff

end Inf

@[simp]
theorem toDual_sup [SemilatticeSup α] [OrderBot α] (s : Finset β) (f : β → α) :
    toDual (s.sup f) = s.inf (toDual ∘ f) :=
  rfl
#align finset.to_dual_sup Finset.toDual_sup

@[simp]
theorem toDual_inf [SemilatticeInf α] [OrderTop α] (s : Finset β) (f : β → α) :
    toDual (s.inf f) = s.sup (toDual ∘ f) :=
  rfl
#align finset.to_dual_inf Finset.toDual_inf

@[simp]
theorem ofDual_sup [SemilatticeInf α] [OrderTop α] (s : Finset β) (f : β → αᵒᵈ) :
    ofDual (s.sup f) = s.inf (ofDual ∘ f) :=
  rfl
#align finset.of_dual_sup Finset.ofDual_sup

@[simp]
theorem ofDual_inf [SemilatticeSup α] [OrderBot α] (s : Finset β) (f : β → αᵒᵈ) :
    ofDual (s.inf f) = s.sup (ofDual ∘ f) :=
  rfl
#align finset.of_dual_inf Finset.ofDual_inf

section DistribLattice

variable [DistribLattice α]

section OrderBot

variable [OrderBot α] {s : Finset ι} {t : Finset κ} {f : ι → α} {g : κ → α} {a : α}

theorem sup_inf_distrib_left (s : Finset ι) (f : ι → α) (a : α) :
    a ⊓ s.sup f = s.sup fun i => a ⊓ f i := by
  induction' s using Finset.cons_induction with i s hi h
  · simp_rw [Finset.sup_empty, inf_bot_eq]
  · rw [sup_cons, sup_cons, inf_sup_left, h]
#align finset.sup_inf_distrib_left Finset.sup_inf_distrib_left

theorem sup_inf_distrib_right (s : Finset ι) (f : ι → α) (a : α) :
    s.sup f ⊓ a = s.sup fun i => f i ⊓ a := by
  rw [_root_.inf_comm, s.sup_inf_distrib_left]
  simp_rw [_root_.inf_comm]
#align finset.sup_inf_distrib_right Finset.sup_inf_distrib_right

protected theorem disjoint_sup_right : Disjoint a (s.sup f) ↔ ∀ ⦃i⦄, i ∈ s → Disjoint a (f i) := by
  simp only [disjoint_iff, sup_inf_distrib_left, Finset.sup_eq_bot_iff]
#align finset.disjoint_sup_right Finset.disjoint_sup_right

protected theorem disjoint_sup_left : Disjoint (s.sup f) a ↔ ∀ ⦃i⦄, i ∈ s → Disjoint (f i) a := by
  simp only [disjoint_iff, sup_inf_distrib_right, Finset.sup_eq_bot_iff]
#align finset.disjoint_sup_left Finset.disjoint_sup_left

theorem sup_inf_sup (s : Finset ι) (t : Finset κ) (f : ι → α) (g : κ → α) :
    s.sup f ⊓ t.sup g = (s ×ˢ t).sup fun i => f i.1 ⊓ g i.2 := by
  simp_rw [Finset.sup_inf_distrib_right, Finset.sup_inf_distrib_left, sup_product_left]
#align finset.sup_inf_sup Finset.sup_inf_sup

end OrderBot

section OrderTop

variable [OrderTop α] {f : ι → α} {g : κ → α} {s : Finset ι} {t : Finset κ} {a : α}

theorem inf_sup_distrib_left (s : Finset ι) (f : ι → α) (a : α) :
    a ⊔ s.inf f = s.inf fun i => a ⊔ f i :=
  @sup_inf_distrib_left αᵒᵈ _ _ _ _ _ _
#align finset.inf_sup_distrib_left Finset.inf_sup_distrib_left

theorem inf_sup_distrib_right (s : Finset ι) (f : ι → α) (a : α) :
    s.inf f ⊔ a = s.inf fun i => f i ⊔ a :=
  @sup_inf_distrib_right αᵒᵈ _ _ _ _ _ _
#align finset.inf_sup_distrib_right Finset.inf_sup_distrib_right

protected theorem codisjoint_inf_right :
    Codisjoint a (s.inf f) ↔ ∀ ⦃i⦄, i ∈ s → Codisjoint a (f i) :=
  @Finset.disjoint_sup_right αᵒᵈ _ _ _ _ _ _
#align finset.codisjoint_inf_right Finset.codisjoint_inf_right

protected theorem codisjoint_inf_left :
    Codisjoint (s.inf f) a ↔ ∀ ⦃i⦄, i ∈ s → Codisjoint (f i) a :=
  @Finset.disjoint_sup_left αᵒᵈ _ _ _ _ _ _
#align finset.codisjoint_inf_left Finset.codisjoint_inf_left

theorem inf_sup_inf (s : Finset ι) (t : Finset κ) (f : ι → α) (g : κ → α) :
    s.inf f ⊔ t.inf g = (s ×ˢ t).inf fun i => f i.1 ⊔ g i.2 :=
  @sup_inf_sup αᵒᵈ _ _ _ _ _ _ _ _
#align finset.inf_sup_inf Finset.inf_sup_inf

end OrderTop

section BoundedOrder

variable [BoundedOrder α] [DecidableEq ι]

--TODO: Extract out the obvious isomorphism `(insert i s).pi t ≃ t i ×ˢ s.pi t` from this proof
theorem inf_sup {κ : ι → Type*} (s : Finset ι) (t : ∀ i, Finset (κ i)) (f : ∀ i, κ i → α) :
    (s.inf fun i => (t i).sup (f i)) =
      (s.pi t).sup fun g => s.attach.inf fun i => f _ <| g _ i.2 := by
  induction' s using Finset.induction with i s hi ih
  · simp
  rw [inf_insert, ih, attach_insert, sup_inf_sup]
  refine' eq_of_forall_ge_iff fun c => _
  simp only [Finset.sup_le_iff, mem_product, mem_pi, and_imp, Prod.forall,
    inf_insert, inf_image]
  refine'
    ⟨fun h g hg =>
      h (g i <| mem_insert_self _ _) (fun j hj => g j <| mem_insert_of_mem hj)
        (hg _ <| mem_insert_self _ _) fun j hj => hg _ <| mem_insert_of_mem hj,
      fun h a g ha hg => _⟩
  -- TODO: This `have` must be named to prevent it being shadowed by the internal `this` in `simpa`
  have aux : ∀ j : { x // x ∈ s }, ↑j ≠ i := fun j : s => ne_of_mem_of_not_mem j.2 hi
  -- Porting note: `simpa` doesn't support placeholders in proof terms
  have := h (fun j hj => if hji : j = i then cast (congr_arg κ hji.symm) a
      else g _ <| mem_of_mem_insert_of_ne hj hji) (fun j hj => ?_)
  simpa only [cast_eq, dif_pos, Function.comp, Subtype.coe_mk, dif_neg, aux] using this
  rw [mem_insert] at hj
  obtain (rfl | hj) := hj
  · simpa
  · simpa [ne_of_mem_of_not_mem hj hi] using hg _ _
#align finset.inf_sup Finset.inf_sup

theorem sup_inf {κ : ι → Type*} (s : Finset ι) (t : ∀ i, Finset (κ i)) (f : ∀ i, κ i → α) :
    (s.sup fun i => (t i).inf (f i)) = (s.pi t).inf fun g => s.attach.sup fun i => f _ <| g _ i.2 :=
  @inf_sup αᵒᵈ _ _ _ _ _ _ _ _
#align finset.sup_inf Finset.sup_inf

end BoundedOrder

end DistribLattice

section BooleanAlgebra

variable [BooleanAlgebra α] {s : Finset ι}

theorem sup_sdiff_left (s : Finset ι) (f : ι → α) (a : α) :
    (s.sup fun b => a \ f b) = a \ s.inf f := by
  refine' Finset.cons_induction_on s _ fun b t _ h => _
  · rw [sup_empty, inf_empty, sdiff_top]
  · rw [sup_cons, inf_cons, h, sdiff_inf]
#align finset.sup_sdiff_left Finset.sup_sdiff_left

theorem inf_sdiff_left (hs : s.Nonempty) (f : ι → α) (a : α) :
    (s.inf fun b => a \ f b) = a \ s.sup f := by
  induction' hs using Finset.Nonempty.cons_induction with b b t _ _ h
  · rw [sup_singleton, inf_singleton]
  · rw [sup_cons, inf_cons, h, sdiff_sup]
#align finset.inf_sdiff_left Finset.inf_sdiff_left

theorem inf_sdiff_right (hs : s.Nonempty) (f : ι → α) (a : α) :
    (s.inf fun b => f b \ a) = s.inf f \ a := by
  induction' hs using Finset.Nonempty.cons_induction with b b t _ _ h
  · rw [inf_singleton, inf_singleton]
  · rw [inf_cons, inf_cons, h, inf_sdiff]
#align finset.inf_sdiff_right Finset.inf_sdiff_right

theorem inf_himp_right (s : Finset ι) (f : ι → α) (a : α) :
    (s.inf fun b => f b ⇨ a) = s.sup f ⇨ a :=
  @sup_sdiff_left αᵒᵈ _ _ _ _ _
#align finset.inf_himp_right Finset.inf_himp_right

theorem sup_himp_right (hs : s.Nonempty) (f : ι → α) (a : α) :
    (s.sup fun b => f b ⇨ a) = s.inf f ⇨ a :=
  @inf_sdiff_left αᵒᵈ _ _ _ hs _ _
#align finset.sup_himp_right Finset.sup_himp_right

theorem sup_himp_left (hs : s.Nonempty) (f : ι → α) (a : α) :
    (s.sup fun b => a ⇨ f b) = a ⇨ s.sup f :=
  @inf_sdiff_right αᵒᵈ _ _ _ hs _ _
#align finset.sup_himp_left Finset.sup_himp_left

@[simp]
protected theorem compl_sup (s : Finset ι) (f : ι → α) : (s.sup f)ᶜ = s.inf fun i => (f i)ᶜ :=
  map_finset_sup (OrderIso.compl α) _ _
#align finset.compl_sup Finset.compl_sup

@[simp]
protected theorem compl_inf (s : Finset ι) (f : ι → α) : (s.inf f)ᶜ = s.sup fun i => (f i)ᶜ :=
  map_finset_inf (OrderIso.compl α) _ _
#align finset.compl_inf Finset.compl_inf

end BooleanAlgebra

section LinearOrder

variable [LinearOrder α]

section OrderBot

variable [OrderBot α] {s : Finset ι} {f : ι → α} {a : α}

theorem comp_sup_eq_sup_comp_of_is_total [SemilatticeSup β] [OrderBot β] (g : α → β)
    (mono_g : Monotone g) (bot : g ⊥ = ⊥) : g (s.sup f) = s.sup (g ∘ f) :=
  comp_sup_eq_sup_comp g mono_g.map_sup bot
#align finset.comp_sup_eq_sup_comp_of_is_total Finset.comp_sup_eq_sup_comp_of_is_total

@[simp]
protected theorem le_sup_iff (ha : ⊥ < a) : a ≤ s.sup f ↔ ∃ b ∈ s, a ≤ f b := by
  apply Iff.intro
  · induction s using cons_induction with
    | empty => exact (absurd · (not_le_of_lt ha))
    | @cons c t hc ih =>
      rw [sup_cons, le_sup_iff]
      exact fun
      | Or.inl h => ⟨c, mem_cons.2 (Or.inl rfl), h⟩
      | Or.inr h => let ⟨b, hb, hle⟩ := ih h; ⟨b, mem_cons.2 (Or.inr hb), hle⟩
  · exact fun ⟨b, hb, hle⟩ => le_trans hle (le_sup hb)
#align finset.le_sup_iff Finset.le_sup_iff

@[simp]
protected theorem lt_sup_iff : a < s.sup f ↔ ∃ b ∈ s, a < f b := by
  apply Iff.intro
  · induction s using cons_induction with
    | empty => exact (absurd · not_lt_bot)
    | @cons c t hc ih =>
      rw [sup_cons, lt_sup_iff]
      exact fun
      | Or.inl h => ⟨c, mem_cons.2 (Or.inl rfl), h⟩
      | Or.inr h => let ⟨b, hb, hlt⟩ := ih h; ⟨b, mem_cons.2 (Or.inr hb), hlt⟩
  · exact fun ⟨b, hb, hlt⟩ => lt_of_lt_of_le hlt (le_sup hb)
#align finset.lt_sup_iff Finset.lt_sup_iff

@[simp]
protected theorem sup_lt_iff (ha : ⊥ < a) : s.sup f < a ↔ ∀ b ∈ s, f b < a :=
  ⟨fun hs b hb => lt_of_le_of_lt (le_sup hb) hs,
    Finset.cons_induction_on s (fun _ => ha) fun c t hc => by
      simpa only [sup_cons, sup_lt_iff, mem_cons, forall_eq_or_imp] using And.imp_right⟩
#align finset.sup_lt_iff Finset.sup_lt_iff

end OrderBot

section OrderTop

variable [OrderTop α] {s : Finset ι} {f : ι → α} {a : α}

theorem comp_inf_eq_inf_comp_of_is_total [SemilatticeInf β] [OrderTop β] (g : α → β)
    (mono_g : Monotone g) (top : g ⊤ = ⊤) : g (s.inf f) = s.inf (g ∘ f) :=
  comp_inf_eq_inf_comp g mono_g.map_inf top
#align finset.comp_inf_eq_inf_comp_of_is_total Finset.comp_inf_eq_inf_comp_of_is_total

@[simp]
protected theorem inf_le_iff (ha : a < ⊤) : s.inf f ≤ a ↔ ∃ b ∈ s, f b ≤ a :=
  @Finset.le_sup_iff αᵒᵈ _ _ _ _ _ _ ha
#align finset.inf_le_iff Finset.inf_le_iff

@[simp]
protected theorem inf_lt_iff : s.inf f < a ↔ ∃ b ∈ s, f b < a :=
  @Finset.lt_sup_iff αᵒᵈ _ _ _ _ _ _
#align finset.inf_lt_iff Finset.inf_lt_iff

@[simp]
protected theorem lt_inf_iff (ha : a < ⊤) : a < s.inf f ↔ ∀ b ∈ s, a < f b :=
  @Finset.sup_lt_iff αᵒᵈ _ _ _ _ _ _ ha
#align finset.lt_inf_iff Finset.lt_inf_iff

end OrderTop

end LinearOrder

theorem inf_eq_iInf [CompleteLattice β] (s : Finset α) (f : α → β) : s.inf f = ⨅ a ∈ s, f a :=
  @sup_eq_iSup _ βᵒᵈ _ _ _
#align finset.inf_eq_infi Finset.inf_eq_iInf

theorem inf_id_eq_sInf [CompleteLattice α] (s : Finset α) : s.inf id = sInf s :=
  @sup_id_eq_sSup αᵒᵈ _ _
#align finset.inf_id_eq_Inf Finset.inf_id_eq_sInf

theorem inf_id_set_eq_sInter (s : Finset (Set α)) : s.inf id = ⋂₀ ↑s :=
  inf_id_eq_sInf _
#align finset.inf_id_set_eq_sInter Finset.inf_id_set_eq_sInter

@[simp]
theorem inf_set_eq_iInter (s : Finset α) (f : α → Set β) : s.inf f = ⋂ x ∈ s, f x :=
  inf_eq_iInf _ _
#align finset.inf_set_eq_bInter Finset.inf_set_eq_iInter

theorem inf_eq_sInf_image [CompleteLattice β] (s : Finset α) (f : α → β) :
    s.inf f = sInf (f '' s) :=
  @sup_eq_sSup_image _ βᵒᵈ _ _ _
#align finset.inf_eq_Inf_image Finset.inf_eq_sInf_image

section Sup'

variable [SemilatticeSup α]

theorem sup_of_mem {s : Finset β} (f : β → α) {b : β} (h : b ∈ s) :
    ∃ a : α, s.sup ((↑) ∘ f : β → WithBot α) = ↑a :=
  Exists.imp (fun _ => And.left) (@le_sup (WithBot α) _ _ _ _ _ _ h (f b) rfl)
#align finset.sup_of_mem Finset.sup_of_mem

/-- Given nonempty finset `s` then `s.sup' H f` is the supremum of its image under `f` in (possibly
unbounded) join-semilattice `α`, where `H` is a proof of nonemptiness. If `α` has a bottom element
you may instead use `Finset.sup` which does not require `s` nonempty. -/
def sup' (s : Finset β) (H : s.Nonempty) (f : β → α) : α :=
  WithBot.unbot (s.sup ((↑) ∘ f)) (by simpa using H)
#align finset.sup' Finset.sup'

variable {s : Finset β} (H : s.Nonempty) (f : β → α)

@[simp]
theorem coe_sup' : ((s.sup' H f : α) : WithBot α) = s.sup ((↑) ∘ f) := by
  rw [sup', WithBot.coe_unbot]
#align finset.coe_sup' Finset.coe_sup'

@[simp]
theorem sup'_cons {b : β} {hb : b ∉ s} :
    (cons b s hb).sup' (nonempty_cons hb) f = f b ⊔ s.sup' H f := by
  rw [← WithBot.coe_eq_coe]
  simp [WithBot.coe_sup]
#align finset.sup'_cons Finset.sup'_cons

@[simp]
theorem sup'_insert [DecidableEq β] {b : β} :
    (insert b s).sup' (insert_nonempty _ _) f = f b ⊔ s.sup' H f := by
  rw [← WithBot.coe_eq_coe]
  simp [WithBot.coe_sup]
#align finset.sup'_insert Finset.sup'_insert

@[simp]
theorem sup'_singleton {b : β} : ({b} : Finset β).sup' (singleton_nonempty _) f = f b :=
  rfl
#align finset.sup'_singleton Finset.sup'_singleton

@[simp]
theorem sup'_le_iff {a : α} : s.sup' H f ≤ a ↔ ∀ b ∈ s, f b ≤ a := by
  simp_rw [← @WithBot.coe_le_coe α, coe_sup', Finset.sup_le_iff]; rfl
#align finset.sup'_le_iff Finset.sup'_le_iff

alias ⟨_, sup'_le⟩ := sup'_le_iff
#align finset.sup'_le Finset.sup'_le

theorem le_sup' {b : β} (h : b ∈ s) : f b ≤ s.sup' ⟨b, h⟩ f :=
  (sup'_le_iff ⟨b, h⟩ f).1 le_rfl b h
#align finset.le_sup' Finset.le_sup'

theorem le_sup'_of_le {a : α} {b : β} (hb : b ∈ s) (h : a ≤ f b) : a ≤ s.sup' ⟨b, hb⟩ f :=
  h.trans <| le_sup' _ hb
#align finset.le_sup'_of_le Finset.le_sup'_of_le

@[simp]
theorem sup'_const (a : α) : s.sup' H (fun _ => a) = a := by
  apply le_antisymm
  · apply sup'_le
    intros
    exact le_rfl
  · apply le_sup' (fun _ => a) H.choose_spec
#align finset.sup'_const Finset.sup'_const

theorem sup'_union [DecidableEq β] {s₁ s₂ : Finset β} (h₁ : s₁.Nonempty) (h₂ : s₂.Nonempty)
    (f : β → α) :
    (s₁ ∪ s₂).sup' (h₁.mono <| subset_union_left _ _) f = s₁.sup' h₁ f ⊔ s₂.sup' h₂ f :=
  eq_of_forall_ge_iff fun a => by simp [or_imp, forall_and]
#align finset.sup'_union Finset.sup'_union

theorem sup'_biUnion [DecidableEq β] {s : Finset γ} (Hs : s.Nonempty) {t : γ → Finset β}
    (Ht : ∀ b, (t b).Nonempty) :
    (s.biUnion t).sup' (Hs.biUnion fun b _ => Ht b) f = s.sup' Hs (fun b => (t b).sup' (Ht b) f) :=
  eq_of_forall_ge_iff fun c => by simp [@forall_swap _ β]
#align finset.sup'_bUnion Finset.sup'_biUnion

protected theorem sup'_comm {t : Finset γ} (hs : s.Nonempty) (ht : t.Nonempty) (f : β → γ → α) :
    (s.sup' hs fun b => t.sup' ht (f b)) = t.sup' ht fun c => s.sup' hs fun b => f b c :=
  eq_of_forall_ge_iff fun a => by simpa using forall₂_swap
#align finset.sup'_comm Finset.sup'_comm

theorem sup'_product_left {t : Finset γ} (h : (s ×ˢ t).Nonempty) (f : β × γ → α) :
    (s ×ˢ t).sup' h f = s.sup' h.fst fun i => t.sup' h.snd fun i' => f ⟨i, i'⟩ :=
  eq_of_forall_ge_iff fun a => by simp [@forall_swap _ γ]
#align finset.sup'_product_left Finset.sup'_product_left

theorem sup'_product_right {t : Finset γ} (h : (s ×ˢ t).Nonempty) (f : β × γ → α) :
    (s ×ˢ t).sup' h f = t.sup' h.snd fun i' => s.sup' h.fst fun i => f ⟨i, i'⟩ := by
  rw [sup'_product_left, Finset.sup'_comm]
#align finset.sup'_product_right Finset.sup'_product_right

section Prod
variable {ι κ α β : Type*} [SemilatticeSup α] [SemilatticeSup β] {s : Finset ι} {t : Finset κ}

/-- See also `Finset.sup'_prodMap`. -/
lemma prodMk_sup'_sup' (hs : s.Nonempty) (ht : t.Nonempty) (f : ι → α) (g : κ → β) :
    (sup' s hs f, sup' t ht g) = sup' (s ×ˢ t) (hs.product ht) (Prod.map f g) :=
  eq_of_forall_ge_iff fun i ↦ by
    obtain ⟨a, ha⟩ := hs
    obtain ⟨b, hb⟩ := ht
    simp only [Prod.map, sup'_le_iff, mem_product, and_imp, Prod.forall, Prod.le_def]
    exact ⟨by aesop, fun h ↦ ⟨fun i hi ↦ (h _ _ hi hb).1, fun j hj ↦ (h _ _ ha hj).2⟩⟩

/-- See also `Finset.prodMk_sup'_sup'`. -/
-- @[simp] -- TODO: Why does `Prod_map` simplify the LHS?
lemma sup'_prodMap (hst : (s ×ˢ t).Nonempty) (f : ι → α) (g : κ → β) :
    sup' (s ×ˢ t) hst (Prod.map f g) = (sup' s hst.fst f, sup' t hst.snd g) :=
  (prodMk_sup'_sup' _ _ _ _).symm

end Prod

theorem sup'_induction {p : α → Prop} (hp : ∀ a₁, p a₁ → ∀ a₂, p a₂ → p (a₁ ⊔ a₂))
    (hs : ∀ b ∈ s, p (f b)) : p (s.sup' H f) := by
  show @WithBot.recBotCoe α (fun _ => Prop) True p ↑(s.sup' H f)
  rw [coe_sup']
  refine' sup_induction trivial _ hs
  rintro (_ | a₁) h₁ a₂ h₂
  · rw [WithBot.none_eq_bot, bot_sup_eq]
    exact h₂
  · cases a₂ using WithBot.recBotCoe with
    | bot => exact h₁
    | coe a₂ => exact hp a₁ h₁ a₂ h₂
#align finset.sup'_induction Finset.sup'_induction

theorem sup'_mem (s : Set α) (w : ∀ᵉ (x ∈ s) (y ∈ s), x ⊔ y ∈ s) {ι : Type*}
    (t : Finset ι) (H : t.Nonempty) (p : ι → α) (h : ∀ i ∈ t, p i ∈ s) : t.sup' H p ∈ s :=
  sup'_induction H p w h
#align finset.sup'_mem Finset.sup'_mem

@[congr]
theorem sup'_congr {t : Finset β} {f g : β → α} (h₁ : s = t) (h₂ : ∀ x ∈ s, f x = g x) :
    s.sup' H f = t.sup' (h₁ ▸ H) g := by
  subst s
  refine' eq_of_forall_ge_iff fun c => _
  simp (config := { contextual := true }) only [sup'_le_iff, h₂]
#align finset.sup'_congr Finset.sup'_congr

theorem comp_sup'_eq_sup'_comp [SemilatticeSup γ] {s : Finset β} (H : s.Nonempty) {f : β → α}
    (g : α → γ) (g_sup : ∀ x y, g (x ⊔ y) = g x ⊔ g y) : g (s.sup' H f) = s.sup' H (g ∘ f) := by
  refine' H.cons_induction _ _ <;> intros <;> simp [*]
#align finset.comp_sup'_eq_sup'_comp Finset.comp_sup'_eq_sup'_comp

@[simp]
theorem _root_.map_finset_sup' [SemilatticeSup β] [FunLike F α β] [SupHomClass F α β]
    (f : F) {s : Finset ι} (hs) (g : ι → α) :
    f (s.sup' hs g) = s.sup' hs (f ∘ g) := by
  refine' hs.cons_induction _ _ <;> intros <;> simp [*]
#align map_finset_sup' map_finset_sup'

lemma nsmul_sup' [LinearOrderedAddCommMonoid β] {s : Finset α}
    (hs : s.Nonempty) (f : α → β) (n : ℕ) :
    s.sup' hs (fun a => n • f a) = n • s.sup' hs f :=
  let ns : SupHom β β := { toFun := (n • ·), map_sup' := fun _ _ => (nsmul_right_mono n).map_max }
  (map_finset_sup' ns hs _).symm

/-- To rewrite from right to left, use `Finset.sup'_comp_eq_image`. -/
@[simp]
theorem sup'_image [DecidableEq β] {s : Finset γ} {f : γ → β} (hs : (s.image f).Nonempty)
    (g : β → α) :
    (s.image f).sup' hs g = s.sup' hs.of_image (g ∘ f) := by
  rw [← WithBot.coe_eq_coe]; simp only [coe_sup', sup_image, WithBot.coe_sup]; rfl
#align finset.sup'_image Finset.sup'_image

/-- A version of `Finset.sup'_image` with LHS and RHS reversed.
Also, this lemma assumes that `s` is nonempty instead of assuming that its image is nonempty. -/
lemma sup'_comp_eq_image [DecidableEq β] {s : Finset γ} {f : γ → β} (hs : s.Nonempty) (g : β → α) :
    s.sup' hs (g ∘ f) = (s.image f).sup' (hs.image f) g :=
  .symm <| sup'_image _ _

/-- To rewrite from right to left, use `Finset.sup'_comp_eq_map`. -/
@[simp]
theorem sup'_map {s : Finset γ} {f : γ ↪ β} (g : β → α) (hs : (s.map f).Nonempty) :
    (s.map f).sup' hs g = s.sup' (map_nonempty.1 hs) (g ∘ f) := by
  rw [← WithBot.coe_eq_coe, coe_sup', sup_map, coe_sup']
  rfl
#align finset.sup'_map Finset.sup'_map

/-- A version of `Finset.sup'_map` with LHS and RHS reversed.
Also, this lemma assumes that `s` is nonempty instead of assuming that its image is nonempty. -/
lemma sup'_comp_eq_map {s : Finset γ} {f : γ ↪ β} (g : β → α) (hs : s.Nonempty) :
    s.sup' hs (g ∘ f) = (s.map f).sup' (map_nonempty.2 hs) g :=
  .symm <| sup'_map _ _

theorem sup'_mono {s₁ s₂ : Finset β} (h : s₁ ⊆ s₂) (h₁ : s₁.Nonempty):
    s₁.sup' h₁ f ≤ s₂.sup' (h₁.mono h) f :=
  Finset.sup'_le h₁ _ (fun _ hb => le_sup' _ (h hb))

/-- A version of `Finset.sup'_mono` acceptable for `@[gcongr]`.
Instead of deducing `s₂.Nonempty` from `s₁.Nonempty` and `s₁ ⊆ s₂`,
this version takes it as an argument. -/
@[gcongr]
lemma _root_.GCongr.finset_sup'_le {s₁ s₂ : Finset β} (h : s₁ ⊆ s₂)
    {h₁ : s₁.Nonempty} {h₂ : s₂.Nonempty} : s₁.sup' h₁ f ≤ s₂.sup' h₂ f :=
  sup'_mono f h h₁

end Sup'

section Inf'

variable [SemilatticeInf α]

theorem inf_of_mem {s : Finset β} (f : β → α) {b : β} (h : b ∈ s) :
    ∃ a : α, s.inf ((↑) ∘ f : β → WithTop α) = ↑a :=
  @sup_of_mem αᵒᵈ _ _ _ f _ h
#align finset.inf_of_mem Finset.inf_of_mem

/-- Given nonempty finset `s` then `s.inf' H f` is the infimum of its image under `f` in (possibly
unbounded) meet-semilattice `α`, where `H` is a proof of nonemptiness. If `α` has a top element you
may instead use `Finset.inf` which does not require `s` nonempty. -/
def inf' (s : Finset β) (H : s.Nonempty) (f : β → α) : α :=
  WithTop.untop (s.inf ((↑) ∘ f)) (by simpa using H)
#align finset.inf' Finset.inf'

variable {s : Finset β} (H : s.Nonempty) (f : β → α)

@[simp]
theorem coe_inf' : ((s.inf' H f : α) : WithTop α) = s.inf ((↑) ∘ f) :=
  @coe_sup' αᵒᵈ _ _ _ H f
#align finset.coe_inf' Finset.coe_inf'

@[simp]
theorem inf'_cons {b : β} {hb : b ∉ s} :
    (cons b s hb).inf' (nonempty_cons hb) f = f b ⊓ s.inf' H f :=
  @sup'_cons αᵒᵈ _ _ _ H f _ _
#align finset.inf'_cons Finset.inf'_cons

@[simp]
theorem inf'_insert [DecidableEq β] {b : β} :
    (insert b s).inf' (insert_nonempty _ _) f = f b ⊓ s.inf' H f :=
  @sup'_insert αᵒᵈ _ _ _ H f _ _
#align finset.inf'_insert Finset.inf'_insert

@[simp]
theorem inf'_singleton {b : β} : ({b} : Finset β).inf' (singleton_nonempty _) f = f b :=
  rfl
#align finset.inf'_singleton Finset.inf'_singleton

@[simp]
theorem le_inf'_iff {a : α} : a ≤ s.inf' H f ↔ ∀ b ∈ s, a ≤ f b :=
  sup'_le_iff (α := αᵒᵈ) H f
#align finset.le_inf'_iff Finset.le_inf'_iff

theorem le_inf' {a : α} (hs : ∀ b ∈ s, a ≤ f b) : a ≤ s.inf' H f :=
  sup'_le (α := αᵒᵈ) H f hs
#align finset.le_inf' Finset.le_inf'

theorem inf'_le {b : β} (h : b ∈ s) : s.inf' ⟨b, h⟩ f ≤ f b :=
  le_sup' (α := αᵒᵈ) f h
#align finset.inf'_le Finset.inf'_le

theorem inf'_le_of_le {a : α} {b : β} (hb : b ∈ s) (h : f b ≤ a) :
    s.inf' ⟨b, hb⟩ f ≤ a := (inf'_le _ hb).trans h
#align finset.inf'_le_of_le Finset.inf'_le_of_le

@[simp]
theorem inf'_const (a : α) : (s.inf' H fun _ => a) = a :=
  sup'_const (α := αᵒᵈ) H a
#align finset.inf'_const Finset.inf'_const

theorem inf'_union [DecidableEq β] {s₁ s₂ : Finset β} (h₁ : s₁.Nonempty) (h₂ : s₂.Nonempty)
    (f : β → α) :
    (s₁ ∪ s₂).inf' (h₁.mono <| subset_union_left _ _) f = s₁.inf' h₁ f ⊓ s₂.inf' h₂ f :=
  @sup'_union αᵒᵈ _ _ _ _ _ h₁ h₂ _
#align finset.inf'_union Finset.inf'_union

theorem inf'_biUnion [DecidableEq β] {s : Finset γ} (Hs : s.Nonempty) {t : γ → Finset β}
    (Ht : ∀ b, (t b).Nonempty) :
    (s.biUnion t).inf' (Hs.biUnion fun b _ => Ht b) f = s.inf' Hs (fun b => (t b).inf' (Ht b) f) :=
  sup'_biUnion (α := αᵒᵈ) _ Hs Ht
#align finset.inf'_bUnion Finset.inf'_biUnion

protected theorem inf'_comm {t : Finset γ} (hs : s.Nonempty) (ht : t.Nonempty) (f : β → γ → α) :
    (s.inf' hs fun b => t.inf' ht (f b)) = t.inf' ht fun c => s.inf' hs fun b => f b c :=
  @Finset.sup'_comm αᵒᵈ _ _ _ _ _ hs ht _
#align finset.inf'_comm Finset.inf'_comm

theorem inf'_product_left {t : Finset γ} (h : (s ×ˢ t).Nonempty) (f : β × γ → α) :
    (s ×ˢ t).inf' h f = s.inf' h.fst fun i => t.inf' h.snd fun i' => f ⟨i, i'⟩ :=
  sup'_product_left (α := αᵒᵈ) h f
#align finset.inf'_product_left Finset.inf'_product_left

theorem inf'_product_right {t : Finset γ} (h : (s ×ˢ t).Nonempty) (f : β × γ → α) :
    (s ×ˢ t).inf' h f = t.inf' h.snd fun i' => s.inf' h.fst fun i => f ⟨i, i'⟩ :=
  sup'_product_right (α := αᵒᵈ) h f
#align finset.inf'_product_right Finset.inf'_product_right

section Prod
variable {ι κ α β : Type*} [SemilatticeInf α] [SemilatticeInf β] {s : Finset ι} {t : Finset κ}

/-- See also `Finset.inf'_prodMap`. -/
lemma prodMk_inf'_inf' (hs : s.Nonempty) (ht : t.Nonempty) (f : ι → α) (g : κ → β) :
    (inf' s hs f, inf' t ht g) = inf' (s ×ˢ t) (hs.product ht) (Prod.map f g) :=
  prodMk_sup'_sup' (α := αᵒᵈ) (β := βᵒᵈ) hs ht _ _

/-- See also `Finset.prodMk_inf'_inf'`. -/
-- @[simp] -- TODO: Why does `Prod_map` simplify the LHS?
lemma inf'_prodMap (hst : (s ×ˢ t).Nonempty) (f : ι → α) (g : κ → β) :
    inf' (s ×ˢ t) hst (Prod.map f g) = (inf' s hst.fst f, inf' t hst.snd g) :=
  (prodMk_inf'_inf' _ _ _ _).symm

end Prod

theorem comp_inf'_eq_inf'_comp [SemilatticeInf γ] {s : Finset β} (H : s.Nonempty) {f : β → α}
    (g : α → γ) (g_inf : ∀ x y, g (x ⊓ y) = g x ⊓ g y) : g (s.inf' H f) = s.inf' H (g ∘ f) :=
  comp_sup'_eq_sup'_comp (α := αᵒᵈ) (γ := γᵒᵈ) H g g_inf
#align finset.comp_inf'_eq_inf'_comp Finset.comp_inf'_eq_inf'_comp

theorem inf'_induction {p : α → Prop} (hp : ∀ a₁, p a₁ → ∀ a₂, p a₂ → p (a₁ ⊓ a₂))
    (hs : ∀ b ∈ s, p (f b)) : p (s.inf' H f) :=
  sup'_induction (α := αᵒᵈ) H f hp hs
#align finset.inf'_induction Finset.inf'_induction

theorem inf'_mem (s : Set α) (w : ∀ᵉ (x ∈ s) (y ∈ s), x ⊓ y ∈ s) {ι : Type*}
    (t : Finset ι) (H : t.Nonempty) (p : ι → α) (h : ∀ i ∈ t, p i ∈ s) : t.inf' H p ∈ s :=
  inf'_induction H p w h
#align finset.inf'_mem Finset.inf'_mem

@[congr]
theorem inf'_congr {t : Finset β} {f g : β → α} (h₁ : s = t) (h₂ : ∀ x ∈ s, f x = g x) :
    s.inf' H f = t.inf' (h₁ ▸ H) g :=
  sup'_congr (α := αᵒᵈ) H h₁ h₂
#align finset.inf'_congr Finset.inf'_congr

@[simp]
theorem _root_.map_finset_inf' [SemilatticeInf β] [FunLike F α β] [InfHomClass F α β]
    (f : F) {s : Finset ι} (hs) (g : ι → α) :
    f (s.inf' hs g) = s.inf' hs (f ∘ g) := by
  refine' hs.cons_induction _ _ <;> intros <;> simp [*]
#align map_finset_inf' map_finset_inf'

lemma nsmul_inf' [LinearOrderedAddCommMonoid β] {s : Finset α}
    (hs : s.Nonempty) (f : α → β) (n : ℕ) :
    s.inf' hs (fun a => n • f a) = n • s.inf' hs f :=
  let ns : InfHom β β := { toFun := (n • ·), map_inf' := fun _ _ => (nsmul_right_mono n).map_min }
  (map_finset_inf' ns hs _).symm

/-- To rewrite from right to left, use `Finset.inf'_comp_eq_image`. -/
@[simp]
theorem inf'_image [DecidableEq β] {s : Finset γ} {f : γ → β} (hs : (s.image f).Nonempty)
    (g : β → α)  :
    (s.image f).inf' hs g = s.inf' hs.of_image (g ∘ f) :=
  @sup'_image αᵒᵈ _ _ _ _ _ _ hs _
#align finset.inf'_image Finset.inf'_image

/-- A version of `Finset.inf'_image` with LHS and RHS reversed.
Also, this lemma assumes that `s` is nonempty instead of assuming that its image is nonempty. -/
lemma inf'_comp_eq_image [DecidableEq β] {s : Finset γ} {f : γ → β} (hs : s.Nonempty) (g : β → α) :
    s.inf' hs (g ∘ f) = (s.image f).inf' (hs.image f) g :=
  sup'_comp_eq_image (α := αᵒᵈ) hs g

/-- To rewrite from right to left, use `Finset.inf'_comp_eq_map`. -/
@[simp]
theorem inf'_map {s : Finset γ} {f : γ ↪ β} (g : β → α) (hs : (s.map f).Nonempty) :
    (s.map f).inf' hs g = s.inf' (map_nonempty.1 hs) (g ∘ f) :=
  sup'_map (α := αᵒᵈ) _ hs
#align finset.inf'_map Finset.inf'_map

/-- A version of `Finset.inf'_map` with LHS and RHS reversed.
Also, this lemma assumes that `s` is nonempty instead of assuming that its image is nonempty. -/
lemma inf'_comp_eq_map {s : Finset γ} {f : γ ↪ β} (g : β → α) (hs : s.Nonempty) :
    s.inf' hs (g ∘ f) = (s.map f).inf' (map_nonempty.2 hs) g :=
  sup'_comp_eq_map (α := αᵒᵈ) g hs

theorem inf'_mono {s₁ s₂ : Finset β} (h : s₁ ⊆ s₂) (h₁ : s₁.Nonempty) :
    s₂.inf' (h₁.mono h) f ≤ s₁.inf' h₁ f :=
  Finset.le_inf' h₁ _ (fun _ hb => inf'_le _ (h hb))

/-- A version of `Finset.inf'_mono` acceptable for `@[gcongr]`.
Instead of deducing `s₂.Nonempty` from `s₁.Nonempty` and `s₁ ⊆ s₂`,
this version takes it as an argument. -/
@[gcongr]
lemma _root_.GCongr.finset_inf'_mono {s₁ s₂ : Finset β} (h : s₁ ⊆ s₂)
    {h₁ : s₁.Nonempty} {h₂ : s₂.Nonempty} : s₂.inf' h₂ f ≤ s₁.inf' h₁ f :=
  inf'_mono f h h₁

end Inf'

section Sup

variable [SemilatticeSup α] [OrderBot α]

theorem sup'_eq_sup {s : Finset β} (H : s.Nonempty) (f : β → α) : s.sup' H f = s.sup f :=
  le_antisymm (sup'_le H f fun _ => le_sup) (Finset.sup_le fun _ => le_sup' f)
#align finset.sup'_eq_sup Finset.sup'_eq_sup

theorem coe_sup_of_nonempty {s : Finset β} (h : s.Nonempty) (f : β → α) :
    (↑(s.sup f) : WithBot α) = s.sup ((↑) ∘ f) := by simp only [← sup'_eq_sup h, coe_sup' h]
#align finset.coe_sup_of_nonempty Finset.coe_sup_of_nonempty

end Sup

section Inf

variable [SemilatticeInf α] [OrderTop α]

theorem inf'_eq_inf {s : Finset β} (H : s.Nonempty) (f : β → α) : s.inf' H f = s.inf f :=
  sup'_eq_sup (α := αᵒᵈ) H f
#align finset.inf'_eq_inf Finset.inf'_eq_inf

theorem coe_inf_of_nonempty {s : Finset β} (h : s.Nonempty) (f : β → α) :
    (↑(s.inf f) : WithTop α) = s.inf ((↑) ∘ f) :=
  coe_sup_of_nonempty (α := αᵒᵈ) h f
#align finset.coe_inf_of_nonempty Finset.coe_inf_of_nonempty

end Inf

@[simp]
protected theorem sup_apply {C : β → Type*} [∀ b : β, SemilatticeSup (C b)]
    [∀ b : β, OrderBot (C b)] (s : Finset α) (f : α → ∀ b : β, C b) (b : β) :
    s.sup f b = s.sup fun a => f a b :=
  comp_sup_eq_sup_comp (fun x : ∀ b : β, C b => x b) (fun _ _ => rfl) rfl
#align finset.sup_apply Finset.sup_apply

@[simp]
protected theorem inf_apply {C : β → Type*} [∀ b : β, SemilatticeInf (C b)]
    [∀ b : β, OrderTop (C b)] (s : Finset α) (f : α → ∀ b : β, C b) (b : β) :
    s.inf f b = s.inf fun a => f a b :=
  Finset.sup_apply (C := fun b => (C b)ᵒᵈ) s f b
#align finset.inf_apply Finset.inf_apply

@[simp]
protected theorem sup'_apply {C : β → Type*} [∀ b : β, SemilatticeSup (C b)]
    {s : Finset α} (H : s.Nonempty) (f : α → ∀ b : β, C b) (b : β) :
    s.sup' H f b = s.sup' H fun a => f a b :=
  comp_sup'_eq_sup'_comp H (fun x : ∀ b : β, C b => x b) fun _ _ => rfl
#align finset.sup'_apply Finset.sup'_apply

@[simp]
protected theorem inf'_apply {C : β → Type*} [∀ b : β, SemilatticeInf (C b)]
    {s : Finset α} (H : s.Nonempty) (f : α → ∀ b : β, C b) (b : β) :
    s.inf' H f b = s.inf' H fun a => f a b :=
  Finset.sup'_apply (C := fun b => (C b)ᵒᵈ) H f b
#align finset.inf'_apply Finset.inf'_apply

@[simp]
theorem toDual_sup' [SemilatticeSup α] {s : Finset ι} (hs : s.Nonempty) (f : ι → α) :
    toDual (s.sup' hs f) = s.inf' hs (toDual ∘ f) :=
  rfl
#align finset.to_dual_sup' Finset.toDual_sup'

@[simp]
theorem toDual_inf' [SemilatticeInf α] {s : Finset ι} (hs : s.Nonempty) (f : ι → α) :
    toDual (s.inf' hs f) = s.sup' hs (toDual ∘ f) :=
  rfl
#align finset.to_dual_inf' Finset.toDual_inf'

@[simp]
theorem ofDual_sup' [SemilatticeInf α] {s : Finset ι} (hs : s.Nonempty) (f : ι → αᵒᵈ) :
    ofDual (s.sup' hs f) = s.inf' hs (ofDual ∘ f) :=
  rfl
#align finset.of_dual_sup' Finset.ofDual_sup'

@[simp]
theorem ofDual_inf' [SemilatticeSup α] {s : Finset ι} (hs : s.Nonempty) (f : ι → αᵒᵈ) :
    ofDual (s.inf' hs f) = s.sup' hs (ofDual ∘ f) :=
  rfl
#align finset.of_dual_inf' Finset.ofDual_inf'

section DistribLattice
variable [DistribLattice α] {s : Finset ι} {t : Finset κ} (hs : s.Nonempty) (ht : t.Nonempty)
  {f : ι → α} {g : κ → α} {a : α}

theorem sup'_inf_distrib_left (f : ι → α) (a : α) :
    a ⊓ s.sup' hs f = s.sup' hs fun i ↦ a ⊓ f i := by
  refine' hs.cons_induction (fun i ↦ ?_) fun i s hi hs ih ↦ ?_
  · simp
  · simp_rw [sup'_cons hs, inf_sup_left]
    rw [ih]
#align finset.sup'_inf_distrib_left Finset.sup'_inf_distrib_left

theorem sup'_inf_distrib_right (f : ι → α) (a : α) : s.sup' hs f ⊓ a = s.sup' hs fun i => f i ⊓ a :=
  by rw [inf_comm, sup'_inf_distrib_left]; simp_rw [inf_comm]
#align finset.sup'_inf_distrib_right Finset.sup'_inf_distrib_right

theorem sup'_inf_sup' (f : ι → α) (g : κ → α) :
    s.sup' hs f ⊓ t.sup' ht g = (s ×ˢ t).sup' (hs.product ht) fun i => f i.1 ⊓ g i.2 := by
  simp_rw [Finset.sup'_inf_distrib_right, Finset.sup'_inf_distrib_left, sup'_product_left]
#align finset.sup'_inf_sup' Finset.sup'_inf_sup'

theorem inf'_sup_distrib_left (f : ι → α) (a : α) : a ⊔ s.inf' hs f = s.inf' hs fun i => a ⊔ f i :=
  @sup'_inf_distrib_left αᵒᵈ _ _ _ hs _ _
#align finset.inf'_sup_distrib_left Finset.inf'_sup_distrib_left

theorem inf'_sup_distrib_right (f : ι → α) (a : α) : s.inf' hs f ⊔ a = s.inf' hs fun i => f i ⊔ a :=
  @sup'_inf_distrib_right αᵒᵈ _ _ _ hs _ _
#align finset.inf'_sup_distrib_right Finset.inf'_sup_distrib_right

theorem inf'_sup_inf' (f : ι → α) (g : κ → α) :
    s.inf' hs f ⊔ t.inf' ht g = (s ×ˢ t).inf' (hs.product ht) fun i => f i.1 ⊔ g i.2 :=
  @sup'_inf_sup' αᵒᵈ _ _ _ _ _ hs ht _ _
#align finset.inf'_sup_inf' Finset.inf'_sup_inf'

end DistribLattice

section LinearOrder

variable [LinearOrder α] {s : Finset ι} (H : s.Nonempty) {f : ι → α} {a : α}

@[simp]
theorem le_sup'_iff : a ≤ s.sup' H f ↔ ∃ b ∈ s, a ≤ f b := by
  rw [← WithBot.coe_le_coe, coe_sup', Finset.le_sup_iff (WithBot.bot_lt_coe a)]
  exact exists_congr (fun _ => and_congr_right' WithBot.coe_le_coe)
#align finset.le_sup'_iff Finset.le_sup'_iff

@[simp]
theorem lt_sup'_iff : a < s.sup' H f ↔ ∃ b ∈ s, a < f b := by
  rw [← WithBot.coe_lt_coe, coe_sup', Finset.lt_sup_iff]
  exact exists_congr (fun _ => and_congr_right' WithBot.coe_lt_coe)
#align finset.lt_sup'_iff Finset.lt_sup'_iff

@[simp]
theorem sup'_lt_iff : s.sup' H f < a ↔ ∀ i ∈ s, f i < a := by
  rw [← WithBot.coe_lt_coe, coe_sup', Finset.sup_lt_iff (WithBot.bot_lt_coe a)]
  exact ball_congr (fun _ _ => WithBot.coe_lt_coe)
#align finset.sup'_lt_iff Finset.sup'_lt_iff

@[simp]
theorem inf'_le_iff : s.inf' H f ≤ a ↔ ∃ i ∈ s, f i ≤ a :=
  le_sup'_iff (α := αᵒᵈ) H
#align finset.inf'_le_iff Finset.inf'_le_iff

@[simp]
theorem inf'_lt_iff : s.inf' H f < a ↔ ∃ i ∈ s, f i < a :=
  lt_sup'_iff (α := αᵒᵈ) H
#align finset.inf'_lt_iff Finset.inf'_lt_iff

@[simp]
theorem lt_inf'_iff : a < s.inf' H f ↔ ∀ i ∈ s, a < f i :=
  sup'_lt_iff (α := αᵒᵈ) H
#align finset.lt_inf'_iff Finset.lt_inf'_iff

theorem exists_mem_eq_sup' (f : ι → α) : ∃ i, i ∈ s ∧ s.sup' H f = f i := by
  refine' H.cons_induction (fun c => _) fun c s hc hs ih => _
  · exact ⟨c, mem_singleton_self c, rfl⟩
  · rcases ih with ⟨b, hb, h'⟩
    rw [sup'_cons hs, h']
    cases le_total (f b) (f c) with
    | inl h => exact ⟨c, mem_cons.2 (Or.inl rfl), sup_eq_left.2 h⟩
    | inr h => exact ⟨b, mem_cons.2 (Or.inr hb), sup_eq_right.2 h⟩
#align finset.exists_mem_eq_sup' Finset.exists_mem_eq_sup'

theorem exists_mem_eq_inf' (f : ι → α) : ∃ i, i ∈ s ∧ s.inf' H f = f i :=
  exists_mem_eq_sup' (α := αᵒᵈ) H f
#align finset.exists_mem_eq_inf' Finset.exists_mem_eq_inf'

theorem exists_mem_eq_sup [OrderBot α] (s : Finset ι) (h : s.Nonempty) (f : ι → α) :
    ∃ i, i ∈ s ∧ s.sup f = f i :=
  sup'_eq_sup h f ▸ exists_mem_eq_sup' h f
#align finset.exists_mem_eq_sup Finset.exists_mem_eq_sup

theorem exists_mem_eq_inf [OrderTop α] (s : Finset ι) (h : s.Nonempty) (f : ι → α) :
    ∃ i, i ∈ s ∧ s.inf f = f i :=
  exists_mem_eq_sup (α := αᵒᵈ) s h f
#align finset.exists_mem_eq_inf Finset.exists_mem_eq_inf

end LinearOrder

/-! ### max and min of finite sets -/


section MaxMin

variable [LinearOrder α]

/-- Let `s` be a finset in a linear order. Then `s.max` is the maximum of `s` if `s` is not empty,
and `⊥` otherwise. It belongs to `WithBot α`. If you want to get an element of `α`, see
`s.max'`. -/
protected def max (s : Finset α) : WithBot α :=
  sup s (↑)
#align finset.max Finset.max

theorem max_eq_sup_coe {s : Finset α} : s.max = s.sup (↑) :=
  rfl
#align finset.max_eq_sup_coe Finset.max_eq_sup_coe

theorem max_eq_sup_withBot (s : Finset α) : s.max = sup s (↑) :=
  rfl
#align finset.max_eq_sup_with_bot Finset.max_eq_sup_withBot

@[simp]
theorem max_empty : (∅ : Finset α).max = ⊥ :=
  rfl
#align finset.max_empty Finset.max_empty

@[simp]
theorem max_insert {a : α} {s : Finset α} : (insert a s).max = max ↑a s.max :=
  fold_insert_idem
#align finset.max_insert Finset.max_insert

@[simp]
theorem max_singleton {a : α} : Finset.max {a} = (a : WithBot α) := by
  rw [← insert_emptyc_eq]
  exact max_insert
#align finset.max_singleton Finset.max_singleton

theorem max_of_mem {s : Finset α} {a : α} (h : a ∈ s) : ∃ b : α, s.max = b := by
  obtain ⟨b, h, _⟩ := le_sup (α := WithBot α) h _ rfl
  exact ⟨b, h⟩
#align finset.max_of_mem Finset.max_of_mem

theorem max_of_nonempty {s : Finset α} (h : s.Nonempty) : ∃ a : α, s.max = a :=
  let ⟨_, h⟩ := h
  max_of_mem h
#align finset.max_of_nonempty Finset.max_of_nonempty

theorem max_eq_bot {s : Finset α} : s.max = ⊥ ↔ s = ∅ :=
  ⟨fun h ↦ s.eq_empty_or_nonempty.elim id fun H ↦ by
      obtain ⟨a, ha⟩ := max_of_nonempty H
<<<<<<< HEAD
      rw [h] at ha; cases ha; , -- Porting note: error without `done`
=======
      rw [h] at ha; cases ha; , -- the `;` is needed since the `cases` syntax allows `cases a, b`
>>>>>>> c33c2724
    fun h ↦ h.symm ▸ max_empty⟩
#align finset.max_eq_bot Finset.max_eq_bot

theorem mem_of_max {s : Finset α} : ∀ {a : α}, s.max = a → a ∈ s := by
  induction' s using Finset.induction_on with b s _ ih
  · intro _ H; cases H
  · intro a h
    by_cases p : b = a
    · induction p
      exact mem_insert_self b s
    · cases' max_choice (↑b) s.max with q q <;> rw [max_insert, q] at h
      · cases h
        cases p rfl
      · exact mem_insert_of_mem (ih h)
#align finset.mem_of_max Finset.mem_of_max

theorem le_max {a : α} {s : Finset α} (as : a ∈ s) : ↑a ≤ s.max :=
  le_sup as
#align finset.le_max Finset.le_max

theorem not_mem_of_max_lt_coe {a : α} {s : Finset α} (h : s.max < a) : a ∉ s :=
  mt le_max h.not_le
#align finset.not_mem_of_max_lt_coe Finset.not_mem_of_max_lt_coe

theorem le_max_of_eq {s : Finset α} {a b : α} (h₁ : a ∈ s) (h₂ : s.max = b) : a ≤ b :=
  WithBot.coe_le_coe.mp <| (le_max h₁).trans h₂.le
#align finset.le_max_of_eq Finset.le_max_of_eq

theorem not_mem_of_max_lt {s : Finset α} {a b : α} (h₁ : b < a) (h₂ : s.max = ↑b) : a ∉ s :=
  Finset.not_mem_of_max_lt_coe <| h₂.trans_lt <| WithBot.coe_lt_coe.mpr h₁
#align finset.not_mem_of_max_lt Finset.not_mem_of_max_lt

@[gcongr]
theorem max_mono {s t : Finset α} (st : s ⊆ t) : s.max ≤ t.max :=
  sup_mono st
#align finset.max_mono Finset.max_mono

protected theorem max_le {M : WithBot α} {s : Finset α} (st : ∀ a ∈ s, (a : WithBot α) ≤ M) :
    s.max ≤ M :=
  Finset.sup_le st
#align finset.max_le Finset.max_le

/-- Let `s` be a finset in a linear order. Then `s.min` is the minimum of `s` if `s` is not empty,
and `⊤` otherwise. It belongs to `WithTop α`. If you want to get an element of `α`, see
`s.min'`. -/
protected def min (s : Finset α) : WithTop α :=
  inf s (↑)
#align finset.min Finset.min

theorem min_eq_inf_withTop (s : Finset α) : s.min = inf s (↑) :=
  rfl
#align finset.min_eq_inf_with_top Finset.min_eq_inf_withTop

@[simp]
theorem min_empty : (∅ : Finset α).min = ⊤ :=
  rfl
#align finset.min_empty Finset.min_empty

@[simp]
theorem min_insert {a : α} {s : Finset α} : (insert a s).min = min (↑a) s.min :=
  fold_insert_idem
#align finset.min_insert Finset.min_insert

@[simp]
theorem min_singleton {a : α} : Finset.min {a} = (a : WithTop α) := by
  rw [← insert_emptyc_eq]
  exact min_insert
#align finset.min_singleton Finset.min_singleton

theorem min_of_mem {s : Finset α} {a : α} (h : a ∈ s) : ∃ b : α, s.min = b := by
  obtain ⟨b, h, _⟩ := inf_le (α := WithTop α) h _ rfl
  exact ⟨b, h⟩
#align finset.min_of_mem Finset.min_of_mem

theorem min_of_nonempty {s : Finset α} (h : s.Nonempty) : ∃ a : α, s.min = a :=
  let ⟨_, h⟩ := h
  min_of_mem h
#align finset.min_of_nonempty Finset.min_of_nonempty

theorem min_eq_top {s : Finset α} : s.min = ⊤ ↔ s = ∅ :=
  ⟨fun h =>
    s.eq_empty_or_nonempty.elim id fun H => by
      let ⟨a, ha⟩ := min_of_nonempty H
      rw [h] at ha; cases ha; , -- Porting note: error without `done`
    fun h => h.symm ▸ min_empty⟩
#align finset.min_eq_top Finset.min_eq_top

theorem mem_of_min {s : Finset α} : ∀ {a : α}, s.min = a → a ∈ s :=
  @mem_of_max αᵒᵈ _ s
#align finset.mem_of_min Finset.mem_of_min

theorem min_le {a : α} {s : Finset α} (as : a ∈ s) : s.min ≤ a :=
  inf_le as
#align finset.min_le Finset.min_le

theorem not_mem_of_coe_lt_min {a : α} {s : Finset α} (h : ↑a < s.min) : a ∉ s :=
  mt min_le h.not_le
#align finset.not_mem_of_coe_lt_min Finset.not_mem_of_coe_lt_min

theorem min_le_of_eq {s : Finset α} {a b : α} (h₁ : b ∈ s) (h₂ : s.min = a) : a ≤ b :=
  WithTop.coe_le_coe.mp <| h₂.ge.trans (min_le h₁)
#align finset.min_le_of_eq Finset.min_le_of_eq

theorem not_mem_of_lt_min {s : Finset α} {a b : α} (h₁ : a < b) (h₂ : s.min = ↑b) : a ∉ s :=
  Finset.not_mem_of_coe_lt_min <| (WithTop.coe_lt_coe.mpr h₁).trans_eq h₂.symm
#align finset.not_mem_of_lt_min Finset.not_mem_of_lt_min

@[gcongr]
theorem min_mono {s t : Finset α} (st : s ⊆ t) : t.min ≤ s.min :=
  inf_mono st
#align finset.min_mono Finset.min_mono

protected theorem le_min {m : WithTop α} {s : Finset α} (st : ∀ a : α, a ∈ s → m ≤ a) : m ≤ s.min :=
  Finset.le_inf st
#align finset.le_min Finset.le_min

/-- Given a nonempty finset `s` in a linear order `α`, then `s.min' h` is its minimum, as an
element of `α`, where `h` is a proof of nonemptiness. Without this assumption, use instead `s.min`,
taking values in `WithTop α`. -/
def min' (s : Finset α) (H : s.Nonempty) : α :=
  inf' s H id
#align finset.min' Finset.min'

/-- Given a nonempty finset `s` in a linear order `α`, then `s.max' h` is its maximum, as an
element of `α`, where `h` is a proof of nonemptiness. Without this assumption, use instead `s.max`,
taking values in `WithBot α`. -/
def max' (s : Finset α) (H : s.Nonempty) : α :=
  sup' s H id
#align finset.max' Finset.max'

variable (s : Finset α) (H : s.Nonempty) {x : α}

theorem min'_mem : s.min' H ∈ s :=
  mem_of_min <| by simp only [Finset.min, min', id_eq, coe_inf']; rfl
#align finset.min'_mem Finset.min'_mem

theorem min'_le (x) (H2 : x ∈ s) : s.min' ⟨x, H2⟩ ≤ x :=
  min_le_of_eq H2 (WithTop.coe_untop _ _).symm
#align finset.min'_le Finset.min'_le

theorem le_min' (x) (H2 : ∀ y ∈ s, x ≤ y) : x ≤ s.min' H :=
  H2 _ <| min'_mem _ _
#align finset.le_min' Finset.le_min'

theorem isLeast_min' : IsLeast (↑s) (s.min' H) :=
  ⟨min'_mem _ _, min'_le _⟩
#align finset.is_least_min' Finset.isLeast_min'

@[simp]
theorem le_min'_iff {x} : x ≤ s.min' H ↔ ∀ y ∈ s, x ≤ y :=
  le_isGLB_iff (isLeast_min' s H).isGLB
#align finset.le_min'_iff Finset.le_min'_iff

/-- `{a}.min' _` is `a`. -/
@[simp]
theorem min'_singleton (a : α) : ({a} : Finset α).min' (singleton_nonempty _) = a := by simp [min']
#align finset.min'_singleton Finset.min'_singleton

theorem max'_mem : s.max' H ∈ s :=
  mem_of_max <| by simp only [max', Finset.max, id_eq, coe_sup']; rfl
#align finset.max'_mem Finset.max'_mem

theorem le_max' (x) (H2 : x ∈ s) : x ≤ s.max' ⟨x, H2⟩ :=
  le_max_of_eq H2 (WithBot.coe_unbot _ _).symm
#align finset.le_max' Finset.le_max'

theorem max'_le (x) (H2 : ∀ y ∈ s, y ≤ x) : s.max' H ≤ x :=
  H2 _ <| max'_mem _ _
#align finset.max'_le Finset.max'_le

theorem isGreatest_max' : IsGreatest (↑s) (s.max' H) :=
  ⟨max'_mem _ _, le_max' _⟩
#align finset.is_greatest_max' Finset.isGreatest_max'

@[simp]
theorem max'_le_iff {x} : s.max' H ≤ x ↔ ∀ y ∈ s, y ≤ x :=
  isLUB_le_iff (isGreatest_max' s H).isLUB
#align finset.max'_le_iff Finset.max'_le_iff

@[simp]
theorem max'_lt_iff {x} : s.max' H < x ↔ ∀ y ∈ s, y < x :=
  ⟨fun Hlt y hy => (s.le_max' y hy).trans_lt Hlt, fun H => H _ <| s.max'_mem _⟩
#align finset.max'_lt_iff Finset.max'_lt_iff

@[simp]
theorem lt_min'_iff : x < s.min' H ↔ ∀ y ∈ s, x < y :=
  @max'_lt_iff αᵒᵈ _ _ H _
#align finset.lt_min'_iff Finset.lt_min'_iff

theorem max'_eq_sup' : s.max' H = s.sup' H id :=
  eq_of_forall_ge_iff fun _ => (max'_le_iff _ _).trans (sup'_le_iff _ _).symm
#align finset.max'_eq_sup' Finset.max'_eq_sup'

theorem min'_eq_inf' : s.min' H = s.inf' H id :=
  @max'_eq_sup' αᵒᵈ _ s H
#align finset.min'_eq_inf' Finset.min'_eq_inf'

/-- `{a}.max' _` is `a`. -/
@[simp]
theorem max'_singleton (a : α) : ({a} : Finset α).max' (singleton_nonempty _) = a := by simp [max']
#align finset.max'_singleton Finset.max'_singleton

theorem min'_lt_max' {i j} (H1 : i ∈ s) (H2 : j ∈ s) (H3 : i ≠ j) :
    s.min' ⟨i, H1⟩ < s.max' ⟨i, H1⟩ :=
  isGLB_lt_isLUB_of_ne (s.isLeast_min' _).isGLB (s.isGreatest_max' _).isLUB H1 H2 H3
#align finset.min'_lt_max' Finset.min'_lt_max'

/-- If there's more than 1 element, the min' is less than the max'. An alternate version of
`min'_lt_max'` which is sometimes more convenient.
-/
theorem min'_lt_max'_of_card (h₂ : 1 < card s) :
    s.min' (Finset.card_pos.mp <| lt_trans zero_lt_one h₂) <
      s.max' (Finset.card_pos.mp <| lt_trans zero_lt_one h₂) := by
  rcases one_lt_card.1 h₂ with ⟨a, ha, b, hb, hab⟩
  exact s.min'_lt_max' ha hb hab
#align finset.min'_lt_max'_of_card Finset.min'_lt_max'_of_card

theorem map_ofDual_min (s : Finset αᵒᵈ) : s.min.map ofDual = (s.image ofDual).max := by
  rw [max_eq_sup_withBot, sup_image]
  exact congr_fun Option.map_id _
#align finset.map_of_dual_min Finset.map_ofDual_min

theorem map_ofDual_max (s : Finset αᵒᵈ) : s.max.map ofDual = (s.image ofDual).min := by
  rw [min_eq_inf_withTop, inf_image]
  exact congr_fun Option.map_id _
#align finset.map_of_dual_max Finset.map_ofDual_max

theorem map_toDual_min (s : Finset α) : s.min.map toDual = (s.image toDual).max := by
  rw [max_eq_sup_withBot, sup_image]
  exact congr_fun Option.map_id _
#align finset.map_to_dual_min Finset.map_toDual_min

theorem map_toDual_max (s : Finset α) : s.max.map toDual = (s.image toDual).min := by
  rw [min_eq_inf_withTop, inf_image]
  exact congr_fun Option.map_id _
#align finset.map_to_dual_max Finset.map_toDual_max

-- Porting note: new proofs without `convert` for the next four theorems.

theorem ofDual_min' {s : Finset αᵒᵈ} (hs : s.Nonempty) :
    ofDual (min' s hs) = max' (s.image ofDual) (hs.image _) := by
  rw [← WithBot.coe_eq_coe]
  simp only [min'_eq_inf', id_eq, ofDual_inf', Function.comp_apply, coe_sup', max'_eq_sup',
    sup_image]
  rfl
#align finset.of_dual_min' Finset.ofDual_min'

theorem ofDual_max' {s : Finset αᵒᵈ} (hs : s.Nonempty) :
    ofDual (max' s hs) = min' (s.image ofDual) (hs.image _) := by
  rw [← WithTop.coe_eq_coe]
  simp only [max'_eq_sup', id_eq, ofDual_sup', Function.comp_apply, coe_inf', min'_eq_inf',
    inf_image]
  rfl
#align finset.of_dual_max' Finset.ofDual_max'

theorem toDual_min' {s : Finset α} (hs : s.Nonempty) :
    toDual (min' s hs) = max' (s.image toDual) (hs.image _) := by
  rw [← WithBot.coe_eq_coe]
  simp only [min'_eq_inf', id_eq, toDual_inf', Function.comp_apply, coe_sup', max'_eq_sup',
    sup_image]
  rfl
#align finset.to_dual_min' Finset.toDual_min'

theorem toDual_max' {s : Finset α} (hs : s.Nonempty) :
    toDual (max' s hs) = min' (s.image toDual) (hs.image _) := by
  rw [← WithTop.coe_eq_coe]
  simp only [max'_eq_sup', id_eq, toDual_sup', Function.comp_apply, coe_inf', min'_eq_inf',
    inf_image]
  rfl
#align finset.to_dual_max' Finset.toDual_max'

theorem max'_subset {s t : Finset α} (H : s.Nonempty) (hst : s ⊆ t) :
    s.max' H ≤ t.max' (H.mono hst) :=
  le_max' _ _ (hst (s.max'_mem H))
#align finset.max'_subset Finset.max'_subset

theorem min'_subset {s t : Finset α} (H : s.Nonempty) (hst : s ⊆ t) :
    t.min' (H.mono hst) ≤ s.min' H :=
  min'_le _ _ (hst (s.min'_mem H))
#align finset.min'_subset Finset.min'_subset

theorem max'_insert (a : α) (s : Finset α) (H : s.Nonempty) :
    (insert a s).max' (s.insert_nonempty a) = max (s.max' H) a :=
  (isGreatest_max' _ _).unique <| by
    rw [coe_insert, max_comm]
    exact (isGreatest_max' _ _).insert _
#align finset.max'_insert Finset.max'_insert

theorem min'_insert (a : α) (s : Finset α) (H : s.Nonempty) :
    (insert a s).min' (s.insert_nonempty a) = min (s.min' H) a :=
  (isLeast_min' _ _).unique <| by
    rw [coe_insert, min_comm]
    exact (isLeast_min' _ _).insert _
#align finset.min'_insert Finset.min'_insert

theorem lt_max'_of_mem_erase_max' [DecidableEq α] {a : α} (ha : a ∈ s.erase (s.max' H)) :
    a < s.max' H :=
  lt_of_le_of_ne (le_max' _ _ (mem_of_mem_erase ha)) <| ne_of_mem_of_not_mem ha <| not_mem_erase _ _
#align finset.lt_max'_of_mem_erase_max' Finset.lt_max'_of_mem_erase_max'

theorem min'_lt_of_mem_erase_min' [DecidableEq α] {a : α} (ha : a ∈ s.erase (s.min' H)) :
    s.min' H < a :=
  @lt_max'_of_mem_erase_max' αᵒᵈ _ s H _ a ha
#align finset.min'_lt_of_mem_erase_min' Finset.min'_lt_of_mem_erase_min'

/-- To rewrite from right to left, use `Monotone.map_finset_max'`. -/
@[simp]
theorem max'_image [LinearOrder β] {f : α → β} (hf : Monotone f) (s : Finset α)
    (h : (s.image f).Nonempty) : (s.image f).max' h = f (s.max' h.of_image) := by
  simp only [max', sup'_image]
  exact .symm <| comp_sup'_eq_sup'_comp _ _ fun _ _ ↦ hf.map_max
#align finset.max'_image Finset.max'_image

/-- A version of `Finset.max'_image` with LHS and RHS reversed.
Also, this version assumes that `s` is nonempty, not its image. -/
lemma _root_.Monotone.map_finset_max' [LinearOrder β] {f : α → β} (hf : Monotone f) {s : Finset α}
    (h : s.Nonempty) : f (s.max' h) = (s.image f).max' (h.image f) :=
  .symm <| max'_image hf ..

/-- To rewrite from right to left, use `Monotone.map_finset_min'`. -/
@[simp]
theorem min'_image [LinearOrder β] {f : α → β} (hf : Monotone f) (s : Finset α)
    (h : (s.image f).Nonempty) : (s.image f).min' h = f (s.min' h.of_image) := by
  simp only [min', inf'_image]
  exact .symm <| comp_inf'_eq_inf'_comp _ _ fun _ _ ↦ hf.map_min
#align finset.min'_image Finset.min'_image

/-- A version of `Finset.min'_image` with LHS and RHS reversed.
Also, this version assumes that `s` is nonempty, not its image. -/
lemma _root_.Monotone.map_finset_min' [LinearOrder β] {f : α → β} (hf : Monotone f) {s : Finset α}
    (h : s.Nonempty) : f (s.min' h) = (s.image f).min' (h.image f) :=
  .symm <| min'_image hf ..

theorem coe_max' {s : Finset α} (hs : s.Nonempty) : ↑(s.max' hs) = s.max :=
  coe_sup' hs id
#align finset.coe_max' Finset.coe_max'

theorem coe_min' {s : Finset α} (hs : s.Nonempty) : ↑(s.min' hs) = s.min :=
  coe_inf' hs id
#align finset.coe_min' Finset.coe_min'

theorem max_mem_image_coe {s : Finset α} (hs : s.Nonempty) :
    s.max ∈ (s.image (↑) : Finset (WithBot α)) :=
  mem_image.2 ⟨max' s hs, max'_mem _ _, coe_max' hs⟩
#align finset.max_mem_image_coe Finset.max_mem_image_coe

theorem min_mem_image_coe {s : Finset α} (hs : s.Nonempty) :
    s.min ∈ (s.image (↑) : Finset (WithTop α)) :=
  mem_image.2 ⟨min' s hs, min'_mem _ _, coe_min' hs⟩
#align finset.min_mem_image_coe Finset.min_mem_image_coe

theorem max_mem_insert_bot_image_coe (s : Finset α) :
    s.max ∈ (insert ⊥ (s.image (↑)) : Finset (WithBot α)) :=
  mem_insert.2 <| s.eq_empty_or_nonempty.imp max_eq_bot.2 max_mem_image_coe
#align finset.max_mem_insert_bot_image_coe Finset.max_mem_insert_bot_image_coe

theorem min_mem_insert_top_image_coe (s : Finset α) :
    s.min ∈ (insert ⊤ (s.image (↑)) : Finset (WithTop α)) :=
  mem_insert.2 <| s.eq_empty_or_nonempty.imp min_eq_top.2 min_mem_image_coe
#align finset.min_mem_insert_top_image_coe Finset.min_mem_insert_top_image_coe

theorem max'_erase_ne_self {s : Finset α} (s0 : (s.erase x).Nonempty) : (s.erase x).max' s0 ≠ x :=
  ne_of_mem_erase (max'_mem _ s0)
#align finset.max'_erase_ne_self Finset.max'_erase_ne_self

theorem min'_erase_ne_self {s : Finset α} (s0 : (s.erase x).Nonempty) : (s.erase x).min' s0 ≠ x :=
  ne_of_mem_erase (min'_mem _ s0)
#align finset.min'_erase_ne_self Finset.min'_erase_ne_self

theorem max_erase_ne_self {s : Finset α} : (s.erase x).max ≠ x := by
  by_cases s0 : (s.erase x).Nonempty
  · refine' ne_of_eq_of_ne (coe_max' s0).symm _
    exact WithBot.coe_eq_coe.not.mpr (max'_erase_ne_self _)
  · rw [not_nonempty_iff_eq_empty.mp s0, max_empty]
    exact WithBot.bot_ne_coe
#align finset.max_erase_ne_self Finset.max_erase_ne_self

theorem min_erase_ne_self {s : Finset α} : (s.erase x).min ≠ x := by
  -- Porting note: old proof `convert @max_erase_ne_self αᵒᵈ _ _ _`
  convert @max_erase_ne_self αᵒᵈ _ (toDual x) (s.map toDual.toEmbedding) using 1
  apply congr_arg -- Porting note: forces unfolding to see `Finset.min` is `Finset.max`
  congr!
  · ext; simp only [mem_map_equiv]; exact Iff.rfl
#align finset.min_erase_ne_self Finset.min_erase_ne_self

theorem exists_next_right {x : α} {s : Finset α} (h : ∃ y ∈ s, x < y) :
    ∃ y ∈ s, x < y ∧ ∀ z ∈ s, x < z → y ≤ z :=
  have Hne : (s.filter (x < ·)).Nonempty := h.imp fun y hy => mem_filter.2 (by simpa)
  have aux := (mem_filter.1 (min'_mem _ Hne))
  ⟨min' _ Hne, aux.1, by simp, fun z hzs hz => min'_le _ _ <| mem_filter.2 ⟨hzs, by simpa⟩⟩
#align finset.exists_next_right Finset.exists_next_right

theorem exists_next_left {x : α} {s : Finset α} (h : ∃ y ∈ s, y < x) :
    ∃ y ∈ s, y < x ∧ ∀ z ∈ s, z < x → z ≤ y :=
  @exists_next_right αᵒᵈ _ x s h
#align finset.exists_next_left Finset.exists_next_left

/-- If finsets `s` and `t` are interleaved, then `Finset.card s ≤ Finset.card t + 1`. -/
theorem card_le_of_interleaved {s t : Finset α}
    (h : ∀ᵉ (x ∈ s) (y ∈ s),
        x < y → (∀ z ∈ s, z ∉ Set.Ioo x y) → ∃ z ∈ t, x < z ∧ z < y) :
    s.card ≤ t.card + 1 := by
  replace h : ∀ᵉ (x ∈ s) (y ∈ s), x < y → ∃ z ∈ t, x < z ∧ z < y := by
    intro x hx y hy hxy
    rcases exists_next_right ⟨y, hy, hxy⟩ with ⟨a, has, hxa, ha⟩
    rcases h x hx a has hxa fun z hzs hz => hz.2.not_le <| ha _ hzs hz.1 with ⟨b, hbt, hxb, hba⟩
    exact ⟨b, hbt, hxb, hba.trans_le <| ha _ hy hxy⟩
  set f : α → WithTop α := fun x => (t.filter fun y => x < y).min
  have f_mono : StrictMonoOn f s := by
    intro x hx y hy hxy
    rcases h x hx y hy hxy with ⟨a, hat, hxa, hay⟩
    calc
      f x ≤ a := min_le (mem_filter.2 ⟨hat, by simpa⟩)
      _ < f y :=
        (Finset.lt_inf_iff <| WithTop.coe_lt_top a).2 fun b hb =>
          WithTop.coe_lt_coe.2 <| hay.trans (by simpa using (mem_filter.1 hb).2)

  calc
    s.card = (s.image f).card := (card_image_of_injOn f_mono.injOn).symm
    _ ≤ (insert ⊤ (t.image (↑)) : Finset (WithTop α)).card :=
      card_mono <| image_subset_iff.2 fun x _ =>
          insert_subset_insert _ (image_subset_image <| filter_subset _ _)
            (min_mem_insert_top_image_coe _)
    _ ≤ t.card + 1 := (card_insert_le _ _).trans (add_le_add_right card_image_le _)
#align finset.card_le_of_interleaved Finset.card_le_of_interleaved

/-- If finsets `s` and `t` are interleaved, then `Finset.card s ≤ Finset.card (t \ s) + 1`. -/
theorem card_le_diff_of_interleaved {s t : Finset α}
    (h :
      ∀ᵉ (x ∈ s) (y ∈ s),
        x < y → (∀ z ∈ s, z ∉ Set.Ioo x y) → ∃ z ∈ t, x < z ∧ z < y) :
    s.card ≤ (t \ s).card + 1 :=
  card_le_of_interleaved fun x hx y hy hxy hs =>
    let ⟨z, hzt, hxz, hzy⟩ := h x hx y hy hxy hs
    ⟨z, mem_sdiff.2 ⟨hzt, fun hzs => hs z hzs ⟨hxz, hzy⟩⟩, hxz, hzy⟩
#align finset.card_le_diff_of_interleaved Finset.card_le_diff_of_interleaved

/-- Induction principle for `Finset`s in a linearly ordered type: a predicate is true on all
`s : Finset α` provided that:

* it is true on the empty `Finset`,
* for every `s : Finset α` and an element `a` strictly greater than all elements of `s`, `p s`
  implies `p (insert a s)`. -/
@[elab_as_elim]
theorem induction_on_max [DecidableEq α] {p : Finset α → Prop} (s : Finset α) (h0 : p ∅)
    (step : ∀ a s, (∀ x ∈ s, x < a) → p s → p (insert a s)) : p s := by
  induction' s using Finset.strongInductionOn with s ihs
  rcases s.eq_empty_or_nonempty with (rfl | hne)
  · exact h0
  · have H : s.max' hne ∈ s := max'_mem s hne
    rw [← insert_erase H]
    exact step _ _ (fun x => s.lt_max'_of_mem_erase_max' hne) (ihs _ <| erase_ssubset H)
#align finset.induction_on_max Finset.induction_on_max

/-- Induction principle for `Finset`s in a linearly ordered type: a predicate is true on all
`s : Finset α` provided that:

* it is true on the empty `Finset`,
* for every `s : Finset α` and an element `a` strictly less than all elements of `s`, `p s`
  implies `p (insert a s)`. -/
@[elab_as_elim]
theorem induction_on_min [DecidableEq α] {p : Finset α → Prop} (s : Finset α) (h0 : p ∅)
    (step : ∀ a s, (∀ x ∈ s, a < x) → p s → p (insert a s)) : p s :=
  @induction_on_max αᵒᵈ _ _ _ s h0 step
#align finset.induction_on_min Finset.induction_on_min

end MaxMin

section MaxMinInductionValue

variable [LinearOrder α] [LinearOrder β]

/-- Induction principle for `Finset`s in any type from which a given function `f` maps to a linearly
ordered type : a predicate is true on all `s : Finset α` provided that:

* it is true on the empty `Finset`,
* for every `s : Finset α` and an element `a` such that for elements of `s` denoted by `x` we have
  `f x ≤ f a`, `p s` implies `p (insert a s)`. -/
@[elab_as_elim]
theorem induction_on_max_value [DecidableEq ι] (f : ι → α) {p : Finset ι → Prop} (s : Finset ι)
    (h0 : p ∅) (step : ∀ a s, a ∉ s → (∀ x ∈ s, f x ≤ f a) → p s → p (insert a s)) : p s := by
  induction' s using Finset.strongInductionOn with s ihs
  rcases (s.image f).eq_empty_or_nonempty with (hne | hne)
  · simp only [image_eq_empty] at hne
    simp only [hne, h0]
  · have H : (s.image f).max' hne ∈ s.image f := max'_mem (s.image f) hne
    simp only [mem_image, exists_prop] at H
    rcases H with ⟨a, has, hfa⟩
    rw [← insert_erase has]
    refine' step _ _ (not_mem_erase a s) (fun x hx => _) (ihs _ <| erase_ssubset has)
    rw [hfa]
    exact le_max' _ _ (mem_image_of_mem _ <| mem_of_mem_erase hx)
#align finset.induction_on_max_value Finset.induction_on_max_value

/-- Induction principle for `Finset`s in any type from which a given function `f` maps to a linearly
ordered type : a predicate is true on all `s : Finset α` provided that:

* it is true on the empty `Finset`,
* for every `s : Finset α` and an element `a` such that for elements of `s` denoted by `x` we have
  `f a ≤ f x`, `p s` implies `p (insert a s)`. -/
@[elab_as_elim]
theorem induction_on_min_value [DecidableEq ι] (f : ι → α) {p : Finset ι → Prop} (s : Finset ι)
    (h0 : p ∅) (step : ∀ a s, a ∉ s → (∀ x ∈ s, f a ≤ f x) → p s → p (insert a s)) : p s :=
  @induction_on_max_value αᵒᵈ ι _ _ _ _ s h0 step
#align finset.induction_on_min_value Finset.induction_on_min_value

end MaxMinInductionValue

section ExistsMaxMin

variable [LinearOrder α]

theorem exists_max_image (s : Finset β) (f : β → α) (h : s.Nonempty) :
    ∃ x ∈ s, ∀ x' ∈ s, f x' ≤ f x := by
  cases' max_of_nonempty (h.image f) with y hy
  rcases mem_image.mp (mem_of_max hy) with ⟨x, hx, rfl⟩
  exact ⟨x, hx, fun x' hx' => le_max_of_eq (mem_image_of_mem f hx') hy⟩
#align finset.exists_max_image Finset.exists_max_image

theorem exists_min_image (s : Finset β) (f : β → α) (h : s.Nonempty) :
    ∃ x ∈ s, ∀ x' ∈ s, f x ≤ f x' :=
  @exists_max_image αᵒᵈ β _ s f h
#align finset.exists_min_image Finset.exists_min_image

end ExistsMaxMin

theorem isGLB_iff_isLeast [LinearOrder α] (i : α) (s : Finset α) (hs : s.Nonempty) :
    IsGLB (s : Set α) i ↔ IsLeast (↑s) i := by
  refine' ⟨fun his => _, IsLeast.isGLB⟩
  suffices i = min' s hs by
    rw [this]
    exact isLeast_min' s hs
  rw [IsGLB, IsGreatest, mem_lowerBounds, mem_upperBounds] at his
  exact le_antisymm (his.1 (Finset.min' s hs) (Finset.min'_mem s hs)) (his.2 _ (Finset.min'_le s))
#align finset.is_glb_iff_is_least Finset.isGLB_iff_isLeast

theorem isLUB_iff_isGreatest [LinearOrder α] (i : α) (s : Finset α) (hs : s.Nonempty) :
    IsLUB (s : Set α) i ↔ IsGreatest (↑s) i :=
  @isGLB_iff_isLeast αᵒᵈ _ i s hs
#align finset.is_lub_iff_is_greatest Finset.isLUB_iff_isGreatest

theorem isGLB_mem [LinearOrder α] {i : α} (s : Finset α) (his : IsGLB (s : Set α) i)
    (hs : s.Nonempty) : i ∈ s := by
  rw [← mem_coe]
  exact ((isGLB_iff_isLeast i s hs).mp his).1
#align finset.is_glb_mem Finset.isGLB_mem

theorem isLUB_mem [LinearOrder α] {i : α} (s : Finset α) (his : IsLUB (s : Set α) i)
    (hs : s.Nonempty) : i ∈ s :=
  @isGLB_mem αᵒᵈ _ i s his hs
#align finset.is_lub_mem Finset.isLUB_mem

end Finset

namespace Multiset

theorem map_finset_sup [DecidableEq α] [DecidableEq β] (s : Finset γ) (f : γ → Multiset β)
    (g : β → α) (hg : Function.Injective g) : map g (s.sup f) = s.sup (map g ∘ f) :=
  Finset.comp_sup_eq_sup_comp _ (fun _ _ => map_union hg) (map_zero _)
#align multiset.map_finset_sup Multiset.map_finset_sup

theorem count_finset_sup [DecidableEq β] (s : Finset α) (f : α → Multiset β) (b : β) :
    count b (s.sup f) = s.sup fun a => count b (f a) := by
  letI := Classical.decEq α
  refine' s.induction _ _
  · exact count_zero _
  · intro i s _ ih
    rw [Finset.sup_insert, sup_eq_union, count_union, Finset.sup_insert, ih]
    rfl
#align multiset.count_finset_sup Multiset.count_finset_sup

theorem mem_sup {α β} [DecidableEq β] {s : Finset α} {f : α → Multiset β} {x : β} :
    x ∈ s.sup f ↔ ∃ v ∈ s, x ∈ f v := by
  induction s using Finset.cons_induction <;> simp [*]
#align multiset.mem_sup Multiset.mem_sup

end Multiset

namespace Finset

theorem mem_sup {α β} [DecidableEq β] {s : Finset α} {f : α → Finset β} {x : β} :
    x ∈ s.sup f ↔ ∃ v ∈ s, x ∈ f v := by
  change _ ↔ ∃ v ∈ s, x ∈ (f v).val
  rw [← Multiset.mem_sup, ← Multiset.mem_toFinset, sup_toFinset]
  simp_rw [val_toFinset]
#align finset.mem_sup Finset.mem_sup

theorem sup_eq_biUnion {α β} [DecidableEq β] (s : Finset α) (t : α → Finset β) :
    s.sup t = s.biUnion t := by
  ext
  rw [mem_sup, mem_biUnion]
#align finset.sup_eq_bUnion Finset.sup_eq_biUnion

@[simp]
theorem sup_singleton'' [DecidableEq α] (s : Finset β) (f : β → α) :
    (s.sup fun b => {f b}) = s.image f := by
  ext a
  rw [mem_sup, mem_image]
  simp only [mem_singleton, eq_comm]
#align finset.sup_singleton'' Finset.sup_singleton''

@[simp]
theorem sup_singleton' [DecidableEq α] (s : Finset α) : s.sup singleton = s :=
  (s.sup_singleton'' _).trans image_id
#align finset.sup_singleton' Finset.sup_singleton'

end Finset

section Lattice

variable {ι' : Sort*} [CompleteLattice α]

/-- Supremum of `s i`, `i : ι`, is equal to the supremum over `t : Finset ι` of suprema
`⨆ i ∈ t, s i`. This version assumes `ι` is a `Type*`. See `iSup_eq_iSup_finset'` for a version
that works for `ι : Sort*`. -/
theorem iSup_eq_iSup_finset (s : ι → α) : ⨆ i, s i = ⨆ t : Finset ι, ⨆ i ∈ t, s i := by
  classical
  refine le_antisymm ?_ ?_
  · exact iSup_le fun b => le_iSup_of_le {b} <| le_iSup_of_le b <| le_iSup_of_le (by simp) <| le_rfl
  · exact iSup_le fun t => iSup_le fun b => iSup_le fun _ => le_iSup _ _
#align supr_eq_supr_finset iSup_eq_iSup_finset

/-- Supremum of `s i`, `i : ι`, is equal to the supremum over `t : Finset ι` of suprema
`⨆ i ∈ t, s i`. This version works for `ι : Sort*`. See `iSup_eq_iSup_finset` for a version
that assumes `ι : Type*` but has no `PLift`s. -/
theorem iSup_eq_iSup_finset' (s : ι' → α) :
    ⨆ i, s i = ⨆ t : Finset (PLift ι'), ⨆ i ∈ t, s (PLift.down i) := by
  rw [← iSup_eq_iSup_finset, ← Equiv.plift.surjective.iSup_comp]; rfl
#align supr_eq_supr_finset' iSup_eq_iSup_finset'

/-- Infimum of `s i`, `i : ι`, is equal to the infimum over `t : Finset ι` of infima
`⨅ i ∈ t, s i`. This version assumes `ι` is a `Type*`. See `iInf_eq_iInf_finset'` for a version
that works for `ι : Sort*`. -/
theorem iInf_eq_iInf_finset (s : ι → α) : ⨅ i, s i = ⨅ (t : Finset ι) (i ∈ t), s i :=
  @iSup_eq_iSup_finset αᵒᵈ _ _ _
#align infi_eq_infi_finset iInf_eq_iInf_finset

/-- Infimum of `s i`, `i : ι`, is equal to the infimum over `t : Finset ι` of infima
`⨅ i ∈ t, s i`. This version works for `ι : Sort*`. See `iInf_eq_iInf_finset` for a version
that assumes `ι : Type*` but has no `PLift`s. -/
theorem iInf_eq_iInf_finset' (s : ι' → α) :
    ⨅ i, s i = ⨅ t : Finset (PLift ι'), ⨅ i ∈ t, s (PLift.down i) :=
  @iSup_eq_iSup_finset' αᵒᵈ _ _ _
#align infi_eq_infi_finset' iInf_eq_iInf_finset'

end Lattice

namespace Set

variable {ι' : Sort*}

/-- Union of an indexed family of sets `s : ι → Set α` is equal to the union of the unions
of finite subfamilies. This version assumes `ι : Type*`. See also `iUnion_eq_iUnion_finset'` for
a version that works for `ι : Sort*`. -/
theorem iUnion_eq_iUnion_finset (s : ι → Set α) : ⋃ i, s i = ⋃ t : Finset ι, ⋃ i ∈ t, s i :=
  iSup_eq_iSup_finset s
#align set.Union_eq_Union_finset Set.iUnion_eq_iUnion_finset

/-- Union of an indexed family of sets `s : ι → Set α` is equal to the union of the unions
of finite subfamilies. This version works for `ι : Sort*`. See also `iUnion_eq_iUnion_finset` for
a version that assumes `ι : Type*` but avoids `PLift`s in the right hand side. -/
theorem iUnion_eq_iUnion_finset' (s : ι' → Set α) :
    ⋃ i, s i = ⋃ t : Finset (PLift ι'), ⋃ i ∈ t, s (PLift.down i) :=
  iSup_eq_iSup_finset' s
#align set.Union_eq_Union_finset' Set.iUnion_eq_iUnion_finset'

/-- Intersection of an indexed family of sets `s : ι → Set α` is equal to the intersection of the
intersections of finite subfamilies. This version assumes `ι : Type*`. See also
`iInter_eq_iInter_finset'` for a version that works for `ι : Sort*`. -/
theorem iInter_eq_iInter_finset (s : ι → Set α) : ⋂ i, s i = ⋂ t : Finset ι, ⋂ i ∈ t, s i :=
  iInf_eq_iInf_finset s
#align set.Inter_eq_Inter_finset Set.iInter_eq_iInter_finset

/-- Intersection of an indexed family of sets `s : ι → Set α` is equal to the intersection of the
intersections of finite subfamilies. This version works for `ι : Sort*`. See also
`iInter_eq_iInter_finset` for a version that assumes `ι : Type*` but avoids `PLift`s in the right
hand side. -/
theorem iInter_eq_iInter_finset' (s : ι' → Set α) :
    ⋂ i, s i = ⋂ t : Finset (PLift ι'), ⋂ i ∈ t, s (PLift.down i) :=
  iInf_eq_iInf_finset' s
#align set.Inter_eq_Inter_finset' Set.iInter_eq_iInter_finset'

end Set

namespace Finset

/-! ### Interaction with ordered algebra structures -/


theorem sup_mul_le_mul_sup_of_nonneg [LinearOrderedSemiring α] [OrderBot α] {a b : ι → α}
    (s : Finset ι) (ha : ∀ i ∈ s, 0 ≤ a i) (hb : ∀ i ∈ s, 0 ≤ b i) :
    s.sup (a * b) ≤ s.sup a * s.sup b :=
  Finset.sup_le fun _i hi =>
    mul_le_mul (le_sup hi) (le_sup hi) (hb _ hi) ((ha _ hi).trans <| le_sup hi)
#align finset.sup_mul_le_mul_sup_of_nonneg Finset.sup_mul_le_mul_sup_of_nonneg

theorem mul_inf_le_inf_mul_of_nonneg [LinearOrderedSemiring α] [OrderTop α] {a b : ι → α}
    (s : Finset ι) (ha : ∀ i ∈ s, 0 ≤ a i) (hb : ∀ i ∈ s, 0 ≤ b i) :
    s.inf a * s.inf b ≤ s.inf (a * b) :=
  Finset.le_inf fun i hi => mul_le_mul (inf_le hi) (inf_le hi) (Finset.le_inf hb) (ha i hi)
#align finset.mul_inf_le_inf_mul_of_nonneg Finset.mul_inf_le_inf_mul_of_nonneg

theorem sup'_mul_le_mul_sup'_of_nonneg [LinearOrderedSemiring α] {a b : ι → α} (s : Finset ι)
    (H : s.Nonempty) (ha : ∀ i ∈ s, 0 ≤ a i) (hb : ∀ i ∈ s, 0 ≤ b i) :
    s.sup' H (a * b) ≤ s.sup' H a * s.sup' H b :=
  (sup'_le _ _) fun _i hi =>
    mul_le_mul (le_sup' _ hi) (le_sup' _ hi) (hb _ hi) ((ha _ hi).trans <| le_sup' _ hi)
#align finset.sup'_mul_le_mul_sup'_of_nonneg Finset.sup'_mul_le_mul_sup'_of_nonneg

theorem inf'_mul_le_mul_inf'_of_nonneg [LinearOrderedSemiring α] {a b : ι → α} (s : Finset ι)
    (H : s.Nonempty) (ha : ∀ i ∈ s, 0 ≤ a i) (hb : ∀ i ∈ s, 0 ≤ b i) :
    s.inf' H a * s.inf' H b ≤ s.inf' H (a * b) :=
  (le_inf' _ _) fun _i hi => mul_le_mul (inf'_le _ hi) (inf'_le _ hi) (le_inf' _ _ hb) (ha _ hi)
#align finset.inf'_mul_le_mul_inf'_of_nonneg Finset.inf'_mul_le_mul_inf'_of_nonneg

open Function

/-! ### Interaction with big lattice/set operations -/


section Lattice

theorem iSup_coe [SupSet β] (f : α → β) (s : Finset α) : ⨆ x ∈ (↑s : Set α), f x = ⨆ x ∈ s, f x :=
  rfl
#align finset.supr_coe Finset.iSup_coe

theorem iInf_coe [InfSet β] (f : α → β) (s : Finset α) : ⨅ x ∈ (↑s : Set α), f x = ⨅ x ∈ s, f x :=
  rfl
#align finset.infi_coe Finset.iInf_coe

variable [CompleteLattice β]

theorem iSup_singleton (a : α) (s : α → β) : ⨆ x ∈ ({a} : Finset α), s x = s a := by simp
#align finset.supr_singleton Finset.iSup_singleton

theorem iInf_singleton (a : α) (s : α → β) : ⨅ x ∈ ({a} : Finset α), s x = s a := by simp
#align finset.infi_singleton Finset.iInf_singleton

theorem iSup_option_toFinset (o : Option α) (f : α → β) : ⨆ x ∈ o.toFinset, f x = ⨆ x ∈ o, f x :=
  by simp
#align finset.supr_option_to_finset Finset.iSup_option_toFinset

theorem iInf_option_toFinset (o : Option α) (f : α → β) : ⨅ x ∈ o.toFinset, f x = ⨅ x ∈ o, f x :=
  @iSup_option_toFinset _ βᵒᵈ _ _ _
#align finset.infi_option_to_finset Finset.iInf_option_toFinset

variable [DecidableEq α]

theorem iSup_union {f : α → β} {s t : Finset α} :
    ⨆ x ∈ s ∪ t, f x = (⨆ x ∈ s, f x) ⊔ ⨆ x ∈ t, f x := by simp [iSup_or, iSup_sup_eq]
#align finset.supr_union Finset.iSup_union

theorem iInf_union {f : α → β} {s t : Finset α} :
    ⨅ x ∈ s ∪ t, f x = (⨅ x ∈ s, f x) ⊓ ⨅ x ∈ t, f x :=
  @iSup_union α βᵒᵈ _ _ _ _ _
#align finset.infi_union Finset.iInf_union

theorem iSup_insert (a : α) (s : Finset α) (t : α → β) :
    ⨆ x ∈ insert a s, t x = t a ⊔ ⨆ x ∈ s, t x := by
  rw [insert_eq]
  simp only [iSup_union, Finset.iSup_singleton]
#align finset.supr_insert Finset.iSup_insert

theorem iInf_insert (a : α) (s : Finset α) (t : α → β) :
    ⨅ x ∈ insert a s, t x = t a ⊓ ⨅ x ∈ s, t x :=
  @iSup_insert α βᵒᵈ _ _ _ _ _
#align finset.infi_insert Finset.iInf_insert

theorem iSup_finset_image {f : γ → α} {g : α → β} {s : Finset γ} :
    ⨆ x ∈ s.image f, g x = ⨆ y ∈ s, g (f y) := by rw [← iSup_coe, coe_image, iSup_image, iSup_coe]
#align finset.supr_finset_image Finset.iSup_finset_image

theorem iInf_finset_image {f : γ → α} {g : α → β} {s : Finset γ} :
    ⨅ x ∈ s.image f, g x = ⨅ y ∈ s, g (f y) := by rw [← iInf_coe, coe_image, iInf_image, iInf_coe]
#align finset.infi_finset_image Finset.iInf_finset_image

theorem iSup_insert_update {x : α} {t : Finset α} (f : α → β) {s : β} (hx : x ∉ t) :
    ⨆ i ∈ insert x t, Function.update f x s i = s ⊔ ⨆ i ∈ t, f i := by
  simp only [Finset.iSup_insert, update_same]
  rcongr (i hi); apply update_noteq; rintro rfl; exact hx hi
#align finset.supr_insert_update Finset.iSup_insert_update

theorem iInf_insert_update {x : α} {t : Finset α} (f : α → β) {s : β} (hx : x ∉ t) :
    ⨅ i ∈ insert x t, update f x s i = s ⊓ ⨅ i ∈ t, f i :=
  @iSup_insert_update α βᵒᵈ _ _ _ _ f _ hx
#align finset.infi_insert_update Finset.iInf_insert_update

theorem iSup_biUnion (s : Finset γ) (t : γ → Finset α) (f : α → β) :
    ⨆ y ∈ s.biUnion t, f y = ⨆ (x ∈ s) (y ∈ t x), f y := by simp [@iSup_comm _ α, iSup_and]
#align finset.supr_bUnion Finset.iSup_biUnion

theorem iInf_biUnion (s : Finset γ) (t : γ → Finset α) (f : α → β) :
    ⨅ y ∈ s.biUnion t, f y = ⨅ (x ∈ s) (y ∈ t x), f y :=
  @iSup_biUnion _ βᵒᵈ _ _ _ _ _ _
#align finset.infi_bUnion Finset.iInf_biUnion

end Lattice

theorem set_biUnion_coe (s : Finset α) (t : α → Set β) : ⋃ x ∈ (↑s : Set α), t x = ⋃ x ∈ s, t x :=
  rfl
#align finset.set_bUnion_coe Finset.set_biUnion_coe

theorem set_biInter_coe (s : Finset α) (t : α → Set β) : ⋂ x ∈ (↑s : Set α), t x = ⋂ x ∈ s, t x :=
  rfl
#align finset.set_bInter_coe Finset.set_biInter_coe

theorem set_biUnion_singleton (a : α) (s : α → Set β) : ⋃ x ∈ ({a} : Finset α), s x = s a :=
  iSup_singleton a s
#align finset.set_bUnion_singleton Finset.set_biUnion_singleton

theorem set_biInter_singleton (a : α) (s : α → Set β) : ⋂ x ∈ ({a} : Finset α), s x = s a :=
  iInf_singleton a s
#align finset.set_bInter_singleton Finset.set_biInter_singleton

@[simp]
theorem set_biUnion_preimage_singleton (f : α → β) (s : Finset β) :
    ⋃ y ∈ s, f ⁻¹' {y} = f ⁻¹' s :=
  Set.biUnion_preimage_singleton f s
#align finset.set_bUnion_preimage_singleton Finset.set_biUnion_preimage_singleton

theorem set_biUnion_option_toFinset (o : Option α) (f : α → Set β) :
    ⋃ x ∈ o.toFinset, f x = ⋃ x ∈ o, f x :=
  iSup_option_toFinset o f
#align finset.set_bUnion_option_to_finset Finset.set_biUnion_option_toFinset

theorem set_biInter_option_toFinset (o : Option α) (f : α → Set β) :
    ⋂ x ∈ o.toFinset, f x = ⋂ x ∈ o, f x :=
  iInf_option_toFinset o f
#align finset.set_bInter_option_to_finset Finset.set_biInter_option_toFinset

theorem subset_set_biUnion_of_mem {s : Finset α} {f : α → Set β} {x : α} (h : x ∈ s) :
    f x ⊆ ⋃ y ∈ s, f y :=
  show f x ≤ ⨆ y ∈ s, f y from le_iSup_of_le x <| by simp only [h, iSup_pos, le_refl]
#align finset.subset_set_bUnion_of_mem Finset.subset_set_biUnion_of_mem

variable [DecidableEq α]

theorem set_biUnion_union (s t : Finset α) (u : α → Set β) :
    ⋃ x ∈ s ∪ t, u x = (⋃ x ∈ s, u x) ∪ ⋃ x ∈ t, u x :=
  iSup_union
#align finset.set_bUnion_union Finset.set_biUnion_union

theorem set_biInter_inter (s t : Finset α) (u : α → Set β) :
    ⋂ x ∈ s ∪ t, u x = (⋂ x ∈ s, u x) ∩ ⋂ x ∈ t, u x :=
  iInf_union
#align finset.set_bInter_inter Finset.set_biInter_inter

theorem set_biUnion_insert (a : α) (s : Finset α) (t : α → Set β) :
    ⋃ x ∈ insert a s, t x = t a ∪ ⋃ x ∈ s, t x :=
  iSup_insert a s t
#align finset.set_bUnion_insert Finset.set_biUnion_insert

theorem set_biInter_insert (a : α) (s : Finset α) (t : α → Set β) :
    ⋂ x ∈ insert a s, t x = t a ∩ ⋂ x ∈ s, t x :=
  iInf_insert a s t
#align finset.set_bInter_insert Finset.set_biInter_insert

theorem set_biUnion_finset_image {f : γ → α} {g : α → Set β} {s : Finset γ} :
    ⋃ x ∈ s.image f, g x = ⋃ y ∈ s, g (f y) :=
  iSup_finset_image
#align finset.set_bUnion_finset_image Finset.set_biUnion_finset_image

theorem set_biInter_finset_image {f : γ → α} {g : α → Set β} {s : Finset γ} :
    ⋂ x ∈ s.image f, g x = ⋂ y ∈ s, g (f y) :=
  iInf_finset_image
#align finset.set_bInter_finset_image Finset.set_biInter_finset_image

theorem set_biUnion_insert_update {x : α} {t : Finset α} (f : α → Set β) {s : Set β} (hx : x ∉ t) :
    ⋃ i ∈ insert x t, @update _ _ _ f x s i = s ∪ ⋃ i ∈ t, f i :=
  iSup_insert_update f hx
#align finset.set_bUnion_insert_update Finset.set_biUnion_insert_update

theorem set_biInter_insert_update {x : α} {t : Finset α} (f : α → Set β) {s : Set β} (hx : x ∉ t) :
    ⋂ i ∈ insert x t, @update _ _ _ f x s i = s ∩ ⋂ i ∈ t, f i :=
  iInf_insert_update f hx
#align finset.set_bInter_insert_update Finset.set_biInter_insert_update

theorem set_biUnion_biUnion (s : Finset γ) (t : γ → Finset α) (f : α → Set β) :
    ⋃ y ∈ s.biUnion t, f y = ⋃ (x ∈ s) (y ∈ t x), f y :=
  iSup_biUnion s t f
#align finset.set_bUnion_bUnion Finset.set_biUnion_biUnion

theorem set_biInter_biUnion (s : Finset γ) (t : γ → Finset α) (f : α → Set β) :
    ⋂ y ∈ s.biUnion t, f y = ⋂ (x ∈ s) (y ∈ t x), f y :=
  iInf_biUnion s t f
#align finset.set_bInter_bUnion Finset.set_biInter_biUnion

end Finset<|MERGE_RESOLUTION|>--- conflicted
+++ resolved
@@ -1384,11 +1384,7 @@
 theorem max_eq_bot {s : Finset α} : s.max = ⊥ ↔ s = ∅ :=
   ⟨fun h ↦ s.eq_empty_or_nonempty.elim id fun H ↦ by
       obtain ⟨a, ha⟩ := max_of_nonempty H
-<<<<<<< HEAD
-      rw [h] at ha; cases ha; , -- Porting note: error without `done`
-=======
       rw [h] at ha; cases ha; , -- the `;` is needed since the `cases` syntax allows `cases a, b`
->>>>>>> c33c2724
     fun h ↦ h.symm ▸ max_empty⟩
 #align finset.max_eq_bot Finset.max_eq_bot
 
