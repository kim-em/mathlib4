--- conflicted
+++ resolved
@@ -82,13 +82,8 @@
 lemma sSup_eq_zero' : sSup s = 0 ↔ s = ∅ ∨ s = {0} :=
   sSup_eq_bot'
 
-<<<<<<< HEAD
-lemma iSup_eq_zero : iSup f = 0 ↔ ∀ i, f i = 0 :=
-  iSup_eq_bot
-=======
 @[simp] lemma iSup_eq_zero : iSup f = 0 ↔ ∀ i, f i = 0 := iSup_eq_bot
 @[simp] lemma iSup_zero : ⨆ _ : ι, (0 : ℕ∞) = 0 := by simp
->>>>>>> d0df76bd
 
 lemma sSup_eq_top_of_infinite (h : s.Infinite) : sSup s = ⊤ := by
   apply (sSup_eq_top ..).mpr
@@ -110,28 +105,18 @@
   simp only [top_le_iff]
   exact sSup_eq_top_of_infinite h
 
-<<<<<<< HEAD
-lemma sSup_mem_of_Nonempty_of_lt_top [Nonempty s] (hs' : sSup s < ⊤) : sSup s ∈ s :=
-=======
 lemma sSup_mem_of_nonempty_of_lt_top [Nonempty s] (hs' : sSup s < ⊤) : sSup s ∈ s :=
->>>>>>> d0df76bd
   Nonempty.csSup_mem nonempty_of_nonempty_subtype (finite_of_sSup_lt_top hs')
 
 lemma exists_eq_iSup_of_lt_top [Nonempty ι] (h : ⨆ i, f i < ⊤) :
     ∃ i, f i = ⨆ i, f i :=
-<<<<<<< HEAD
-  sSup_mem_of_Nonempty_of_lt_top h
-=======
   sSup_mem_of_nonempty_of_lt_top h
->>>>>>> d0df76bd
 
 lemma exists_eq_iSup₂_of_lt_top {ι₁ ι₂ : Type*} {f : ι₁ → ι₂ → ℕ∞} [Nonempty ι₁] [Nonempty ι₂]
     (h : ⨆ i, ⨆ j, f i j < ⊤) : ∃ i j, f i j = ⨆ i, ⨆ j, f i j := by
   rw [iSup_prod'] at h ⊢
   exact Prod.exists'.mp (exists_eq_iSup_of_lt_top h)
 
-<<<<<<< HEAD
-=======
 variable {ι κ : Sort*} {f g : ι → ℕ∞} {s : Set ℕ∞} {a : ℕ∞}
 
 lemma iSup_natCast : ⨆ n : ℕ, (n : ℕ∞) = ⊤ :=
@@ -231,5 +216,4 @@
   rw [← ENat.sub_sub_cancel ha (h _)]
   exact tsub_le_tsub_left (iInf_le (a - f ·) i) _
 
->>>>>>> d0df76bd
 end ENat