--- conflicted
+++ resolved
@@ -36,11 +36,6 @@
 
 /-- Lazily deduplicate a lazy list, using a stored `HashMap`. -/
 @[deprecated "See deprecation note in module documentation." (since := "2024-08-22")]
-<<<<<<< HEAD
-def dedup (L : MLList m β) : MLList m β :=
-  L.dedupBy (fun b => pure b)
-=======
 def dedup (L : MLList m β) : MLList m β := L.dedupBy pure
->>>>>>> d0df76bd
 
 end MLList