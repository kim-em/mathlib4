/-
Copyright (c) 2015 Microsoft Corporation. All rights reserved.
Released under Apache 2.0 license as described in the file LICENSE.
Authors: Mario Carneiro
-/
import Mathlib.Algebra.Group.Nat
import Mathlib.Algebra.Order.Sub.Unbundled.Basic
import Mathlib.Data.List.Perm.Subperm
import Mathlib.Data.Set.List
import Mathlib.Order.Hom.Basic
import Mathlib.Data.List.Perm.Lattice
import Mathlib.Data.List.Perm.Basic

/-!
# Multisets
These are implemented as the quotient of a list by permutations.
## Notation
We define the global infix notation `::ₘ` for `Multiset.cons`.
-/

-- No bundled ordered algebra should be required
assert_not_exists OrderedCommMonoid

universe v

namespace List

instance {α} : IsEquiv (List α) Perm where
  refl := .refl
  symm _ _ := .symm
  trans _ _ _ := .trans

end List

open List Subtype Nat Function

variable {α : Type*} {β : Type v} {γ : Type*}

/-- `Multiset α` is the quotient of `List α` by list permutation. The result
  is a type of finite sets with duplicates allowed. -/
def Multiset.{u} (α : Type u) : Type u :=
  Quotient (List.isSetoid α)

namespace Multiset

instance : QuotLike (Multiset α) (List α) List.Perm where
scoped instance : QuotLike.HasQuot (Multiset α) (List α) List.Perm where

-- Porting note: new
/-- The quotient map from `List α` to `Multiset α`. -/
@[coe]
def ofList : List α → Multiset α :=
  mkQ

instance : Coe (List α) (Multiset α) :=
  ⟨ofList⟩

@[simp]
theorem quot_mk_to_coe (l : List α) : @Eq (Multiset α) (Quotient.mk _ l) l :=
  rfl

@[simp]
theorem quot_mk_to_coe' (l : List α) : @Eq (Multiset α) (Quot.mk (· ≈ ·) l) l :=
  rfl

@[simp]
theorem quot_mk_to_coe'' (l : List α) : @Eq (Multiset α) (Quot.mk Setoid.r l) l :=
  rfl

@[simp]
theorem mkQ_to_coe (l : List α) : ⟦l⟧' = l :=
  rfl

@[simp]
theorem lift_coe {α β : Type*} (x : List α) (f : List α → β)
    (h : ∀ a b : List α, List.Perm a b → f a = f b) : QuotLike.lift f h (x : Multiset α) = f x :=
  QuotLike.lift_mkQ _ _ _

@[simp]
theorem coe_eq_coe {l₁ l₂ : List α} : (l₁ : Multiset α) = l₂ ↔ l₁ ~ l₂ :=
  Quotient.eq

-- Porting note: new instance;
-- Porting note (#11215): TODO: move to better place
instance [DecidableEq α] (l₁ l₂ : List α) : Decidable (l₁ ≈ l₂) :=
  inferInstanceAs (Decidable (l₁ ~ l₂))

<<<<<<< HEAD
-- Porting note: `QuotLike.recOnSubsingleton₂ s₁ s₂` was in parens which broke elaboration
=======
instance [DecidableEq α] (l₁ l₂ : List α) : Decidable (isSetoid α l₁ l₂) :=
  inferInstanceAs (Decidable (l₁ ~ l₂))

-- Porting note: `Quotient.recOnSubsingleton₂ s₁ s₂` was in parens which broke elaboration
>>>>>>> d7279d7f
instance decidableEq [DecidableEq α] : DecidableEq (Multiset α)
  | s₁, s₂ => Quotient.recOnSubsingleton₂ s₁ s₂ fun _ _ => decidable_of_iff' _ Quotient.eq_iff_equiv

/-- defines a size for a multiset by referring to the size of the underlying list -/
protected
def sizeOf [SizeOf α] (s : Multiset α) : ℕ :=
  (QuotLike.liftOn s SizeOf.sizeOf) fun _ _ => Perm.sizeOf_eq_sizeOf

instance [SizeOf α] : SizeOf (Multiset α) :=
  ⟨Multiset.sizeOf⟩

/-! ### Empty multiset -/


/-- `0 : Multiset α` is the empty set -/
protected def zero : Multiset α :=
  @nil α

instance : Zero (Multiset α) :=
  ⟨Multiset.zero⟩

instance : EmptyCollection (Multiset α) :=
  ⟨0⟩

instance inhabitedMultiset : Inhabited (Multiset α) :=
  ⟨0⟩

instance [IsEmpty α] : Unique (Multiset α) where
  default := 0
  uniq := by rintro ⟨_ | ⟨a, l⟩⟩; exacts [rfl, isEmptyElim a]

@[simp]
theorem coe_nil : (@nil α : Multiset α) = 0 :=
  rfl

@[simp]
theorem empty_eq_zero : (∅ : Multiset α) = 0 :=
  rfl

@[simp]
theorem coe_eq_zero (l : List α) : (l : Multiset α) = 0 ↔ l = [] :=
  Iff.trans coe_eq_coe perm_nil

theorem coe_eq_zero_iff_isEmpty (l : List α) : (l : Multiset α) = 0 ↔ l.isEmpty :=
  Iff.trans (coe_eq_zero l) isEmpty_iff.symm

/-! ### `Multiset.cons` -/

/-- `cons a s` is the multiset which contains `s` plus one more instance of `a`. -/
def cons (a : α) (s : Multiset α) : Multiset α :=
  QuotLike.liftOn s (fun l => (a :: l : Multiset α)) fun _ _ p => Quot.sound (p.cons a)

@[inherit_doc Multiset.cons]
infixr:67 " ::ₘ " => Multiset.cons

instance : Insert α (Multiset α) :=
  ⟨cons⟩

@[simp]
theorem insert_eq_cons (a : α) (s : Multiset α) : insert a s = a ::ₘ s :=
  rfl

@[simp]
theorem cons_coe (a : α) (l : List α) : (a ::ₘ l : Multiset α) = (a :: l : List α) :=
  rfl

@[simp]
theorem cons_inj_left {a b : α} (s : Multiset α) : a ::ₘ s = b ::ₘ s ↔ a = b :=
  ⟨Quot.inductionOn s fun l e =>
      have : [a] ++ l ~ [b] ++ l := Quotient.exact e
      singleton_perm_singleton.1 <| (perm_append_right_iff _).1 this,
    congr_arg (· ::ₘ _)⟩

@[simp]
theorem cons_inj_right (a : α) : ∀ {s t : Multiset α}, a ::ₘ s = a ::ₘ t ↔ s = t := by
  rintro ⟨l₁⟩ ⟨l₂⟩; simp

@[elab_as_elim]
protected theorem induction {p : Multiset α → Prop} (empty : p 0)
    (cons : ∀ (a : α) (s : Multiset α), p s → p (a ::ₘ s)) : ∀ s, p s := by
  rintro ⟨l⟩; induction l with | nil => exact empty | cons _ _ ih => exact cons _ _ ih

@[elab_as_elim]
protected theorem induction_on {p : Multiset α → Prop} (s : Multiset α) (empty : p 0)
    (cons : ∀ (a : α) (s : Multiset α), p s → p (a ::ₘ s)) : p s :=
  Multiset.induction empty cons s

theorem cons_swap (a b : α) (s : Multiset α) : a ::ₘ b ::ₘ s = b ::ₘ a ::ₘ s :=
  Quot.inductionOn s fun _ => Quotient.sound <| Perm.swap _ _ _

section Rec

variable {C : Multiset α → Sort*}

/-- Dependent recursor on multisets.
TODO: should be @[recursor 6], but then the definition of `Multiset.pi` fails with a stack
overflow in `whnf`.
-/
protected
def rec (C_0 : C 0) (C_cons : ∀ a m, C m → C (a ::ₘ m))
    (C_cons_heq :
      ∀ a a' m b, HEq (C_cons a (a' ::ₘ m) (C_cons a' m b)) (C_cons a' (a ::ₘ m) (C_cons a m b)))
    (m : Multiset α) : C m :=
  Quotient.hrecOn m (@List.rec α (fun l => C ⟦l⟧) C_0 fun a l b => C_cons a ⟦l⟧ b) fun _ _ h =>
    h.rec_heq
      (fun hl _ ↦ by congr 1; exact Quot.sound hl)
      (C_cons_heq _ _ ⟦_⟧ _)

/-- Companion to `Multiset.rec` with more convenient argument order. -/
@[elab_as_elim]
protected
def recOn (m : Multiset α) (C_0 : C 0) (C_cons : ∀ a m, C m → C (a ::ₘ m))
    (C_cons_heq :
      ∀ a a' m b, HEq (C_cons a (a' ::ₘ m) (C_cons a' m b)) (C_cons a' (a ::ₘ m) (C_cons a m b))) :
    C m :=
  Multiset.rec C_0 C_cons C_cons_heq m

variable {C_0 : C 0} {C_cons : ∀ a m, C m → C (a ::ₘ m)}
  {C_cons_heq :
    ∀ a a' m b, HEq (C_cons a (a' ::ₘ m) (C_cons a' m b)) (C_cons a' (a ::ₘ m) (C_cons a m b))}

@[simp]
theorem recOn_0 : @Multiset.recOn α C (0 : Multiset α) C_0 C_cons C_cons_heq = C_0 :=
  rfl

@[simp]
theorem recOn_cons (a : α) (m : Multiset α) :
    (a ::ₘ m).recOn C_0 C_cons C_cons_heq = C_cons a m (m.recOn C_0 C_cons C_cons_heq) :=
  Quotient.inductionOn m fun _ => rfl

end Rec

section Mem

/-- `a ∈ s` means that `a` has nonzero multiplicity in `s`. -/
def Mem (s : Multiset α) (a : α) : Prop :=
  QuotLike.liftOn s (fun l => a ∈ l) fun l₁ l₂ (e : l₁ ~ l₂) => propext <| e.mem_iff

instance : Membership α (Multiset α) :=
  ⟨Mem⟩

@[simp]
theorem mem_coe {a : α} {l : List α} : a ∈ (l : Multiset α) ↔ a ∈ l :=
  Iff.rfl

instance decidableMem [DecidableEq α] (a : α) (s : Multiset α) : Decidable (a ∈ s) :=
  QuotLike.recOnSubsingleton s fun l ↦ inferInstanceAs (Decidable (a ∈ l))

@[simp]
theorem mem_cons {a b : α} {s : Multiset α} : a ∈ b ::ₘ s ↔ a = b ∨ a ∈ s :=
  Quot.inductionOn s fun _ => List.mem_cons

theorem mem_cons_of_mem {a b : α} {s : Multiset α} (h : a ∈ s) : a ∈ b ::ₘ s :=
  mem_cons.2 <| Or.inr h

theorem mem_cons_self (a : α) (s : Multiset α) : a ∈ a ::ₘ s :=
  mem_cons.2 (Or.inl rfl)

theorem forall_mem_cons {p : α → Prop} {a : α} {s : Multiset α} :
    (∀ x ∈ a ::ₘ s, p x) ↔ p a ∧ ∀ x ∈ s, p x :=
  Quotient.inductionOn' s fun _ => List.forall_mem_cons

theorem exists_cons_of_mem {s : Multiset α} {a : α} : a ∈ s → ∃ t, s = a ::ₘ t :=
  Quot.inductionOn s fun l (h : a ∈ l) =>
    let ⟨l₁, l₂, e⟩ := append_of_mem h
    e.symm ▸ ⟨(l₁ ++ l₂ : List α), Quot.sound perm_middle⟩

@[simp]
theorem not_mem_zero (a : α) : a ∉ (0 : Multiset α) :=
  List.not_mem_nil _

theorem eq_zero_of_forall_not_mem {s : Multiset α} : (∀ x, x ∉ s) → s = 0 :=
  Quot.inductionOn s fun l H => by rw [eq_nil_iff_forall_not_mem.mpr H]; rfl

theorem eq_zero_iff_forall_not_mem {s : Multiset α} : s = 0 ↔ ∀ a, a ∉ s :=
  ⟨fun h => h.symm ▸ fun _ => not_mem_zero _, eq_zero_of_forall_not_mem⟩

theorem exists_mem_of_ne_zero {s : Multiset α} : s ≠ 0 → ∃ a : α, a ∈ s :=
  Quot.inductionOn s fun l hl =>
    match l, hl with
    | [], h => False.elim <| h rfl
    | a :: l, _ => ⟨a, by simp⟩

theorem empty_or_exists_mem (s : Multiset α) : s = 0 ∨ ∃ a, a ∈ s :=
  or_iff_not_imp_left.mpr Multiset.exists_mem_of_ne_zero

@[simp]
theorem zero_ne_cons {a : α} {m : Multiset α} : 0 ≠ a ::ₘ m := fun h =>
  have : a ∈ (0 : Multiset α) := h.symm ▸ mem_cons_self _ _
  not_mem_zero _ this

@[simp]
theorem cons_ne_zero {a : α} {m : Multiset α} : a ::ₘ m ≠ 0 :=
  zero_ne_cons.symm

theorem cons_eq_cons {a b : α} {as bs : Multiset α} :
    a ::ₘ as = b ::ₘ bs ↔ a = b ∧ as = bs ∨ a ≠ b ∧ ∃ cs, as = b ::ₘ cs ∧ bs = a ::ₘ cs := by
  haveI : DecidableEq α := Classical.decEq α
  constructor
  · intro eq
    by_cases h : a = b
    · subst h
      simp_all
    · have : a ∈ b ::ₘ bs := eq ▸ mem_cons_self _ _
      have : a ∈ bs := by simpa [h]
      rcases exists_cons_of_mem this with ⟨cs, hcs⟩
      simp only [h, hcs, false_and, ne_eq, not_false_eq_true, cons_inj_right, exists_eq_right',
        true_and, false_or]
      have : a ::ₘ as = b ::ₘ a ::ₘ cs := by simp [eq, hcs]
      have : a ::ₘ as = a ::ₘ b ::ₘ cs := by rwa [cons_swap]
      simpa using this
  · intro h
    rcases h with (⟨eq₁, eq₂⟩ | ⟨_, cs, eq₁, eq₂⟩)
    · simp [*]
    · simp [*, cons_swap a b]

end Mem

/-! ### Singleton -/


instance : Singleton α (Multiset α) :=
  ⟨fun a => a ::ₘ 0⟩

instance : LawfulSingleton α (Multiset α) :=
  ⟨fun _ => rfl⟩

@[simp]
theorem cons_zero (a : α) : a ::ₘ 0 = {a} :=
  rfl

@[simp, norm_cast]
theorem coe_singleton (a : α) : ([a] : Multiset α) = {a} :=
  rfl

@[simp]
theorem mem_singleton {a b : α} : b ∈ ({a} : Multiset α) ↔ b = a := by
  simp only [← cons_zero, mem_cons, iff_self, or_false, not_mem_zero]

theorem mem_singleton_self (a : α) : a ∈ ({a} : Multiset α) := by
  rw [← cons_zero]
  exact mem_cons_self _ _

@[simp]
theorem singleton_inj {a b : α} : ({a} : Multiset α) = {b} ↔ a = b := by
  simp_rw [← cons_zero]
  exact cons_inj_left _

@[simp, norm_cast]
theorem coe_eq_singleton {l : List α} {a : α} : (l : Multiset α) = {a} ↔ l = [a] := by
  rw [← coe_singleton, coe_eq_coe, List.perm_singleton]

@[simp]
theorem singleton_eq_cons_iff {a b : α} (m : Multiset α) : {a} = b ::ₘ m ↔ a = b ∧ m = 0 := by
  rw [← cons_zero, cons_eq_cons]
  simp [eq_comm]

theorem pair_comm (x y : α) : ({x, y} : Multiset α) = {y, x} :=
  cons_swap x y 0

/-! ### `Multiset.Subset` -/


section Subset
variable {s : Multiset α} {a : α}

/-- `s ⊆ t` is the lift of the list subset relation. It means that any
  element with nonzero multiplicity in `s` has nonzero multiplicity in `t`,
  but it does not imply that the multiplicity of `a` in `s` is less or equal than in `t`;
  see `s ≤ t` for this relation. -/
protected def Subset (s t : Multiset α) : Prop :=
  ∀ ⦃a : α⦄, a ∈ s → a ∈ t

instance : HasSubset (Multiset α) :=
  ⟨Multiset.Subset⟩

instance : HasSSubset (Multiset α) :=
  ⟨fun s t => s ⊆ t ∧ ¬t ⊆ s⟩

instance instIsNonstrictStrictOrder : IsNonstrictStrictOrder (Multiset α) (· ⊆ ·) (· ⊂ ·) where
  right_iff_left_not_left _ _ := Iff.rfl

@[simp]
theorem coe_subset {l₁ l₂ : List α} : (l₁ : Multiset α) ⊆ l₂ ↔ l₁ ⊆ l₂ :=
  Iff.rfl

@[simp]
theorem Subset.refl (s : Multiset α) : s ⊆ s := fun _ h => h

theorem Subset.trans {s t u : Multiset α} : s ⊆ t → t ⊆ u → s ⊆ u := fun h₁ h₂ _ m => h₂ (h₁ m)

theorem subset_iff {s t : Multiset α} : s ⊆ t ↔ ∀ ⦃x⦄, x ∈ s → x ∈ t :=
  Iff.rfl

theorem mem_of_subset {s t : Multiset α} {a : α} (h : s ⊆ t) : a ∈ s → a ∈ t :=
  @h _

@[simp]
theorem zero_subset (s : Multiset α) : 0 ⊆ s := fun a => (not_mem_nil a).elim

theorem subset_cons (s : Multiset α) (a : α) : s ⊆ a ::ₘ s := fun _ => mem_cons_of_mem

theorem ssubset_cons {s : Multiset α} {a : α} (ha : a ∉ s) : s ⊂ a ::ₘ s :=
  ⟨subset_cons _ _, fun h => ha <| h <| mem_cons_self _ _⟩

@[simp]
theorem cons_subset {a : α} {s t : Multiset α} : a ::ₘ s ⊆ t ↔ a ∈ t ∧ s ⊆ t := by
  simp [subset_iff, or_imp, forall_and]

theorem cons_subset_cons {a : α} {s t : Multiset α} : s ⊆ t → a ::ₘ s ⊆ a ::ₘ t :=
  Quotient.inductionOn₂ s t fun _ _ => List.cons_subset_cons _

theorem eq_zero_of_subset_zero {s : Multiset α} (h : s ⊆ 0) : s = 0 :=
  eq_zero_of_forall_not_mem fun _ hx ↦ not_mem_zero _ (h hx)

@[simp] lemma subset_zero : s ⊆ 0 ↔ s = 0 :=
  ⟨eq_zero_of_subset_zero, fun xeq => xeq.symm ▸ Subset.refl 0⟩

@[simp] lemma zero_ssubset : 0 ⊂ s ↔ s ≠ 0 := by simp [ssubset_iff_subset_not_subset]

@[simp] lemma singleton_subset : {a} ⊆ s ↔ a ∈ s := by simp [subset_iff]

theorem induction_on' {p : Multiset α → Prop} (S : Multiset α) (h₁ : p 0)
    (h₂ : ∀ {a s}, a ∈ S → s ⊆ S → p s → p (insert a s)) : p S :=
  @Multiset.induction_on α (fun T => T ⊆ S → p T) S (fun _ => h₁)
    (fun _ _ hps hs =>
      let ⟨hS, sS⟩ := cons_subset.1 hs
      h₂ hS sS (hps sS))
    (Subset.refl S)

end Subset

/-! ### `Multiset.toList` -/


section ToList

/-- Produces a list of the elements in the multiset using choice. -/
noncomputable def toList (s : Multiset α) :=
  s.out'

@[simp, norm_cast]
theorem coe_toList (s : Multiset α) : (s.toList : Multiset α) = s :=
  s.out_eq'

@[simp]
theorem toList_eq_nil {s : Multiset α} : s.toList = [] ↔ s = 0 := by
  rw [← coe_eq_zero, coe_toList]

theorem empty_toList {s : Multiset α} : s.toList.isEmpty ↔ s = 0 := by simp

@[simp]
theorem toList_zero : (Multiset.toList 0 : List α) = [] :=
  toList_eq_nil.mpr rfl

@[simp]
theorem mem_toList {a : α} {s : Multiset α} : a ∈ s.toList ↔ a ∈ s := by
  rw [← mem_coe, coe_toList]

@[simp]
theorem toList_eq_singleton_iff {a : α} {m : Multiset α} : m.toList = [a] ↔ m = {a} := by
  rw [← perm_singleton, ← coe_eq_coe, coe_toList, coe_singleton]

@[simp]
theorem toList_singleton (a : α) : ({a} : Multiset α).toList = [a] :=
  Multiset.toList_eq_singleton_iff.2 rfl

end ToList

/-! ### Partial order on `Multiset`s -/


/-- `s ≤ t` means that `s` is a sublist of `t` (up to permutation).
  Equivalently, `s ≤ t` means that `count a s ≤ count a t` for all `a`. -/
protected def Le (s t : Multiset α) : Prop :=
  (QuotLike.liftOn₂ s t (· <+~ ·)) fun _ _ _ _ p₁ p₂ =>
    propext (p₂.subperm_left.trans p₁.subperm_right)

instance : PartialOrder (Multiset α) where
  le := Multiset.Le
  le_refl := by rintro ⟨l⟩; exact Subperm.refl _
  le_trans := by rintro ⟨l₁⟩ ⟨l₂⟩ ⟨l₃⟩; exact @Subperm.trans _ _ _ _
  le_antisymm := by rintro ⟨l₁⟩ ⟨l₂⟩ h₁ h₂; exact Quot.sound (Subperm.antisymm h₁ h₂)

instance decidableLE [DecidableEq α] : DecidableRel ((· ≤ ·) : Multiset α → Multiset α → Prop) :=
  fun s t => QuotLike.recOnSubsingleton₂ s t List.decidableSubperm

section

variable {s t : Multiset α} {a : α}

theorem subset_of_le : s ≤ t → s ⊆ t :=
  Quotient.inductionOn₂ s t fun _ _ => Subperm.subset

alias Le.subset := subset_of_le

theorem mem_of_le (h : s ≤ t) : a ∈ s → a ∈ t :=
  mem_of_subset (subset_of_le h)

theorem not_mem_mono (h : s ⊆ t) : a ∉ t → a ∉ s :=
  mt <| @h _

@[simp]
theorem coe_le {l₁ l₂ : List α} : (l₁ : Multiset α) ≤ l₂ ↔ l₁ <+~ l₂ :=
  Iff.rfl

@[elab_as_elim]
theorem leInductionOn {C : Multiset α → Multiset α → Prop} {s t : Multiset α} (h : s ≤ t)
    (H : ∀ {l₁ l₂ : List α}, l₁ <+ l₂ → C l₁ l₂) : C s t :=
  QuotLike.inductionOn₂ s t (fun l₁ _ ⟨l, p, s⟩ => (show ⟦l⟧ = ⟦l₁⟧' from Quot.sound p) ▸ H s) h

theorem zero_le (s : Multiset α) : 0 ≤ s :=
  Quot.inductionOn s fun l => (nil_sublist l).subperm

instance : OrderBot (Multiset α) where
  bot := 0
  bot_le := zero_le

/-- This is a `rfl` and `simp` version of `bot_eq_zero`. -/
@[simp]
theorem bot_eq_zero : (⊥ : Multiset α) = 0 :=
  rfl

theorem le_zero : s ≤ 0 ↔ s = 0 :=
  le_bot_iff

theorem lt_cons_self (s : Multiset α) (a : α) : s < a ::ₘ s :=
  Quot.inductionOn s fun l =>
    suffices l <+~ a :: l ∧ ¬l ~ a :: l by simpa [lt_iff_le_and_ne]
    ⟨(sublist_cons_self _ _).subperm,
      fun p => _root_.ne_of_lt (lt_succ_self (length l)) p.length_eq⟩

theorem le_cons_self (s : Multiset α) (a : α) : s ≤ a ::ₘ s :=
  le_of_lt <| lt_cons_self _ _

theorem cons_le_cons_iff (a : α) : a ::ₘ s ≤ a ::ₘ t ↔ s ≤ t :=
  Quotient.inductionOn₂ s t fun _ _ => subperm_cons a

theorem cons_le_cons (a : α) : s ≤ t → a ::ₘ s ≤ a ::ₘ t :=
  (cons_le_cons_iff a).2

@[simp] lemma cons_lt_cons_iff : a ::ₘ s < a ::ₘ t ↔ s < t :=
  lt_iff_lt_of_le_iff_le' (cons_le_cons_iff _) (cons_le_cons_iff _)

lemma cons_lt_cons (a : α) (h : s < t) : a ::ₘ s < a ::ₘ t := cons_lt_cons_iff.2 h

theorem le_cons_of_not_mem (m : a ∉ s) : s ≤ a ::ₘ t ↔ s ≤ t := by
  refine ⟨?_, fun h => le_trans h <| le_cons_self _ _⟩
  suffices ∀ {t'}, s ≤ t' → a ∈ t' → a ::ₘ s ≤ t' by
    exact fun h => (cons_le_cons_iff a).1 (this h (mem_cons_self _ _))
  introv h
  revert m
  refine leInductionOn h ?_
  introv s m₁ m₂
  rcases append_of_mem m₂ with ⟨r₁, r₂, rfl⟩
  exact
    perm_middle.subperm_left.2
      ((subperm_cons _).2 <| ((sublist_or_mem_of_sublist s).resolve_right m₁).subperm)

theorem cons_le_of_not_mem (hs : a ∉ s) : a ::ₘ s ≤ t ↔ a ∈ t ∧ s ≤ t := by
  apply Iff.intro (fun h ↦ ⟨subset_of_le h (mem_cons_self a s), le_trans (le_cons_self s a) h⟩)
  rintro ⟨h₁, h₂⟩; rcases exists_cons_of_mem h₁ with ⟨_, rfl⟩
  exact cons_le_cons _ ((le_cons_of_not_mem hs).mp h₂)

@[simp]
theorem singleton_ne_zero (a : α) : ({a} : Multiset α) ≠ 0 :=
  ne_of_gt (lt_cons_self _ _)

@[simp]
theorem zero_ne_singleton (a : α) : 0 ≠ ({a} : Multiset α) := singleton_ne_zero _ |>.symm

@[simp]
theorem singleton_le {a : α} {s : Multiset α} : {a} ≤ s ↔ a ∈ s :=
  ⟨fun h => mem_of_le h (mem_singleton_self _), fun h =>
    let ⟨_t, e⟩ := exists_cons_of_mem h
    e.symm ▸ cons_le_cons _ (zero_le _)⟩

@[simp] lemma le_singleton : s ≤ {a} ↔ s = 0 ∨ s = {a} :=
  Quot.induction_on s fun l ↦ by simp only [cons_zero, ← coe_singleton, quot_mk_to_coe'', coe_le,
    coe_eq_zero, coe_eq_coe, perm_singleton, subperm_singleton_iff]

@[simp] lemma lt_singleton : s < {a} ↔ s = 0 := by
  simp only [lt_iff_le_and_ne, le_singleton, or_and_right, Ne, and_not_self, or_false,
    and_iff_left_iff_imp]
  rintro rfl
  exact (singleton_ne_zero _).symm

@[simp] lemma ssubset_singleton_iff : s ⊂ {a} ↔ s = 0 := by
  refine ⟨fun hs ↦ eq_zero_of_subset_zero fun b hb ↦ (hs.2 ?_).elim, ?_⟩
  · obtain rfl := mem_singleton.1 (hs.1 hb)
    rwa [singleton_subset]
  · rintro rfl
    simp

end

/-! ### Additive monoid -/


/-- The sum of two multisets is the lift of the list append operation.
  This adds the multiplicities of each element,
  i.e. `count a (s + t) = count a s + count a t`. -/
protected def add (s₁ s₂ : Multiset α) : Multiset α :=
  (QuotLike.liftOn₂ s₁ s₂ fun l₁ l₂ => ((l₁ ++ l₂ : List α) : Multiset α)) fun _ _ _ _ p₁ p₂ =>
    Quot.sound <| p₁.append p₂

instance : Add (Multiset α) :=
  ⟨Multiset.add⟩

@[simp]
theorem coe_add (s t : List α) : (s + t : Multiset α) = (s ++ t : List α) :=
  rfl

@[simp]
theorem singleton_add (a : α) (s : Multiset α) : {a} + s = a ::ₘ s :=
  rfl

private theorem add_le_add_iff_left' {s t u : Multiset α} : s + t ≤ s + u ↔ t ≤ u :=
  Quotient.inductionOn₃ s t u fun _ _ _ => subperm_append_left _

instance : AddLeftMono (Multiset α) :=
  ⟨fun _s _t _u => add_le_add_iff_left'.2⟩

instance : AddLeftReflectLE (Multiset α) :=
  ⟨fun _s _t _u => add_le_add_iff_left'.1⟩

instance instAddCommMonoid : AddCancelCommMonoid (Multiset α) where
  add_comm := fun s t => Quotient.inductionOn₂ s t fun _ _ => Quot.sound perm_append_comm
  add_assoc := fun s₁ s₂ s₃ =>
    Quotient.inductionOn₃ s₁ s₂ s₃ fun l₁ l₂ l₃ => congr_arg _ <| append_assoc l₁ l₂ l₃
  zero_add := fun s => Quot.inductionOn s fun _ => rfl
  add_zero := fun s => Quotient.inductionOn s fun l => congr_arg _ <| append_nil l
  add_left_cancel := fun _ _ _ h =>
    le_antisymm (Multiset.add_le_add_iff_left'.mp h.le) (Multiset.add_le_add_iff_left'.mp h.ge)
  nsmul := nsmulRec

theorem le_add_right (s t : Multiset α) : s ≤ s + t := by simpa using add_le_add_left (zero_le t) s

theorem le_add_left (s t : Multiset α) : s ≤ t + s := by simpa using add_le_add_right (zero_le t) s

lemma subset_add_left {s t : Multiset α} : s ⊆ s + t := subset_of_le <| le_add_right s t

lemma subset_add_right {s t : Multiset α} : s ⊆ t + s := subset_of_le <| le_add_left s t

theorem le_iff_exists_add {s t : Multiset α} : s ≤ t ↔ ∃ u, t = s + u :=
  ⟨fun h =>
    leInductionOn h fun s =>
      let ⟨l, p⟩ := s.exists_perm_append
      ⟨l, Quot.sound p⟩,
    fun ⟨_u, e⟩ => e.symm ▸ le_add_right _ _⟩

@[simp]
theorem cons_add (a : α) (s t : Multiset α) : a ::ₘ s + t = a ::ₘ (s + t) := by
  rw [← singleton_add, ← singleton_add, add_assoc]

@[simp]
theorem add_cons (a : α) (s t : Multiset α) : s + a ::ₘ t = a ::ₘ (s + t) := by
  rw [add_comm, cons_add, add_comm]

@[simp]
theorem mem_add {a : α} {s t : Multiset α} : a ∈ s + t ↔ a ∈ s ∨ a ∈ t :=
  Quotient.inductionOn₂ s t fun _l₁ _l₂ => mem_append

theorem mem_of_mem_nsmul {a : α} {s : Multiset α} {n : ℕ} (h : a ∈ n • s) : a ∈ s := by
  induction' n with n ih
  · rw [zero_nsmul] at h
    exact absurd h (not_mem_zero _)
  · rw [succ_nsmul, mem_add] at h
    exact h.elim ih id

@[simp]
theorem mem_nsmul {a : α} {s : Multiset α} {n : ℕ} : a ∈ n • s ↔ n ≠ 0 ∧ a ∈ s := by
  refine ⟨fun ha ↦ ⟨?_, mem_of_mem_nsmul ha⟩, fun h => ?_⟩
  · rintro rfl
    simp [zero_nsmul] at ha
  obtain ⟨n, rfl⟩ := exists_eq_succ_of_ne_zero h.1
  rw [succ_nsmul, mem_add]
  exact Or.inr h.2

lemma mem_nsmul_of_ne_zero {a : α} {s : Multiset α} {n : ℕ} (h0 : n ≠ 0) : a ∈ n • s ↔ a ∈ s := by
  simp [*]

theorem nsmul_cons {s : Multiset α} (n : ℕ) (a : α) :
    n • (a ::ₘ s) = n • ({a} : Multiset α) + n • s := by
  rw [← singleton_add, nsmul_add]

/-! ### Cardinality -/


/-- The cardinality of a multiset is the sum of the multiplicities
  of all its elements, or simply the length of the underlying list. -/
def card : Multiset α →+ ℕ where
  toFun s := (QuotLike.liftOn s length) fun _l₁ _l₂ => Perm.length_eq
  map_zero' := rfl
  map_add' s t := Quotient.inductionOn₂ s t length_append

@[simp]
theorem coe_card (l : List α) : card (l : Multiset α) = length l :=
  rfl

@[simp]
theorem length_toList (s : Multiset α) : s.toList.length = card s := by
  rw [← coe_card, coe_toList]

@[simp]
theorem card_zero : @card α 0 = 0 :=
  rfl

theorem card_add (s t : Multiset α) : card (s + t) = card s + card t :=
  card.map_add s t

theorem card_nsmul (s : Multiset α) (n : ℕ) : card (n • s) = n * card s := by
  rw [card.map_nsmul s n, Nat.nsmul_eq_mul]

@[simp]
theorem card_cons (a : α) (s : Multiset α) : card (a ::ₘ s) = card s + 1 :=
  Quot.inductionOn s fun _l => rfl

@[simp]
theorem card_singleton (a : α) : card ({a} : Multiset α) = 1 := by
  simp only [← cons_zero, card_zero, eq_self_iff_true, zero_add, card_cons]

theorem card_pair (a b : α) : card {a, b} = 2 := by
  rw [insert_eq_cons, card_cons, card_singleton]

theorem card_eq_one {s : Multiset α} : card s = 1 ↔ ∃ a, s = {a} :=
  ⟨Quot.inductionOn s fun _l h => (List.length_eq_one.1 h).imp fun _a => congr_arg _,
    fun ⟨_a, e⟩ => e.symm ▸ rfl⟩

theorem card_le_card {s t : Multiset α} (h : s ≤ t) : card s ≤ card t :=
  leInductionOn h Sublist.length_le

@[mono]
theorem card_mono : Monotone (@card α) := fun _a _b => card_le_card

theorem eq_of_le_of_card_le {s t : Multiset α} (h : s ≤ t) : card t ≤ card s → s = t :=
  leInductionOn h fun s h₂ => congr_arg _ <| s.eq_of_length_le h₂

theorem card_lt_card {s t : Multiset α} (h : s < t) : card s < card t :=
  lt_of_not_ge fun h₂ => _root_.ne_of_lt h <| eq_of_le_of_card_le (le_of_lt h) h₂

lemma card_strictMono : StrictMono (card : Multiset α → ℕ) := fun _ _ ↦ card_lt_card

theorem lt_iff_cons_le {s t : Multiset α} : s < t ↔ ∃ a, a ::ₘ s ≤ t :=
  ⟨Quotient.inductionOn₂ s t fun _l₁ _l₂ h =>
      Subperm.exists_of_length_lt (le_of_lt h) (card_lt_card h),
    fun ⟨_a, h⟩ => lt_of_lt_of_le (lt_cons_self _ _) h⟩

@[simp]
theorem card_eq_zero {s : Multiset α} : card s = 0 ↔ s = 0 :=
  ⟨fun h => (eq_of_le_of_card_le (zero_le _) (le_of_eq h)).symm, fun e => by simp [e]⟩

theorem card_pos {s : Multiset α} : 0 < card s ↔ s ≠ 0 :=
  Nat.pos_iff_ne_zero.trans <| not_congr card_eq_zero

theorem card_pos_iff_exists_mem {s : Multiset α} : 0 < card s ↔ ∃ a, a ∈ s :=
  Quot.inductionOn s fun _l => length_pos_iff_exists_mem

theorem card_eq_two {s : Multiset α} : card s = 2 ↔ ∃ x y, s = {x, y} :=
  ⟨Quot.inductionOn s fun _l h =>
      (List.length_eq_two.mp h).imp fun _a => Exists.imp fun _b => congr_arg _,
    fun ⟨_a, _b, e⟩ => e.symm ▸ rfl⟩

theorem card_eq_three {s : Multiset α} : card s = 3 ↔ ∃ x y z, s = {x, y, z} :=
  ⟨Quot.inductionOn s fun _l h =>
      (List.length_eq_three.mp h).imp fun _a =>
        Exists.imp fun _b => Exists.imp fun _c => congr_arg _,
    fun ⟨_a, _b, _c, e⟩ => e.symm ▸ rfl⟩

/-! ### Induction principles -/

/-- The strong induction principle for multisets. -/
@[elab_as_elim]
def strongInductionOn {p : Multiset α → Sort*} (s : Multiset α) (ih : ∀ s, (∀ t < s, p t) → p s) :
    p s :=
    (ih s) fun t _h =>
      strongInductionOn t ih
termination_by card s
decreasing_by exact card_lt_card _h

theorem strongInductionOn_eq {p : Multiset α → Sort*} (s : Multiset α) (H) :
    @strongInductionOn _ p s H = H s fun t _h => @strongInductionOn _ p t H := by
  rw [strongInductionOn]

@[elab_as_elim]
theorem case_strongInductionOn {p : Multiset α → Prop} (s : Multiset α) (h₀ : p 0)
    (h₁ : ∀ a s, (∀ t ≤ s, p t) → p (a ::ₘ s)) : p s :=
  Multiset.strongInductionOn s fun s =>
    Multiset.induction_on s (fun _ => h₀) fun _a _s _ ih =>
      (h₁ _ _) fun _t h => ih _ <| lt_of_le_of_lt h <| lt_cons_self _ _

/-- Suppose that, given that `p t` can be defined on all supersets of `s` of cardinality less than
`n`, one knows how to define `p s`. Then one can inductively define `p s` for all multisets `s` of
cardinality less than `n`, starting from multisets of card `n` and iterating. This
can be used either to define data, or to prove properties. -/
def strongDownwardInduction {p : Multiset α → Sort*} {n : ℕ}
    (H : ∀ t₁, (∀ {t₂ : Multiset α}, card t₂ ≤ n → t₁ < t₂ → p t₂) → card t₁ ≤ n → p t₁)
    (s : Multiset α) :
    card s ≤ n → p s :=
  H s fun {t} ht _h =>
    strongDownwardInduction H t ht
termination_by n - card s
decreasing_by simp_wf; have := (card_lt_card _h); omega
-- Porting note: reorderd universes

theorem strongDownwardInduction_eq {p : Multiset α → Sort*} {n : ℕ}
    (H : ∀ t₁, (∀ {t₂ : Multiset α}, card t₂ ≤ n → t₁ < t₂ → p t₂) → card t₁ ≤ n → p t₁)
    (s : Multiset α) :
    strongDownwardInduction H s = H s fun ht _hst => strongDownwardInduction H _ ht := by
  rw [strongDownwardInduction]

/-- Analogue of `strongDownwardInduction` with order of arguments swapped. -/
@[elab_as_elim]
def strongDownwardInductionOn {p : Multiset α → Sort*} {n : ℕ} :
    ∀ s : Multiset α,
      (∀ t₁, (∀ {t₂ : Multiset α}, card t₂ ≤ n → t₁ < t₂ → p t₂) → card t₁ ≤ n → p t₁) →
        card s ≤ n → p s :=
  fun s H => strongDownwardInduction H s

theorem strongDownwardInductionOn_eq {p : Multiset α → Sort*} (s : Multiset α) {n : ℕ}
    (H : ∀ t₁, (∀ {t₂ : Multiset α}, card t₂ ≤ n → t₁ < t₂ → p t₂) → card t₁ ≤ n → p t₁) :
    s.strongDownwardInductionOn H = H s fun {t} ht _h => t.strongDownwardInductionOn H ht := by
  dsimp only [strongDownwardInductionOn]
  rw [strongDownwardInduction]

/-- Another way of expressing `strongInductionOn`: the `(<)` relation is well-founded. -/
instance instWellFoundedLT : WellFoundedLT (Multiset α) :=
  ⟨Subrelation.wf Multiset.card_lt_card (measure Multiset.card).2⟩

/-! ### `Multiset.replicate` -/

/-- `replicate n a` is the multiset containing only `a` with multiplicity `n`. -/
def replicate (n : ℕ) (a : α) : Multiset α :=
  List.replicate n a

theorem coe_replicate (n : ℕ) (a : α) : (List.replicate n a : Multiset α) = replicate n a := rfl

@[simp] theorem replicate_zero (a : α) : replicate 0 a = 0 := rfl

@[simp] theorem replicate_succ (a : α) (n) : replicate (n + 1) a = a ::ₘ replicate n a := rfl

theorem replicate_add (m n : ℕ) (a : α) : replicate (m + n) a = replicate m a + replicate n a :=
  congr_arg _ <| List.replicate_add ..

/-- `Multiset.replicate` as an `AddMonoidHom`. -/
@[simps]
def replicateAddMonoidHom (a : α) : ℕ →+ Multiset α where
  toFun := fun n => replicate n a
  map_zero' := replicate_zero a
  map_add' := fun _ _ => replicate_add _ _ a

theorem replicate_one (a : α) : replicate 1 a = {a} := rfl

@[simp] theorem card_replicate (n) (a : α) : card (replicate n a) = n :=
  length_replicate n a

theorem mem_replicate {a b : α} {n : ℕ} : b ∈ replicate n a ↔ n ≠ 0 ∧ b = a :=
  List.mem_replicate

theorem eq_of_mem_replicate {a b : α} {n} : b ∈ replicate n a → b = a :=
  List.eq_of_mem_replicate

theorem eq_replicate_card {a : α} {s : Multiset α} : s = replicate (card s) a ↔ ∀ b ∈ s, b = a :=
  Quot.inductionOn s fun _l => coe_eq_coe.trans <| perm_replicate.trans eq_replicate_length

alias ⟨_, eq_replicate_of_mem⟩ := eq_replicate_card

theorem eq_replicate {a : α} {n} {s : Multiset α} :
    s = replicate n a ↔ card s = n ∧ ∀ b ∈ s, b = a :=
  ⟨fun h => h.symm ▸ ⟨card_replicate _ _, fun _b => eq_of_mem_replicate⟩,
    fun ⟨e, al⟩ => e ▸ eq_replicate_of_mem al⟩

theorem replicate_right_injective {n : ℕ} (hn : n ≠ 0) : Injective (@replicate α n) :=
  fun _ _ h => (eq_replicate.1 h).2 _ <| mem_replicate.2 ⟨hn, rfl⟩

@[simp] theorem replicate_right_inj {a b : α} {n : ℕ} (h : n ≠ 0) :
    replicate n a = replicate n b ↔ a = b :=
  (replicate_right_injective h).eq_iff

theorem replicate_left_injective (a : α) : Injective (replicate · a) :=
  -- Porting note: was `fun m n h => by rw [← (eq_replicate.1 h).1, card_replicate]`
  LeftInverse.injective (card_replicate · a)

theorem replicate_subset_singleton (n : ℕ) (a : α) : replicate n a ⊆ {a} :=
  List.replicate_subset_singleton n a

theorem replicate_le_coe {a : α} {n} {l : List α} : replicate n a ≤ l ↔ List.replicate n a <+ l :=
  ⟨fun ⟨_l', p, s⟩ => perm_replicate.1 p ▸ s, Sublist.subperm⟩

theorem nsmul_replicate {a : α} (n m : ℕ) : n • replicate m a = replicate (n * m) a :=
  ((replicateAddMonoidHom a).map_nsmul _ _).symm

theorem nsmul_singleton (a : α) (n) : n • ({a} : Multiset α) = replicate n a := by
  rw [← replicate_one, nsmul_replicate, mul_one]

theorem replicate_le_replicate (a : α) {k n : ℕ} : replicate k a ≤ replicate n a ↔ k ≤ n :=
  _root_.trans (by rw [← replicate_le_coe, coe_replicate]) (List.replicate_sublist_replicate a)

@[gcongr]
theorem replicate_mono (a : α) {k n : ℕ} (h : k ≤ n) : replicate k a ≤ replicate n a :=
  (replicate_le_replicate a).2 h

theorem le_replicate_iff {m : Multiset α} {a : α} {n : ℕ} :
    m ≤ replicate n a ↔ ∃ k ≤ n, m = replicate k a :=
  ⟨fun h => ⟨card m, (card_mono h).trans_eq (card_replicate _ _),
      eq_replicate_card.2 fun _ hb => eq_of_mem_replicate <| subset_of_le h hb⟩,
    fun ⟨_, hkn, hm⟩ => hm.symm ▸ (replicate_le_replicate _).2 hkn⟩

theorem lt_replicate_succ {m : Multiset α} {x : α} {n : ℕ} :
    m < replicate (n + 1) x ↔ m ≤ replicate n x := by
  rw [lt_iff_cons_le]
  constructor
  · rintro ⟨x', hx'⟩
    have := eq_of_mem_replicate (mem_of_le hx' (mem_cons_self _ _))
    rwa [this, replicate_succ, cons_le_cons_iff] at hx'
  · intro h
    rw [replicate_succ]
    exact ⟨x, cons_le_cons _ h⟩

/-! ### Erasing one copy of an element -/

section Erase

variable [DecidableEq α] {s t : Multiset α} {a b : α}

/-- `erase s a` is the multiset that subtracts 1 from the multiplicity of `a`. -/
def erase (s : Multiset α) (a : α) : Multiset α :=
  QuotLike.liftOn s (fun l => (l.erase a : Multiset α)) fun _l₁ _l₂ p => Quot.sound (p.erase a)

@[simp]
theorem coe_erase (l : List α) (a : α) : erase (l : Multiset α) a = l.erase a :=
  rfl

@[simp]
theorem erase_zero (a : α) : (0 : Multiset α).erase a = 0 :=
  rfl

@[simp]
theorem erase_cons_head (a : α) (s : Multiset α) : (a ::ₘ s).erase a = s :=
  Quot.inductionOn s fun l => congr_arg _ <| List.erase_cons_head a l

@[simp]
theorem erase_cons_tail {a b : α} (s : Multiset α) (h : b ≠ a) :
    (b ::ₘ s).erase a = b ::ₘ s.erase a :=
  Quot.inductionOn s fun _ => congr_arg _ <| List.erase_cons_tail (not_beq_of_ne h)

@[simp]
theorem erase_singleton (a : α) : ({a} : Multiset α).erase a = 0 :=
  erase_cons_head a 0

@[simp]
theorem erase_of_not_mem {a : α} {s : Multiset α} : a ∉ s → s.erase a = s :=
  Quot.inductionOn s fun _l h => congr_arg _ <| List.erase_of_not_mem h

@[simp]
theorem cons_erase {s : Multiset α} {a : α} : a ∈ s → a ::ₘ s.erase a = s :=
  Quot.inductionOn s fun _l h => Quot.sound (perm_cons_erase h).symm

theorem erase_cons_tail_of_mem (h : a ∈ s) :
    (b ::ₘ s).erase a = b ::ₘ s.erase a := by
  rcases eq_or_ne a b with rfl | hab
  · simp [cons_erase h]
  · exact s.erase_cons_tail hab.symm

theorem le_cons_erase (s : Multiset α) (a : α) : s ≤ a ::ₘ s.erase a :=
  if h : a ∈ s then le_of_eq (cons_erase h).symm
  else by rw [erase_of_not_mem h]; apply le_cons_self

theorem add_singleton_eq_iff {s t : Multiset α} {a : α} : s + {a} = t ↔ a ∈ t ∧ s = t.erase a := by
  rw [add_comm, singleton_add]; constructor
  · rintro rfl
    exact ⟨s.mem_cons_self a, (s.erase_cons_head a).symm⟩
  · rintro ⟨h, rfl⟩
    exact cons_erase h

theorem erase_add_left_pos {a : α} {s : Multiset α} (t) : a ∈ s → (s + t).erase a = s.erase a + t :=
  Quotient.inductionOn₂ s t fun _l₁ l₂ h => congr_arg _ <| erase_append_left l₂ h

theorem erase_add_right_pos {a : α} (s) {t : Multiset α} (h : a ∈ t) :
    (s + t).erase a = s + t.erase a := by rw [add_comm, erase_add_left_pos s h, add_comm]

theorem erase_add_right_neg {a : α} {s : Multiset α} (t) :
    a ∉ s → (s + t).erase a = s + t.erase a :=
  Quotient.inductionOn₂ s t fun _l₁ l₂ h => congr_arg _ <| erase_append_right l₂ h

theorem erase_add_left_neg {a : α} (s) {t : Multiset α} (h : a ∉ t) :
    (s + t).erase a = s.erase a + t := by rw [add_comm, erase_add_right_neg s h, add_comm]

theorem erase_le (a : α) (s : Multiset α) : s.erase a ≤ s :=
  Quot.inductionOn s fun l => (erase_sublist a l).subperm

@[simp]
theorem erase_lt {a : α} {s : Multiset α} : s.erase a < s ↔ a ∈ s :=
  ⟨fun h => not_imp_comm.1 erase_of_not_mem (ne_of_lt h), fun h => by
    simpa [h] using lt_cons_self (s.erase a) a⟩

theorem erase_subset (a : α) (s : Multiset α) : s.erase a ⊆ s :=
  subset_of_le (erase_le a s)

theorem mem_erase_of_ne {a b : α} {s : Multiset α} (ab : a ≠ b) : a ∈ s.erase b ↔ a ∈ s :=
  Quot.inductionOn s fun _l => List.mem_erase_of_ne ab

theorem mem_of_mem_erase {a b : α} {s : Multiset α} : a ∈ s.erase b → a ∈ s :=
  mem_of_subset (erase_subset _ _)

theorem erase_comm (s : Multiset α) (a b : α) : (s.erase a).erase b = (s.erase b).erase a :=
  Quot.inductionOn s fun l => congr_arg _ <| l.erase_comm a b

instance : RightCommutative erase (α := α) := ⟨erase_comm⟩

@[gcongr]
theorem erase_le_erase {s t : Multiset α} (a : α) (h : s ≤ t) : s.erase a ≤ t.erase a :=
  leInductionOn h fun h => (h.erase _).subperm

theorem erase_le_iff_le_cons {s t : Multiset α} {a : α} : s.erase a ≤ t ↔ s ≤ a ::ₘ t :=
  ⟨fun h => le_trans (le_cons_erase _ _) (cons_le_cons _ h), fun h =>
    if m : a ∈ s then by rw [← cons_erase m] at h; exact (cons_le_cons_iff _).1 h
    else le_trans (erase_le _ _) ((le_cons_of_not_mem m).1 h)⟩

@[simp]
theorem card_erase_of_mem {a : α} {s : Multiset α} : a ∈ s → card (s.erase a) = pred (card s) :=
  Quot.inductionOn s fun _l => length_erase_of_mem

@[simp]
theorem card_erase_add_one {a : α} {s : Multiset α} : a ∈ s → card (s.erase a) + 1 = card s :=
  Quot.inductionOn s fun _l => length_erase_add_one

theorem card_erase_lt_of_mem {a : α} {s : Multiset α} : a ∈ s → card (s.erase a) < card s :=
  fun h => card_lt_card (erase_lt.mpr h)

theorem card_erase_le {a : α} {s : Multiset α} : card (s.erase a) ≤ card s :=
  card_le_card (erase_le a s)

theorem card_erase_eq_ite {a : α} {s : Multiset α} :
    card (s.erase a) = if a ∈ s then pred (card s) else card s := by
  by_cases h : a ∈ s
  · rwa [card_erase_of_mem h, if_pos]
  · rwa [erase_of_not_mem h, if_neg]

end Erase

@[simp]
theorem coe_reverse (l : List α) : (reverse l : Multiset α) = l :=
  Quot.sound <| reverse_perm _

/-! ### `Multiset.map` -/


/-- `map f s` is the lift of the list `map` operation. The multiplicity
  of `b` in `map f s` is the number of `a ∈ s` (counting multiplicity)
  such that `f a = b`. -/
def map (f : α → β) (s : Multiset α) : Multiset β :=
  QuotLike.liftOn s (fun l : List α => (l.map f : Multiset β)) fun _l₁ _l₂ p => Quot.sound (p.map f)

@[congr]
theorem map_congr {f g : α → β} {s t : Multiset α} :
    s = t → (∀ x ∈ t, f x = g x) → map f s = map g t := by
  rintro rfl h
  induction s using Quot.inductionOn
  exact congr_arg _ (List.map_congr_left h)

theorem map_hcongr {β' : Type v} {m : Multiset α} {f : α → β} {f' : α → β'} (h : β = β')
    (hf : ∀ a ∈ m, HEq (f a) (f' a)) : HEq (map f m) (map f' m) := by
  subst h; simp at hf
  simp [map_congr rfl hf]

theorem forall_mem_map_iff {f : α → β} {p : β → Prop} {s : Multiset α} :
    (∀ y ∈ s.map f, p y) ↔ ∀ x ∈ s, p (f x) :=
  Quotient.inductionOn' s fun _L => List.forall_mem_map

@[simp, norm_cast] lemma map_coe (f : α → β) (l : List α) : map f l = l.map f := rfl

@[simp]
theorem map_zero (f : α → β) : map f 0 = 0 :=
  rfl

@[simp]
theorem map_cons (f : α → β) (a s) : map f (a ::ₘ s) = f a ::ₘ map f s :=
  Quot.inductionOn s fun _l => rfl

theorem map_comp_cons (f : α → β) (t) : map f ∘ cons t = cons (f t) ∘ map f := by
  ext
  simp

@[simp]
theorem map_singleton (f : α → β) (a : α) : ({a} : Multiset α).map f = {f a} :=
  rfl

@[simp]
theorem map_replicate (f : α → β) (k : ℕ) (a : α) : (replicate k a).map f = replicate k (f a) := by
  simp only [← coe_replicate, map_coe, List.map_replicate]

@[simp]
theorem map_add (f : α → β) (s t) : map f (s + t) = map f s + map f t :=
  Quotient.inductionOn₂ s t fun _l₁ _l₂ => congr_arg _ <| map_append _ _ _

/-- If each element of `s : Multiset α` can be lifted to `β`, then `s` can be lifted to
`Multiset β`. -/
instance canLift (c) (p) [CanLift α β c p] :
    CanLift (Multiset α) (Multiset β) (map c) fun s => ∀ x ∈ s, p x where
  prf := by
    rintro ⟨l⟩ hl
    lift l to List β using hl
    exact ⟨l, map_coe _ _⟩

/-- `Multiset.map` as an `AddMonoidHom`. -/
def mapAddMonoidHom (f : α → β) : Multiset α →+ Multiset β where
  toFun := map f
  map_zero' := map_zero _
  map_add' := map_add _

@[simp]
theorem coe_mapAddMonoidHom (f : α → β) :
    (mapAddMonoidHom f : Multiset α → Multiset β) = map f :=
  rfl

theorem map_nsmul (f : α → β) (n : ℕ) (s) : map f (n • s) = n • map f s :=
  (mapAddMonoidHom f).map_nsmul _ _

@[simp]
theorem mem_map {f : α → β} {b : β} {s : Multiset α} : b ∈ map f s ↔ ∃ a, a ∈ s ∧ f a = b :=
  Quot.inductionOn s fun _l => List.mem_map

@[simp]
theorem card_map (f : α → β) (s) : card (map f s) = card s :=
  Quot.inductionOn s fun _l => length_map _ _

@[simp]
theorem map_eq_zero {s : Multiset α} {f : α → β} : s.map f = 0 ↔ s = 0 := by
  rw [← Multiset.card_eq_zero, Multiset.card_map, Multiset.card_eq_zero]

theorem mem_map_of_mem (f : α → β) {a : α} {s : Multiset α} (h : a ∈ s) : f a ∈ map f s :=
  mem_map.2 ⟨_, h, rfl⟩

theorem map_eq_singleton {f : α → β} {s : Multiset α} {b : β} :
    map f s = {b} ↔ ∃ a : α, s = {a} ∧ f a = b := by
  constructor
  · intro h
    obtain ⟨a, ha⟩ : ∃ a, s = {a} := by rw [← card_eq_one, ← card_map, h, card_singleton]
    refine ⟨a, ha, ?_⟩
    rw [← mem_singleton, ← h, ha, map_singleton, mem_singleton]
  · rintro ⟨a, rfl, rfl⟩
    simp

theorem map_eq_cons [DecidableEq α] (f : α → β) (s : Multiset α) (t : Multiset β) (b : β) :
    (∃ a ∈ s, f a = b ∧ (s.erase a).map f = t) ↔ s.map f = b ::ₘ t := by
  constructor
  · rintro ⟨a, ha, rfl, rfl⟩
    rw [← map_cons, Multiset.cons_erase ha]
  · intro h
    have : b ∈ s.map f := by
      rw [h]
      exact mem_cons_self _ _
    obtain ⟨a, h1, rfl⟩ := mem_map.mp this
    obtain ⟨u, rfl⟩ := exists_cons_of_mem h1
    rw [map_cons, cons_inj_right] at h
    refine ⟨a, mem_cons_self _ _, rfl, ?_⟩
    rw [Multiset.erase_cons_head, h]

-- The simpNF linter says that the LHS can be simplified via `Multiset.mem_map`.
-- However this is a higher priority lemma.
-- https://github.com/leanprover/std4/issues/207
@[simp 1100, nolint simpNF]
theorem mem_map_of_injective {f : α → β} (H : Function.Injective f) {a : α} {s : Multiset α} :
    f a ∈ map f s ↔ a ∈ s :=
  Quot.inductionOn s fun _l => List.mem_map_of_injective H

@[simp]
theorem map_map (g : β → γ) (f : α → β) (s : Multiset α) : map g (map f s) = map (g ∘ f) s :=
  Quot.inductionOn s fun _l => congr_arg _ <| List.map_map _ _ _

theorem map_id (s : Multiset α) : map id s = s :=
  Quot.inductionOn s fun _l => congr_arg _ <| List.map_id _

@[simp]
theorem map_id' (s : Multiset α) : map (fun x => x) s = s :=
  map_id s

-- Porting note: was a `simp` lemma in mathlib3
theorem map_const (s : Multiset α) (b : β) : map (const α b) s = replicate (card s) b :=
  Quot.inductionOn s fun _ => congr_arg _ <| List.map_const' _ _

-- Porting note: was not a `simp` lemma in mathlib3 because `Function.const` was reducible
@[simp] theorem map_const' (s : Multiset α) (b : β) : map (fun _ ↦ b) s = replicate (card s) b :=
  map_const _ _

theorem eq_of_mem_map_const {b₁ b₂ : β} {l : List α} (h : b₁ ∈ map (Function.const α b₂) l) :
    b₁ = b₂ :=
  eq_of_mem_replicate (n := card (l : Multiset α)) <| by rwa [map_const] at h

@[simp, gcongr]
theorem map_le_map {f : α → β} {s t : Multiset α} (h : s ≤ t) : map f s ≤ map f t :=
  leInductionOn h fun h => (h.map f).subperm

@[simp, gcongr]
theorem map_lt_map {f : α → β} {s t : Multiset α} (h : s < t) : s.map f < t.map f := by
  refine (map_le_map h.le).lt_of_not_le fun H => h.ne <| eq_of_le_of_card_le h.le ?_
  rw [← s.card_map f, ← t.card_map f]
  exact card_le_card H

theorem map_mono (f : α → β) : Monotone (map f) := fun _ _ => map_le_map

theorem map_strictMono (f : α → β) : StrictMono (map f) := fun _ _ => map_lt_map

@[simp, gcongr]
theorem map_subset_map {f : α → β} {s t : Multiset α} (H : s ⊆ t) : map f s ⊆ map f t := fun _b m =>
  let ⟨a, h, e⟩ := mem_map.1 m
  mem_map.2 ⟨a, H h, e⟩

theorem map_erase [DecidableEq α] [DecidableEq β] (f : α → β) (hf : Function.Injective f) (x : α)
    (s : Multiset α) : (s.erase x).map f = (s.map f).erase (f x) := by
  induction' s using Multiset.induction_on with y s ih
  · simp
  by_cases hxy : y = x
  · cases hxy
    simp
  · rw [s.erase_cons_tail hxy, map_cons, map_cons, (s.map f).erase_cons_tail (hf.ne hxy), ih]

theorem map_erase_of_mem [DecidableEq α] [DecidableEq β] (f : α → β)
    (s : Multiset α) {x : α} (h : x ∈ s) : (s.erase x).map f = (s.map f).erase (f x) := by
  induction' s using Multiset.induction_on with y s ih
  · simp
  rcases eq_or_ne y x with rfl | hxy
  · simp
  replace h : x ∈ s := by simpa [hxy.symm] using h
  rw [s.erase_cons_tail hxy, map_cons, map_cons, ih h, erase_cons_tail_of_mem (mem_map_of_mem f h)]

theorem map_surjective_of_surjective {f : α → β} (hf : Function.Surjective f) :
    Function.Surjective (map f) := by
  intro s
  induction' s using Multiset.induction_on with x s ih
  · exact ⟨0, map_zero _⟩
  · obtain ⟨y, rfl⟩ := hf x
    obtain ⟨t, rfl⟩ := ih
    exact ⟨y ::ₘ t, map_cons _ _ _⟩

/-! ### `Multiset.fold` -/


section foldl

/-- `foldl f H b s` is the lift of the list operation `foldl f b l`,
  which folds `f` over the multiset. It is well defined when `f` is right-commutative,
  that is, `f (f b a₁) a₂ = f (f b a₂) a₁`. -/
def foldl (f : β → α → β) [RightCommutative f] (b : β) (s : Multiset α) : β :=
  QuotLike.liftOn s (fun l => List.foldl f b l) fun _l₁ _l₂ p => p.foldl_eq b

variable (f : β → α → β) [RightCommutative f]

@[simp]
theorem foldl_zero (b) : foldl f b 0 = b :=
  rfl

@[simp]
theorem foldl_cons (b a s) : foldl f b (a ::ₘ s) = foldl f (f b a) s :=
  Quot.inductionOn s fun _l => rfl

@[simp]
theorem foldl_add (b s t) : foldl f b (s + t) = foldl f (foldl f b s) t :=
  Quotient.inductionOn₂ s t fun _l₁ _l₂ => foldl_append _ _ _ _

end foldl

section foldr

/-- `foldr f H b s` is the lift of the list operation `foldr f b l`,
  which folds `f` over the multiset. It is well defined when `f` is left-commutative,
  that is, `f a₁ (f a₂ b) = f a₂ (f a₁ b)`. -/
def foldr (f : α → β → β) [LeftCommutative f] (b : β) (s : Multiset α) : β :=
  QuotLike.liftOn s (fun l => List.foldr f b l) fun _l₁ _l₂ p => p.foldr_eq b

variable (f : α → β → β) [LeftCommutative f]

@[simp]
theorem foldr_zero (b) : foldr f b 0 = b :=
  rfl

@[simp]
theorem foldr_cons (b a s) : foldr f b (a ::ₘ s) = f a (foldr f b s) :=
  Quot.inductionOn s fun _l => rfl

@[simp]
theorem foldr_singleton (b a) : foldr f b ({a} : Multiset α) = f a b :=
  rfl

@[simp]
theorem foldr_add (b s t) : foldr f b (s + t) = foldr f (foldr f b t) s :=
  Quotient.inductionOn₂ s t fun _l₁ _l₂ => foldr_append _ _ _ _

end foldr

@[simp]
theorem coe_foldr (f : α → β → β) [LeftCommutative f] (b : β) (l : List α) :
    foldr f b l = l.foldr f b :=
  rfl

@[simp]
theorem coe_foldl (f : β → α → β) [RightCommutative f] (b : β) (l : List α) :
    foldl f b l = l.foldl f b :=
  rfl

theorem coe_foldr_swap (f : α → β → β) [LeftCommutative f] (b : β) (l : List α) :
    foldr f b l = l.foldl (fun x y => f y x) b :=
  (congr_arg (foldr f b) (coe_reverse l)).symm.trans <| foldr_reverse _ _ _

theorem foldr_swap (f : α → β → β) [LeftCommutative f] (b : β) (s : Multiset α) :
    foldr f b s = foldl (fun x y => f y x) b s :=
  Quot.inductionOn s fun _l => coe_foldr_swap _ _ _

theorem foldl_swap (f : β → α → β) [RightCommutative f] (b : β) (s : Multiset α) :
    foldl f b s = foldr (fun x y => f y x) b s :=
  (foldr_swap _ _ _).symm

theorem foldr_induction' (f : α → β → β) [LeftCommutative f] (x : β) (q : α → Prop)
    (p : β → Prop) (s : Multiset α) (hpqf : ∀ a b, q a → p b → p (f a b)) (px : p x)
    (q_s : ∀ a ∈ s, q a) : p (foldr f x s) := by
  induction s using Multiset.induction with
  | empty => simpa
  | cons a s ihs =>
    simp only [forall_mem_cons, foldr_cons] at q_s ⊢
    exact hpqf _ _ q_s.1 (ihs q_s.2)

theorem foldr_induction (f : α → α → α) [LeftCommutative f] (x : α) (p : α → Prop)
    (s : Multiset α) (p_f : ∀ a b, p a → p b → p (f a b)) (px : p x) (p_s : ∀ a ∈ s, p a) :
    p (foldr f x s) :=
  foldr_induction' f x p p s p_f px p_s

theorem foldl_induction' (f : β → α → β) [RightCommutative f] (x : β) (q : α → Prop)
    (p : β → Prop) (s : Multiset α) (hpqf : ∀ a b, q a → p b → p (f b a)) (px : p x)
    (q_s : ∀ a ∈ s, q a) : p (foldl f x s) := by
  rw [foldl_swap]
  exact foldr_induction' (fun x y => f y x) x q p s hpqf px q_s

theorem foldl_induction (f : α → α → α) [RightCommutative f] (x : α) (p : α → Prop)
    (s : Multiset α) (p_f : ∀ a b, p a → p b → p (f b a)) (px : p x) (p_s : ∀ a ∈ s, p a) :
    p (foldl f x s) :=
  foldl_induction' f x p p s p_f px p_s

/-! ### Map for partial functions -/


/-- Lift of the list `pmap` operation. Map a partial function `f` over a multiset
  `s` whose elements are all in the domain of `f`. -/
nonrec def pmap {p : α → Prop} (f : ∀ a, p a → β) (s : Multiset α) : (∀ a ∈ s, p a) → Multiset β :=
  QuotLike.recOn s (fun l H => ↑(pmap f l H)) fun l₁ l₂ (pp : l₁ ~ l₂) =>
    funext fun H₂ : ∀ a ∈ l₂, p a =>
      have H₁ : ∀ a ∈ l₁, p a := fun a h => H₂ a (pp.subset h)
      have : ∀ {s₂ e H}, @Eq.ndrec (Multiset α) l₁ (fun s => (∀ a ∈ s, p a) → Multiset β)
          (fun _ => ↑(pmap f l₁ H₁)) s₂ e H = ↑(pmap f l₁ H₁) := by
        intro s₂ e _; subst e; rfl
      this.trans <| Quot.sound <| pp.pmap f

@[simp]
theorem coe_pmap {p : α → Prop} (f : ∀ a, p a → β) (l : List α) (H : ∀ a ∈ l, p a) :
    pmap f l H = l.pmap f H :=
  rfl

@[simp]
theorem pmap_zero {p : α → Prop} (f : ∀ a, p a → β) (h : ∀ a ∈ (0 : Multiset α), p a) :
    pmap f 0 h = 0 :=
  rfl

@[simp]
theorem pmap_cons {p : α → Prop} (f : ∀ a, p a → β) (a : α) (m : Multiset α) :
    ∀ h : ∀ b ∈ a ::ₘ m, p b,
      pmap f (a ::ₘ m) h =
        f a (h a (mem_cons_self a m)) ::ₘ pmap f m fun a ha => h a <| mem_cons_of_mem ha :=
  Quotient.inductionOn m fun _l _h => rfl

/-- "Attach" a proof that `a ∈ s` to each element `a` in `s` to produce
  a multiset on `{x // x ∈ s}`. -/
def attach (s : Multiset α) : Multiset { x // x ∈ s } :=
  pmap Subtype.mk s fun _a => id

@[simp]
theorem coe_attach (l : List α) : @Eq (Multiset { x // x ∈ l }) (@attach α l) l.attach :=
  rfl

theorem sizeOf_lt_sizeOf_of_mem [SizeOf α] {x : α} {s : Multiset α} (hx : x ∈ s) :
    SizeOf.sizeOf x < SizeOf.sizeOf s := by
  induction' s using Quot.inductionOn with l a b
  exact List.sizeOf_lt_sizeOf_of_mem hx

theorem pmap_eq_map (p : α → Prop) (f : α → β) (s : Multiset α) :
    ∀ H, @pmap _ _ p (fun a _ => f a) s H = map f s :=
  Quot.inductionOn s fun l H => congr_arg _ <| List.pmap_eq_map p f l H

theorem pmap_congr {p q : α → Prop} {f : ∀ a, p a → β} {g : ∀ a, q a → β} (s : Multiset α) :
    ∀ {H₁ H₂}, (∀ a ∈ s, ∀ (h₁ h₂), f a h₁ = g a h₂) → pmap f s H₁ = pmap g s H₂ :=
  @(Quot.inductionOn s (fun l _H₁ _H₂ h => congr_arg _ <| List.pmap_congr_left l h))

theorem map_pmap {p : α → Prop} (g : β → γ) (f : ∀ a, p a → β) (s) :
    ∀ H, map g (pmap f s H) = pmap (fun a h => g (f a h)) s H :=
  Quot.inductionOn s fun l H => congr_arg _ <| List.map_pmap g f l H

theorem pmap_eq_map_attach {p : α → Prop} (f : ∀ a, p a → β) (s) :
    ∀ H, pmap f s H = s.attach.map fun x => f x.1 (H _ x.2) :=
  Quot.inductionOn s fun l H => congr_arg _ <| List.pmap_eq_map_attach f l H

-- @[simp] -- Porting note: Left hand does not simplify
theorem attach_map_val' (s : Multiset α) (f : α → β) : (s.attach.map fun i => f i.val) = s.map f :=
  Quot.inductionOn s fun l => congr_arg _ <| List.attach_map_coe l f

@[simp]
theorem attach_map_val (s : Multiset α) : s.attach.map Subtype.val = s :=
  (attach_map_val' _ _).trans s.map_id

@[simp]
theorem mem_attach (s : Multiset α) : ∀ x, x ∈ s.attach :=
  Quot.inductionOn s fun _l => List.mem_attach _

@[simp]
theorem mem_pmap {p : α → Prop} {f : ∀ a, p a → β} {s H b} :
    b ∈ pmap f s H ↔ ∃ (a : _) (h : a ∈ s), f a (H a h) = b :=
  Quot.inductionOn s (fun _l _H => List.mem_pmap) H

@[simp]
theorem card_pmap {p : α → Prop} (f : ∀ a, p a → β) (s H) : card (pmap f s H) = card s :=
  Quot.inductionOn s (fun _l _H => length_pmap) H

@[simp]
theorem card_attach {m : Multiset α} : card (attach m) = card m :=
  card_pmap _ _ _

@[simp]
theorem attach_zero : (0 : Multiset α).attach = 0 :=
  rfl

theorem attach_cons (a : α) (m : Multiset α) :
    (a ::ₘ m).attach =
      ⟨a, mem_cons_self a m⟩ ::ₘ m.attach.map fun p => ⟨p.1, mem_cons_of_mem p.2⟩ :=
  Quotient.inductionOn m fun l =>
    congr_arg _ <|
      congr_arg (List.cons _) <| by
        rw [List.map_pmap]; exact List.pmap_congr_left _ fun _ _ _ _ => Subtype.eq rfl

section DecidablePiExists

variable {m : Multiset α}

/-- If `p` is a decidable predicate,
so is the predicate that all elements of a multiset satisfy `p`. -/
protected def decidableForallMultiset {p : α → Prop} [∀ a, Decidable (p a)] :
    Decidable (∀ a ∈ m, p a) :=
  QuotLike.recOnSubsingleton m fun l => decidable_of_iff (∀ a ∈ l, p a) <| by simp

instance decidableDforallMultiset {p : ∀ a ∈ m, Prop} [_hp : ∀ (a) (h : a ∈ m), Decidable (p a h)] :
    Decidable (∀ (a) (h : a ∈ m), p a h) :=
  @decidable_of_iff _ _
    (Iff.intro (fun h a ha => h ⟨a, ha⟩ (mem_attach _ _)) fun h ⟨_a, _ha⟩ _ => h _ _)
    (@Multiset.decidableForallMultiset _ m.attach (fun a => p a.1 a.2) _)

/-- decidable equality for functions whose domain is bounded by multisets -/
instance decidableEqPiMultiset {β : α → Type*} [∀ a, DecidableEq (β a)] :
    DecidableEq (∀ a ∈ m, β a) := fun f g =>
  decidable_of_iff (∀ (a) (h : a ∈ m), f a h = g a h) (by simp [funext_iff])

/-- If `p` is a decidable predicate,
so is the existence of an element in a multiset satisfying `p`. -/
protected def decidableExistsMultiset {p : α → Prop} [DecidablePred p] : Decidable (∃ x ∈ m, p x) :=
  QuotLike.recOnSubsingleton m fun l => decidable_of_iff (∃ a ∈ l, p a) <| by simp

instance decidableDexistsMultiset {p : ∀ a ∈ m, Prop} [_hp : ∀ (a) (h : a ∈ m), Decidable (p a h)] :
    Decidable (∃ (a : _) (h : a ∈ m), p a h) :=
  @decidable_of_iff _ _
    (Iff.intro (fun ⟨⟨a, ha₁⟩, _, ha₂⟩ => ⟨a, ha₁, ha₂⟩) fun ⟨a, ha₁, ha₂⟩ =>
      ⟨⟨a, ha₁⟩, mem_attach _ _, ha₂⟩)
    (@Multiset.decidableExistsMultiset { a // a ∈ m } m.attach (fun a => p a.1 a.2) _)

end DecidablePiExists

/-! ### Subtraction -/


section

variable [DecidableEq α] {s t u : Multiset α} {a b : α}

/-- `s - t` is the multiset such that `count a (s - t) = count a s - count a t` for all `a`
  (note that it is truncated subtraction, so it is `0` if `count a t ≥ count a s`). -/
protected def sub (s t : Multiset α) : Multiset α :=
  (QuotLike.liftOn₂ s t fun l₁ l₂ => (l₁.diff l₂ : Multiset α)) fun _v₁ _v₂ _w₁ _w₂ p₁ p₂ =>
    Quot.sound <| p₁.diff p₂

instance : Sub (Multiset α) :=
  ⟨Multiset.sub⟩

@[simp]
theorem coe_sub (s t : List α) : (s - t : Multiset α) = (s.diff t : List α) :=
  rfl

/-- This is a special case of `tsub_zero`, which should be used instead of this.
  This is needed to prove `OrderedSub (Multiset α)`. -/
protected theorem sub_zero (s : Multiset α) : s - 0 = s :=
  Quot.inductionOn s fun _l => rfl

@[simp]
theorem sub_cons (a : α) (s t : Multiset α) : s - a ::ₘ t = s.erase a - t :=
  Quotient.inductionOn₂ s t fun _l₁ _l₂ => congr_arg _ <| diff_cons _ _ _

protected theorem zero_sub (t : Multiset α) : 0 - t = 0 :=
  Multiset.induction_on t rfl fun a s ih => by simp [ih]

/-- This is a special case of `tsub_le_iff_right`, which should be used instead of this.
  This is needed to prove `OrderedSub (Multiset α)`. -/
protected theorem sub_le_iff_le_add : s - t ≤ u ↔ s ≤ u + t := by
  revert s
  exact @(Multiset.induction_on t (by simp [Multiset.sub_zero]) fun a t IH s => by
      simp [IH, erase_le_iff_le_cons])

protected theorem sub_le_self (s t : Multiset α) : s - t ≤ s := by
  rw [Multiset.sub_le_iff_le_add]
  exact le_add_right _ _

instance : OrderedSub (Multiset α) :=
  ⟨fun _n _m _k => Multiset.sub_le_iff_le_add⟩

instance : ExistsAddOfLE (Multiset α) where
  exists_add_of_le h := leInductionOn h fun s =>
      let ⟨l, p⟩ := s.exists_perm_append
      ⟨l, Quot.sound p⟩

theorem cons_sub_of_le (a : α) {s t : Multiset α} (h : t ≤ s) : a ::ₘ s - t = a ::ₘ (s - t) := by
  rw [← singleton_add, ← singleton_add, add_tsub_assoc_of_le h]

theorem sub_eq_fold_erase (s t : Multiset α) : s - t = foldl erase s t :=
  Quotient.inductionOn₂ s t fun l₁ l₂ => by
    show ofList (l₁.diff l₂) = foldl erase l₁ l₂
    rw [diff_eq_foldl l₁ l₂]
    symm
    exact foldl_hom _ _ _ _ _ fun x y => rfl

@[simp]
theorem card_sub {s t : Multiset α} (h : t ≤ s) : card (s - t) = card s - card t :=
  Nat.eq_sub_of_add_eq <| by rw [← card_add, tsub_add_cancel_of_le h]

/-! ### Union -/


/-- `s ∪ t` is the lattice join operation with respect to the
  multiset `≤`. The multiplicity of `a` in `s ∪ t` is the maximum
  of the multiplicities in `s` and `t`. -/
def union (s t : Multiset α) : Multiset α :=
  s - t + t

instance : Union (Multiset α) :=
  ⟨union⟩

theorem union_def (s t : Multiset α) : s ∪ t = s - t + t :=
  rfl

theorem le_union_left (s t : Multiset α) : s ≤ s ∪ t :=
  le_tsub_add

theorem le_union_right (s t : Multiset α) : t ≤ s ∪ t :=
  le_add_left _ _

theorem eq_union_left : t ≤ s → s ∪ t = s :=
  tsub_add_cancel_of_le

@[gcongr]
theorem union_le_union_right (h : s ≤ t) (u) : s ∪ u ≤ t ∪ u :=
  add_le_add_right (tsub_le_tsub_right h _) u

theorem union_le (h₁ : s ≤ u) (h₂ : t ≤ u) : s ∪ t ≤ u := by
  rw [← eq_union_left h₂]; exact union_le_union_right h₁ t


@[simp]
theorem mem_union : a ∈ s ∪ t ↔ a ∈ s ∨ a ∈ t :=
  ⟨fun h => (mem_add.1 h).imp_left (mem_of_le <| Multiset.sub_le_self _ _),
    (Or.elim · (mem_of_le <| le_union_left _ _) (mem_of_le <| le_union_right _ _))⟩

@[simp]
theorem map_union [DecidableEq β] {f : α → β} (finj : Function.Injective f) {s t : Multiset α} :
    map f (s ∪ t) = map f s ∪ map f t :=
  Quotient.inductionOn₂ s t fun l₁ l₂ =>
    congr_arg ofList (by rw [List.map_append f, List.map_diff finj])

@[simp] theorem zero_union : 0 ∪ s = s := by
  simp [union_def, Multiset.zero_sub]

@[simp] theorem union_zero : s ∪ 0 = s := by
  simp [union_def]

/-! ### Intersection -/

/-- `s ∩ t` is the lattice meet operation with respect to the
  multiset `≤`. The multiplicity of `a` in `s ∩ t` is the minimum
  of the multiplicities in `s` and `t`. -/
def inter (s t : Multiset α) : Multiset α :=
  QuotLike.liftOn₂ s t (fun l₁ l₂ => (l₁.bagInter l₂ : Multiset α)) fun _v₁ _v₂ _w₁ _w₂ p₁ p₂ =>
    Quot.sound <| p₁.bagInter p₂

instance : Inter (Multiset α) :=
  ⟨inter⟩

@[simp]
theorem inter_zero (s : Multiset α) : s ∩ 0 = 0 :=
  Quot.inductionOn s fun l => congr_arg ofList l.bagInter_nil

@[simp]
theorem zero_inter (s : Multiset α) : 0 ∩ s = 0 :=
  Quot.inductionOn s fun l => congr_arg ofList l.nil_bagInter

@[simp]
theorem cons_inter_of_pos {a} (s : Multiset α) {t} : a ∈ t → (a ::ₘ s) ∩ t = a ::ₘ s ∩ t.erase a :=
  Quotient.inductionOn₂ s t fun _l₁ _l₂ h => congr_arg ofList <| cons_bagInter_of_pos _ h

@[simp]
theorem cons_inter_of_neg {a} (s : Multiset α) {t} : a ∉ t → (a ::ₘ s) ∩ t = s ∩ t :=
  Quotient.inductionOn₂ s t fun _l₁ _l₂ h => congr_arg ofList <| cons_bagInter_of_neg _ h

theorem inter_le_left (s t : Multiset α) : s ∩ t ≤ s :=
  Quotient.inductionOn₂ s t fun _l₁ _l₂ => (bagInter_sublist_left _ _).subperm

theorem inter_le_right (s : Multiset α) : ∀ t, s ∩ t ≤ t :=
  Multiset.induction_on s (fun t => (zero_inter t).symm ▸ zero_le _) fun a s IH t =>
    if h : a ∈ t then by simpa [h] using cons_le_cons a (IH (t.erase a)) else by simp [h, IH]

theorem le_inter (h₁ : s ≤ t) (h₂ : s ≤ u) : s ≤ t ∩ u := by
  revert s u; refine @(Multiset.induction_on t ?_ fun a t IH => ?_) <;> intros s u h₁ h₂
  · simpa only [zero_inter] using h₁
  by_cases h : a ∈ u
  · rw [cons_inter_of_pos _ h, ← erase_le_iff_le_cons]
    exact IH (erase_le_iff_le_cons.2 h₁) (erase_le_erase _ h₂)
  · rw [cons_inter_of_neg _ h]
    exact IH ((le_cons_of_not_mem <| mt (mem_of_le h₂) h).1 h₁) h₂

@[simp]
theorem mem_inter : a ∈ s ∩ t ↔ a ∈ s ∧ a ∈ t :=
  ⟨fun h => ⟨mem_of_le (inter_le_left _ _) h, mem_of_le (inter_le_right _ _) h⟩, fun ⟨h₁, h₂⟩ => by
    rw [← cons_erase h₁, cons_inter_of_pos _ h₂]; apply mem_cons_self⟩

instance : Lattice (Multiset α) :=
  { sup := (· ∪ ·)
    sup_le := @union_le _ _
    le_sup_left := le_union_left
    le_sup_right := le_union_right
    inf := (· ∩ ·)
    le_inf := @le_inter _ _
    inf_le_left := inter_le_left
    inf_le_right := inter_le_right }

@[simp]
theorem sup_eq_union (s t : Multiset α) : s ⊔ t = s ∪ t :=
  rfl

@[simp]
theorem inf_eq_inter (s t : Multiset α) : s ⊓ t = s ∩ t :=
  rfl

@[simp]
theorem le_inter_iff : s ≤ t ∩ u ↔ s ≤ t ∧ s ≤ u :=
  le_inf_iff

@[simp]
theorem union_le_iff : s ∪ t ≤ u ↔ s ≤ u ∧ t ≤ u :=
  sup_le_iff

theorem union_comm (s t : Multiset α) : s ∪ t = t ∪ s := sup_comm _ _

theorem inter_comm (s t : Multiset α) : s ∩ t = t ∩ s := inf_comm _ _

theorem eq_union_right (h : s ≤ t) : s ∪ t = t := by rw [union_comm, eq_union_left h]

@[gcongr]
theorem union_le_union_left (h : s ≤ t) (u) : u ∪ s ≤ u ∪ t :=
  sup_le_sup_left h _

theorem union_le_add (s t : Multiset α) : s ∪ t ≤ s + t :=
  union_le (le_add_right _ _) (le_add_left _ _)

theorem union_add_distrib (s t u : Multiset α) : s ∪ t + u = s + u ∪ (t + u) := by
  simpa [(· ∪ ·), union, eq_comm, add_assoc] using
    show s + u - (t + u) = s - t by rw [add_comm t, tsub_add_eq_tsub_tsub, add_tsub_cancel_right]

theorem add_union_distrib (s t u : Multiset α) : s + (t ∪ u) = s + t ∪ (s + u) := by
  rw [add_comm, union_add_distrib, add_comm s, add_comm s]

theorem cons_union_distrib (a : α) (s t : Multiset α) : a ::ₘ (s ∪ t) = a ::ₘ s ∪ a ::ₘ t := by
  simpa using add_union_distrib (a ::ₘ 0) s t

theorem inter_add_distrib (s t u : Multiset α) : s ∩ t + u = (s + u) ∩ (t + u) := by
  by_contra h
  cases'
    lt_iff_cons_le.1
      (lt_of_le_of_ne
        (le_inter (add_le_add_right (inter_le_left s t) u)
          (add_le_add_right (inter_le_right s t) u))
        h) with
    a hl
  rw [← cons_add] at hl
  exact
    not_le_of_lt (lt_cons_self (s ∩ t) a)
      (le_inter (le_of_add_le_add_right (le_trans hl (inter_le_left _ _)))
        (le_of_add_le_add_right (le_trans hl (inter_le_right _ _))))

theorem add_inter_distrib (s t u : Multiset α) : s + t ∩ u = (s + t) ∩ (s + u) := by
  rw [add_comm, inter_add_distrib, add_comm s, add_comm s]

theorem cons_inter_distrib (a : α) (s t : Multiset α) : a ::ₘ s ∩ t = (a ::ₘ s) ∩ (a ::ₘ t) := by
  simp

theorem union_add_inter (s t : Multiset α) : s ∪ t + s ∩ t = s + t := by
  apply _root_.le_antisymm
  · rw [union_add_distrib]
    refine union_le (add_le_add_left (inter_le_right _ _) _) ?_
    rw [add_comm]
    exact add_le_add_right (inter_le_left _ _) _
  · rw [add_comm, add_inter_distrib]
    refine le_inter (add_le_add_right (le_union_right _ _) _) ?_
    rw [add_comm]
    exact add_le_add_right (le_union_left _ _) _

theorem sub_add_inter (s t : Multiset α) : s - t + s ∩ t = s := by
  rw [inter_comm]
  revert s; refine Multiset.induction_on t (by simp) fun a t IH s => ?_
  by_cases h : a ∈ s
  · rw [cons_inter_of_pos _ h, sub_cons, add_cons, IH, cons_erase h]
  · rw [cons_inter_of_neg _ h, sub_cons, erase_of_not_mem h, IH]

theorem sub_inter (s t : Multiset α) : s - s ∩ t = s - t :=
  add_right_cancel (b := s ∩ t) <| by
    rw [sub_add_inter s t, tsub_add_cancel_of_le (inter_le_left s t)]

end

/-! ### `Multiset.filter` -/


section

variable (p : α → Prop) [DecidablePred p]

/-- `Filter p s` returns the elements in `s` (with the same multiplicities)
  which satisfy `p`, and removes the rest. -/
def filter (s : Multiset α) : Multiset α :=
  QuotLike.liftOn s (fun l => (List.filter p l : Multiset α))
    fun _l₁ _l₂ h => Quot.sound <| h.filter p

@[simp, norm_cast] lemma filter_coe (l : List α) : filter p l = l.filter p := rfl

@[simp]
theorem filter_zero : filter p 0 = 0 :=
  rfl

#adaptation_note
/--
Please re-enable the linter once we moved to `nightly-2024-06-22` or later.
-/
set_option linter.deprecated false in
@[congr]
theorem filter_congr {p q : α → Prop} [DecidablePred p] [DecidablePred q] {s : Multiset α} :
    (∀ x ∈ s, p x ↔ q x) → filter p s = filter q s :=
  Quot.inductionOn s fun _l h => congr_arg ofList <| filter_congr' <| by simpa using h

@[simp]
theorem filter_add (s t : Multiset α) : filter p (s + t) = filter p s + filter p t :=
  Quotient.inductionOn₂ s t fun _l₁ _l₂ => congr_arg ofList <| filter_append _ _

@[simp]
theorem filter_le (s : Multiset α) : filter p s ≤ s :=
  Quot.inductionOn s fun _l => (filter_sublist _).subperm

@[simp]
theorem filter_subset (s : Multiset α) : filter p s ⊆ s :=
  subset_of_le <| filter_le _ _

@[gcongr]
theorem filter_le_filter {s t} (h : s ≤ t) : filter p s ≤ filter p t :=
  leInductionOn h fun h => (h.filter (p ·)).subperm

theorem monotone_filter_left : Monotone (filter p) := fun _s _t => filter_le_filter p

theorem monotone_filter_right (s : Multiset α) ⦃p q : α → Prop⦄ [DecidablePred p] [DecidablePred q]
    (h : ∀ b, p b → q b) :
    s.filter p ≤ s.filter q :=
  Quotient.inductionOn s fun l => (l.monotone_filter_right <| by simpa using h).subperm

variable {p}

@[simp]
theorem filter_cons_of_pos {a : α} (s) : p a → filter p (a ::ₘ s) = a ::ₘ filter p s :=
  Quot.inductionOn s fun _ h => congr_arg ofList <| List.filter_cons_of_pos <| by simpa using h

@[simp]
theorem filter_cons_of_neg {a : α} (s) : ¬p a → filter p (a ::ₘ s) = filter p s :=
  Quot.inductionOn s fun _ h => congr_arg ofList <| List.filter_cons_of_neg <| by simpa using h

@[simp]
theorem mem_filter {a : α} {s} : a ∈ filter p s ↔ a ∈ s ∧ p a :=
  Quot.inductionOn s fun _l => by simp

theorem of_mem_filter {a : α} {s} (h : a ∈ filter p s) : p a :=
  (mem_filter.1 h).2

theorem mem_of_mem_filter {a : α} {s} (h : a ∈ filter p s) : a ∈ s :=
  (mem_filter.1 h).1

theorem mem_filter_of_mem {a : α} {l} (m : a ∈ l) (h : p a) : a ∈ filter p l :=
  mem_filter.2 ⟨m, h⟩

theorem filter_eq_self {s} : filter p s = s ↔ ∀ a ∈ s, p a :=
  Quot.inductionOn s fun _l =>
    Iff.trans ⟨fun h => (filter_sublist _).eq_of_length (congr_arg card h),
      congr_arg ofList⟩ <| by simp

theorem filter_eq_nil {s} : filter p s = 0 ↔ ∀ a ∈ s, ¬p a :=
  Quot.inductionOn s fun _l =>
    Iff.trans ⟨fun h => eq_nil_of_length_eq_zero (congr_arg card h), congr_arg ofList⟩ (by simp)

theorem le_filter {s t} : s ≤ filter p t ↔ s ≤ t ∧ ∀ a ∈ s, p a :=
  ⟨fun h => ⟨le_trans h (filter_le _ _), fun _a m => of_mem_filter (mem_of_le h m)⟩, fun ⟨h, al⟩ =>
    filter_eq_self.2 al ▸ filter_le_filter p h⟩

theorem filter_cons {a : α} (s : Multiset α) :
    filter p (a ::ₘ s) = (if p a then {a} else 0) + filter p s := by
  split_ifs with h
  · rw [filter_cons_of_pos _ h, singleton_add]
  · rw [filter_cons_of_neg _ h, zero_add]

theorem filter_singleton {a : α} (p : α → Prop) [DecidablePred p] :
    filter p {a} = if p a then {a} else ∅ := by
  simp only [singleton, filter_cons, filter_zero, add_zero, empty_eq_zero]

theorem filter_nsmul (s : Multiset α) (n : ℕ) : filter p (n • s) = n • filter p s := by
  refine s.induction_on ?_ ?_
  · simp only [filter_zero, nsmul_zero]
  · intro a ha ih
    rw [nsmul_cons, filter_add, ih, filter_cons, nsmul_add]
    congr
    split_ifs with hp <;>
      · simp only [filter_eq_self, nsmul_zero, filter_eq_nil]
        intro b hb
        rwa [mem_singleton.mp (mem_of_mem_nsmul hb)]

variable (p)

@[simp]
theorem filter_sub [DecidableEq α] (s t : Multiset α) :
    filter p (s - t) = filter p s - filter p t := by
  revert s; refine Multiset.induction_on t (by simp) fun a t IH s => ?_
  rw [sub_cons, IH]
  by_cases h : p a
  · rw [filter_cons_of_pos _ h, sub_cons]
    congr
    by_cases m : a ∈ s
    · rw [← cons_inj_right a, ← filter_cons_of_pos _ h, cons_erase (mem_filter_of_mem m h),
        cons_erase m]
    · rw [erase_of_not_mem m, erase_of_not_mem (mt mem_of_mem_filter m)]
  · rw [filter_cons_of_neg _ h]
    by_cases m : a ∈ s
    · rw [(by rw [filter_cons_of_neg _ h] : filter p (erase s a) = filter p (a ::ₘ erase s a)),
        cons_erase m]
    · rw [erase_of_not_mem m]

@[simp]
theorem filter_union [DecidableEq α] (s t : Multiset α) :
    filter p (s ∪ t) = filter p s ∪ filter p t := by simp [(· ∪ ·), union]

@[simp]
theorem filter_inter [DecidableEq α] (s t : Multiset α) :
    filter p (s ∩ t) = filter p s ∩ filter p t :=
  le_antisymm
      (le_inter (filter_le_filter _ <| inter_le_left _ _)
        (filter_le_filter _ <| inter_le_right _ _)) <|
    le_filter.2
      ⟨inf_le_inf (filter_le _ _) (filter_le _ _), fun _a h =>
        of_mem_filter (mem_of_le (inter_le_left _ _) h)⟩

@[simp]
theorem filter_filter (q) [DecidablePred q] (s : Multiset α) :
    filter p (filter q s) = filter (fun a => p a ∧ q a) s :=
  Quot.inductionOn s fun l => by simp

lemma filter_comm (q) [DecidablePred q] (s : Multiset α) :
    filter p (filter q s) = filter q (filter p s) := by simp [and_comm]

theorem filter_add_filter (q) [DecidablePred q] (s : Multiset α) :
    filter p s + filter q s = filter (fun a => p a ∨ q a) s + filter (fun a => p a ∧ q a) s :=
  Multiset.induction_on s rfl fun a s IH => by by_cases p a <;> by_cases q a <;> simp [*]

theorem filter_add_not (s : Multiset α) : filter p s + filter (fun a => ¬p a) s = s := by
  rw [filter_add_filter, filter_eq_self.2, filter_eq_nil.2]
  · simp only [add_zero]
  · simp [Decidable.em, -Bool.not_eq_true, -not_and, not_and_or, or_comm]
  · simp only [Bool.not_eq_true, decide_eq_true_eq, Bool.eq_false_or_eq_true,
      decide_True, implies_true, Decidable.em]

theorem filter_map (f : β → α) (s : Multiset β) : filter p (map f s) = map f (filter (p ∘ f) s) :=
  Quot.inductionOn s fun l => by simp [List.filter_map]; rfl

@[deprecated (since := "2024-06-16")] alias map_filter := filter_map

-- TODO: rename to `map_filter` when the deprecated alias above is removed.
lemma map_filter' {f : α → β} (hf : Injective f) (s : Multiset α)
    [DecidablePred fun b => ∃ a, p a ∧ f a = b] :
    (s.filter p).map f = (s.map f).filter fun b => ∃ a, p a ∧ f a = b := by
  simp [comp_def, filter_map, hf.eq_iff]

lemma card_filter_le_iff (s : Multiset α) (P : α → Prop) [DecidablePred P] (n : ℕ) :
    card (s.filter P) ≤ n ↔ ∀ s' ≤ s, n < card s' → ∃ a ∈ s', ¬ P a := by
  fconstructor
  · intro H s' hs' s'_card
    by_contra! rid
    have card := card_le_card (monotone_filter_left P hs') |>.trans H
    exact s'_card.not_le (filter_eq_self.mpr rid ▸ card)
  · contrapose!
    exact fun H ↦ ⟨s.filter P, filter_le _ _, H, fun a ha ↦ (mem_filter.mp ha).2⟩

/-! ### Simultaneously filter and map elements of a multiset -/


/-- `filterMap f s` is a combination filter/map operation on `s`.
  The function `f : α → Option β` is applied to each element of `s`;
  if `f a` is `some b` then `b` is added to the result, otherwise
  `a` is removed from the resulting multiset. -/
def filterMap (f : α → Option β) (s : Multiset α) : Multiset β :=
  QuotLike.liftOn s (fun l => (List.filterMap f l : Multiset β))
    fun _l₁ _l₂ h => Quot.sound <| h.filterMap f

@[simp, norm_cast]
lemma filterMap_coe (f : α → Option β) (l : List α) : filterMap f l = l.filterMap f := rfl

@[simp]
theorem filterMap_zero (f : α → Option β) : filterMap f 0 = 0 :=
  rfl

@[simp]
theorem filterMap_cons_none {f : α → Option β} (a : α) (s : Multiset α) (h : f a = none) :
    filterMap f (a ::ₘ s) = filterMap f s :=
  Quot.inductionOn s fun _ => congr_arg ofList <| List.filterMap_cons_none h

@[simp]
theorem filterMap_cons_some (f : α → Option β) (a : α) (s : Multiset α) {b : β}
    (h : f a = some b) : filterMap f (a ::ₘ s) = b ::ₘ filterMap f s :=
  Quot.inductionOn s fun _ => congr_arg ofList <| List.filterMap_cons_some h

theorem filterMap_eq_map (f : α → β) : filterMap (some ∘ f) = map f :=
  funext fun s =>
    Quot.inductionOn s fun l => congr_arg ofList <| congr_fun (List.filterMap_eq_map f) l

theorem filterMap_eq_filter : filterMap (Option.guard p) = filter p :=
  funext fun s =>
    Quot.inductionOn s fun l => congr_arg ofList <| by
      rw [← List.filterMap_eq_filter]
      congr; funext a; simp

theorem filterMap_filterMap (f : α → Option β) (g : β → Option γ) (s : Multiset α) :
    filterMap g (filterMap f s) = filterMap (fun x => (f x).bind g) s :=
  Quot.inductionOn s fun l => congr_arg ofList <| List.filterMap_filterMap f g l

theorem map_filterMap (f : α → Option β) (g : β → γ) (s : Multiset α) :
    map g (filterMap f s) = filterMap (fun x => (f x).map g) s :=
  Quot.inductionOn s fun l => congr_arg ofList <| List.map_filterMap f g l

theorem filterMap_map (f : α → β) (g : β → Option γ) (s : Multiset α) :
    filterMap g (map f s) = filterMap (g ∘ f) s :=
  Quot.inductionOn s fun l => congr_arg ofList <| List.filterMap_map f g l

theorem filter_filterMap (f : α → Option β) (p : β → Prop) [DecidablePred p] (s : Multiset α) :
    filter p (filterMap f s) = filterMap (fun x => (f x).filter p) s :=
  Quot.inductionOn s fun l => congr_arg ofList <| List.filter_filterMap f p l

theorem filterMap_filter (f : α → Option β) (s : Multiset α) :
    filterMap f (filter p s) = filterMap (fun x => if p x then f x else none) s :=
  Quot.inductionOn s fun l => congr_arg ofList <| by simpa using List.filterMap_filter p f l

@[simp]
theorem filterMap_some (s : Multiset α) : filterMap some s = s :=
  Quot.inductionOn s fun l => congr_arg ofList <| List.filterMap_some l

@[simp]
theorem mem_filterMap (f : α → Option β) (s : Multiset α) {b : β} :
    b ∈ filterMap f s ↔ ∃ a, a ∈ s ∧ f a = some b :=
  Quot.inductionOn s fun _ => List.mem_filterMap

theorem map_filterMap_of_inv (f : α → Option β) (g : β → α) (H : ∀ x : α, (f x).map g = some x)
    (s : Multiset α) : map g (filterMap f s) = s :=
  Quot.inductionOn s fun l => congr_arg ofList <| List.map_filterMap_of_inv f g H l

@[gcongr]
theorem filterMap_le_filterMap (f : α → Option β) {s t : Multiset α} (h : s ≤ t) :
    filterMap f s ≤ filterMap f t :=
  leInductionOn h fun h => (h.filterMap _).subperm

/-! ### countP -/


/-- `countP p s` counts the number of elements of `s` (with multiplicity) that
  satisfy `p`. -/
def countP (s : Multiset α) : ℕ :=
  QuotLike.liftOn s (List.countP p) fun _l₁ _l₂ => Perm.countP_eq (p ·)

@[simp]
theorem coe_countP (l : List α) : countP p l = l.countP p :=
  rfl

@[simp]
theorem countP_zero : countP p 0 = 0 :=
  rfl

variable {p}

@[simp]
theorem countP_cons_of_pos {a : α} (s) : p a → countP p (a ::ₘ s) = countP p s + 1 :=
  Quot.inductionOn s <| by simpa using List.countP_cons_of_pos (p ·)

@[simp]
theorem countP_cons_of_neg {a : α} (s) : ¬p a → countP p (a ::ₘ s) = countP p s :=
  Quot.inductionOn s <| by simpa using List.countP_cons_of_neg (p ·)

variable (p)

theorem countP_cons (b : α) (s) : countP p (b ::ₘ s) = countP p s + if p b then 1 else 0 :=
  Quot.inductionOn s <| by simp [List.countP_cons]

theorem countP_eq_card_filter (s) : countP p s = card (filter p s) :=
  Quot.inductionOn s fun l => l.countP_eq_length_filter (p ·)

theorem countP_le_card (s) : countP p s ≤ card s :=
  Quot.inductionOn s fun _l => countP_le_length (p ·)

@[simp]
theorem countP_add (s t) : countP p (s + t) = countP p s + countP p t := by
  simp [countP_eq_card_filter]

@[simp]
theorem countP_nsmul (s) (n : ℕ) : countP p (n • s) = n * countP p s := by
  induction n <;> simp [*, succ_nsmul, succ_mul, zero_nsmul]

theorem card_eq_countP_add_countP (s) : card s = countP p s + countP (fun x => ¬p x) s :=
  Quot.inductionOn s fun l => by simp [l.length_eq_countP_add_countP p]

/-- `countP p`, the number of elements of a multiset satisfying `p`, promoted to an
`AddMonoidHom`. -/
def countPAddMonoidHom : Multiset α →+ ℕ where
  toFun := countP p
  map_zero' := countP_zero _
  map_add' := countP_add _

@[simp]
theorem coe_countPAddMonoidHom : (countPAddMonoidHom p : Multiset α → ℕ) = countP p :=
  rfl

@[simp]
theorem countP_sub [DecidableEq α] {s t : Multiset α} (h : t ≤ s) :
    countP p (s - t) = countP p s - countP p t := by
  simp [countP_eq_card_filter, h, filter_le_filter]

@[gcongr]
theorem countP_le_of_le {s t} (h : s ≤ t) : countP p s ≤ countP p t := by
  simpa [countP_eq_card_filter] using card_le_card (filter_le_filter p h)

@[simp]
theorem countP_filter (q) [DecidablePred q] (s : Multiset α) :
    countP p (filter q s) = countP (fun a => p a ∧ q a) s := by simp [countP_eq_card_filter]

theorem countP_eq_countP_filter_add (s) (p q : α → Prop) [DecidablePred p] [DecidablePred q] :
    countP p s = (filter q s).countP p + (filter (fun a => ¬q a) s).countP p :=
  Quot.inductionOn s fun l => by
    convert l.countP_eq_countP_filter_add (p ·) (q ·)
    simp [countP_filter]

@[simp]
theorem countP_True {s : Multiset α} : countP (fun _ => True) s = card s :=
  Quot.inductionOn s fun _l => congrFun List.countP_true _

@[simp]
theorem countP_False {s : Multiset α} : countP (fun _ => False) s = 0 :=
  Quot.inductionOn s fun _l => congrFun List.countP_false _

theorem countP_map (f : α → β) (s : Multiset α) (p : β → Prop) [DecidablePred p] :
    countP p (map f s) = card (s.filter fun a => p (f a)) := by
  refine Multiset.induction_on s ?_ fun a t IH => ?_
  · rw [map_zero, countP_zero, filter_zero, card_zero]
  · rw [map_cons, countP_cons, IH, filter_cons, card_add, apply_ite card, card_zero, card_singleton,
      add_comm]

-- Porting note: `Lean.Internal.coeM` forces us to type-ascript `{a // a ∈ s}`
lemma countP_attach (s : Multiset α) : s.attach.countP (fun a : {a // a ∈ s} ↦ p a) = s.countP p :=
  Quotient.inductionOn s fun l => by
    simp only [quot_mk_to_coe, coe_countP]
    -- Porting note: was
    -- rw [quot_mk_to_coe, coe_attach, coe_countP]
    -- exact List.countP_attach _ _
    rw [coe_attach]
    refine (coe_countP _ _).trans ?_
    convert List.countP_attach _ _
    rfl

lemma filter_attach (s : Multiset α) (p : α → Prop) [DecidablePred p] :
    (s.attach.filter fun a : {a // a ∈ s} ↦ p ↑a) =
      (s.filter p).attach.map (Subtype.map id fun _ ↦ Multiset.mem_of_mem_filter) :=
  Quotient.inductionOn s fun l ↦ congr_arg _ (List.filter_attach l p)

variable {p}

theorem countP_pos {s} : 0 < countP p s ↔ ∃ a ∈ s, p a :=
  Quot.inductionOn s fun _l => by simp

theorem countP_eq_zero {s} : countP p s = 0 ↔ ∀ a ∈ s, ¬p a :=
  Quot.inductionOn s fun _l => by simp [List.countP_eq_zero]

theorem countP_eq_card {s} : countP p s = card s ↔ ∀ a ∈ s, p a :=
  Quot.inductionOn s fun _l => by simp [List.countP_eq_length]

theorem countP_pos_of_mem {s a} (h : a ∈ s) (pa : p a) : 0 < countP p s :=
  countP_pos.2 ⟨_, h, pa⟩

@[congr]
theorem countP_congr {s s' : Multiset α} (hs : s = s')
    {p p' : α → Prop} [DecidablePred p] [DecidablePred p']
    (hp : ∀ x ∈ s, p x = p' x) : s.countP p = s'.countP p' := by
  revert hs hp
  exact Quot.induction_on₂ s s'
    (fun l l' hs hp => by
      simp only [quot_mk_to_coe'', coe_eq_coe] at hs
      apply hs.countP_congr
      simpa using hp)

end

/-! ### Multiplicity of an element -/


section

variable [DecidableEq α] {s : Multiset α}

/-- `count a s` is the multiplicity of `a` in `s`. -/
def count (a : α) : Multiset α → ℕ :=
  countP (a = ·)

@[simp]
theorem coe_count (a : α) (l : List α) : count a (ofList l) = l.count a := by
  simp_rw [count, List.count, coe_countP (a = ·) l, @eq_comm _ a]
  rfl

@[simp]
theorem count_zero (a : α) : count a 0 = 0 :=
  rfl

@[simp]
theorem count_cons_self (a : α) (s : Multiset α) : count a (a ::ₘ s) = count a s + 1 :=
  countP_cons_of_pos _ <| rfl

@[simp]
theorem count_cons_of_ne {a b : α} (h : a ≠ b) (s : Multiset α) : count a (b ::ₘ s) = count a s :=
  countP_cons_of_neg _ <| h

theorem count_le_card (a : α) (s) : count a s ≤ card s :=
  countP_le_card _ _

@[gcongr]
theorem count_le_of_le (a : α) {s t} : s ≤ t → count a s ≤ count a t :=
  countP_le_of_le _

theorem count_le_count_cons (a b : α) (s : Multiset α) : count a s ≤ count a (b ::ₘ s) :=
  count_le_of_le _ (le_cons_self _ _)

theorem count_cons (a b : α) (s : Multiset α) :
    count a (b ::ₘ s) = count a s + if a = b then 1 else 0 :=
  countP_cons (a = ·) _ _

theorem count_singleton_self (a : α) : count a ({a} : Multiset α) = 1 :=
  count_eq_one_of_mem (nodup_singleton a) <| mem_singleton_self a

theorem count_singleton (a b : α) : count a ({b} : Multiset α) = if a = b then 1 else 0 := by
  simp only [count_cons, ← cons_zero, count_zero, zero_add]

@[simp]
theorem count_add (a : α) : ∀ s t, count a (s + t) = count a s + count a t :=
  countP_add _

/-- `count a`, the multiplicity of `a` in a multiset, promoted to an `AddMonoidHom`. -/
def countAddMonoidHom (a : α) : Multiset α →+ ℕ :=
  countPAddMonoidHom (a = ·)

@[simp]
theorem coe_countAddMonoidHom {a : α} : (countAddMonoidHom a : Multiset α → ℕ) = count a :=
  rfl

@[simp]
theorem count_nsmul (a : α) (n s) : count a (n • s) = n * count a s := by
  induction n <;> simp [*, succ_nsmul, succ_mul, zero_nsmul]

@[simp]
lemma count_attach (a : {x // x ∈ s}) : s.attach.count a = s.count ↑a :=
  Eq.trans (countP_congr rfl fun _ _ => by simp [Subtype.ext_iff]) <| countP_attach _ _

theorem count_pos {a : α} {s : Multiset α} : 0 < count a s ↔ a ∈ s := by simp [count, countP_pos]

theorem one_le_count_iff_mem {a : α} {s : Multiset α} : 1 ≤ count a s ↔ a ∈ s := by
  rw [succ_le_iff, count_pos]

@[simp]
theorem count_eq_zero_of_not_mem {a : α} {s : Multiset α} (h : a ∉ s) : count a s = 0 :=
  by_contradiction fun h' => h <| count_pos.1 (Nat.pos_of_ne_zero h')

lemma count_ne_zero {a : α} : count a s ≠ 0 ↔ a ∈ s := Nat.pos_iff_ne_zero.symm.trans count_pos

@[simp] lemma count_eq_zero {a : α} : count a s = 0 ↔ a ∉ s := count_ne_zero.not_right

theorem count_eq_card {a : α} {s} : count a s = card s ↔ ∀ x ∈ s, a = x := by
  simp [countP_eq_card, count, @eq_comm _ a]

@[simp]
theorem count_replicate_self (a : α) (n : ℕ) : count a (replicate n a) = n := by
  convert List.count_replicate_self a n
  rw [← coe_count, coe_replicate]

theorem count_replicate (a b : α) (n : ℕ) : count a (replicate n b) = if b = a then n else 0 := by
  convert List.count_replicate a b n
  · rw [← coe_count, coe_replicate]
  · simp

@[simp]
theorem count_erase_self (a : α) (s : Multiset α) : count a (erase s a) = count a s - 1 :=
  Quotient.inductionOn s fun l => by
    convert List.count_erase_self a l <;> rw [← coe_count] <;> simp

@[simp]
theorem count_erase_of_ne {a b : α} (ab : a ≠ b) (s : Multiset α) :
    count a (erase s b) = count a s :=
  Quotient.inductionOn s fun l => by
    convert List.count_erase_of_ne ab l <;> rw [← coe_count] <;> simp

@[simp]
theorem count_sub (a : α) (s t : Multiset α) : count a (s - t) = count a s - count a t := by
  revert s; refine Multiset.induction_on t (by simp) fun b t IH s => ?_
  rw [sub_cons, IH]
  rcases Decidable.eq_or_ne a b with rfl | ab
  · rw [count_erase_self, count_cons_self, Nat.sub_sub, add_comm]
  · rw [count_erase_of_ne ab, count_cons_of_ne ab]

@[simp]
theorem count_union (a : α) (s t : Multiset α) : count a (s ∪ t) = max (count a s) (count a t) := by
  simp [(· ∪ ·), union, Nat.sub_add_eq_max]

@[simp]
theorem count_inter (a : α) (s t : Multiset α) : count a (s ∩ t) = min (count a s) (count a t) := by
  apply @Nat.add_left_cancel (count a (s - t))
  rw [← count_add, sub_add_inter, count_sub, Nat.sub_add_min_cancel]

theorem le_count_iff_replicate_le {a : α} {s : Multiset α} {n : ℕ} :
    n ≤ count a s ↔ replicate n a ≤ s :=
  Quot.inductionOn s fun _l => by
    simp only [quot_mk_to_coe'', mem_coe, coe_count]
    exact le_count_iff_replicate_sublist.trans replicate_le_coe.symm

@[simp]
theorem count_filter_of_pos {p} [DecidablePred p] {a} {s : Multiset α} (h : p a) :
    count a (filter p s) = count a s :=
  Quot.inductionOn s fun _l => by
    simp only [quot_mk_to_coe'', filter_coe, mem_coe, coe_count, decide_eq_true_eq]
    apply count_filter
    simpa using h

@[simp]
theorem count_filter_of_neg {p} [DecidablePred p] {a} {s : Multiset α} (h : ¬p a) :
    count a (filter p s) = 0 :=
  Multiset.count_eq_zero_of_not_mem fun t => h (of_mem_filter t)

theorem count_filter {p} [DecidablePred p] {a} {s : Multiset α} :
    count a (filter p s) = if p a then count a s else 0 := by
  split_ifs with h
  · exact count_filter_of_pos h
  · exact count_filter_of_neg h

theorem ext {s t : Multiset α} : s = t ↔ ∀ a, count a s = count a t :=
  Quotient.inductionOn₂ s t fun _l₁ _l₂ => Quotient.eq.trans <| by
    simp only [quot_mk_to_coe, filter_coe, mem_coe, coe_count, decide_eq_true_eq]
    apply perm_iff_count

@[ext]
theorem ext' {s t : Multiset α} : (∀ a, count a s = count a t) → s = t :=
  ext.2

lemma count_injective : Injective fun (s : Multiset α) a ↦ s.count a :=
  fun _s _t hst ↦ ext' <| congr_fun hst

@[simp]
theorem coe_inter (s t : List α) : (s ∩ t : Multiset α) = (s.bagInter t : List α) := by ext; simp

theorem le_iff_count {s t : Multiset α} : s ≤ t ↔ ∀ a, count a s ≤ count a t :=
  ⟨fun h a => count_le_of_le a h, fun al => by
    rw [← (ext.2 fun a => by simp [max_eq_right (al a)] : s ∪ t = t)]; apply le_union_left⟩

instance : DistribLattice (Multiset α) :=
  { le_sup_inf := fun s t u =>
      le_of_eq <|
        Eq.symm <|
          ext.2 fun a => by
            simp only [max_min_distrib_left, Multiset.count_inter, Multiset.sup_eq_union,
              Multiset.count_union, Multiset.inf_eq_inter] }

theorem count_map {α β : Type*} (f : α → β) (s : Multiset α) [DecidableEq β] (b : β) :
    count b (map f s) = card (s.filter fun a => b = f a) := by
  simp [Bool.beq_eq_decide_eq, eq_comm, count, countP_map]

/-- `Multiset.map f` preserves `count` if `f` is injective on the set of elements contained in
the multiset -/
theorem count_map_eq_count [DecidableEq β] (f : α → β) (s : Multiset α)
    (hf : Set.InjOn f { x : α | x ∈ s }) (x) (H : x ∈ s) : (s.map f).count (f x) = s.count x := by
  suffices (filter (fun a : α => f x = f a) s).count x = card (filter (fun a : α => f x = f a) s) by
    rw [count, countP_map, ← this]
    exact count_filter_of_pos <| rfl
  · rw [eq_replicate_card.2 fun b hb => (hf H (mem_filter.1 hb).left _).symm]
    · simp only [count_replicate, eq_self_iff_true, if_true, card_replicate]
    · simp only [mem_filter, beq_iff_eq, and_imp, @eq_comm _ (f x), imp_self, implies_true]

/-- `Multiset.map f` preserves `count` if `f` is injective -/
theorem count_map_eq_count' [DecidableEq β] (f : α → β) (s : Multiset α) (hf : Function.Injective f)
    (x : α) : (s.map f).count (f x) = s.count x := by
  by_cases H : x ∈ s
  · exact count_map_eq_count f _ hf.injOn _ H
  · rw [count_eq_zero_of_not_mem H, count_eq_zero, mem_map]
    rintro ⟨k, hks, hkx⟩
    rw [hf hkx] at hks
    contradiction

@[simp]
theorem sub_filter_eq_filter_not (p) [DecidablePred p] (s : Multiset α) :
    s - s.filter p = s.filter (fun a ↦ ¬ p a) := by
  ext a; by_cases h : p a <;> simp [h]

theorem filter_eq' (s : Multiset α) (b : α) : s.filter (· = b) = replicate (count b s) b :=
  Quotient.inductionOn s fun l => by
    simp only [quot_mk_to_coe, filter_coe, mem_coe, coe_count]
    rw [List.filter_eq l b, coe_replicate]

theorem filter_eq (s : Multiset α) (b : α) : s.filter (Eq b) = replicate (count b s) b := by
  simp_rw [← filter_eq', eq_comm]

@[simp]
theorem replicate_inter (n : ℕ) (x : α) (s : Multiset α) :
    replicate n x ∩ s = replicate (min n (s.count x)) x := by
  ext y
  rw [count_inter, count_replicate, count_replicate]
  by_cases h : x = y
  · simp only [h, if_true]
  · simp only [h, if_false, Nat.zero_min]

@[simp]
theorem inter_replicate (s : Multiset α) (n : ℕ) (x : α) :
    s ∩ replicate n x = replicate (min (s.count x) n) x := by
  rw [inter_comm, replicate_inter, min_comm]

theorem erase_attach_map_val (s : Multiset α) (x : {x // x ∈ s}) :
    (s.attach.erase x).map (↑) = s.erase x := by
  rw [Multiset.map_erase _ val_injective, attach_map_val]

theorem erase_attach_map (s : Multiset α) (f : α → β) (x : {x // x ∈ s}) :
    (s.attach.erase x).map (fun j : {x // x ∈ s} ↦ f j) = (s.erase x).map f := by
  simp only [← Function.comp_apply (f := f)]
  rw [← map_map, erase_attach_map_val]

end

@[ext]
theorem addHom_ext [AddZeroClass β] ⦃f g : Multiset α →+ β⦄ (h : ∀ x, f {x} = g {x}) : f = g := by
  ext s
  induction' s using Multiset.induction_on with a s ih
  · simp only [_root_.map_zero]
  · simp only [← singleton_add, _root_.map_add, ih, h]

section Embedding

@[simp]
theorem map_le_map_iff {f : α → β} (hf : Function.Injective f) {s t : Multiset α} :
    s.map f ≤ t.map f ↔ s ≤ t := by
  classical
    refine ⟨fun h => le_iff_count.mpr fun a => ?_, map_le_map⟩
    simpa [count_map_eq_count' f _ hf] using le_iff_count.mp h (f a)

/-- Associate to an embedding `f` from `α` to `β` the order embedding that maps a multiset to its
image under `f`. -/
@[simps!]
def mapEmbedding (f : α ↪ β) : Multiset α ↪o Multiset β :=
  OrderEmbedding.ofMapLEIff (map f) fun _ _ => map_le_map_iff f.inj'

end Embedding

theorem count_eq_card_filter_eq [DecidableEq α] (s : Multiset α) (a : α) :
    s.count a = card (s.filter (a = ·)) := by rw [count, countP_eq_card_filter]

/--
Mapping a multiset through a predicate and counting the `True`s yields the cardinality of the set
filtered by the predicate. Note that this uses the notion of a multiset of `Prop`s - due to the
decidability requirements of `count`, the decidability instance on the LHS is different from the
RHS. In particular, the decidability instance on the left leaks `Classical.decEq`.
See [here](https://github.com/leanprover-community/mathlib/pull/11306#discussion_r782286812)
for more discussion.
-/
@[simp]
theorem map_count_True_eq_filter_card (s : Multiset α) (p : α → Prop) [DecidablePred p] :
    (s.map p).count True = card (s.filter p) := by
  simp only [count_eq_card_filter_eq, filter_map, card_map, Function.id_comp,
    eq_true_eq_id, Function.comp_apply]

@[simp] theorem sub_singleton [DecidableEq α] (a : α) (s : Multiset α) : s - {a} = s.erase a := by
  ext
  simp only [count_sub, count_singleton]
  split <;> simp_all

theorem mem_sub [DecidableEq α] {a : α} {s t : Multiset α} :
    a ∈ s - t ↔ t.count a < s.count a := by
  rw [← count_pos, count_sub, Nat.sub_pos_iff_lt]

theorem inter_add_sub_of_add_eq_add [DecidableEq α] {M N P Q : Multiset α} (h : M + N = P + Q) :
    (N ∩ Q) + (P - M) = N := by
  ext x
  rw [Multiset.count_add, Multiset.count_inter, Multiset.count_sub]
  have h0 : M.count x + N.count x = P.count x + Q.count x := by
    rw [Multiset.ext] at h
    simp_all only [Multiset.mem_add, Multiset.count_add]
  omega

/-! ### Lift a relation to `Multiset`s -/


section Rel

/-- `Rel r s t` -- lift the relation `r` between two elements to a relation between `s` and `t`,
s.t. there is a one-to-one mapping between elements in `s` and `t` following `r`. -/
@[mk_iff]
inductive Rel (r : α → β → Prop) : Multiset α → Multiset β → Prop
  | zero : Rel r 0 0
  | cons {a b as bs} : r a b → Rel r as bs → Rel r (a ::ₘ as) (b ::ₘ bs)

variable {δ : Type*} {r : α → β → Prop} {p : γ → δ → Prop}

private theorem rel_flip_aux {s t} (h : Rel r s t) : Rel (flip r) t s :=
  Rel.recOn h Rel.zero fun h₀ _h₁ ih => Rel.cons h₀ ih

theorem rel_flip {s t} : Rel (flip r) s t ↔ Rel r t s :=
  ⟨rel_flip_aux, rel_flip_aux⟩

theorem rel_refl_of_refl_on {m : Multiset α} {r : α → α → Prop} : (∀ x ∈ m, r x x) → Rel r m m := by
  refine m.induction_on ?_ ?_
  · intros
    apply Rel.zero
  · intro a m ih h
    exact Rel.cons (h _ (mem_cons_self _ _)) (ih fun _ ha => h _ (mem_cons_of_mem ha))

theorem rel_eq_refl {s : Multiset α} : Rel (· = ·) s s :=
  rel_refl_of_refl_on fun _x _hx => rfl

theorem rel_eq {s t : Multiset α} : Rel (· = ·) s t ↔ s = t := by
  constructor
  · intro h
    induction h <;> simp [*]
  · intro h
    subst h
    exact rel_eq_refl

theorem Rel.mono {r p : α → β → Prop} {s t} (hst : Rel r s t)
    (h : ∀ a ∈ s, ∀ b ∈ t, r a b → p a b) : Rel p s t := by
  induction hst with
  | zero => exact Rel.zero
  | @cons a b s t hab _hst ih =>
    apply Rel.cons (h a (mem_cons_self _ _) b (mem_cons_self _ _) hab)
    exact ih fun a' ha' b' hb' h' => h a' (mem_cons_of_mem ha') b' (mem_cons_of_mem hb') h'

theorem Rel.add {s t u v} (hst : Rel r s t) (huv : Rel r u v) : Rel r (s + u) (t + v) := by
  induction hst with
  | zero => simpa using huv
  | cons hab hst ih => simpa using ih.cons hab

theorem rel_flip_eq {s t : Multiset α} : Rel (fun a b => b = a) s t ↔ s = t :=
  show Rel (flip (· = ·)) s t ↔ s = t by rw [rel_flip, rel_eq, eq_comm]

@[simp]
theorem rel_zero_left {b : Multiset β} : Rel r 0 b ↔ b = 0 := by rw [rel_iff]; simp

@[simp]
theorem rel_zero_right {a : Multiset α} : Rel r a 0 ↔ a = 0 := by rw [rel_iff]; simp

theorem rel_cons_left {a as bs} :
    Rel r (a ::ₘ as) bs ↔ ∃ b bs', r a b ∧ Rel r as bs' ∧ bs = b ::ₘ bs' := by
  constructor
  · generalize hm : a ::ₘ as = m
    intro h
    induction h generalizing as with
    | zero => simp at hm
    | @cons a' b as' bs ha'b h ih =>
      rcases cons_eq_cons.1 hm with (⟨eq₁, eq₂⟩ | ⟨_h, cs, eq₁, eq₂⟩)
      · subst eq₁
        subst eq₂
        exact ⟨b, bs, ha'b, h, rfl⟩
      · rcases ih eq₂.symm with ⟨b', bs', h₁, h₂, eq⟩
        exact ⟨b', b ::ₘ bs', h₁, eq₁.symm ▸ Rel.cons ha'b h₂, eq.symm ▸ cons_swap _ _ _⟩
  · exact fun ⟨b, bs', hab, h, Eq⟩ => Eq.symm ▸ Rel.cons hab h

theorem rel_cons_right {as b bs} :
    Rel r as (b ::ₘ bs) ↔ ∃ a as', r a b ∧ Rel r as' bs ∧ as = a ::ₘ as' := by
  rw [← rel_flip, rel_cons_left]
  refine exists₂_congr fun a as' => ?_
  rw [rel_flip, flip]

theorem rel_add_left {as₀ as₁} :
    ∀ {bs}, Rel r (as₀ + as₁) bs ↔ ∃ bs₀ bs₁, Rel r as₀ bs₀ ∧ Rel r as₁ bs₁ ∧ bs = bs₀ + bs₁ :=
  @(Multiset.induction_on as₀ (by simp) fun a s ih bs ↦ by
      simp only [ih, cons_add, rel_cons_left]
      constructor
      · intro h
        rcases h with ⟨b, bs', hab, h, rfl⟩
        rcases h with ⟨bs₀, bs₁, h₀, h₁, rfl⟩
        exact ⟨b ::ₘ bs₀, bs₁, ⟨b, bs₀, hab, h₀, rfl⟩, h₁, by simp⟩
      · intro h
        rcases h with ⟨bs₀, bs₁, h, h₁, rfl⟩
        rcases h with ⟨b, bs, hab, h₀, rfl⟩
        exact ⟨b, bs + bs₁, hab, ⟨bs, bs₁, h₀, h₁, rfl⟩, by simp⟩)

theorem rel_add_right {as bs₀ bs₁} :
    Rel r as (bs₀ + bs₁) ↔ ∃ as₀ as₁, Rel r as₀ bs₀ ∧ Rel r as₁ bs₁ ∧ as = as₀ + as₁ := by
  rw [← rel_flip, rel_add_left]; simp [rel_flip]

theorem rel_map_left {s : Multiset γ} {f : γ → α} :
    ∀ {t}, Rel r (s.map f) t ↔ Rel (fun a b => r (f a) b) s t :=
  @(Multiset.induction_on s (by simp) (by simp (config := { contextual := true }) [rel_cons_left]))

theorem rel_map_right {s : Multiset α} {t : Multiset γ} {f : γ → β} :
    Rel r s (t.map f) ↔ Rel (fun a b => r a (f b)) s t := by
  rw [← rel_flip, rel_map_left, ← rel_flip]; rfl

theorem rel_map {s : Multiset α} {t : Multiset β} {f : α → γ} {g : β → δ} :
    Rel p (s.map f) (t.map g) ↔ Rel (fun a b => p (f a) (g b)) s t :=
  rel_map_left.trans rel_map_right

theorem card_eq_card_of_rel {r : α → β → Prop} {s : Multiset α} {t : Multiset β} (h : Rel r s t) :
    card s = card t := by induction h <;> simp [*]

theorem exists_mem_of_rel_of_mem {r : α → β → Prop} {s : Multiset α} {t : Multiset β}
    (h : Rel r s t) : ∀ {a : α}, a ∈ s → ∃ b ∈ t, r a b := by
  induction' h with x y s t hxy _hst ih
  · simp
  · intro a ha
    cases' mem_cons.1 ha with ha ha
    · exact ⟨y, mem_cons_self _ _, ha.symm ▸ hxy⟩
    · rcases ih ha with ⟨b, hbt, hab⟩
      exact ⟨b, mem_cons.2 (Or.inr hbt), hab⟩

theorem rel_of_forall {m1 m2 : Multiset α} {r : α → α → Prop} (h : ∀ a b, a ∈ m1 → b ∈ m2 → r a b)
    (hc : card m1 = card m2) : m1.Rel r m2 := by
  revert m1
  refine @(m2.induction_on ?_ ?_)
  · intro m _h hc
    rw [rel_zero_right, ← card_eq_zero, hc, card_zero]
  · intro a t ih m h hc
    rw [card_cons] at hc
    obtain ⟨b, hb⟩ := card_pos_iff_exists_mem.1 (show 0 < card m from hc.symm ▸ Nat.succ_pos _)
    obtain ⟨m', rfl⟩ := exists_cons_of_mem hb
    refine rel_cons_right.mpr ⟨b, m', h _ _ hb (mem_cons_self _ _), ih ?_ ?_, rfl⟩
    · exact fun _ _ ha hb => h _ _ (mem_cons_of_mem ha) (mem_cons_of_mem hb)
    · simpa using hc

theorem rel_replicate_left {m : Multiset α} {a : α} {r : α → α → Prop} {n : ℕ} :
    (replicate n a).Rel r m ↔ card m = n ∧ ∀ x, x ∈ m → r a x :=
  ⟨fun h =>
    ⟨(card_eq_card_of_rel h).symm.trans (card_replicate _ _), fun x hx => by
      obtain ⟨b, hb1, hb2⟩ := exists_mem_of_rel_of_mem (rel_flip.2 h) hx
      rwa [eq_of_mem_replicate hb1] at hb2⟩,
    fun h =>
    rel_of_forall (fun _ _ hx hy => (eq_of_mem_replicate hx).symm ▸ h.2 _ hy)
      (Eq.trans (card_replicate _ _) h.1.symm)⟩

theorem rel_replicate_right {m : Multiset α} {a : α} {r : α → α → Prop} {n : ℕ} :
    m.Rel r (replicate n a) ↔ card m = n ∧ ∀ x, x ∈ m → r x a :=
  rel_flip.trans rel_replicate_left

protected nonrec -- Porting note: added
theorem Rel.trans (r : α → α → Prop) [IsTrans α r] {s t u : Multiset α} (r1 : Rel r s t)
    (r2 : Rel r t u) : Rel r s u := by
  induction' t using Multiset.induction_on with x t ih generalizing s u
  · rw [rel_zero_right.mp r1, rel_zero_left.mp r2, rel_zero_left]
  · obtain ⟨a, as, ha1, ha2, rfl⟩ := rel_cons_right.mp r1
    obtain ⟨b, bs, hb1, hb2, rfl⟩ := rel_cons_left.mp r2
    exact Multiset.Rel.cons (_root_.trans ha1 hb1) (ih ha2 hb2)

theorem Rel.countP_eq (r : α → α → Prop) [IsTrans α r] [IsSymm α r] {s t : Multiset α} (x : α)
    [DecidablePred (r x)] (h : Rel r s t) : countP (r x) s = countP (r x) t := by
  induction' s using Multiset.induction_on with y s ih generalizing t
  · rw [rel_zero_left.mp h]
  · obtain ⟨b, bs, hb1, hb2, rfl⟩ := rel_cons_left.mp h
    rw [countP_cons, countP_cons, ih hb2]
    simp only [decide_eq_true_eq, Nat.add_right_inj]
    exact (if_congr ⟨fun h => _root_.trans h hb1, fun h => _root_.trans h (symm hb1)⟩ rfl rfl)

end Rel

section Map

theorem map_eq_map {f : α → β} (hf : Function.Injective f) {s t : Multiset α} :
    s.map f = t.map f ↔ s = t := by
  rw [← rel_eq, ← rel_eq, rel_map]
  simp only [hf.eq_iff]

theorem map_injective {f : α → β} (hf : Function.Injective f) :
    Function.Injective (Multiset.map f) := fun _x _y => (map_eq_map hf).1

lemma filter_attach' (s : Multiset α) (p : {a // a ∈ s} → Prop) [DecidableEq α]
    [DecidablePred p] :
    s.attach.filter p =
      (s.filter fun x ↦ ∃ h, p ⟨x, h⟩).attach.map (Subtype.map id fun _ ↦ mem_of_mem_filter) := by
  classical
  refine Multiset.map_injective Subtype.val_injective ?_
  rw [map_filter' _ Subtype.val_injective]
  simp only [Function.comp, Subtype.exists, coe_mk, Subtype.map,
    exists_and_right, exists_eq_right, attach_map_val, map_map, map_coe, id]

end Map

section Quot

theorem map_mk_eq_map_mk_of_rel {r : α → α → Prop} {s t : Multiset α} (hst : s.Rel r t) :
    s.map (Quot.mk r) = t.map (Quot.mk r) :=
  Rel.recOn hst rfl fun hab _hst ih => by simp [ih, Quot.sound hab]

theorem exists_multiset_eq_map_quot_mk {r : α → α → Prop} (s : Multiset (Quot r)) :
    ∃ t : Multiset α, s = t.map (Quot.mk r) :=
  Multiset.induction_on s ⟨0, rfl⟩ fun a _s ⟨t, ht⟩ =>
    Quot.inductionOn a fun a => ht.symm ▸ ⟨a ::ₘ t, (map_cons _ _ _).symm⟩

theorem induction_on_multiset_quot {r : α → α → Prop} {p : Multiset (Quot r) → Prop}
    (s : Multiset (Quot r)) : (∀ s : Multiset α, p (s.map (Quot.mk r))) → p s :=
  match s, exists_multiset_eq_map_quot_mk s with
  | _, ⟨_t, rfl⟩ => fun h => h _

end Quot

/-! ### Disjoint multisets -/


/-- `Disjoint s t` means that `s` and `t` have no elements in common. -/
def Disjoint (s t : Multiset α) : Prop :=
  ∀ ⦃a⦄, a ∈ s → a ∈ t → False

@[simp]
theorem coe_disjoint (l₁ l₂ : List α) : @Disjoint α l₁ l₂ ↔ l₁.Disjoint l₂ :=
  Iff.rfl

@[symm]
theorem Disjoint.symm {s t : Multiset α} (d : Disjoint s t) : Disjoint t s
  | _a, i₂, i₁ => d i₁ i₂

theorem disjoint_comm {s t : Multiset α} : Disjoint s t ↔ Disjoint t s :=
  ⟨Disjoint.symm, Disjoint.symm⟩

theorem disjoint_left {s t : Multiset α} : Disjoint s t ↔ ∀ {a}, a ∈ s → a ∉ t :=
  Iff.rfl

theorem disjoint_right {s t : Multiset α} : Disjoint s t ↔ ∀ {a}, a ∈ t → a ∉ s :=
  disjoint_comm

theorem disjoint_iff_ne {s t : Multiset α} : Disjoint s t ↔ ∀ a ∈ s, ∀ b ∈ t, a ≠ b := by
  simp [disjoint_left, imp_not_comm]

theorem disjoint_of_subset_left {s t u : Multiset α} (h : s ⊆ u) (d : Disjoint u t) : Disjoint s t
  | _x, m₁ => d (h m₁)

theorem disjoint_of_subset_right {s t u : Multiset α} (h : t ⊆ u) (d : Disjoint s u) : Disjoint s t
  | _x, m, m₁ => d m (h m₁)

theorem disjoint_of_le_left {s t u : Multiset α} (h : s ≤ u) : Disjoint u t → Disjoint s t :=
  disjoint_of_subset_left (subset_of_le h)

theorem disjoint_of_le_right {s t u : Multiset α} (h : t ≤ u) : Disjoint s u → Disjoint s t :=
  disjoint_of_subset_right (subset_of_le h)

@[simp]
theorem zero_disjoint (l : Multiset α) : Disjoint 0 l
  | a => (not_mem_nil a).elim

@[simp]
theorem singleton_disjoint {l : Multiset α} {a : α} : Disjoint {a} l ↔ a ∉ l := by
  simp [Disjoint]

@[simp]
theorem disjoint_singleton {l : Multiset α} {a : α} : Disjoint l {a} ↔ a ∉ l := by
  rw [disjoint_comm, singleton_disjoint]

@[simp]
theorem disjoint_add_left {s t u : Multiset α} :
    Disjoint (s + t) u ↔ Disjoint s u ∧ Disjoint t u := by simp [Disjoint, or_imp, forall_and]

@[simp]
theorem disjoint_add_right {s t u : Multiset α} :
    Disjoint s (t + u) ↔ Disjoint s t ∧ Disjoint s u := by
  rw [disjoint_comm, disjoint_add_left]; tauto

@[simp]
theorem disjoint_cons_left {a : α} {s t : Multiset α} :
    Disjoint (a ::ₘ s) t ↔ a ∉ t ∧ Disjoint s t :=
  (@disjoint_add_left _ {a} s t).trans <| by rw [singleton_disjoint]

@[simp]
theorem disjoint_cons_right {a : α} {s t : Multiset α} :
    Disjoint s (a ::ₘ t) ↔ a ∉ s ∧ Disjoint s t := by
  rw [disjoint_comm, disjoint_cons_left]; tauto

theorem inter_eq_zero_iff_disjoint [DecidableEq α] {s t : Multiset α} :
    s ∩ t = 0 ↔ Disjoint s t := by rw [← subset_zero]; simp [subset_iff, Disjoint]

@[simp]
theorem disjoint_union_left [DecidableEq α] {s t u : Multiset α} :
    Disjoint (s ∪ t) u ↔ Disjoint s u ∧ Disjoint t u := by simp [Disjoint, or_imp, forall_and]

@[simp]
theorem disjoint_union_right [DecidableEq α] {s t u : Multiset α} :
    Disjoint s (t ∪ u) ↔ Disjoint s t ∧ Disjoint s u := by simp [Disjoint, or_imp, forall_and]

theorem add_eq_union_iff_disjoint [DecidableEq α] {s t : Multiset α} :
    s + t = s ∪ t ↔ Disjoint s t := by
  simp_rw [← inter_eq_zero_iff_disjoint, ext, count_add, count_union, count_inter, count_zero,
    Nat.min_eq_zero_iff, Nat.add_eq_max_iff]

lemma add_eq_union_left_of_le [DecidableEq α] {s t u : Multiset α} (h : t ≤ s) :
    u + s = u ∪ t ↔ u.Disjoint s ∧ s = t := by
  rw [← add_eq_union_iff_disjoint]
  refine ⟨fun h0 ↦ ?_, ?_⟩
  · rw [and_iff_right_of_imp]
    · exact (le_of_add_le_add_left <| h0.trans_le <| union_le_add u t).antisymm h
    · rintro rfl
      exact h0
  · rintro ⟨h0, rfl⟩
    exact h0

lemma add_eq_union_right_of_le [DecidableEq α] {x y z : Multiset α} (h : z ≤ y) :
    x + y = x ∪ z ↔ y = z ∧ x.Disjoint y := by
  simpa only [and_comm] using add_eq_union_left_of_le h

theorem disjoint_map_map {f : α → γ} {g : β → γ} {s : Multiset α} {t : Multiset β} :
    Disjoint (s.map f) (t.map g) ↔ ∀ a ∈ s, ∀ b ∈ t, f a ≠ g b := by
  simp [Disjoint, @eq_comm _ (f _) (g _)]

/-- `Pairwise r m` states that there exists a list of the elements s.t. `r` holds pairwise on this
list. -/
def Pairwise (r : α → α → Prop) (m : Multiset α) : Prop :=
  ∃ l : List α, m = l ∧ l.Pairwise r

@[simp]
theorem pairwise_zero (r : α → α → Prop) : Multiset.Pairwise r 0 :=
  ⟨[], rfl, List.Pairwise.nil⟩

theorem pairwise_coe_iff {r : α → α → Prop} {l : List α} :
    Multiset.Pairwise r l ↔ ∃ l' : List α, l ~ l' ∧ l'.Pairwise r :=
  exists_congr <| by simp

theorem pairwise_coe_iff_pairwise {r : α → α → Prop} (hr : Symmetric r) {l : List α} :
    Multiset.Pairwise r l ↔ l.Pairwise r :=
  Iff.intro (fun ⟨_l', Eq, h⟩ => ((Quotient.exact Eq).pairwise_iff @hr).2 h) fun h => ⟨l, rfl, h⟩

theorem map_set_pairwise {f : α → β} {r : β → β → Prop} {m : Multiset α}
    (h : { a | a ∈ m }.Pairwise fun a₁ a₂ => r (f a₁) (f a₂)) : { b | b ∈ m.map f }.Pairwise r :=
  fun b₁ h₁ b₂ h₂ hn => by
    obtain ⟨⟨a₁, H₁, rfl⟩, a₂, H₂, rfl⟩ := Multiset.mem_map.1 h₁, Multiset.mem_map.1 h₂
    exact h H₁ H₂ (mt (congr_arg f) hn)

end Multiset

namespace Multiset

section Choose

variable (p : α → Prop) [DecidablePred p] (l : Multiset α)

/-- Given a proof `hp` that there exists a unique `a ∈ l` such that `p a`, `chooseX p l hp` returns
that `a` together with proofs of `a ∈ l` and `p a`. -/
def chooseX : ∀ _hp : ∃! a, a ∈ l ∧ p a, { a // a ∈ l ∧ p a } :=
  QuotLike.recOn l (fun l' ex_unique => List.chooseX p l' (ExistsUnique.exists ex_unique))
    (by
      intros a b _
      funext hp
      suffices all_equal : ∀ x y : { t // t ∈ b ∧ p t }, x = y by
        apply all_equal
      rintro ⟨x, px⟩ ⟨y, py⟩
      rcases hp with ⟨z, ⟨_z_mem_l, _pz⟩, z_unique⟩
      congr
      calc
        x = z := z_unique x px
        _ = y := (z_unique y py).symm
        )

/-- Given a proof `hp` that there exists a unique `a ∈ l` such that `p a`, `choose p l hp` returns
that `a`. -/
def choose (hp : ∃! a, a ∈ l ∧ p a) : α :=
  chooseX p l hp

theorem choose_spec (hp : ∃! a, a ∈ l ∧ p a) : choose p l hp ∈ l ∧ p (choose p l hp) :=
  (chooseX p l hp).property

theorem choose_mem (hp : ∃! a, a ∈ l ∧ p a) : choose p l hp ∈ l :=
  (choose_spec _ _ _).1

theorem choose_property (hp : ∃! a, a ∈ l ∧ p a) : p (choose p l hp) :=
  (choose_spec _ _ _).2

end Choose

variable (α)

/-- The equivalence between lists and multisets of a subsingleton type. -/
def subsingletonEquiv [Subsingleton α] : List α ≃ Multiset α where
  toFun := ofList
  invFun :=
    (QuotLike.lift id) fun (a b : List α) (h : a ~ b) =>
      (List.ext_get h.length_eq) fun _ _ _ => Subsingleton.elim _ _
  left_inv _ := rfl
  right_inv m := Quot.inductionOn m fun _ => rfl

variable {α}

@[simp]
theorem coe_subsingletonEquiv [Subsingleton α] :
    (subsingletonEquiv α : List α → Multiset α) = ofList :=
  rfl

end Multiset

set_option linter.style.longFile 2900<|MERGE_RESOLUTION|>--- conflicted
+++ resolved
@@ -85,14 +85,10 @@
 instance [DecidableEq α] (l₁ l₂ : List α) : Decidable (l₁ ≈ l₂) :=
   inferInstanceAs (Decidable (l₁ ~ l₂))
 
-<<<<<<< HEAD
--- Porting note: `QuotLike.recOnSubsingleton₂ s₁ s₂` was in parens which broke elaboration
-=======
 instance [DecidableEq α] (l₁ l₂ : List α) : Decidable (isSetoid α l₁ l₂) :=
   inferInstanceAs (Decidable (l₁ ~ l₂))
 
--- Porting note: `Quotient.recOnSubsingleton₂ s₁ s₂` was in parens which broke elaboration
->>>>>>> d7279d7f
+-- Porting note: `QuotLike.recOnSubsingleton₂ s₁ s₂` was in parens which broke elaboration
 instance decidableEq [DecidableEq α] : DecidableEq (Multiset α)
   | s₁, s₂ => Quotient.recOnSubsingleton₂ s₁ s₂ fun _ _ => decidable_of_iff' _ Quotient.eq_iff_equiv
 
