--- conflicted
+++ resolved
@@ -344,12 +344,8 @@
   Quot.exists_rep
 
 /-- `Quotient.mk'` is a surjective function. -/
-<<<<<<< HEAD
 @[deprecated Quotient.surjective_mk' (since := "2024-09-02")]
 theorem surjective_quotient_mk' (α : Sort*) [s : Setoid α] :
-=======
-theorem surjective_quotient_mk' (α : Sort*) {s : Setoid α} :
->>>>>>> 56363c8a
     Function.Surjective (Quotient.mk' : α → Quotient s) :=
   Quot.exists_rep
 
@@ -584,12 +580,8 @@
 instance argument. -/
 -- Porting note: removed `@[elab_as_elim]` because it gave "unexpected eliminator resulting type"
 -- porting note (#11083): removed `@[reducible]` because it caused extremely slow `simp`
-<<<<<<< HEAD
+@[deprecated Quotient.liftOn (since := "2024-08-09")]
 protected def liftOn' (q : Quotient s₁) (f : α → φ) (h : ∀ a b, s₁ a b → f a = f b) :
-=======
-@[deprecated Quotient.liftOn (since := "2024-08-09")]
-protected def liftOn' (q : Quotient s₁) (f : α → φ) (h : ∀ a b, @Setoid.r α s₁ a b → f a = f b) :
->>>>>>> 56363c8a
     φ :=
   Quotient.liftOn q f h
 
@@ -685,17 +677,10 @@
 
 @[simp]
 protected theorem eq' {s₁ : Setoid α} {a b : α} :
-<<<<<<< HEAD
     @Quotient.mk' α s₁ a = @Quotient.mk' α s₁ b ↔ s₁ a b :=
   Quotient.eq
 
 protected theorem eq'' {a b : α} : @Quotient.mk'' α s₁ a = Quotient.mk'' b ↔ s₁ a b :=
-=======
-    @Quotient.mk' α s₁ a = @Quotient.mk' α s₁ b ↔ @Setoid.r _ s₁ a b :=
-  Quotient.eq
-
-protected theorem eq'' {a b : α} : @Quotient.mk'' α s₁ a = Quotient.mk'' b ↔ @Setoid.r _ s₁ a b :=
->>>>>>> 56363c8a
   Quotient.eq
 
 /-- A version of `Quotient.out` taking `{s₁ : Setoid α}` as an implicit argument instead of an
@@ -722,12 +707,8 @@
 protected theorem liftOn'_mk (x : α) (f : α → β) (h) : (Quotient.mk s x).liftOn' f h = f x :=
   rfl
 
-<<<<<<< HEAD
-@[simp]
-=======
 set_option linter.deprecated false in
 @[deprecated Quotient.liftOn₂_mk (since := "2024-09-02"), simp]
->>>>>>> 56363c8a
 protected theorem liftOn₂'_mk {t : Setoid β} (f : α → β → γ) (h) (a : α) (b : β) :
     Quotient.liftOn₂' (Quotient.mk s a) (Quotient.mk t b) f h = f a b :=
   Quotient.liftOn₂'_mk'' _ _ _ _
@@ -739,8 +720,6 @@
 end
 
 instance (q : Quotient s₁) (f : α → Prop) (h : ∀ a b, s₁ a b → f a = f b)
-<<<<<<< HEAD
-=======
     [DecidablePred f] :
     Decidable (Quotient.liftOn q f h) :=
   Quotient.lift.decidablePred _ _ q
@@ -754,7 +733,6 @@
 set_option linter.deprecated false in
 @[deprecated (since := "2024-09-02")]
 instance (q : Quotient s₁) (f : α → Prop) (h : ∀ a b, @Setoid.r α s₁ a b → f a = f b)
->>>>>>> 56363c8a
     [DecidablePred f] :
     Decidable (Quotient.liftOn' q f h) :=
   Quotient.lift.decidablePred _ _ q
