/-
Copyright (c) 2022 Eric Rodriguez. All rights reserved.
Released under Apache 2.0 license as described in the file LICENSE.
Authors: Eric Rodriguez
-/
import Mathlib.Algebra.Group.Fin.Basic
import Mathlib.Algebra.NeZero
import Mathlib.Algebra.Ring.Int.Defs
import Mathlib.Data.Nat.ModEq
import Mathlib.Data.Fintype.EquivFin

/-!
# Definition of `ZMod n` + basic results.

This file provides the basic details of `ZMod n`, including its commutative ring structure.

## Implementation details

This used to be inlined into `Data.ZMod.Basic`. This file imports `CharP.Lemmas`, which is an
issue; all `CharP` instances create an `Algebra (ZMod p) R` instance; however, this instance may
not be definitionally equal to other `Algebra` instances (for example, `GaloisField` also has an
`Algebra` instance as it is defined as a `SplittingField`). The way to fix this is to use the
forgetful inheritance pattern, and make `CharP` carry the data of what the `smul` should be (so
for example, the `smul` on the `GaloisField` `CharP` instance should be equal to the `smul` from
its `SplittingField` structure); there is only one possible `ZMod p` algebra for any `p`, so this
is not an issue mathematically. For this to be possible, however, we need `CharP.Lemmas` to be
able to import some part of `ZMod`.

-/


namespace Fin

/-!
## Ring structure on `Fin n`

We define a commutative ring structure on `Fin n`.
Afterwards, when we define `ZMod n` in terms of `Fin n`, we use these definitions
to register the ring structure on `ZMod n` as type class instance.
-/


open Nat.ModEq Int

/-- Multiplicative commutative semigroup structure on `Fin n`. -/
instance instCommSemigroup (n : ℕ) : CommSemigroup (Fin n) :=
  { inferInstanceAs (Mul (Fin n)) with
    mul_assoc := fun ⟨a, _⟩ ⟨b, _⟩ ⟨c, _⟩ =>
      Fin.eq_of_val_eq <|
        calc
          a * b % n * c ≡ a * b * c [MOD n] := (Nat.mod_modEq _ _).mul_right _
          _ ≡ a * (b * c) [MOD n] := by rw [mul_assoc]
          _ ≡ a * (b * c % n) [MOD n] := (Nat.mod_modEq _ _).symm.mul_left _
    mul_comm := Fin.mul_comm }

private theorem left_distrib_aux (n : ℕ) : ∀ a b c : Fin n, a * (b + c) = a * b + a * c :=
  fun ⟨a, _⟩ ⟨b, _⟩ ⟨c, _⟩ =>
  Fin.eq_of_val_eq <|
    calc
      a * ((b + c) % n) ≡ a * (b + c) [MOD n] := (Nat.mod_modEq _ _).mul_left _
      _ ≡ a * b + a * c [MOD n] := by rw [mul_add]
      _ ≡ a * b % n + a * c % n [MOD n] := (Nat.mod_modEq _ _).symm.add (Nat.mod_modEq _ _).symm

/-- Commutative ring structure on `Fin n`. -/
instance instDistrib (n : ℕ) : Distrib (Fin n) :=
  { Fin.addCommSemigroup n, Fin.instCommSemigroup n with
    left_distrib := left_distrib_aux n
    right_distrib := fun a b c => by
      rw [mul_comm, left_distrib_aux, mul_comm _ b, mul_comm] }

/-- Commutative ring structure on `Fin n`. -/
instance instCommRing (n : ℕ) [NeZero n] : CommRing (Fin n) :=
  { Fin.instAddMonoidWithOne n, Fin.addCommGroup n, Fin.instCommSemigroup n, Fin.instDistrib n with
    one_mul := Fin.one_mul'
    mul_one := Fin.mul_one',
    zero_mul := Fin.zero_mul'
    mul_zero := Fin.mul_zero' }

/-- Note this is more general than `Fin.instCommRing` as it applies (vacuously) to `Fin 0` too. -/
instance instHasDistribNeg (n : ℕ) : HasDistribNeg (Fin n) :=
  { toInvolutiveNeg := Fin.instInvolutiveNeg n
    mul_neg := Nat.casesOn n finZeroElim fun _i => mul_neg
    neg_mul := Nat.casesOn n finZeroElim fun _i => neg_mul }

end Fin

/-- The integers modulo `n : ℕ`. -/
def ZMod : ℕ → Type
  | 0 => ℤ
  | n + 1 => Fin (n + 1)

instance ZMod.decidableEq : ∀ n : ℕ, DecidableEq (ZMod n)
  | 0 => inferInstanceAs (DecidableEq ℤ)
  | n + 1 => inferInstanceAs (DecidableEq (Fin (n + 1)))

instance ZMod.repr : ∀ n : ℕ, Repr (ZMod n)
  | 0 => by dsimp [ZMod]; infer_instance
  | n + 1 => by dsimp [ZMod]; infer_instance

namespace ZMod

instance instUnique : Unique (ZMod 1) := Fin.instUnique

instance fintype : ∀ (n : ℕ) [NeZero n], Fintype (ZMod n)
  | 0, h => (h.ne _ rfl).elim
  | n + 1, _ => Fin.fintype (n + 1)

instance infinite : Infinite (ZMod 0) :=
  Int.infinite

@[simp]
theorem card (n : ℕ) [Fintype (ZMod n)] : Fintype.card (ZMod n) = n := by
  cases n with
  | zero => exact (not_finite (ZMod 0)).elim
  | succ n => convert Fintype.card_fin (n + 1) using 2

/- We define each field by cases, to ensure that the eta-expanded `ZMod.commRing` is defeq to the
original, this helps avoid diamonds with instances coming from classes extending `CommRing` such as
field. -/
instance commRing (n : ℕ) : CommRing (ZMod n) where
  add := Nat.casesOn n (@Add.add Int _) fun n => @Add.add (Fin n.succ) _
  add_assoc := Nat.casesOn n (@add_assoc Int _) fun n => @add_assoc (Fin n.succ) _
  zero := Nat.casesOn n (0 : Int) fun n => (0 : Fin n.succ)
  zero_add := Nat.casesOn n (@zero_add Int _) fun n => @zero_add (Fin n.succ) _
  add_zero := Nat.casesOn n (@add_zero Int _) fun n => @add_zero (Fin n.succ) _
  neg := Nat.casesOn n (@Neg.neg Int _) fun n => @Neg.neg (Fin n.succ) _
  sub := Nat.casesOn n (@Sub.sub Int _) fun n => @Sub.sub (Fin n.succ) _
  sub_eq_add_neg := Nat.casesOn n (@sub_eq_add_neg Int _) fun n => @sub_eq_add_neg (Fin n.succ) _
  zsmul := Nat.casesOn n
    (inferInstanceAs (CommRing ℤ)).zsmul fun n => (inferInstanceAs (CommRing (Fin n.succ))).zsmul
  zsmul_zero' := Nat.casesOn n
    (inferInstanceAs (CommRing ℤ)).zsmul_zero'
    fun n => (inferInstanceAs (CommRing (Fin n.succ))).zsmul_zero'
  zsmul_succ' := Nat.casesOn n
    (inferInstanceAs (CommRing ℤ)).zsmul_succ'
    fun n => (inferInstanceAs (CommRing (Fin n.succ))).zsmul_succ'
  zsmul_neg' := Nat.casesOn n
    (inferInstanceAs (CommRing ℤ)).zsmul_neg'
    fun n => (inferInstanceAs (CommRing (Fin n.succ))).zsmul_neg'
  nsmul := Nat.casesOn n
    (inferInstanceAs (CommRing ℤ)).nsmul fun n => (inferInstanceAs (CommRing (Fin n.succ))).nsmul
  nsmul_zero := Nat.casesOn n
    (inferInstanceAs (CommRing ℤ)).nsmul_zero
    fun n => (inferInstanceAs (CommRing (Fin n.succ))).nsmul_zero
  nsmul_succ := Nat.casesOn n
    (inferInstanceAs (CommRing ℤ)).nsmul_succ
    fun n => (inferInstanceAs (CommRing (Fin n.succ))).nsmul_succ
  neg_add_cancel := Nat.casesOn n (@neg_add_cancel Int _) fun n => @neg_add_cancel (Fin n.succ) _
  add_comm := Nat.casesOn n (@add_comm Int _) fun n => @add_comm (Fin n.succ) _
  mul := Nat.casesOn n (@Mul.mul Int _) fun n => @Mul.mul (Fin n.succ) _
  mul_assoc := Nat.casesOn n (@mul_assoc Int _) fun n => @mul_assoc (Fin n.succ) _
  one := Nat.casesOn n (1 : Int) fun n => (1 : Fin n.succ)
  one_mul := Nat.casesOn n (@one_mul Int _) fun n => @one_mul (Fin n.succ) _
  mul_one := Nat.casesOn n (@mul_one Int _) fun n => @mul_one (Fin n.succ) _
  natCast := Nat.casesOn n ((↑) : ℕ → ℤ) fun n => ((↑) : ℕ → Fin n.succ)
  natCast_zero := Nat.casesOn n (@Nat.cast_zero Int _) fun n => @Nat.cast_zero (Fin n.succ) _
  natCast_succ := Nat.casesOn n (@Nat.cast_succ Int _) fun n => @Nat.cast_succ (Fin n.succ) _
  intCast := Nat.casesOn n ((↑) : ℤ → ℤ) fun n => ((↑) : ℤ → Fin n.succ)
  intCast_ofNat := Nat.casesOn n (@Int.cast_natCast Int _) fun n => @Int.cast_natCast (Fin n.succ) _
  intCast_negSucc :=
    Nat.casesOn n (@Int.cast_negSucc Int _) fun n => @Int.cast_negSucc (Fin n.succ) _
  left_distrib := Nat.casesOn n (@left_distrib Int _ _ _) fun n => @left_distrib (Fin n.succ) _ _ _
  right_distrib :=
    Nat.casesOn n (@right_distrib Int _ _ _) fun n => @right_distrib (Fin n.succ) _ _ _
  mul_comm := Nat.casesOn n (@mul_comm Int _) fun n => @mul_comm (Fin n.succ) _
  zero_mul := Nat.casesOn n (@zero_mul Int _) fun n => @zero_mul (Fin n.succ) _
  mul_zero := Nat.casesOn n (@mul_zero Int _) fun n => @mul_zero (Fin n.succ) _
  npow := Nat.casesOn n
    (inferInstanceAs (CommRing ℤ)).npow fun n => (inferInstanceAs (CommRing (Fin n.succ))).npow
  npow_zero := Nat.casesOn n
    (inferInstanceAs (CommRing ℤ)).npow_zero
    fun n => (inferInstanceAs (CommRing (Fin n.succ))).npow_zero
  npow_succ := Nat.casesOn n
    (inferInstanceAs (CommRing ℤ)).npow_succ
    fun n => (inferInstanceAs (CommRing (Fin n.succ))).npow_succ

instance inhabited (n : ℕ) : Inhabited (ZMod n) :=
  ⟨0⟩

<<<<<<< HEAD
-- Verify that we can use `ZMod n` in `grind`.
example (n : ℕ) : Lean.Grind.CommRing (ZMod n) := inferInstance
=======
#adaptation_note /-- 2025-04-24 Restore this after restoring the instances in Ring.Defs. -/
-- -- Verify that we can use `ZMod n` in `grind`.
-- example (n : ℕ) : Lean.Grind.CommRing (ZMod n) := inferInstance
>>>>>>> 637398a2

end ZMod<|MERGE_RESOLUTION|>--- conflicted
+++ resolved
@@ -177,13 +177,8 @@
 instance inhabited (n : ℕ) : Inhabited (ZMod n) :=
   ⟨0⟩
 
-<<<<<<< HEAD
--- Verify that we can use `ZMod n` in `grind`.
-example (n : ℕ) : Lean.Grind.CommRing (ZMod n) := inferInstance
-=======
 #adaptation_note /-- 2025-04-24 Restore this after restoring the instances in Ring.Defs. -/
 -- -- Verify that we can use `ZMod n` in `grind`.
 -- example (n : ℕ) : Lean.Grind.CommRing (ZMod n) := inferInstance
->>>>>>> 637398a2
 
 end ZMod