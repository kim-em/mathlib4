--- conflicted
+++ resolved
@@ -3,13 +3,9 @@
 Released under Apache 2.0 license as described in the file LICENSE.
 Authors: Thomas Browning
 -/
-import Mathlib.Data.Finite.Card
 import Mathlib.Algebra.BigOperators.GroupWithZero.Finset
-<<<<<<< HEAD
-=======
 import Mathlib.Data.Finite.Card
 import Mathlib.Data.Set.Card
->>>>>>> d0df76bd
 import Mathlib.GroupTheory.Coset.Card
 import Mathlib.GroupTheory.Finiteness
 import Mathlib.GroupTheory.GroupAction.Quotient
@@ -464,8 +460,6 @@
   convert pow_mem_of_index_ne_zero_of_dvd h ⟨a, ha⟩ hn
   simp [pow_mem ha, mem_subgroupOf]
 
-<<<<<<< HEAD
-=======
 @[to_additive (attr := simp)]
 lemma index_prod (H : Subgroup G) (K : Subgroup G') : (H.prod K).index = H.index * K.index := by
   simp_rw [index, ← Nat.card_prod]
@@ -481,7 +475,6 @@
     ((Quotient.congrRight (fun x y ↦ ?_)).trans (Setoid.piQuotientEquiv _).symm)
   rw [QuotientGroup.leftRel_pi]
 
->>>>>>> d0df76bd
 @[simp]
 lemma index_toAddSubgroup : (Subgroup.toAddSubgroup H).index = H.index :=
   rfl
