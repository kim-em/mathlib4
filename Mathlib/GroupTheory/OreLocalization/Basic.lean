--- conflicted
+++ resolved
@@ -361,15 +361,9 @@
 @[to_additive]
 protected theorem mul_smul (x y : R[S⁻¹]) (z : X[S⁻¹]) : (x * y) • z = x • y • z := by
   -- Porting note: `assoc_rw` was not ported yet
-<<<<<<< HEAD
-  induction x with | _ r₁ s₁
-  induction y with | _ r₂ s₂
-  induction z with | _ r₃ s₃
-=======
   cases x with | _ r₁ s₁
   cases y with | _ r₂ s₂
   cases z with | _ r₃ s₃
->>>>>>> 7deb334c
   rcases oreDivMulChar' r₁ r₂ s₁ s₂ with ⟨ra, sa, ha, ha'⟩; rw [ha']; clear ha'
   rcases oreDivSMulChar' r₂ r₃ s₂ s₃ with ⟨rb, sb, hb, hb'⟩; rw [hb']; clear hb'
   rcases oreCondition ra sb with ⟨rc, sc, hc⟩
@@ -485,13 +479,8 @@
       simp only [one_mul, Units.inv_mul]
   map_one' := by beta_reduce; rw [OreLocalization.one_def, liftExpand_of]; simp
   map_mul' x y := by
-<<<<<<< HEAD
-    induction x with | _ r₁ s₁
-    induction y with | _ r₂ s₂
-=======
     cases x with | _ r₁ s₁
     cases y with | _ r₂ s₂
->>>>>>> 7deb334c
     rcases oreDivMulChar' r₁ r₂ s₁ s₂ with ⟨ra, sa, ha, ha'⟩; rw [ha']; clear ha'
     rw [liftExpand_of, liftExpand_of, liftExpand_of, Units.inv_mul_eq_iff_eq_mul, map_mul, map_mul,
       Units.val_mul, mul_assoc, ← mul_assoc (fS s₁ : T), ← mul_assoc (fS s₁ : T), Units.mul_inv,
@@ -585,13 +574,8 @@
 @[to_additive]
 instance [SMulCommClass R M M] : SMulCommClass R M[S⁻¹] X[S⁻¹] where
   smul_comm r x y := by
-<<<<<<< HEAD
-    induction x with | _ r₁ s₁
-    induction y with | _ r₂ s₂
-=======
     cases x with | _ r₁ s₁
     cases y with | _ r₂ s₂
->>>>>>> 7deb334c
     rw [← smul_one_oreDiv_one_smul, ← smul_one_oreDiv_one_smul, smul_smul, smul_smul,
       mul_div_one, oreDiv_mul_char _ _ _ _ (r • 1) s₁ (by simp), mul_one]
     simp
@@ -627,13 +611,8 @@
 @[to_additive]
 instance : CommMonoid R[S⁻¹] where
   mul_comm := fun x y => by
-<<<<<<< HEAD
-    induction x with | _ r₁ s₁
-    induction y with | _ r₂ s₂
-=======
     cases x with | _ r₁ s₁
     cases y with | _ r₂ s₂
->>>>>>> 7deb334c
     rw [oreDiv_mul_oreDiv_comm, oreDiv_mul_oreDiv_comm, mul_comm r₁, mul_comm s₁]
 
 end CommMonoid
