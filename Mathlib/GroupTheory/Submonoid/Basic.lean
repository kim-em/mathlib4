--- conflicted
+++ resolved
@@ -441,15 +441,9 @@
       "An induction principle for additive closure membership. If `p` holds for `0` and all
       elements of `s`, and is preserved under addition, then `p` holds for all elements of the
       additive closure of `s`."]
-<<<<<<< HEAD
-theorem closure_induction {p : M → Prop} {x} (h : x ∈ closure s) (Hs : ∀ x ∈ s, p x) (H1 : p 1)
-    (Hmul : ∀ x y, p x → p y → p (x * y)) : p x :=
-  (@closure_le _ _ _ ⟨⟨⟨p⟩, Hmul _ _⟩, H1⟩).2 Hs h
-=======
 theorem closure_induction {p : M → Prop} {x} (h : x ∈ closure s) (mem : ∀ x ∈ s, p x) (one : p 1)
     (mul : ∀ x y, p x → p y → p (x * y)) : p x :=
-  (@closure_le _ _ _ ⟨⟨p, mul _ _⟩, one⟩).2 mem h
->>>>>>> 7a71e528
+  (@closure_le _ _ _ ⟨⟨⟨p⟩, mul _ _⟩, one⟩).2 mem h
 #align submonoid.closure_induction Submonoid.closure_induction
 #align add_submonoid.closure_induction AddSubmonoid.closure_induction
 
