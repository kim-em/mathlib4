--- conflicted
+++ resolved
@@ -6,22 +6,14 @@
 
 import Mathlib.GroupTheory.GroupAction.Embedding
 import Mathlib.GroupTheory.GroupAction.Primitive
-<<<<<<< HEAD
 import Mathlib.GroupTheory.SpecificGroups.Alternating
-import Mathlib.GroupTheory.GroupAction.FixingSubgroup
 import Mathlib.GroupTheory.GroupAction.SubMulAction.OfFixingSubgroup
-import Mathlib.GroupTheory.GroupAction.SubMulAction.OfStabilizer
-import Mathlib.Data.Finite.Card
-import Mathlib.Data.Set.Card
-import Mathlib.SetTheory.Cardinal.Finite
-=======
 import Mathlib.GroupTheory.GroupAction.SubMulAction.OfStabilizer
 import Mathlib.SetTheory.Cardinal.Embedding
 -- import Mathlib.GroupTheory.GroupAction.SubMulAction.OfFixingSubgroup
 -- import Mathlib.Data.Finite.Card
 -- import Mathlib.Data.Set.Card
 -- import Mathlib.SetTheory.Cardinal.Finite
->>>>>>> 11164f79
 
 /-! # Multiple transitivity
 
@@ -63,58 +55,6 @@
 
 open MulAction MulActionHom Function.Embedding Fin Set Nat
 
-<<<<<<< HEAD
-namespace Fin.Embedding
-
-variable {α : Type*}
-
-theorem exists_embedding_disjoint_range_of_add_le_ENat_card
-    {s : Set α} [Finite s] {n : ℕ} (hs : s.ncard + n ≤ ENat.card α) :
-    ∃ y : Fin n ↪ α, Disjoint s (range y) := by
-  suffices Nonempty (Fin n ↪ (sᶜ : Set α)) by
-    obtain ⟨y⟩ := this
-    use y.trans (subtype _)
-    rw [Set.disjoint_right]
-    rintro _ ⟨i, rfl⟩
-    simp only [trans_apply, subtype_apply, ← mem_compl_iff]
-    exact Subtype.coe_prop (y i)
-  rcases finite_or_infinite α with hα | hα
-  · have _ : Fintype α := Fintype.ofFinite α
-    classical
-    apply Function.Embedding.nonempty_of_card_le
-    rwa [Fintype.card_fin, ← add_le_add_iff_left s.ncard,
-      ← Nat.card_eq_fintype_card, Set.Nat.card_coe_set_eq,
-        Set.ncard_add_ncard_compl, ← ENat.coe_le_coe,
-        ← ENat.card_eq_coe_natCard, ENat.coe_add]
-  · exact ⟨valEmbedding.trans s.toFinite.infinite_compl.to_subtype.natEmbedding⟩
-
-theorem restrictSurjective_of_add_le_ENatCard
-    {m n : ℕ} (hn : m + n ≤ ENat.card α) :
-    Function.Surjective (fun (x : Fin (m + n) ↪ α) ↦ (Fin.castAddEmb n).trans x) := by
-  intro x
-  obtain ⟨y : Fin n ↪ α, hxy⟩ :=
-    exists_embedding_disjoint_range_of_add_le_ENat_card (s := range x)
-      (by simpa [← Set.Nat.card_coe_set_eq, Nat.card_range_of_injective x.injective])
-  use append hxy
-  ext i
-  simp [trans_apply, coe_castAddEmb, append]
-
-theorem restrictSurjective_of_add_le_natCard
-    {m n : ℕ} [Finite α] (hn : m + n ≤ Nat.card α) :
-    Function.Surjective (fun x : Fin (m + n) ↪ α ↦ (Fin.castAddEmb n).trans x) := by
-  apply Fin.Embedding.restrictSurjective_of_add_le_ENatCard
-  rwa [← ENat.coe_add, ENat.card_eq_coe_natCard, ENat.coe_le_coe]
-
-theorem restrictSurjective_of_le_natCard
-    {m n : ℕ} [Finite α] (hmn : m ≤ n) (hn : n ≤ Nat.card α) :
-    Function.Surjective (fun x : Fin n ↪ α ↦ (Fin.castLEEmb hmn).trans x) := by
-  obtain ⟨p, rfl⟩ := Nat.exists_eq_add_of_le hmn
-  exact Fin.Embedding.restrictSurjective_of_add_le_natCard hn
-
-end Fin.Embedding
-
-=======
->>>>>>> 11164f79
 section Functoriality
 
 variable {G α : Type*} [Group G] [MulAction G α]
@@ -359,119 +299,7 @@
 
 end MulAction
 
-<<<<<<< HEAD
 namespace SubMulAction
-=======
-namespace Equiv.Perm
-
-variable {α : Type*} [Fintype α]
-
--- Move?
-/-- The permutation group of `α` acts transitively on `α`. -/
-instance : IsPretransitive (Perm α) α where
-  exists_smul_eq x y := by
-    classical
-    use Equiv.swap x y
-    simp only [Equiv.Perm.smul_def, Equiv.swap_apply_left x y]
-
-/-- The permutation group of `α` acts 2-pretransitively on `α`. -/
-theorem is_two_pretransitive (α : Type*) :
-    IsMultiplyPretransitive (Perm α) α 2 := by
-  rw [is_two_pretransitive_iff]
-  classical
-  intro a b c d hab hcd
-  let k := Equiv.swap a c
-  have hc : c = k • a := by simp [k]
-  simp only [show c = k • a from by simp [k]]
-  suffices ∃ g, g • a = a ∧ g • b = k⁻¹ • d by
-    obtain ⟨g, h1, h2⟩ := this
-    use k * g
-    simp [mul_smul, h1, h2]
-  use swap b (k⁻¹ • d)
-  refine ⟨?_, by simp⟩
-  apply Equiv.swap_apply_of_ne_of_ne hab
-  intro ha'
-  apply hcd
-  have hd : d = k • a := by simp [ha']
-  rw [hc, hd]
-
-/-- The action of the permutation group of `α` on `α` is preprimitive -/
-instance {α : Type*} : IsPreprimitive (Equiv.Perm α) α := by
-  cases subsingleton_or_nontrivial α
-  · exact IsPreprimitive.of_subsingleton
-  · exact isPreprimitive_of_is_two_pretransitive (is_two_pretransitive α)
-
--- TODO : generalize when `α` is infinite. This simplifies a proof above
-variable (α) in
-/-- The permutation group of a finite type `α` acts `n`-pretransitively on `a`, for all `n`,
-for a trivial reason when `Nat.card α < n`. -/
-theorem isMultiplyPretransitive (n : ℕ) : IsMultiplyPretransitive (Perm  α) α n := by
-  by_cases hα : n ≤ Nat.card α
-  · suffices IsMultiplyPretransitive (Perm α) α (Nat.card α) by
-      apply isMultiplyPretransitive_of_le hα (le_rfl)
-    exact {
-      exists_smul_eq x y := by
-        suffices h : Function.Bijective x ∧ Function.Bijective y by
-          use (Equiv.ofBijective x h.1).symm.trans (Equiv.ofBijective y h.2)
-          ext; simp
-        constructor
-        all_goals
-          simp only [Fintype.bijective_iff_injective_and_card, card_eq_fintype_card,
-            Fintype.card_fin, and_true, EmbeddingLike.injective] }
-  · suffices IsEmpty (Fin n ↪ α) by
-      infer_instance
-    exact {
-      false x := by
-        apply hα (le_of_eq_of_le _ (Finite.card_le_of_embedding x))
-        simp only [card_eq_fintype_card, Fintype.card_fin] }
-
--- This is optimal, `AlternatingGroup α` is `Nat.card α - 2`-pretransitive.
-/-- A subgroup of `Perm α` is `⊤` if(f) it is `(Nat.card α - 1)`-pretransitive. -/
-theorem eq_top_if_isMultiplyPretransitive {G : Subgroup (Equiv.Perm α)}
-    (hmt : IsMultiplyPretransitive G α (Nat.card α - 1)) : G = ⊤ := by
-  simp only [Nat.card_eq_fintype_card] at hmt
-  let j : Fin (Fintype.card α - 1) ↪ Fin (Fintype.card α) :=
-    (Fin.castLEEmb ((Fintype.card α).sub_le 1))
-  rw [eq_top_iff]; intro k _
-  let x : Fin (Fintype.card α) ↪ α :=
-    (Fintype.equivFinOfCardEq rfl).symm.toEmbedding
-  let x' := j.trans x
-  obtain ⟨g, hg'⟩ := exists_smul_eq G x' (k • x')
-  suffices k = g by rw [this]; exact SetLike.coe_mem g
-  have hx : ∀ x : Fin (Fintype.card α) ↪ α, Function.Surjective x.toFun := by
-    intro x
-    apply Function.Bijective.surjective
-    rw [Fintype.bijective_iff_injective_and_card]
-    exact ⟨EmbeddingLike.injective x, Fintype.card_fin (Fintype.card α)⟩
-  have hgk' : ∀ (i : Fin (Fintype.card α)) (_ : i.val < Fintype.card α - 1),
-    (g • x) i = (k • x) i := by
-    intro i hi
-    exact Function.Embedding.ext_iff.mp hg' ⟨i.val, hi⟩
-  have hgk : ∀ i : Fin (Fintype.card α), (g • x) i = (k • x) i := by
-    intro i
-    rcases lt_or_eq_of_le (le_sub_one_of_lt i.prop) with hi | hi
-    · exact hgk' i hi
-    · obtain ⟨j, hxj : (k • x) j = (g • x) i⟩ := hx (k • x) ((g • x) i)
-      rcases lt_or_eq_of_le (le_sub_one_of_lt j.prop) with hj | hj
-      · exfalso
-        suffices i = j by rw [← this, ← hi] at hj; refine lt_irrefl _ hj
-        apply EmbeddingLike.injective (g • x)
-        rw [hgk' j hj]; rw [hxj]
-      · rw [← hxj]
-        apply congr_arg
-        rw [Fin.ext_iff, hi, hj]
-  apply Equiv.Perm.ext; intro a
-  obtain ⟨i, rfl⟩ := (hx x) a
-  let zi := hgk i
-  simp only [Function.Embedding.smul_apply, Equiv.Perm.smul_def] at zi
-  simp only [Function.Embedding.toFun_eq_coe]
-  rw [← zi]
-  rfl
-
-end Equiv.Perm
-
-section Stabilizer
->>>>>>> 11164f79
 
 variable {G : Type*} [Group G] {α : Type*} [MulAction G α]
 
@@ -587,7 +415,6 @@
 
 end ofFixingSubgroup
 
-<<<<<<< HEAD
 end SubMulAction
 
 namespace MulAction
@@ -969,6 +796,3 @@
   { isTrivialBlock_of_isBlock := isTrivialBlock_of_isBlock α }
 
 end AlternatingGroup
-=======
-end FixingSubgroup
->>>>>>> 11164f79
