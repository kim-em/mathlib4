/-
Copyright (c) 2018 Chris Hughes. All rights reserved.
Released under Apache 2.0 license as described in the file LICENSE.
Authors: Chris Hughes, Thomas Browning
-/
<<<<<<< HEAD
import Mathlib.Dynamics.PeriodicPts
import Mathlib.GroupTheory.Commutator
import Mathlib.GroupTheory.QuotientGroup
import Mathlib.Algebra.Group.ConjFinite
=======
import Mathlib.Algebra.Group.Subgroup.Actions
import Mathlib.Algebra.Group.Subgroup.ZPowers.Lemmas
import Mathlib.Data.Fintype.BigOperators
import Mathlib.Dynamics.PeriodicPts
import Mathlib.GroupTheory.Commutator.Basic
import Mathlib.GroupTheory.Coset.Basic
import Mathlib.GroupTheory.GroupAction.Basic
import Mathlib.GroupTheory.GroupAction.ConjAct
>>>>>>> 1ec33a40
import Mathlib.GroupTheory.GroupAction.Hom

/-!
# Properties of group actions involving quotient groups

This file proves properties of group actions which use the quotient group construction, notably
* the orbit-stabilizer theorem `card_orbit_mul_card_stabilizer_eq_card_group`
* the class formula `card_eq_sum_card_group_div_card_stabilizer'`
* Burnside's lemma `sum_card_fixedBy_eq_card_orbits_mul_card_group`
-/

universe u v w

variable {α : Type u} {β : Type v} {γ : Type w}

open Function

namespace MulAction

variable [Group α]

section QuotientAction

open Subgroup MulOpposite QuotientGroup

variable (β) [Monoid β] [MulAction β α] (H : Subgroup α)

/-- A typeclass for when a `MulAction β α` descends to the quotient `α ⧸ H`. -/
class QuotientAction : Prop where
  /-- The action fulfils a normality condition on products that lie in `H`.
    This ensures that the action descends to an action on the quotient `α ⧸ H`. -/
  inv_mul_mem : ∀ (b : β) {a a' : α}, a⁻¹ * a' ∈ H → (b • a)⁻¹ * b • a' ∈ H

/-- A typeclass for when an `AddAction β α` descends to the quotient `α ⧸ H`. -/
class _root_.AddAction.QuotientAction {α : Type u} (β : Type v) [AddGroup α] [AddMonoid β]
  [AddAction β α] (H : AddSubgroup α) : Prop where
  /-- The action fulfils a normality condition on summands that lie in `H`.
    This ensures that the action descends to an action on the quotient `α ⧸ H`. -/
  inv_mul_mem : ∀ (b : β) {a a' : α}, -a + a' ∈ H → -(b +ᵥ a) + (b +ᵥ a') ∈ H

attribute [to_additive] MulAction.QuotientAction

@[to_additive]
instance left_quotientAction : QuotientAction α H :=
  ⟨fun _ _ _ _ => by rwa [smul_eq_mul, smul_eq_mul, mul_inv_rev, mul_assoc, inv_mul_cancel_left]⟩

@[to_additive]
instance right_quotientAction : QuotientAction (normalizer H).op H :=
  ⟨fun b c _ _ => by
    rwa [smul_def, smul_def, smul_eq_mul_unop, smul_eq_mul_unop, mul_inv_rev, ← mul_assoc,
      mem_normalizer_iff'.mp b.prop, mul_assoc, mul_inv_cancel_left]⟩

@[to_additive]
instance right_quotientAction' [hH : H.Normal] : QuotientAction αᵐᵒᵖ H :=
  ⟨fun _ _ _ _ => by
    rwa [smul_eq_mul_unop, smul_eq_mul_unop, mul_inv_rev, mul_assoc, hH.mem_comm_iff, mul_assoc,
      mul_inv_cancel_right]⟩

@[to_additive]
instance quotient [QuotientAction β H] : MulAction β (α ⧸ H) where
  smul b :=
    Quotient.map' (b • ·) fun _ _ h =>
      leftRel_apply.mpr <| QuotientAction.inv_mul_mem b <| leftRel_apply.mp h
  one_smul q := Quotient.inductionOn' q fun a => congr_arg Quotient.mk'' (one_smul β a)
  mul_smul b b' q := Quotient.inductionOn' q fun a => congr_arg Quotient.mk'' (mul_smul b b' a)

variable {β}

@[to_additive (attr := simp)]
theorem Quotient.smul_mk [QuotientAction β H] (b : β) (a : α) :
    (b • QuotientGroup.mk a : α ⧸ H) = QuotientGroup.mk (b • a) :=
  rfl

@[to_additive (attr := simp)]
theorem Quotient.smul_coe [QuotientAction β H] (b : β) (a : α) :
    b • (a : α ⧸ H) = (↑(b • a) : α ⧸ H) :=
  rfl

@[to_additive (attr := simp)]
theorem Quotient.mk_smul_out [QuotientAction β H] (b : β) (q : α ⧸ H) :
    QuotientGroup.mk (b • q.out) = b • q := by rw [← Quotient.smul_mk, QuotientGroup.out_eq']

-- Porting note: removed simp attribute, simp can prove this
@[to_additive]
theorem Quotient.coe_smul_out [QuotientAction β H] (b : β) (q : α ⧸ H) : ↑(b • q.out) = b • q :=
  Quotient.mk_smul_out H b q

theorem _root_.QuotientGroup.out_conj_pow_minimalPeriod_mem (a : α) (q : α ⧸ H) :
    q.out⁻¹ * a ^ Function.minimalPeriod (a • ·) q * q.out ∈ H := by
  rw [mul_assoc, ← QuotientGroup.eq, QuotientGroup.out_eq', ← smul_eq_mul, Quotient.mk_smul_out,
    eq_comm, pow_smul_eq_iff_minimalPeriod_dvd]

@[to_additive]
alias Quotient.mk_smul_out' := Quotient.mk_smul_out

-- `alias` doesn't add the deprecation suggestion to the `to_additive` version
-- see https://github.com/leanprover-community/mathlib4/issues/19424
attribute [deprecated Quotient.mk_smul_out (since := "2024-10-19")] Quotient.mk_smul_out'
attribute [deprecated AddAction.Quotient.mk_vadd_out (since := "2024-10-19")]
AddAction.Quotient.mk_vadd_out'

-- Porting note: removed simp attribute, simp can prove this
@[to_additive]
alias Quotient.coe_smul_out' := Quotient.coe_smul_out

-- `alias` doesn't add the deprecation suggestion to the `to_additive` version
-- see https://github.com/leanprover-community/mathlib4/issues/19424
attribute [deprecated Quotient.coe_smul_out (since := "2024-10-19")] Quotient.coe_smul_out'
attribute [deprecated AddAction.Quotient.coe_vadd_out (since := "2024-10-19")]
AddAction.Quotient.coe_vadd_out'


@[deprecated (since := "2024-10-19")]
alias _root_.QuotientGroup.out'_conj_pow_minimalPeriod_mem :=
  QuotientGroup.out_conj_pow_minimalPeriod_mem

end QuotientAction

open QuotientGroup

/-- The canonical map to the left cosets. -/
def _root_.MulActionHom.toQuotient (H : Subgroup α) : α →[α] α ⧸ H where
  toFun := (↑); map_smul' := Quotient.smul_coe H

@[simp]
theorem _root_.MulActionHom.toQuotient_apply (H : Subgroup α) (g : α) :
    MulActionHom.toQuotient H g = g :=
  rfl

@[to_additive]
instance mulLeftCosetsCompSubtypeVal (H I : Subgroup α) : MulAction I (α ⧸ H) :=
  MulAction.compHom (α ⧸ H) (Subgroup.subtype I)

variable (α)
variable [MulAction α β] (x : β)

/-- The canonical map from the quotient of the stabilizer to the set. -/
@[to_additive "The canonical map from the quotient of the stabilizer to the set. "]
def ofQuotientStabilizer (g : α ⧸ MulAction.stabilizer α x) : β :=
  Quotient.liftOn' g (· • x) fun g1 g2 H =>
    calc
      g1 • x = g1 • (g1⁻¹ * g2) • x := congr_arg _ (leftRel_apply.mp H).symm
      _ = g2 • x := by rw [smul_smul, mul_inv_cancel_left]

@[to_additive (attr := simp)]
theorem ofQuotientStabilizer_mk (g : α) : ofQuotientStabilizer α x (QuotientGroup.mk g) = g • x :=
  rfl

@[to_additive]
theorem ofQuotientStabilizer_mem_orbit (g) : ofQuotientStabilizer α x g ∈ orbit α x :=
  Quotient.inductionOn' g fun g => ⟨g, rfl⟩

@[to_additive]
theorem ofQuotientStabilizer_smul (g : α) (g' : α ⧸ MulAction.stabilizer α x) :
    ofQuotientStabilizer α x (g • g') = g • ofQuotientStabilizer α x g' :=
  Quotient.inductionOn' g' fun _ => mul_smul _ _ _

@[to_additive]
theorem injective_ofQuotientStabilizer : Function.Injective (ofQuotientStabilizer α x) :=
  fun y₁ y₂ =>
  Quotient.inductionOn₂' y₁ y₂ fun g₁ g₂ (H : g₁ • x = g₂ • x) =>
    Quotient.sound' <| by
      rw [leftRel_apply]
      show (g₁⁻¹ * g₂) • x = x
      rw [mul_smul, ← H, inv_smul_smul]

/-- **Orbit-stabilizer theorem**. -/
@[to_additive "Orbit-stabilizer theorem."]
noncomputable def orbitEquivQuotientStabilizer (b : β) : orbit α b ≃ α ⧸ stabilizer α b :=
  Equiv.symm <|
    Equiv.ofBijective (fun g => ⟨ofQuotientStabilizer α b g, ofQuotientStabilizer_mem_orbit α b g⟩)
      ⟨fun x y hxy => injective_ofQuotientStabilizer α b (by convert congr_arg Subtype.val hxy),
        fun ⟨_, ⟨g, hgb⟩⟩ => ⟨g, Subtype.eq hgb⟩⟩

/-- Orbit-stabilizer theorem. -/
@[to_additive AddAction.orbitProdStabilizerEquivAddGroup "Orbit-stabilizer theorem."]
noncomputable def orbitProdStabilizerEquivGroup (b : β) : orbit α b × stabilizer α b ≃ α :=
  (Equiv.prodCongr (orbitEquivQuotientStabilizer α _) (Equiv.refl _)).trans
    Subgroup.groupEquivQuotientProdSubgroup.symm

/-- Orbit-stabilizer theorem. -/
@[to_additive AddAction.card_orbit_mul_card_stabilizer_eq_card_addGroup "Orbit-stabilizer theorem."]
theorem card_orbit_mul_card_stabilizer_eq_card_group (b : β) [Fintype α] [Fintype <| orbit α b]
    [Fintype <| stabilizer α b] :
    Fintype.card (orbit α b) * Fintype.card (stabilizer α b) = Fintype.card α := by
  rw [← Fintype.card_prod, Fintype.card_congr (orbitProdStabilizerEquivGroup α b)]

@[to_additive (attr := simp)]
theorem orbitEquivQuotientStabilizer_symm_apply (b : β) (a : α) :
    ((orbitEquivQuotientStabilizer α b).symm a : β) = a • b :=
  rfl

@[to_additive (attr := simp)]
theorem stabilizer_quotient {G} [Group G] (H : Subgroup G) :
    MulAction.stabilizer G ((1 : G) : G ⧸ H) = H := by
  ext
  simp [QuotientGroup.eq]

variable (β)

local notation "Ω" => Quotient <| orbitRel α β

/-- **Class formula** : given `G` a group acting on `X` and `φ` a function mapping each orbit of `X`
under this action (that is, each element of the quotient of `X` by the relation `orbitRel G X`) to
an element in this orbit, this gives a (noncomputable) bijection between `X` and the disjoint union
of `G/Stab(φ(ω))` over all orbits `ω`. In most cases you'll want `φ` to be `Quotient.out`, so we
provide `MulAction.selfEquivSigmaOrbitsQuotientStabilizer'` as a special case. -/
@[to_additive
      "**Class formula** : given `G` an additive group acting on `X` and `φ` a function
      mapping each orbit of `X` under this action (that is, each element of the quotient of `X` by
      the relation `orbit_rel G X`) to an element in this orbit, this gives a (noncomputable)
      bijection between `X` and the disjoint union of `G/Stab(φ(ω))` over all orbits `ω`. In most
      cases you'll want `φ` to be `Quotient.out`, so we provide
      `AddAction.selfEquivSigmaOrbitsQuotientStabilizer'` as a special case. "]
noncomputable def selfEquivSigmaOrbitsQuotientStabilizer' {φ : Ω → β}
    (hφ : LeftInverse Quotient.mk'' φ) : β ≃ Σω : Ω, α ⧸ stabilizer α (φ ω) :=
  calc
    β ≃ Σω : Ω, orbitRel.Quotient.orbit ω := selfEquivSigmaOrbits' α β
    _ ≃ Σω : Ω, α ⧸ stabilizer α (φ ω) :=
      Equiv.sigmaCongrRight fun ω =>
        (Equiv.Set.ofEq <| orbitRel.Quotient.orbit_eq_orbit_out _ hφ).trans <|
          orbitEquivQuotientStabilizer α (φ ω)

/-- **Class formula** for a finite group acting on a finite type. See
`MulAction.card_eq_sum_card_group_div_card_stabilizer` for a specialized version using
`Quotient.out`. -/
@[to_additive
      "**Class formula** for a finite group acting on a finite type. See
      `AddAction.card_eq_sum_card_addGroup_div_card_stabilizer` for a specialized version using
      `Quotient.out`."]
theorem card_eq_sum_card_group_div_card_stabilizer' [Fintype α] [Fintype β] [Fintype Ω]
    [∀ b : β, Fintype <| stabilizer α b] {φ : Ω → β} (hφ : LeftInverse Quotient.mk'' φ) :
    Fintype.card β = ∑ ω : Ω, Fintype.card α / Fintype.card (stabilizer α (φ ω)) := by
  classical
    have : ∀ ω : Ω, Fintype.card α / Fintype.card (stabilizer α (φ ω)) =
        Fintype.card (α ⧸ stabilizer α (φ ω)) := by
      intro ω
      rw [Fintype.card_congr (@Subgroup.groupEquivQuotientProdSubgroup α _ (stabilizer α <| φ ω)),
        Fintype.card_prod, Nat.mul_div_cancel]
      exact Fintype.card_pos_iff.mpr (by infer_instance)
    simp_rw [this, ← Fintype.card_sigma,
      Fintype.card_congr (selfEquivSigmaOrbitsQuotientStabilizer' α β hφ)]

/-- **Class formula**. This is a special case of
`MulAction.self_equiv_sigma_orbits_quotient_stabilizer'` with `φ = Quotient.out`. -/
@[to_additive
      "**Class formula**. This is a special case of
      `AddAction.self_equiv_sigma_orbits_quotient_stabilizer'` with `φ = Quotient.out`. "]
noncomputable def selfEquivSigmaOrbitsQuotientStabilizer : β ≃ Σω : Ω, α ⧸ stabilizer α ω.out :=
  selfEquivSigmaOrbitsQuotientStabilizer' α β Quotient.out_eq'

/-- **Class formula** for a finite group acting on a finite type. -/
@[to_additive "**Class formula** for a finite group acting on a finite type."]
theorem card_eq_sum_card_group_div_card_stabilizer [Fintype α] [Fintype β] [Fintype Ω]
    [∀ b : β, Fintype <| stabilizer α b] :
    Fintype.card β = ∑ ω : Ω, Fintype.card α / Fintype.card (stabilizer α ω.out) :=
  card_eq_sum_card_group_div_card_stabilizer' α β Quotient.out_eq'

/-- **Burnside's lemma** : a (noncomputable) bijection between the disjoint union of all
`{x ∈ X | g • x = x}` for `g ∈ G` and the product `G × X/G`, where `G` is a group acting on `X` and
`X/G` denotes the quotient of `X` by the relation `orbitRel G X`. -/
@[to_additive AddAction.sigmaFixedByEquivOrbitsProdAddGroup
      "**Burnside's lemma** : a (noncomputable) bijection between the disjoint union of all
      `{x ∈ X | g • x = x}` for `g ∈ G` and the product `G × X/G`, where `G` is an additive group
      acting on `X` and `X/G`denotes the quotient of `X` by the relation `orbitRel G X`. "]
noncomputable def sigmaFixedByEquivOrbitsProdGroup : (Σa : α, fixedBy β a) ≃ Ω × α :=
  calc
    (Σa : α, fixedBy β a) ≃ { ab : α × β // ab.1 • ab.2 = ab.2 } :=
      (Equiv.subtypeProdEquivSigmaSubtype _).symm
    _ ≃ { ba : β × α // ba.2 • ba.1 = ba.1 } := (Equiv.prodComm α β).subtypeEquiv fun _ => Iff.rfl
    _ ≃ Σb : β, stabilizer α b :=
      Equiv.subtypeProdEquivSigmaSubtype fun (b : β) a => a ∈ stabilizer α b
    _ ≃ Σωb : Σω : Ω, orbit α ω.out, stabilizer α (ωb.2 : β) :=
      (selfEquivSigmaOrbits α β).sigmaCongrLeft'
    _ ≃ Σω : Ω, Σb : orbit α ω.out, stabilizer α (b : β) :=
      Equiv.sigmaAssoc fun (ω : Ω) (b : orbit α ω.out) => stabilizer α (b : β)
    _ ≃ Σω : Ω, Σ _ : orbit α ω.out, stabilizer α ω.out :=
      Equiv.sigmaCongrRight fun _ =>
        Equiv.sigmaCongrRight fun ⟨_, hb⟩ => (stabilizerEquivStabilizerOfOrbitRel hb).toEquiv
    _ ≃ Σω : Ω, orbit α ω.out × stabilizer α ω.out :=
      Equiv.sigmaCongrRight fun _ => Equiv.sigmaEquivProd _ _
    _ ≃ Σ _ : Ω, α := Equiv.sigmaCongrRight fun ω => orbitProdStabilizerEquivGroup α ω.out
    _ ≃ Ω × α := Equiv.sigmaEquivProd Ω α

/-- **Burnside's lemma** : given a finite group `G` acting on a set `X`, the average number of
elements fixed by each `g ∈ G` is the number of orbits. -/
@[to_additive AddAction.sum_card_fixedBy_eq_card_orbits_mul_card_addGroup
      "**Burnside's lemma** : given a finite additive group `G` acting on a set `X`,
      the average number of elements fixed by each `g ∈ G` is the number of orbits. "]
theorem sum_card_fixedBy_eq_card_orbits_mul_card_group [Fintype α] [∀ a : α, Fintype <| fixedBy β a]
    [Fintype Ω] : (∑ a : α, Fintype.card (fixedBy β a)) = Fintype.card Ω * Fintype.card α := by
  rw [← Fintype.card_prod, ← Fintype.card_sigma,
    Fintype.card_congr (sigmaFixedByEquivOrbitsProdGroup α β)]

@[to_additive]
instance isPretransitive_quotient (G) [Group G] (H : Subgroup G) : IsPretransitive G (G ⧸ H) where
  exists_smul_eq := by
    { rintro ⟨x⟩ ⟨y⟩
      refine ⟨y * x⁻¹, QuotientGroup.eq.mpr ?_⟩
      simp only [smul_eq_mul, H.one_mem, inv_mul_cancel, inv_mul_cancel_right]}

variable {α}

@[to_additive]
instance finite_quotient_of_pretransitive_of_finite_quotient [IsPretransitive α β] {H : Subgroup α}
    [Finite (α ⧸ H)] : Finite <| orbitRel.Quotient H β := by
  rcases isEmpty_or_nonempty β with he | ⟨⟨b⟩⟩
  · exact Quotient.finite _
  · have h' : Finite (Quotient (rightRel H)) :=
      Finite.of_equiv _ (quotientRightRelEquivQuotientLeftRel _).symm
    let f : Quotient (rightRel H) → orbitRel.Quotient H β :=
      fun a ↦ Quotient.liftOn' a (fun g ↦ ⟦g • b⟧) fun g₁ g₂ r ↦ by
        replace r := Setoid.symm' _ r
        change (rightRel H).r _ _ at r
        rw [rightRel_eq] at r
        simp only [Quotient.eq]
        change g₁ • b ∈ orbit H (g₂ • b)
        rw [mem_orbit_iff]
        exact ⟨⟨g₁ * g₂⁻¹, r⟩, by simp [mul_smul]⟩
    exact Finite.of_surjective f ((Quotient.surjective_liftOn' _).2
      (Quotient.mk''_surjective.comp (MulAction.surjective_smul _ _)))

variable {β}

/-- A bijection between the quotient of the action of a subgroup `H` on an orbit, and a
corresponding quotient expressed in terms of `Setoid.comap Subtype.val`. -/
@[to_additive "A bijection between the quotient of the action of an additive subgroup `H` on an
orbit, and a corresponding quotient expressed in terms of `Setoid.comap Subtype.val`."]
noncomputable def equivSubgroupOrbitsSetoidComap (H : Subgroup α) (ω : Ω) :
    orbitRel.Quotient H (orbitRel.Quotient.orbit ω) ≃
      Quotient ((orbitRel H β).comap (Subtype.val : Quotient.mk (orbitRel α β) ⁻¹' {ω} → β)) where
  toFun := fun q ↦ q.liftOn' (fun x ↦ ⟦⟨↑x, by
    simp only [Set.mem_preimage, Set.mem_singleton_iff]
    have hx := x.property
    rwa [orbitRel.Quotient.mem_orbit] at hx⟩⟧) fun a b h ↦ by
      simp only [← Quotient.eq,
                 orbitRel.Quotient.subgroup_quotient_eq_iff] at h
      simp only [Quotient.eq] at h ⊢
      exact h
  invFun := fun q ↦ q.liftOn' (fun x ↦ ⟦⟨↑x, by
    have hx := x.property
    simp only [Set.mem_preimage, Set.mem_singleton_iff] at hx
    rwa [orbitRel.Quotient.mem_orbit, @Quotient.mk''_eq_mk]⟩⟧) fun a b h ↦ by
      rw [Setoid.comap_rel, ← Quotient.eq'', @Quotient.mk''_eq_mk] at h
      simp only [orbitRel.Quotient.subgroup_quotient_eq_iff]
      exact h
  left_inv := by
    simp only [LeftInverse]
    intro q
    induction q using Quotient.inductionOn'
    rfl
  right_inv := by
    simp only [Function.RightInverse, LeftInverse]
    intro q
    induction q using Quotient.inductionOn'
    rfl

variable (β)

/-- A bijection between the orbits under the action of a subgroup `H` on `β`, and the orbits
under the action of `H` on each orbit under the action of `G`. -/
@[to_additive "A bijection between the orbits under the action of an additive subgroup `H` on `β`,
and the orbits under the action of `H` on each orbit under the action of `G`."]
noncomputable def equivSubgroupOrbits (H : Subgroup α) :
    orbitRel.Quotient H β ≃ Σω : Ω, orbitRel.Quotient H (orbitRel.Quotient.orbit ω) :=
  (Setoid.sigmaQuotientEquivOfLe (orbitRel_subgroup_le H)).symm.trans
    (Equiv.sigmaCongrRight fun ω ↦ (equivSubgroupOrbitsSetoidComap H ω).symm)

variable {β}

@[to_additive]
instance finite_quotient_of_finite_quotient_of_finite_quotient {H : Subgroup α}
    [Finite (orbitRel.Quotient α β)] [Finite (α ⧸ H)] :
    Finite <| orbitRel.Quotient H β := by
  rw [(equivSubgroupOrbits β H).finite_iff]
  infer_instance

/-- Given a group acting freely and transitively, an equivalence between the orbits under the
action of a subgroup and the quotient group. -/
@[to_additive "Given an additive group acting freely and transitively, an equivalence between the
orbits under the action of an additive subgroup and the quotient group."]
noncomputable def equivSubgroupOrbitsQuotientGroup [IsPretransitive α β]
    (free : ∀ y : β, MulAction.stabilizer α y = ⊥) (H : Subgroup α) :
    orbitRel.Quotient H β ≃ α ⧸ H where
  toFun := fun q ↦ q.liftOn' (fun y ↦ (exists_smul_eq α y x).choose) (by
    intro y₁ y₂ h
    rw [orbitRel_apply] at h
    rw [Quotient.eq'', leftRel_eq]
    dsimp only
    rcases h with ⟨g, rfl⟩
    dsimp only
    suffices (exists_smul_eq α (g • y₂) x).choose = (exists_smul_eq α y₂ x).choose * g⁻¹ by
      simp [this]
    rw [← inv_mul_eq_one, ← Subgroup.mem_bot, ← free ((g : α) • y₂)]
    simp only [mem_stabilizer_iff, smul_smul, mul_assoc, InvMemClass.coe_inv, inv_mul_cancel,
               mul_one]
    rw [← smul_smul, (exists_smul_eq α y₂ x).choose_spec, inv_smul_eq_iff,
        (exists_smul_eq α ((g : α) • y₂) x).choose_spec])
  invFun := fun q ↦ q.liftOn' (fun g ↦ ⟦g⁻¹ • x⟧) (by
    intro g₁ g₂ h
    rw [leftRel_eq] at h
    simp only
    rw [← @Quotient.mk''_eq_mk, Quotient.eq'', orbitRel_apply]
    exact ⟨⟨_, h⟩, by simp [mul_smul]⟩)
  left_inv := fun y ↦ by
    induction' y using Quotient.inductionOn' with y
    simp only [Quotient.liftOn'_mk'']
    rw [← @Quotient.mk''_eq_mk, Quotient.eq'', orbitRel_apply]
    convert mem_orbit_self _
    rw [inv_smul_eq_iff, (exists_smul_eq α y x).choose_spec]
  right_inv := fun g ↦ by
    induction' g using Quotient.inductionOn' with g
    simp only [Quotient.liftOn'_mk'', Quotient.liftOn'_mk, QuotientGroup.mk]
    rw [Quotient.eq'', leftRel_eq]
    simp only
    convert one_mem H
    · rw [inv_mul_eq_one, eq_comm, ← inv_mul_eq_one, ← Subgroup.mem_bot, ← free (g⁻¹ • x),
        mem_stabilizer_iff, mul_smul, (exists_smul_eq α (g⁻¹ • x) x).choose_spec]

end MulAction

theorem ConjClasses.card_carrier {G : Type*} [Group G] [Fintype G] (g : G)
    [Fintype (ConjClasses.mk g).carrier] [Fintype <| MulAction.stabilizer (ConjAct G) g] :
    Fintype.card (ConjClasses.mk g).carrier =
      Fintype.card G / Fintype.card (MulAction.stabilizer (ConjAct G) g) := by
  classical
  rw [Fintype.card_congr <| ConjAct.toConjAct (G := G) |>.toEquiv]
  rw [← MulAction.card_orbit_mul_card_stabilizer_eq_card_group (ConjAct G) g, Nat.mul_div_cancel]
  · simp_rw [ConjAct.orbit_eq_carrier_conjClasses]
  · exact Fintype.card_pos_iff.mpr inferInstance

namespace Subgroup

variable {G : Type*} [Group G] (H : Subgroup G)

theorem normalCore_eq_ker : H.normalCore = (MulAction.toPermHom G (G ⧸ H)).ker := by
  apply le_antisymm
  · intro g hg
    apply Equiv.Perm.ext
    refine fun q ↦ QuotientGroup.induction_on q ?_
    refine fun g' => (MulAction.Quotient.smul_mk H g g').trans (QuotientGroup.eq.mpr ?_)
    rw [smul_eq_mul, mul_inv_rev, ← inv_inv g', inv_inv]
    exact H.normalCore.inv_mem hg g'⁻¹
  · refine (Subgroup.normal_le_normalCore.mpr fun g hg => ?_)
    rw [← H.inv_mem_iff, ← mul_one g⁻¹, ← QuotientGroup.eq, ← mul_one g]
    exact (MulAction.Quotient.smul_mk H g 1).symm.trans (Equiv.Perm.ext_iff.mp hg (1 : G))

open QuotientGroup

/-- Cosets of the centralizer of an element embed into the set of commutators. -/
noncomputable def quotientCentralizerEmbedding (g : G) :
    G ⧸ centralizer (zpowers (g : G)) ↪ commutatorSet G :=
  ((MulAction.orbitEquivQuotientStabilizer (ConjAct G) g).trans
            (quotientEquivOfEq (ConjAct.stabilizer_eq_centralizer g))).symm.toEmbedding.trans
    ⟨fun x =>
      ⟨x * g⁻¹,
        let ⟨_, x, rfl⟩ := x
        ⟨x, g, rfl⟩⟩,
      fun _ _ => Subtype.ext ∘ mul_right_cancel ∘ Subtype.ext_iff.mp⟩

theorem quotientCentralizerEmbedding_apply (g : G) (x : G) :
    quotientCentralizerEmbedding g x = ⟨⁅x, g⁆, x, g, rfl⟩ :=
  rfl

/-- If `G` is generated by `S`, then the quotient by the center embeds into `S`-indexed sequences
of commutators. -/
noncomputable def quotientCenterEmbedding {S : Set G} (hS : closure S = ⊤) :
    G ⧸ center G ↪ S → commutatorSet G :=
  (quotientEquivOfEq (center_eq_infi' S hS)).toEmbedding.trans
    ((quotientiInfEmbedding _).trans
      (Function.Embedding.piCongrRight fun g => quotientCentralizerEmbedding (g : G)))

theorem quotientCenterEmbedding_apply {S : Set G} (hS : closure S = ⊤) (g : G) (s : S) :
    quotientCenterEmbedding hS g s = ⟨⁅g, s⁆, g, s, rfl⟩ :=
  rfl

<<<<<<< HEAD
end Subgroup

section conjClasses

open Fintype

theorem card_comm_eq_card_conjClasses_mul_card (G : Type*) [Group G] :
    Nat.card { p : G × G // Commute p.1 p.2 } = Nat.card (ConjClasses G) * Nat.card G := by
  classical
  rcases fintypeOrInfinite G; swap
  · rw [mul_comm, Nat.card_eq_zero_of_infinite, Nat.card_eq_zero_of_infinite, zero_mul]
  simp only [Nat.card_eq_fintype_card]
  -- Porting note: Changed `calc` proof into a `rw` proof.
  rw [card_congr (Equiv.subtypeProdEquivSigmaSubtype Commute), card_sigma,
    sum_equiv ConjAct.toConjAct.toEquiv (fun a ↦ card { b // Commute a b })
      (fun g ↦ card (MulAction.fixedBy G g))
      fun g ↦ card_congr' <| congr_arg _ <| funext fun h ↦ mul_inv_eq_iff_eq_mul.symm.to_eq,
    MulAction.sum_card_fixedBy_eq_card_orbits_mul_card_group]
  congr 1; apply card_congr'; congr; ext;
  exact (Setoid.comm' _).trans isConj_iff.symm
#align card_comm_eq_card_conj_classes_mul_card card_comm_eq_card_conjClasses_mul_card

end conjClasses

section QuotientGroupAction

namespace MulAction

variable [Group β] (H : Subgroup β) (α : Type u) [MulAction β α]

/-- A typeclass for when a `MulAction β α` descends to the quotient `β ⧸ H`. -/
class QuotientGroupAction : Prop where
  /-- This ensures that the action descends to an action of the quotient `β ⧸ H`. -/
  eq_id : ∀ b : H, ∀ a : α, b • a = a

/-- A typeclass for when a `AddAction β α` descends to the quotient `β ⧸ H`. -/
class _root_.AddAction.QuotientAddGroupAction {β : Type v} [AddGroup β]
    (H : AddSubgroup β) (α : Type u) [AddAction β α] : Prop where
  /-- This ensures that the action descends to an action of the quotient `β ⧸ H`. -/
  eq_id : ∀ b : H, ∀ a : α, b +ᵥ a = a

attribute [to_additive] MulAction.QuotientGroupAction

namespace QuotientGroupAction

open Function Subgroup QuotientGroup

variable [QuotientGroupAction H α]

@[to_additive]
instance smul : SMul (β ⧸ H) α where
  smul b := Quotient.liftOn' b (· • ·) fun A B hAB => by
    rw [@leftRel_apply] at hAB
    ext1 a
    refine let_body_congr a ?_
    intro x
    suffices h : A⁻¹ • A • x = A⁻¹ • B • x by rw [@smul_eq_iff_eq_inv_smul, ← h, @inv_smul_smul]
    rw [@inv_smul_smul, @smul_smul]
    exact QuotientGroupAction.eq_id ⟨(A⁻¹ * B), hAB⟩ x |>.symm

@[to_additive]
instance mulAction [H.Normal] : MulAction (β ⧸ H) α :=
  Function.Surjective.mulActionLeft (QuotientGroup.mk' <| H)
    (QuotientGroup.mk'_surjective <| H) fun _ _ => rfl

end QuotientGroupAction
=======
end Subgroup
>>>>>>> 1ec33a40
<|MERGE_RESOLUTION|>--- conflicted
+++ resolved
@@ -3,12 +3,6 @@
 Released under Apache 2.0 license as described in the file LICENSE.
 Authors: Chris Hughes, Thomas Browning
 -/
-<<<<<<< HEAD
-import Mathlib.Dynamics.PeriodicPts
-import Mathlib.GroupTheory.Commutator
-import Mathlib.GroupTheory.QuotientGroup
-import Mathlib.Algebra.Group.ConjFinite
-=======
 import Mathlib.Algebra.Group.Subgroup.Actions
 import Mathlib.Algebra.Group.Subgroup.ZPowers.Lemmas
 import Mathlib.Data.Fintype.BigOperators
@@ -17,7 +11,6 @@
 import Mathlib.GroupTheory.Coset.Basic
 import Mathlib.GroupTheory.GroupAction.Basic
 import Mathlib.GroupTheory.GroupAction.ConjAct
->>>>>>> 1ec33a40
 import Mathlib.GroupTheory.GroupAction.Hom
 
 /-!
@@ -494,30 +487,7 @@
     quotientCenterEmbedding hS g s = ⟨⁅g, s⁆, g, s, rfl⟩ :=
   rfl
 
-<<<<<<< HEAD
 end Subgroup
-
-section conjClasses
-
-open Fintype
-
-theorem card_comm_eq_card_conjClasses_mul_card (G : Type*) [Group G] :
-    Nat.card { p : G × G // Commute p.1 p.2 } = Nat.card (ConjClasses G) * Nat.card G := by
-  classical
-  rcases fintypeOrInfinite G; swap
-  · rw [mul_comm, Nat.card_eq_zero_of_infinite, Nat.card_eq_zero_of_infinite, zero_mul]
-  simp only [Nat.card_eq_fintype_card]
-  -- Porting note: Changed `calc` proof into a `rw` proof.
-  rw [card_congr (Equiv.subtypeProdEquivSigmaSubtype Commute), card_sigma,
-    sum_equiv ConjAct.toConjAct.toEquiv (fun a ↦ card { b // Commute a b })
-      (fun g ↦ card (MulAction.fixedBy G g))
-      fun g ↦ card_congr' <| congr_arg _ <| funext fun h ↦ mul_inv_eq_iff_eq_mul.symm.to_eq,
-    MulAction.sum_card_fixedBy_eq_card_orbits_mul_card_group]
-  congr 1; apply card_congr'; congr; ext;
-  exact (Setoid.comm' _).trans isConj_iff.symm
-#align card_comm_eq_card_conj_classes_mul_card card_comm_eq_card_conjClasses_mul_card
-
-end conjClasses
 
 section QuotientGroupAction
 
@@ -560,7 +530,4 @@
   Function.Surjective.mulActionLeft (QuotientGroup.mk' <| H)
     (QuotientGroup.mk'_surjective <| H) fun _ _ => rfl
 
-end QuotientGroupAction
-=======
-end Subgroup
->>>>>>> 1ec33a40
+end QuotientGroupAction