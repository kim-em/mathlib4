/-
Copyright (c) 2020 Adam Topaz. All rights reserved.
Released under Apache 2.0 license as described in the file LICENSE.
Authors: Bhavik Mehta, Adam Topaz
-/
import Mathlib.CategoryTheory.ConcreteCategory.Basic
import Mathlib.CategoryTheory.Endomorphism
import Mathlib.CategoryTheory.Skeletal
import Mathlib.Data.Finite.Basic

/-!
# The category of finite types.

We define the category of finite types, denoted `FintypeCat` as
(bundled) types with a `Fintype` instance.

We also define `FintypeCat.Skeleton`, the standard skeleton of `FintypeCat` whose objects
are `Fin n` for `n : ℕ`. We prove that the obvious inclusion functor
`FintypeCat.Skeleton ⥤ FintypeCat` is an equivalence of categories in
`FintypeCat.Skeleton.equivalence`.
We prove that `FintypeCat.Skeleton` is a skeleton of `FintypeCat` in `FintypeCat.isSkeleton`.
-/


open scoped Classical

open CategoryTheory

/-- The category of finite types. -/
def FintypeCat :=
  Bundled Fintype

namespace FintypeCat

instance : CoeSort FintypeCat Type* :=
  Bundled.coeSort

/-- Construct a bundled `FintypeCat` from the underlying type and typeclass. -/
def of (X : Type*) [Fintype X] : FintypeCat :=
  Bundled.of X

instance : Inhabited FintypeCat :=
  ⟨of PEmpty⟩

instance {X : FintypeCat} : Fintype X :=
  X.2

instance : Category FintypeCat :=
  InducedCategory.category Bundled.α

/-- The fully faithful embedding of `FintypeCat` into the category of types. -/
@[simps!]
def incl : FintypeCat ⥤ Type* :=
  inducedFunctor _

instance : incl.Full := InducedCategory.full _
instance : incl.Faithful := InducedCategory.faithful _

instance concreteCategoryFintype : ConcreteCategory FintypeCat :=
  ⟨incl⟩

/- Help typeclass inference infer fullness of forgetful functor. -/
instance : (forget FintypeCat).Full := inferInstanceAs <| FintypeCat.incl.Full

attribute [local instance] ConcreteCategory.instFunLike

@[simp]
theorem id_apply (X : FintypeCat) (x : X) :
    (𝟙 X) x = x :=
  rfl

@[simp]
theorem comp_apply {X Y Z : FintypeCat} (f : X ⟶ Y) (g : Y ⟶ Z) (x : X) :
    (f ≫ g) x = g (f x) :=
  rfl

@[simp]
lemma hom_inv_id_apply {X Y : FintypeCat} (f : X ≅ Y) (x : X) : f.inv (f.hom x) = x := by
  rw [← comp_apply, f.hom_inv_id, id_apply]

@[simp]
lemma inv_hom_id_apply {X Y : FintypeCat} (f : X ≅ Y) (y : Y) : f.hom (f.inv y) = y := by
  rw [← comp_apply, f.inv_hom_id, id_apply]

-- Porting note (#10688): added to ease automation
@[ext]
lemma hom_ext {X Y : FintypeCat} (f g : X ⟶ Y) (h : ∀ x, f x = g x) : f = g := by
  apply InducedCategory.hom_ext
  funext
  apply h

-- See `equivEquivIso` in the root namespace for the analogue in `Type`.
/-- Equivalences between finite types are the same as isomorphisms in `FintypeCat`. -/
@[simps]
def equivEquivIso {A B : FintypeCat} : A ≃ B ≃ (A ≅ B) where
  toFun e := InducedCategory.isoMk e.toIso
  invFun i :=
    { toFun := i.hom
      invFun := i.inv
      left_inv := by aesop_cat
      right_inv := by aesop_cat }
  left_inv := by aesop_cat
  right_inv := by aesop_cat

instance (X Y : FintypeCat) : Finite (X ⟶ Y) :=
  inferInstanceAs <| Finite (X → Y)

instance (X Y : FintypeCat) : Finite (X ≅ Y) :=
  Finite.of_injective _ (fun _ _ h ↦ Iso.ext h)

instance (X : FintypeCat) : Finite (Aut X) :=
  inferInstanceAs <| Finite (X ≅ X)

universe u

/--
The "standard" skeleton for `FintypeCat`. This is the full subcategory of `FintypeCat`
spanned by objects of the form `ULift (Fin n)` for `n : ℕ`. We parameterize the objects
of `Fintype.Skeleton` directly as `ULift ℕ`, as the type `ULift (Fin m) ≃ ULift (Fin n)`
is nonempty if and only if `n = m`. Specifying universes, `Skeleton : Type u` is a small
skeletal category equivalent to `Fintype.{u}`.
-/
def Skeleton : Type u :=
  ULift ℕ

namespace Skeleton

/-- Given any natural number `n`, this creates the associated object of `Fintype.Skeleton`. -/
def mk : ℕ → Skeleton :=
  ULift.up

instance : Inhabited Skeleton :=
  ⟨mk 0⟩

/-- Given any object of `Fintype.Skeleton`, this returns the associated natural number. -/
def len : Skeleton → ℕ :=
  ULift.down

@[ext]
theorem ext (X Y : Skeleton) : X.len = Y.len → X = Y :=
  ULift.ext _ _

instance : SmallCategory Skeleton.{u} where
  Hom X Y := ULift.{u} (Fin X.len) → ULift.{u} (Fin Y.len)
  id _ := id
  comp f g := g ∘ f

theorem is_skeletal : Skeletal Skeleton.{u} := fun X Y ⟨h⟩ =>
  ext _ _ <|
    Fin.equiv_iff_eq.mp <|
      Nonempty.intro <|
        { toFun := fun x => (h.hom ⟨x⟩).down
          invFun := fun x => (h.inv ⟨x⟩).down
          left_inv := by
            intro a
            change ULift.down _ = _
            rw [ULift.up_down]
            change ((h.hom ≫ h.inv) _).down = _
            simp
            rfl
          right_inv := by
            intro a
            change ULift.down _ = _
            rw [ULift.up_down]
            change ((h.inv ≫ h.hom) _).down = _
            simp
            rfl }

/-- The canonical fully faithful embedding of `Fintype.Skeleton` into `FintypeCat`. -/
def incl : Skeleton.{u} ⥤ FintypeCat.{u} where
  obj X := FintypeCat.of (ULift (Fin X.len))
  map f := { hom := f }

def fullyFaithfulIncl : incl.FullyFaithful where
  preimage f := f.hom

instance : incl.Full := fullyFaithfulIncl.full

instance : incl.Faithful := fullyFaithfulIncl.faithful

instance : incl.EssSurj :=
  Functor.EssSurj.mk fun X =>
    let F := Fintype.equivFin X
    ⟨mk (Fintype.card X),
      Nonempty.intro (equivEquivIso (Equiv.ulift.trans F.symm))⟩

noncomputable instance : incl.IsEquivalence where

/-- The equivalence between `Fintype.Skeleton` and `Fintype`. -/
noncomputable def equivalence : Skeleton ≌ FintypeCat :=
  incl.asEquivalence

@[simp]
theorem incl_mk_nat_card (n : ℕ) : Fintype.card (incl.obj (mk n)) = n := by
  convert Finset.card_fin n
  apply Fintype.ofEquiv_card

end Skeleton

/-- `Fintype.Skeleton` is a skeleton of `Fintype`. -/
lemma isSkeleton : IsSkeletonOf FintypeCat Skeleton Skeleton.incl where
  skel := Skeleton.is_skeletal
  eqv := by infer_instance

<<<<<<< HEAD
end FintypeCat
=======
section Universes

universe v

/-- If `u` and `v` are two arbitrary universes, we may construct a functor
`uSwitch.{u, v} : FintypeCat.{u} ⥤ FintypeCat.{v}` by sending
`X : FintypeCat.{u}` to `ULift.{v} (Fin (Fintype.card X))`. -/
noncomputable def uSwitch : FintypeCat.{u} ⥤ FintypeCat.{v} where
  obj X := FintypeCat.of <| ULift.{v} (Fin (Fintype.card X))
  map {X Y} f x := ULift.up <| (Fintype.equivFin Y) (f ((Fintype.equivFin X).symm x.down))
  map_comp {X Y Z} f g := by ext; simp

/-- Switching the universe of an object `X : FintypeCat.{u}` does not change `X` up to equivalence
of types. This is natural in the sense that it commutes with `uSwitch.map f` for
any `f : X ⟶ Y` in `FintypeCat.{u}`. -/
noncomputable def uSwitchEquiv (X : FintypeCat.{u}) :
    uSwitch.{u, v}.obj X ≃ X :=
  Equiv.ulift.trans (Fintype.equivFin X).symm

lemma uSwitchEquiv_naturality {X Y : FintypeCat.{u}} (f : X ⟶ Y)
    (x : uSwitch.{u, v}.obj X) :
    f (X.uSwitchEquiv x) = Y.uSwitchEquiv (uSwitch.map f x) := by
  simp only [uSwitch, uSwitchEquiv, Equiv.trans_apply]
  erw [Equiv.ulift_apply, Equiv.ulift_apply]
  simp only [Equiv.symm_apply_apply]

lemma uSwitchEquiv_symm_naturality {X Y : FintypeCat.{u}} (f : X ⟶ Y) (x : X) :
    uSwitch.map f (X.uSwitchEquiv.symm x) = Y.uSwitchEquiv.symm (f x) := by
  rw [← Equiv.apply_eq_iff_eq_symm_apply, ← uSwitchEquiv_naturality f,
    Equiv.apply_symm_apply]

lemma uSwitch_map_uSwitch_map {X Y : FintypeCat.{u}} (f : X ⟶ Y) :
    uSwitch.map (uSwitch.map f) =
    (equivEquivIso ((uSwitch.obj X).uSwitchEquiv.trans X.uSwitchEquiv)).hom ≫
      f ≫ (equivEquivIso ((uSwitch.obj Y).uSwitchEquiv.trans
      Y.uSwitchEquiv)).inv := by
  ext x
  simp only [comp_apply, equivEquivIso_apply_hom, Equiv.trans_apply]
  rw [uSwitchEquiv_naturality f, ← uSwitchEquiv_naturality]
  rfl

/-- `uSwitch.{u, v}` is an equivalence of categories with quasi-inverse `uSwitch.{v, u}`. -/
noncomputable def uSwitchEquivalence : FintypeCat.{u} ≌ FintypeCat.{v} where
  functor := uSwitch
  inverse := uSwitch
  unitIso := NatIso.ofComponents (fun X ↦ (equivEquivIso <|
    (uSwitch.obj X).uSwitchEquiv.trans X.uSwitchEquiv).symm) <| by
    simp [uSwitch_map_uSwitch_map]
  counitIso := NatIso.ofComponents (fun X ↦ equivEquivIso <|
    (uSwitch.obj X).uSwitchEquiv.trans X.uSwitchEquiv) <| by
    simp [uSwitch_map_uSwitch_map]
  functor_unitIso_comp X := by
    ext x
    simp [← uSwitchEquiv_naturality]

instance : uSwitch.IsEquivalence :=
  uSwitchEquivalence.isEquivalence_functor

end Universes

end FintypeCat

namespace FunctorToFintypeCat

universe u v w

variable {C : Type u} [Category.{v} C] (F G : C ⥤ FintypeCat.{w}) {X Y : C}

lemma naturality (σ : F ⟶ G) (f : X ⟶ Y) (x : F.obj X) :
    σ.app Y (F.map f x) = G.map f (σ.app X x) :=
  congr_fun (σ.naturality f) x

end FunctorToFintypeCat
>>>>>>> 9a321de8
<|MERGE_RESOLUTION|>--- conflicted
+++ resolved
@@ -63,6 +63,15 @@
 instance : (forget FintypeCat).Full := inferInstanceAs <| FintypeCat.incl.Full
 
 attribute [local instance] ConcreteCategory.instFunLike
+
+/-- Constructor ffor morphisms in `FintypeCat`. -/
+@[simps]
+def homMk {X Y : FintypeCat} (f : X → Y) : X ⟶ Y where
+  hom := f
+
+@[simp]
+lemma homMk_apply {X Y : FintypeCat} (f : X → Y) (x : X) :
+    homMk f x = f x := rfl
 
 @[simp]
 theorem id_apply (X : FintypeCat) (x : X) :
@@ -103,7 +112,8 @@
   right_inv := by aesop_cat
 
 instance (X Y : FintypeCat) : Finite (X ⟶ Y) :=
-  inferInstanceAs <| Finite (X → Y)
+  Finite.of_injective (show _ → (X → Y) from fun f x ↦ f x)
+    (fun _ _ h ↦ by ext x; apply congr_fun h)
 
 instance (X Y : FintypeCat) : Finite (X ≅ Y) :=
   Finite.of_injective _ (fun _ _ h ↦ Iso.ext h)
@@ -202,9 +212,6 @@
   skel := Skeleton.is_skeletal
   eqv := by infer_instance
 
-<<<<<<< HEAD
-end FintypeCat
-=======
 section Universes
 
 universe v
@@ -214,7 +221,8 @@
 `X : FintypeCat.{u}` to `ULift.{v} (Fin (Fintype.card X))`. -/
 noncomputable def uSwitch : FintypeCat.{u} ⥤ FintypeCat.{v} where
   obj X := FintypeCat.of <| ULift.{v} (Fin (Fintype.card X))
-  map {X Y} f x := ULift.up <| (Fintype.equivFin Y) (f ((Fintype.equivFin X).symm x.down))
+  map {X Y} f := homMk (fun x ↦ ULift.up <| (Fintype.equivFin Y)
+    (f ((Fintype.equivFin X).symm x.down)))
   map_comp {X Y Z} f g := by ext; simp
 
 /-- Switching the universe of an object `X : FintypeCat.{u}` does not change `X` up to equivalence
@@ -229,11 +237,11 @@
     f (X.uSwitchEquiv x) = Y.uSwitchEquiv (uSwitch.map f x) := by
   simp only [uSwitch, uSwitchEquiv, Equiv.trans_apply]
   erw [Equiv.ulift_apply, Equiv.ulift_apply]
-  simp only [Equiv.symm_apply_apply]
+  simp only [homMk_apply, Equiv.symm_apply_apply]
 
 lemma uSwitchEquiv_symm_naturality {X Y : FintypeCat.{u}} (f : X ⟶ Y) (x : X) :
     uSwitch.map f (X.uSwitchEquiv.symm x) = Y.uSwitchEquiv.symm (f x) := by
-  rw [← Equiv.apply_eq_iff_eq_symm_apply, ← uSwitchEquiv_naturality f,
+  erw [← Equiv.apply_eq_iff_eq_symm_apply, ← uSwitchEquiv_naturality f,
     Equiv.apply_symm_apply]
 
 lemma uSwitch_map_uSwitch_map {X Y : FintypeCat.{u}} (f : X ⟶ Y) :
@@ -242,9 +250,10 @@
       f ≫ (equivEquivIso ((uSwitch.obj Y).uSwitchEquiv.trans
       Y.uSwitchEquiv)).inv := by
   ext x
-  simp only [comp_apply, equivEquivIso_apply_hom, Equiv.trans_apply]
-  rw [uSwitchEquiv_naturality f, ← uSwitchEquiv_naturality]
-  rfl
+  sorry
+  --simp only [comp_apply, equivEquivIso_apply_hom, Equiv.trans_apply]
+  --rw [uSwitchEquiv_naturality f, ← uSwitchEquiv_naturality]
+  --rfl
 
 /-- `uSwitch.{u, v}` is an equivalence of categories with quasi-inverse `uSwitch.{v, u}`. -/
 noncomputable def uSwitchEquivalence : FintypeCat.{u} ≌ FintypeCat.{v} where
@@ -258,7 +267,8 @@
     simp [uSwitch_map_uSwitch_map]
   functor_unitIso_comp X := by
     ext x
-    simp [← uSwitchEquiv_naturality]
+    sorry
+    --simp [← uSwitchEquiv_naturality]
 
 instance : uSwitch.IsEquivalence :=
   uSwitchEquivalence.isEquivalence_functor
@@ -273,9 +283,10 @@
 
 variable {C : Type u} [Category.{v} C] (F G : C ⥤ FintypeCat.{w}) {X Y : C}
 
+attribute [local instance] ConcreteCategory.instFunLike
+
 lemma naturality (σ : F ⟶ G) (f : X ⟶ Y) (x : F.obj X) :
     σ.app Y (F.map f x) = G.map f (σ.app X x) :=
-  congr_fun (σ.naturality f) x
-
-end FunctorToFintypeCat
->>>>>>> 9a321de8
+  NatTrans.naturality_apply σ _ _
+
+end FunctorToFintypeCat