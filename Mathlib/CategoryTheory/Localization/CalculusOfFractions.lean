--- conflicted
+++ resolved
@@ -4,6 +4,7 @@
 Authors: Joël Riou
 -/
 import Mathlib.CategoryTheory.MorphismProperty
+import Mathlib.CategoryTheory.Localization.Opposite
 
 /-!
 # Calculus of fractions
@@ -308,7 +309,7 @@
   dsimp at fac
   have eq : z₁.s ≫ z₃.f ≫ z₄.f = z₁.s ≫ z₃'.f ≫ z₄.s := by
     rw [← reassoc_of% h₃, ← reassoc_of% h₃', fac]
-  obtain ⟨Y, t, ht, fac'⟩ := ext _ _ _ z₁.hs eq
+  obtain ⟨Y, t, ht, fac'⟩ := HasLeftCalculusOfFractions.ext _ _ _ z₁.hs eq
   simp only [assoc] at fac'
   refine' ⟨Y, z₄.f ≫ t, z₄.s ≫ t, _, _, _⟩
   · simp only [comp₀, assoc, reassoc_of% fac]
@@ -349,21 +350,6 @@
 
 namespace Localization
 
-<<<<<<< HEAD
-noncomputable def Hom.comp {X Y Z : C} (z₁ : Hom W X Y) (z₂ : Hom W Y Z) : Hom W X Z := by
-  refine' Quot.lift₂ (fun a b => a.comp b) _ _ z₁ z₂
-  · rintro a b₁ b₂ ⟨U, t₁, t₂, hst, hft, ht⟩
-    obtain ⟨z₁, fac₁⟩ := HasLeftCalculusOfFractions.exists_leftFraction
-      (RightFraction.mk a.s a.hs b₁.f)
-    obtain ⟨z₂, fac₂⟩ := HasLeftCalculusOfFractions.exists_leftFraction
-      (RightFraction.mk a.s a.hs b₂.f)
-    obtain ⟨w₁, fac₁'⟩ := HasLeftCalculusOfFractions.exists_leftFraction
-      (RightFraction.mk z₁.s z₁.hs t₁)
-    obtain ⟨w₂, fac₂'⟩ := HasLeftCalculusOfFractions.exists_leftFraction
-      (RightFraction.mk z₂.s z₂.hs t₂)
-    obtain ⟨u, fac₃⟩ := HasLeftCalculusOfFractions.exists_leftFraction
-      (RightFraction.mk w₁.s w₁.hs w₂.s)
-=======
 /-- Composition of morphisms in the constructed localized category
 for a morphism property that has left calculus of fractions. -/
 noncomputable def Hom.comp {X Y Z : C} (z₁ : Hom W X Y) (z₂ : Hom W Y Z) : Hom W X Z := by
@@ -374,16 +360,11 @@
     obtain ⟨w₁, fac₁'⟩ := exists_leftFraction (RightFraction.mk z₁.s z₁.hs t₁)
     obtain ⟨w₂, fac₂'⟩ := exists_leftFraction (RightFraction.mk z₂.s z₂.hs t₂)
     obtain ⟨u, fac₃⟩ := exists_leftFraction (RightFraction.mk w₁.s w₁.hs w₂.s)
->>>>>>> e8bfb678
     dsimp at fac₁ fac₂ fac₁' fac₂' fac₃ ⊢
     have eq : a.s ≫ z₁.f ≫ w₁.f ≫ u.f = a.s ≫ z₂.f ≫ w₂.f ≫ u.s := by
       rw [← reassoc_of% fac₁, ← reassoc_of% fac₂, ← reassoc_of% fac₁', ← reassoc_of% fac₂',
         reassoc_of% hft, fac₃]
-<<<<<<< HEAD
     obtain ⟨Z, p, hp, fac₄⟩ := HasLeftCalculusOfFractions.ext _ _ _ a.hs eq
-=======
-    obtain ⟨Z, p, hp, fac₄⟩ := ext _ _ _ a.hs eq
->>>>>>> e8bfb678
     simp only [assoc] at fac₄
     rw [comp_eq _ _ z₁ fac₁, comp_eq _ _ z₂ fac₂]
     apply Quot.sound
@@ -398,22 +379,11 @@
       rw [← reassoc_of% fac₁', ← reassoc_of% fac₃, ← assoc]
       exact W.comp_mem _ _ ht (W.comp_mem _ _ w₂.hs (W.comp_mem _ _ u.hs hp))
   · rintro a₁ a₂ b ⟨U, t₁, t₂, hst, hft, ht⟩
-<<<<<<< HEAD
-    obtain ⟨z₁, fac₁⟩ := HasLeftCalculusOfFractions.exists_leftFraction
-      (RightFraction.mk a₁.s a₁.hs b.f)
-    obtain ⟨z₂, fac₂⟩ := HasLeftCalculusOfFractions.exists_leftFraction
-      (RightFraction.mk a₂.s a₂.hs b.f)
-    obtain ⟨w₁, fac₁'⟩ := HasLeftCalculusOfFractions.exists_leftFraction
-      (RightFraction.mk (a₁.s ≫ t₁) ht (b.f ≫ z₁.s))
-    obtain ⟨w₂, fac₂'⟩ := HasLeftCalculusOfFractions.exists_leftFraction
-      (RightFraction.mk (a₂.s ≫ t₂) (show W _ by rw [← hst]; exact ht) (b.f ≫ z₂.s))
-=======
     obtain ⟨z₁, fac₁⟩ := exists_leftFraction (RightFraction.mk a₁.s a₁.hs b.f)
     obtain ⟨z₂, fac₂⟩ := exists_leftFraction (RightFraction.mk a₂.s a₂.hs b.f)
     obtain ⟨w₁, fac₁'⟩ := exists_leftFraction (RightFraction.mk (a₁.s ≫ t₁) ht (b.f ≫ z₁.s))
     obtain ⟨w₂, fac₂'⟩ := exists_leftFraction (RightFraction.mk (a₂.s ≫ t₂)
       (show W _ by rw [← hst]; exact ht) (b.f ≫ z₂.s))
->>>>>>> e8bfb678
     let p₁ : W.LeftFraction X Z := LeftFraction.mk (a₁.f ≫ t₁ ≫ w₁.f) (b.s ≫ z₁.s ≫ w₁.s)
       (W.comp_mem _ _ b.hs (W.comp_mem _ _ z₁.hs w₁.hs))
     let p₂ : W.LeftFraction X Z := LeftFraction.mk (a₂.f ≫ t₂ ≫ w₂.f) (b.s ≫ z₂.s ≫ w₂.s)
@@ -424,11 +394,7 @@
     apply Quot.sound
     refine' LeftFractionRel.trans _ ((_ : LeftFractionRel p₁ p₂).trans _)
     · have eq : a₁.s ≫ z₁.f ≫ w₁.s = a₁.s ≫ t₁ ≫ w₁.f := by rw [← fac₁', reassoc_of% fac₁]
-<<<<<<< HEAD
       obtain ⟨Z, u, hu, fac₃⟩ := HasLeftCalculusOfFractions.ext _ _ _ a₁.hs eq
-=======
-      obtain ⟨Z, u, hu, fac₃⟩ := ext _ _ _ a₁.hs eq
->>>>>>> e8bfb678
       simp only [assoc] at fac₃
       refine' ⟨Z, w₁.s ≫ u, u, _, _, _⟩
       · dsimp
@@ -438,22 +404,13 @@
       · dsimp
         simp only [assoc]
         exact W.comp_mem _ _ b.hs (W.comp_mem _ _ z₁.hs (W.comp_mem _ _ w₁.hs hu))
-<<<<<<< HEAD
-    · obtain ⟨q, fac₃⟩ := HasLeftCalculusOfFractions.exists_leftFraction
-        (RightFraction.mk (z₁.s ≫ w₁.s) (W.comp_mem _ _ z₁.hs w₁.hs) (z₂.s ≫ w₂.s))
-=======
     · obtain ⟨q, fac₃⟩ := exists_leftFraction (RightFraction.mk (z₁.s ≫ w₁.s)
         (W.comp_mem _ _ z₁.hs w₁.hs) (z₂.s ≫ w₂.s))
->>>>>>> e8bfb678
       dsimp at fac₃
       simp only [assoc] at fac₃
       have eq : a₁.s ≫ t₁ ≫ w₁.f ≫ q.f = a₁.s ≫ t₁ ≫ w₂.f ≫ q.s := by
         rw [← reassoc_of% fac₁', ← fac₃, reassoc_of% hst, reassoc_of% fac₂']
-<<<<<<< HEAD
       obtain ⟨Z, u, hu, fac₄⟩ := HasLeftCalculusOfFractions.ext _ _ _ a₁.hs eq
-=======
-      obtain ⟨Z, u, hu, fac₄⟩ := ext _ _ _ a₁.hs eq
->>>>>>> e8bfb678
       simp only [assoc] at fac₄
       refine' ⟨Z, q.f ≫ u, q.s ≫ u, _, _, _⟩
       · simp only [assoc, reassoc_of% fac₃]
@@ -463,11 +420,7 @@
           (W.comp_mem _ _ w₂.hs (W.comp_mem _ _ q.hs hu)))
     · have eq : a₂.s ≫ z₂.f ≫ w₂.s = a₂.s ≫ t₂ ≫ w₂.f := by
         rw [← fac₂', reassoc_of% fac₂]
-<<<<<<< HEAD
       obtain ⟨Z, u, hu, fac₄⟩ := HasLeftCalculusOfFractions.ext _ _ _ a₂.hs eq
-=======
-      obtain ⟨Z, u, hu, fac₄⟩ := ext _ _ _ a₂.hs eq
->>>>>>> e8bfb678
       simp only [assoc] at fac₄
       refine' ⟨Z, u, w₂.s ≫ u, _, _, _⟩
       · dsimp
@@ -483,11 +436,8 @@
 
 end Localization
 
-<<<<<<< HEAD
-=======
 /-- The constructed localized category for a morphism property
 that has left calculus of fractions. -/
->>>>>>> e8bfb678
 @[nolint unusedArguments]
 def Localization (_ : MorphismProperty C) := C
 
@@ -519,18 +469,9 @@
     change ((Hom.mk z₁).comp (Hom.mk z₂)).comp (Hom.mk z₃) =
       (Hom.mk z₁).comp ((Hom.mk z₂).comp (Hom.mk z₃))
     rw [Hom.comp_eq z₁ z₂, Hom.comp_eq z₂ z₃]
-<<<<<<< HEAD
-    obtain ⟨z₁₂, fac₁₂⟩ := HasLeftCalculusOfFractions.exists_leftFraction
-      (RightFraction.mk z₁.s z₁.hs z₂.f)
-    obtain ⟨z₂₃, fac₂₃⟩ := HasLeftCalculusOfFractions.exists_leftFraction
-      (RightFraction.mk z₂.s z₂.hs z₃.f)
-    obtain ⟨z', fac⟩ := HasLeftCalculusOfFractions.exists_leftFraction
-      (RightFraction.mk z₁₂.s z₁₂.hs z₂₃.f)
-=======
     obtain ⟨z₁₂, fac₁₂⟩ := exists_leftFraction (RightFraction.mk z₁.s z₁.hs z₂.f)
     obtain ⟨z₂₃, fac₂₃⟩ := exists_leftFraction (RightFraction.mk z₂.s z₂.hs z₃.f)
     obtain ⟨z', fac⟩ := exists_leftFraction (RightFraction.mk z₁₂.s z₁₂.hs z₂₃.f)
->>>>>>> e8bfb678
     dsimp at fac₁₂ fac₂₃ fac
     rw [comp_eq z₁ z₂ z₁₂ fac₁₂, comp_eq z₂ z₃ z₂₃ fac₂₃, comp₀, comp₀,
       Hom.comp_eq, Hom.comp_eq,
@@ -542,18 +483,14 @@
 
 variable (W)
 
-<<<<<<< HEAD
-=======
 /-- The localization functor to the constructed localized category for a morphism property
 that has left calculus of fractions. -/
->>>>>>> e8bfb678
 @[simps obj]
 def Q : C ⥤ Localization W where
   obj X := X
   map f := Hom.mk (ofHom W f)
   map_id _ := rfl
   map_comp {X Y Z} f g := by
-<<<<<<< HEAD
     dsimp
     change _ = Hom.comp _ _
     rw [Hom.comp_eq, comp_eq (ofHom W f) (ofHom W g) (ofHom W g) (by simp)]
@@ -703,6 +640,7 @@
 
 variable (W)
 
+
 open StrictUniversalPropertyFixedTarget in
 noncomputable def strictUniversalPropertyFixedTarget (E : Type*) [Category E] :
     Localization.StrictUniversalPropertyFixedTarget (Q W) W E where
@@ -772,14 +710,6 @@
 
 end
 
-=======
-    change _ = Hom.comp _ _
-    rw [Hom.comp_eq, comp_eq (ofHom W f) (ofHom W g) (ofHom W g) (by simp)]
-    simp only [ofHom, comp₀, comp_id]
-
-end Localization
-
->>>>>>> e8bfb678
 end LeftFraction
 
 end
