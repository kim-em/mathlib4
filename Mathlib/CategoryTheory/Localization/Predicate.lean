--- conflicted
+++ resolved
@@ -462,18 +462,6 @@
 
 /-- If `L₁ : C ⥤ D₁` and `L₂ : C ⥤ D₂` are two localization functors for the
 same `MorphismProperty C`, this is an equivalence of categories `D₁ ≌ D₂`. -/
-<<<<<<< HEAD
-def uniq : D₁ ≌ D₂ := by
-  exact (equivalenceFromModel L₁ W').symm.trans (equivalenceFromModel L₂ W')
-
-/-- The equivalence of localized categories given by `uniq` is compatible
-with the localization functors. -/
-def compUniqFunctor : L₁ ⋙ (uniq L₁ L₂ W').functor ≅ L₂ := by
-  calc
-    L₁ ⋙ (uniq L₁ L₂ W').functor ≅ (L₁ ⋙
-      (equivalenceFromModel L₁ W').inverse) ⋙ (equivalenceFromModel L₂ W').functor :=
-        (Functor.associator _ _ _).symm
-=======
 def uniq : D₁ ≌ D₂ :=
   (equivalenceFromModel L₁ W').symm.trans (equivalenceFromModel L₂ W')
 
@@ -485,27 +473,21 @@
   calc
     L₁ ⋙ (uniq L₁ L₂ W').functor ≅ (L₁ ⋙ (equivalenceFromModel L₁ W').inverse) ⋙
       (equivalenceFromModel L₂ W').functor := (Functor.associator _ _ _).symm
->>>>>>> 2f410e1e
     _ ≅ W'.Q ⋙ (equivalenceFromModel L₂ W').functor :=
       isoWhiskerRight (compEquivalenceFromModelInverseIso L₁ W') _
     _ ≅ L₂ := qCompEquivalenceFromModelFunctorIso L₂ W'
 
-<<<<<<< HEAD
-instance : Lifting L₁ W' L₂ (uniq L₁ L₂ W').functor := ⟨compUniqFunctor L₁ L₂ W'⟩
-=======
 /-- The inverse functor of equivalence of localized categories given by `Localization.uniq` is
 compatible with the localization functors. -/
 def compUniqInverse : L₂ ⋙ (uniq L₁ L₂ W').inverse ≅ L₁ := compUniqFunctor L₂ L₁ W'
 
 instance : Lifting L₁ W' L₂ (uniq L₁ L₂ W').functor := ⟨compUniqFunctor L₁ L₂ W'⟩
 instance : Lifting L₂ W' L₁ (uniq L₁ L₂ W').inverse := ⟨compUniqInverse L₁ L₂ W'⟩
->>>>>>> 2f410e1e
 
 /-- If `L₁ : C ⥤ D₁` and `L₂ : C ⥤ D₂` are two localization functors for the
 same `MorphismProperty C`, any functor `F : D₁ ⥤ D₂` equipped with an isomorphism
 `L₁ ⋙ F ≅ L₂` is isomorphic to the functor of the equivalence given by `uniq`. -/
 def isoUniqFunctor (F : D₁ ⥤ D₂) (e : L₁ ⋙ F ≅ L₂) :
-<<<<<<< HEAD
     F ≅ (uniq L₁ L₂ W').functor := by
   letI : Lifting L₁ W' L₂ F := ⟨e⟩
   exact liftNatIso L₁ W' L₂ L₂ F (uniq L₁ L₂ W').functor (Iso.refl L₂)
@@ -535,12 +517,4 @@
 
 end Functor
 
-=======
-    F ≅ (uniq L₁ L₂ W').functor :=
-  letI : Lifting L₁ W' L₂ F := ⟨e⟩
-  liftNatIso L₁ W' L₂ L₂ F (uniq L₁ L₂ W').functor (Iso.refl L₂)
-
-end Localization
-
->>>>>>> 2f410e1e
 end CategoryTheory