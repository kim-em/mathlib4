--- conflicted
+++ resolved
@@ -503,7 +503,6 @@
 
 end Localization
 
-<<<<<<< HEAD
 namespace Functor
 
 namespace IsEquivalence
@@ -526,7 +525,7 @@
 end IsEquivalence
 
 end Functor
-=======
+
 section
 
 variable {X Y : C} (f g : X ⟶ Y)
@@ -563,6 +562,5 @@
 end AreEqualizedByLocalization
 
 end
->>>>>>> c5d1932e
 
 end CategoryTheory