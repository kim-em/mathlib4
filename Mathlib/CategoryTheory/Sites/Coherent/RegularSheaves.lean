--- conflicted
+++ resolved
@@ -84,181 +84,11 @@
     P.obj (op B) → { x : P.obj (op X) | P.map g₁.op x = P.map g₂.op x } := fun t ↦
   ⟨P.map f.op t, by simp only [Set.mem_setOf_eq, ← FunctorToTypes.map_comp_apply, ← op_comp, w]⟩
 
-<<<<<<< HEAD
-/--
-The sheaf condition with respect to regular presieves, given the existence of the relavant pullback.
--/
-def EqualizerCondition (P : Cᵒᵖ ⥤ Type*) : Prop :=
-  ∀ (X B : C) (π : X ⟶ B) [EffectiveEpi π] [HasPullback π π], Function.Bijective
-    (MapToEqualizer P π (pullback.fst (f := π) (g := π)) (pullback.snd (f := π) (g := π))
-    pullback.condition)
-
-theorem equalizerCondition_iff_isIso_lift_w (P : Cᵒᵖ ⥤ Type*) {X B : C} (π : X ⟶ B)
-    [HasPullback π π] : P.map π.op ≫ P.map (pullback.fst (f := π) (g := π)).op =
-    P.map π.op ≫ P.map (pullback.snd).op := by
-  simp only [← Functor.map_comp, ← op_comp, pullback.condition]
-
-theorem equalizerCondition_iff_isIso_lift_aux_comp (P : Cᵒᵖ ⥤ Type*) {X B : C} (π : X ⟶ B)
-    [HasPullback π π] : MapToEqualizer P π pullback.fst pullback.snd pullback.condition =
-    equalizer.lift (P.map π.op) (equalizerCondition_iff_isIso_lift_w P π) ≫
-    (Types.equalizerIso _ _).hom := by
-  rw [← Iso.comp_inv_eq (α := Types.equalizerIso _ _)]
-  apply equalizer.hom_ext
-  simp only [Category.assoc, Types.equalizerIso_inv_comp_ι, limit.lift_π, Fork.ofι_pt,
-    Fork.ofι_π_app]
-  ext
-  rfl
-
-theorem equalizerCondition_iff_isIso_lift (P : Cᵒᵖ ⥤ Type*) : EqualizerCondition P ↔
-    ∀ (X B : C) (π : X ⟶ B) [EffectiveEpi π] [HasPullback π π], IsIso
-    (equalizer.lift (P.map π.op) (equalizerCondition_iff_isIso_lift_w P π)) := by
-  unfold EqualizerCondition
-  refine ⟨fun h X B π _ _ ↦ ?_, fun h X B π _ _ ↦ ?_⟩
-  · specialize h X B π
-    rw [← isIso_iff_bijective, equalizerCondition_iff_isIso_lift_aux_comp] at h
-    exact IsIso.of_isIso_comp_right (equalizer.lift (P.map π.op)
-      (equalizerCondition_iff_isIso_lift_w P π))
-      (Types.equalizerIso _ _).hom
-  · specialize h X B π
-    rw [equalizerCondition_iff_isIso_lift_aux_comp, ← isIso_iff_bijective]
-    infer_instance
-
-/-- TODO: move to right place and correct generality -/
-@[simps]
-noncomputable
-def preservesPullbackIso {D : Type*} [Category D] (P : Cᵒᵖ ⥤ Type*) (F : D ⥤ C)
-    {X B : D} (π : X ⟶ B) [HasPullback π π] [PreservesLimit (cospan π π) F] :
-    haveI := hasPullback_of_preservesPullback F π π
-    (equalizer (P.map (pullback.fst (f := (F.map π)) (g := (F.map π))).op)
-      (P.map (pullback.snd).op)) ≅
-      equalizer ((F.op ⋙ P).map (pullback.fst (f := π) (g := π)).op)
-        ((F.op ⋙ P).map pullback.snd.op) where
-  hom := equalizer.lift (equalizer.ι _ _) (by
-    simp only [Functor.comp_obj, Functor.op_obj, unop_op, Functor.comp_map, Functor.op_map,
-      Quiver.Hom.unop_op]
-    haveI := hasPullback_of_preservesPullback F π π
-    have h := equalizer.condition (P.map (pullback.fst (f := (F.map π)) (g := (F.map π))).op)
-      (P.map (pullback.snd).op)
-    have h₁ := PreservesPullback.iso_hom_fst F π π
-    have h₂ := PreservesPullback.iso_hom_snd F π π
-    simp only [← h₁, ← h₂, op_comp, Functor.map_comp, ← Category.assoc, h])
-  inv := equalizer.lift (equalizer.ι _ _) (by
-    simp only [Functor.comp_obj, Functor.op_obj, unop_op, Functor.comp_map, Functor.op_map,
-      Quiver.Hom.unop_op]
-    haveI := hasPullback_of_preservesPullback F π π
-    have h₁ := PreservesPullback.iso_inv_fst F π π
-    have h₂ := PreservesPullback.iso_inv_snd F π π
-    simp only [← h₁, ← h₂, op_comp, Functor.map_comp]
-    rw [← Category.assoc, equalizer.condition]
-    rfl)
-  hom_inv_id := by
-    apply equalizer.hom_ext
-    simp only [Functor.comp_obj, Functor.op_obj, unop_op, Functor.comp_map, Functor.op_map,
-      Quiver.Hom.unop_op, Category.assoc, limit.lift_π, op_comp, id_eq, eq_mpr_eq_cast, cast_eq,
-      Fork.ofι_pt, Fork.ofι_π_app, Category.id_comp]
-    exact equalizer.lift_ι _ _
-  inv_hom_id := by
-    apply equalizer.hom_ext
-    simp only [Functor.comp_obj, Functor.op_obj, unop_op, Functor.comp_map, Functor.op_map,
-      Quiver.Hom.unop_op, Category.assoc, Category.id_comp]
-    erw [equalizer.lift_ι, equalizer.lift_ι]
-
-theorem mapToEqualizer_pullback_comp {D : Type*} [Category D] (P : Cᵒᵖ ⥤ Type*) (F : D ⥤ C)
-    {X B : D} (π : X ⟶ B) [HasPullback π π] [PreservesLimit (cospan π π) F] :
-    haveI := hasPullback_of_preservesPullback F π π
-    (equalizer.lift ((F.op ⋙ P).map π.op)
-      (equalizerCondition_iff_isIso_lift_w (F.op ⋙ P) π)) =
-    (equalizer.lift (P.map (F.map π).op)
-      (equalizerCondition_iff_isIso_lift_w P (F.map π))) ≫ (preservesPullbackIso P F π).hom := by
-  simp only [Functor.comp_obj, Functor.op_obj, unop_op, Functor.comp_map, Functor.op_map,
-    Quiver.Hom.unop_op, preservesPullbackIso]
-  apply equalizer.hom_ext
-  simp only [Functor.comp_obj, Functor.op_obj, unop_op, Functor.comp_map, Functor.op_map,
-    Quiver.Hom.unop_op, Category.assoc]
-  erw [equalizer.lift_ι, equalizer.lift_ι, equalizer.lift_ι]
-
-theorem equalizerCondition_precomp_of_preservesPullback {D : Type*} [Category D] (P : Cᵒᵖ ⥤ Type*)
-    (F : D ⥤ C)
-    [∀ {X B} (π : X ⟶ B) [EffectiveEpi π], PreservesLimit (cospan π π) F]
-    [F.PreservesEffectiveEpis]
-    (hP : EqualizerCondition P) : EqualizerCondition (F.op ⋙ P) := by
-  rw [equalizerCondition_iff_isIso_lift] at hP ⊢
-  intro X B π _ _
-  have := hasPullback_of_preservesPullback F π π
-  have := hP (F.obj X) (F.obj B) (F.map π)
-  rw [mapToEqualizer_pullback_comp (F := F)]
-  exact IsIso.comp_isIso
-
-theorem equalizerCondition_of_natIso_aux
-    {P : Cᵒᵖ ⥤ Type*} {P' : Cᵒᵖ ⥤ Type _} (i : P ≅ P') {X B : C} (π : X ⟶ B)
-    [HasPullback π π] :
-    (equalizer.ι (P.map (pullback.fst (f := π) (g := π)).op) (P.map pullback.snd.op) ≫
-      i.hom.app (op X)) ≫ P'.map pullback.fst.op =
-      (equalizer.ι (P.map pullback.fst.op) (P.map pullback.snd.op) ≫ i.hom.app (op X)) ≫
-      P'.map (pullback.snd  (f := π) (g := π)).op := by
-  rw [Category.assoc, Category.assoc, ← i.hom.naturality (pullback.fst (f := π) (g := π)).op,
-    ← i.hom.naturality (pullback.snd (f := π) (g := π)).op, ← Category.assoc, equalizer.condition]
-  simp
-
-/-- TODO: move to right place and correct generality -/
-noncomputable
-def equalizerIso_of_natIso {P : Cᵒᵖ ⥤ Type*} {P' : Cᵒᵖ ⥤ Type _} (i : P ≅ P') {X B : C}
-    (π : X ⟶ B) [HasPullback π π] :
-    equalizer (P.map (pullback.fst (f := π) (g := π)).op) (P.map pullback.snd.op) ≅
-    equalizer (P'.map (pullback.fst (f := π) (g := π)).op) (P'.map pullback.snd.op) where
-  hom := equalizer.lift (equalizer.ι _ _ ≫ i.hom.app (op X)) (equalizerCondition_of_natIso_aux i π)
-  inv := equalizer.lift (equalizer.ι _ _ ≫ i.inv.app (op X))
-    (equalizerCondition_of_natIso_aux i.symm π)
-  hom_inv_id := by apply equalizer.hom_ext; simp
-  inv_hom_id := by apply equalizer.hom_ext; simp
-
-theorem equalizerCondition_of_natIso {P : Cᵒᵖ ⥤ Type*} {P' : Cᵒᵖ ⥤ Type _} (i : P ≅ P')
-    (hP : EqualizerCondition P) :
-    EqualizerCondition P' := by
-  rw [equalizerCondition_iff_isIso_lift] at hP ⊢
-  intro X B π _ _
-  specialize hP X B π
-  have h : equalizer.lift (P'.map π.op) (equalizerCondition_iff_isIso_lift_w P' π) =
-      i.inv.app (op B) ≫
-      equalizer.lift (P.map π.op) (equalizerCondition_iff_isIso_lift_w P π) ≫
-      (equalizerIso_of_natIso i π).hom := by
-    apply equalizer.hom_ext
-    simp [equalizerIso_of_natIso]
-  rw [h]
-  infer_instance
-
-theorem equalizerCondition_iff_of_equivalence {D : Type*} [Category D] (P : Cᵒᵖ ⥤ Type*)
-    (e : C ≌ D) : EqualizerCondition P ↔ EqualizerCondition (e.op.inverse ⋙ P) :=
-  ⟨fun h ↦ equalizerCondition_precomp_of_preservesPullback P e.inverse h, fun h ↦
-    equalizerCondition_of_natIso (e.op.funInvIdAssoc P)
-      (equalizerCondition_precomp_of_preservesPullback (e.op.inverse ⋙ P) e.functor h)⟩
-
-lemma EqualizerCondition.isSheafFor {B : C} {S : Presieve B} [S.regular] [S.hasPullbacks]
-    {F : Cᵒᵖ ⥤ Type*}
-    (hF : EqualizerCondition F) : S.IsSheafFor F := by
-  obtain ⟨X, π, hS, πsurj⟩ := Presieve.regular.single_epi (R := S)
-  subst hS
-  rw [isSheafFor_arrows_iff_pullbacks]
-  intro y h
-  have : (Presieve.singleton π).hasPullbacks := by rw [← ofArrows_pUnit]; infer_instance
-  have : HasPullback π π := hasPullbacks.has_pullbacks Presieve.singleton.mk Presieve.singleton.mk
-  specialize hF X B π
-  rw [Function.bijective_iff_existsUnique] at hF
-  obtain ⟨t, ht, ht'⟩ := hF ⟨y (), h () ()⟩
-  refine ⟨t, fun _ ↦ ?_, fun x h ↦ ht' x ?_⟩
-  · simpa [MapToEqualizer] using ht
-  · simpa [MapToEqualizer] using h ()
-
-lemma equalizerCondition_of_regular {F : Cᵒᵖ ⥤ Type*}
-    (hSF : ∀ {B : C} (S : Presieve B) [S.regular] [S.hasPullbacks], S.IsSheafFor F) :
-    EqualizerCondition F := by
-=======
 theorem EqualizerCondition.bijective_mapToEqualizer_pullback (P : Cᵒᵖ ⥤ Type*)
     (hP : EqualizerCondition P) : ∀ (X B : C) (π : X ⟶ B) [EffectiveEpi π] [HasPullback π π],
     Function.Bijective
       (MapToEqualizer P π (pullback.fst (f := π) (g := π)) (pullback.snd (f := π) (g := π))
         pullback.condition) := by
->>>>>>> 32dcb036
   intro X B π _ _
   specialize hP π _ (pullbackIsPullback π π)
   rw [Types.type_equalizer_iff_unique] at hP
