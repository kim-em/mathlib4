/-
Copyright (c) 2023 Dagur Asgeirsson. All rights reserved.
Released under Apache 2.0 license as described in the file LICENSE.
Authors: Dagur Asgeirsson
-/
import Mathlib.CategoryTheory.Sites.InducedTopology
import Mathlib.CategoryTheory.Sites.Whiskering
/-!
# Equivalences of sheaf categories

Given a site `(C, J)` and a category `D` which is equivalent to `C`, with `C` and `D` possibly large
and possibly in different universes, we transport the Grothendieck topology `J` on `C` to `D` and
prove that the sheaf categories are equivalent.

We also prove that sheafification and the property `HasSheafCompose` transport nicely over this
equivalence, and apply it to essentially small sites. We also provide instances for existence of
sufficiently small limits in the sheaf category on the essentially small site.

## Main definitions

* `CategoryTheory.Equivalence.sheafCongrRight` is the equivalence of sheaf categories.

* `CategoryTheory.Equivalence.transportAndSheafify` is the functor which takes a presheaf on `C`,
  transports it over the equivalence to `D`, sheafifies there and then transports back to `C`.

* `CategoryTheory.Equivalence.transportSheafificationAdjunction`: `transportAndSheafify` is
  left adjoint to the functor taking a sheaf to its underlying presheaf.

* `CategoryTheory.smallSheafify` is the functor which takes a presheaf on an essentially small site
  `(C, J)`, transports to a small model, sheafifies there and then transports back to `C`.

* `CategoryTheory.smallSheafificationAdjunction`: `smallSheafify` is left adjoint to the functor
  taking a sheaf to its underlying presheaf.

-/

universe u

namespace CategoryTheory

open Functor Limits GrothendieckTopology

variable {C : Type*} [Category C] (J : GrothendieckTopology C)
variable {D : Type*} [Category D] (K : GrothendieckTopology D) (e : C ≌ D)
variable (A : Type*) [Category A]

namespace Equivalence

theorem locallyCoverDense : LocallyCoverDense J e.inverse := by
  intro X T
  convert T.prop
  ext Z f
  constructor
  · rintro ⟨_, _, g', hg, rfl⟩
    exact T.val.downward_closed hg g'
  · intro hf
    refine ⟨e.functor.obj Z, (Adjunction.homEquiv e.toAdjunction _ _).symm f, e.unit.app Z, ?_, ?_⟩
    · simp only [Adjunction.homEquiv_counit, Functor.id_obj, Equivalence.toAdjunction_counit,
        Sieve.functorPullback_apply, Presieve.functorPullback_mem, Functor.map_comp,
        Equivalence.inv_fun_map, Functor.comp_obj, Category.assoc, Equivalence.unit_inverse_comp,
        Category.comp_id]
      exact T.val.downward_closed hf _
    · simp

theorem coverPreserving : CoverPreserving J (e.locallyCoverDense J).inducedTopology e.functor where
  cover_preserve {U S} h := by
    change _ ∈ J.sieves (e.inverse.obj (e.functor.obj U))
    convert J.pullback_stable (e.unitInv.app U) h
    ext Z f
    rw [← Sieve.functorPushforward_comp]
    simp only [Sieve.functorPushforward_apply, Presieve.functorPushforward, exists_and_left, id_obj,
      comp_obj, Sieve.pullback_apply]
    constructor
    · rintro ⟨W, g, hg, x, rfl⟩
      rw [Category.assoc]
      apply S.downward_closed
      simpa using S.downward_closed hg _
    · intro hf
      exact ⟨_, e.unitInv.app Z ≫ f ≫ e.unitInv.app U, S.downward_closed hf _,
        e.unit.app Z ≫ e.unit.app _, (by simp)⟩

instance : IsCoverDense e.functor (e.locallyCoverDense J).inducedTopology where
  is_cover U := by
    change _ ∈ J.sieves _
    convert J.top_mem (e.inverse.obj U)
    ext Y f
    simp only [Sieve.functorPushforward_apply, Presieve.functorPushforward, exists_and_left,
      Sieve.top_apply, iff_true]
    exact ⟨e.functor.obj Y, (Adjunction.homEquiv e.toAdjunction _ _).symm f,
      Presieve.in_coverByImage _ _, e.unit.app _, (by simp)⟩

instance : IsCoverDense e.inverse J where
  is_cover U := by
    convert J.top_mem U
    ext Y f
    simp only [Sieve.functorPushforward_apply, Presieve.functorPushforward, exists_and_left,
      Sieve.top_apply, iff_true]
    let g : e.inverse.obj _ ⟶ U := (e.unitInv.app Y) ≫ f
    have : (Sieve.coverByImage e.inverse U).arrows g := Presieve.in_coverByImage _ g
    replace := Sieve.downward_closed _ this (e.unit.app Y)
    simpa [g] using this

/-- A class saying that the equivalence `e` transports the Grothendieck topology `J` to `K`. -/
class TransportsGrothendieckTopology : Prop where
  /-- `K` is equal to the induced topology. -/
  eq_inducedTopology : K = (e.locallyCoverDense J).inducedTopology

instance : e.TransportsGrothendieckTopology J (e.locallyCoverDense J).inducedTopology := ⟨rfl⟩

variable [e.TransportsGrothendieckTopology J K]

theorem eq_inducedTopology_of_transports : K = (e.locallyCoverDense J).inducedTopology :=
  TransportsGrothendieckTopology.eq_inducedTopology

instance : IsContinuous e.functor J K := by
  rw [e.eq_inducedTopology_of_transports J K]
  exact IsCoverDense.isContinuous _ _ _ (e.coverPreserving J)

instance : IsContinuous e.inverse K J := by
  rw [eq_inducedTopology_of_transports J K e]
  exact IsCoverDense.isContinuous _ _ _ (e.locallyCoverDense J).inducedTopology_coverPreserving

/-- The functor in the equivalence of sheaf categories. -/
@[simps!]
<<<<<<< HEAD
def sheafCongrRight.functor : Sheaf J A ⥤ Sheaf (e.locallyCoverDense J).inducedTopology A where
=======
def sheafCongr.functor : Sheaf J A ⥤ Sheaf K A where
>>>>>>> 75bd5bed
  obj F := ⟨e.inverse.op ⋙ F.val, e.inverse.op_comp_isSheaf _ _ _⟩
  map f := ⟨whiskerLeft e.inverse.op f.val⟩

/-- The inverse in the equivalence of sheaf categories. -/
@[simps!]
<<<<<<< HEAD
def sheafCongrRight.inverse : Sheaf (e.locallyCoverDense J).inducedTopology A ⥤ Sheaf J A where
=======
def sheafCongr.inverse : Sheaf K A ⥤ Sheaf J A where
>>>>>>> 75bd5bed
  obj F := ⟨e.functor.op ⋙ F.val, e.functor.op_comp_isSheaf _ _ _⟩
  map f := ⟨whiskerLeft e.functor.op f.val⟩

/-- The unit iso in the equivalence of sheaf categories. -/
@[simps!]
<<<<<<< HEAD
def sheafCongrRight.unitIso : 𝟭 (Sheaf J A) ≅ functor J e A ⋙ inverse J e A :=
=======
def sheafCongr.unitIso : 𝟭 (Sheaf J A) ≅ functor J K e A ⋙ inverse J K e A :=
>>>>>>> 75bd5bed
  NatIso.ofComponents (fun F ↦ ⟨⟨(isoWhiskerRight e.op.unitIso F.val).hom⟩,
    ⟨(isoWhiskerRight e.op.unitIso F.val).inv⟩,
    Sheaf.hom_ext _ _ (isoWhiskerRight e.op.unitIso F.val).hom_inv_id,
    Sheaf.hom_ext _ _ (isoWhiskerRight e.op.unitIso F.val).inv_hom_id⟩ ) (by aesop)

/-- The counit iso in the equivalence of sheaf categories. -/
@[simps!]
<<<<<<< HEAD
def sheafCongrRight.counitIso : inverse J e A ⋙ functor J e A ≅ 𝟭 (Sheaf _ A) :=
=======
def sheafCongr.counitIso : inverse J K e A ⋙ functor J K e A ≅ 𝟭 (Sheaf _ A) :=
>>>>>>> 75bd5bed
  NatIso.ofComponents (fun F ↦ ⟨⟨(isoWhiskerRight e.op.counitIso F.val).hom⟩,
    ⟨(isoWhiskerRight e.op.counitIso F.val).inv⟩,
    Sheaf.hom_ext _ _ (isoWhiskerRight e.op.counitIso F.val).hom_inv_id,
    Sheaf.hom_ext _ _ (isoWhiskerRight e.op.counitIso F.val).inv_hom_id⟩ ) (by aesop)

/-- The equivalence of sheaf categories. -/
<<<<<<< HEAD
def sheafCongrRight : Sheaf J A ≌ Sheaf (e.locallyCoverDense J).inducedTopology A where
  functor := sheafCongrRight.functor J e A
  inverse := sheafCongrRight.inverse J e A
  unitIso := sheafCongrRight.unitIso J e A
  counitIso := sheafCongrRight.counitIso J e A
  functor_unitIso_comp X := by
    ext
    simp only [id_obj, sheafCongrRight.functor_obj_val_obj, comp_obj,
      Sheaf.instCategorySheaf_comp_val, NatTrans.comp_app, sheafCongrRight.inverse_obj_val_obj,
      Opposite.unop_op, sheafCongrRight.functor_map_val_app,
      sheafCongrRight.unitIso_hom_app_val_app, sheafCongrRight.counitIso_hom_app_val_app,
      sheafCongrRight.functor_obj_val_map, Quiver.Hom.unop_op, Sheaf.instCategorySheaf_id_val,
      NatTrans.id_app]
    simp [← Functor.map_comp, ← op_comp]

variable {J} {K : GrothendieckTopology C} (h : J = K)

/-- The functor in the equivalence of sheaf categories. -/
def sheafCongrLeft.functor : Sheaf J A ⥤ Sheaf K A where
  obj F := ⟨F.val, (by rw [← h]; exact F.cond)⟩
  map f := ⟨f.val⟩

/-- The inverse in the equivalence of sheaf categories. -/
def sheafCongrLeft.inverse : Sheaf K A ⥤ Sheaf J A where
  obj F := ⟨F.val, (by rw [h]; exact F.cond)⟩
  map f := ⟨f.val⟩

/-- Equal grothendieck topologies yield equivalent sheaf categories. -/
@[simps!]
def sheafCongrLeft : Sheaf J A ≌ Sheaf K A where
  functor := sheafCongrLeft.functor A h
  inverse := sheafCongrLeft.inverse A h
  unitIso := eqToIso rfl
  counitIso := eqToIso rfl

variable (J) [HasSheafify (e.locallyCoverDense J).inducedTopology A]
=======
def sheafCongr : Sheaf J A ≌ Sheaf K A where
  functor := sheafCongr.functor J K e A
  inverse := sheafCongr.inverse J K e A
  unitIso := sheafCongr.unitIso J K e A
  counitIso := sheafCongr.counitIso J K e A
  functor_unitIso_comp X := by
    ext
    simp only [id_obj, sheafCongr.functor_obj_val_obj, comp_obj,
      Sheaf.instCategorySheaf_comp_val, NatTrans.comp_app, sheafCongr.inverse_obj_val_obj,
      Opposite.unop_op, sheafCongr.functor_map_val_app,
      sheafCongr.unitIso_hom_app_val_app, sheafCongr.counitIso_hom_app_val_app,
      sheafCongr.functor_obj_val_map, Quiver.Hom.unop_op, Sheaf.instCategorySheaf_id_val,
      NatTrans.id_app]
    simp [← Functor.map_comp, ← op_comp]

-- /-- The equivalence of sheaf categories explicitly stated for the induced topology. -/
-- abbrev sheafCongrRight : Sheaf J A ≌ Sheaf (e.locallyCoverDense J).inducedTopology A :=
--   sheafCongr e A rfl

variable [HasSheafify K A]
>>>>>>> 75bd5bed

/-- Transport a presheaf to the equivalent category and sheafify there. -/
noncomputable
def transportAndSheafify : (Cᵒᵖ ⥤ A) ⥤ Sheaf J A :=
<<<<<<< HEAD
  e.op.congrLeft.functor ⋙ presheafToSheaf _ _ ⋙ (e.sheafCongrRight J A).inverse

/-- An auxiliary definition for the sheafification adjunction. -/
noncomputable
def transportIsoSheafToPresheaf : (e.sheafCongrRight J A).functor ⋙
    sheafToPresheaf (e.locallyCoverDense J).inducedTopology A ⋙
    e.op.congrLeft.inverse ≅ sheafToPresheaf J A :=
=======
  e.op.congrLeft.functor ⋙ presheafToSheaf _ _ ⋙ (e.sheafCongr J K A).inverse

/-- An auxiliary definition for the sheafification adjunction. -/
noncomputable
def transportIsoSheafToPresheaf : (e.sheafCongr J K A).functor ⋙
    sheafToPresheaf K A ⋙ e.op.congrLeft.inverse ≅ sheafToPresheaf J A :=
>>>>>>> 75bd5bed
  NatIso.ofComponents (fun F ↦ isoWhiskerRight e.op.unitIso.symm F.val)
    (by intros; ext; simp [Equivalence.sheafCongrRight])

/-- Transporting and sheafifying is left adjoint to taking the underlying presheaf. -/
noncomputable
def transportSheafificationAdjunction : transportAndSheafify J K e A ⊣ sheafToPresheaf J A :=
  ((e.op.congrLeft.toAdjunction.comp (sheafificationAdjunction _ _)).comp
<<<<<<< HEAD
    (e.sheafCongrRight (A := A) J).symm.toAdjunction).ofNatIsoRight
    (transportIsoSheafToPresheaf _ _ _)
=======
    (e.sheafCongr J K A).symm.toAdjunction).ofNatIsoRight
    (transportIsoSheafToPresheaf _ _ _ _)
>>>>>>> 75bd5bed

noncomputable instance : PreservesFiniteLimits <| transportAndSheafify J K e A where
  preservesFiniteLimits _ := compPreservesLimitsOfShape _ _

/-- Transport `HasSheafify` along an equivalence of sites. -/
theorem hasSheafify : HasSheafify J A :=
  HasSheafify.mk' J A (transportSheafificationAdjunction J K e A)

variable {A : Type*} [Category A] {B : Type*} [Category B] (F : A ⥤ B)
  [K.HasSheafCompose F]

theorem hasSheafCompose : J.HasSheafCompose F where
  isSheaf P hP := by
    have hP' : Presheaf.IsSheaf K (e.inverse.op ⋙ P ⋙ F) := by
      change Presheaf.IsSheaf K ((_ ⋙ _) ⋙ _)
      apply HasSheafCompose.isSheaf
      exact e.inverse.op_comp_isSheaf K J ⟨P, hP⟩
    replace hP' : Presheaf.IsSheaf J (e.functor.op ⋙ e.inverse.op ⋙ P ⋙ F) :=
      e.functor.op_comp_isSheaf _ _ ⟨_, hP'⟩
    exact (Presheaf.isSheaf_of_iso_iff ((isoWhiskerRight e.op.unitIso.symm (P ⋙ F)))).mp hP'

end Equivalence

variable [EssentiallySmall C]
variable (B : Type*) [Category B] (F : A ⥤ B)
variable [HasSheafify ((equivSmallModel C).locallyCoverDense J).inducedTopology A]
variable [((equivSmallModel C).locallyCoverDense J).inducedTopology.HasSheafCompose F]

/-- Transport to a small model and sheafify there. -/
noncomputable
def smallSheafify : (Cᵒᵖ ⥤ A) ⥤ Sheaf J A := (equivSmallModel C).transportAndSheafify J
  ((equivSmallModel C).locallyCoverDense J).inducedTopology A

/--
Transporting to a small model and sheafifying there is left adjoint to the underlying presheaf
functor
-/
noncomputable
def smallSheafificationAdjunction : smallSheafify J A ⊣ sheafToPresheaf J A :=
  (equivSmallModel C).transportSheafificationAdjunction J _ A

noncomputable instance hasSheafifyEssentiallySmallSite : HasSheafify J A :=
  (equivSmallModel C).hasSheafify J ((equivSmallModel C).locallyCoverDense J).inducedTopology A

instance hasSheafComposeEssentiallySmallSite : HasSheafCompose J F :=
  (equivSmallModel C).hasSheafCompose J ((equivSmallModel C).locallyCoverDense J).inducedTopology F

instance hasLimitsEssentiallySmallSite
    [HasLimits <| Sheaf ((equivSmallModel C).locallyCoverDense J).inducedTopology A] :
    HasLimitsOfSize <| Sheaf J A :=
<<<<<<< HEAD
  Adjunction.has_limits_of_equivalence ((equivSmallModel C).sheafCongrRight J A).functor
=======
  Adjunction.has_limits_of_equivalence ((equivSmallModel C).sheafCongr J
    ((equivSmallModel C).locallyCoverDense J).inducedTopology A).functor
>>>>>>> 75bd5bed

instance hasColimitsEssentiallySmallSite
    [HasColimits <| Sheaf ((equivSmallModel C).locallyCoverDense J).inducedTopology A] :
    HasColimitsOfSize <| Sheaf J A :=
<<<<<<< HEAD
  Adjunction.has_colimits_of_equivalence ((equivSmallModel C).sheafCongrRight J A).functor
=======
  Adjunction.has_colimits_of_equivalence ((equivSmallModel C).sheafCongr J
    ((equivSmallModel C).locallyCoverDense J).inducedTopology A).functor
>>>>>>> 75bd5bed

end CategoryTheory<|MERGE_RESOLUTION|>--- conflicted
+++ resolved
@@ -122,31 +122,19 @@
 
 /-- The functor in the equivalence of sheaf categories. -/
 @[simps!]
-<<<<<<< HEAD
-def sheafCongrRight.functor : Sheaf J A ⥤ Sheaf (e.locallyCoverDense J).inducedTopology A where
-=======
 def sheafCongr.functor : Sheaf J A ⥤ Sheaf K A where
->>>>>>> 75bd5bed
   obj F := ⟨e.inverse.op ⋙ F.val, e.inverse.op_comp_isSheaf _ _ _⟩
   map f := ⟨whiskerLeft e.inverse.op f.val⟩
 
 /-- The inverse in the equivalence of sheaf categories. -/
 @[simps!]
-<<<<<<< HEAD
-def sheafCongrRight.inverse : Sheaf (e.locallyCoverDense J).inducedTopology A ⥤ Sheaf J A where
-=======
 def sheafCongr.inverse : Sheaf K A ⥤ Sheaf J A where
->>>>>>> 75bd5bed
   obj F := ⟨e.functor.op ⋙ F.val, e.functor.op_comp_isSheaf _ _ _⟩
   map f := ⟨whiskerLeft e.functor.op f.val⟩
 
 /-- The unit iso in the equivalence of sheaf categories. -/
 @[simps!]
-<<<<<<< HEAD
-def sheafCongrRight.unitIso : 𝟭 (Sheaf J A) ≅ functor J e A ⋙ inverse J e A :=
-=======
 def sheafCongr.unitIso : 𝟭 (Sheaf J A) ≅ functor J K e A ⋙ inverse J K e A :=
->>>>>>> 75bd5bed
   NatIso.ofComponents (fun F ↦ ⟨⟨(isoWhiskerRight e.op.unitIso F.val).hom⟩,
     ⟨(isoWhiskerRight e.op.unitIso F.val).inv⟩,
     Sheaf.hom_ext _ _ (isoWhiskerRight e.op.unitIso F.val).hom_inv_id,
@@ -154,55 +142,13 @@
 
 /-- The counit iso in the equivalence of sheaf categories. -/
 @[simps!]
-<<<<<<< HEAD
-def sheafCongrRight.counitIso : inverse J e A ⋙ functor J e A ≅ 𝟭 (Sheaf _ A) :=
-=======
 def sheafCongr.counitIso : inverse J K e A ⋙ functor J K e A ≅ 𝟭 (Sheaf _ A) :=
->>>>>>> 75bd5bed
   NatIso.ofComponents (fun F ↦ ⟨⟨(isoWhiskerRight e.op.counitIso F.val).hom⟩,
     ⟨(isoWhiskerRight e.op.counitIso F.val).inv⟩,
     Sheaf.hom_ext _ _ (isoWhiskerRight e.op.counitIso F.val).hom_inv_id,
     Sheaf.hom_ext _ _ (isoWhiskerRight e.op.counitIso F.val).inv_hom_id⟩ ) (by aesop)
 
 /-- The equivalence of sheaf categories. -/
-<<<<<<< HEAD
-def sheafCongrRight : Sheaf J A ≌ Sheaf (e.locallyCoverDense J).inducedTopology A where
-  functor := sheafCongrRight.functor J e A
-  inverse := sheafCongrRight.inverse J e A
-  unitIso := sheafCongrRight.unitIso J e A
-  counitIso := sheafCongrRight.counitIso J e A
-  functor_unitIso_comp X := by
-    ext
-    simp only [id_obj, sheafCongrRight.functor_obj_val_obj, comp_obj,
-      Sheaf.instCategorySheaf_comp_val, NatTrans.comp_app, sheafCongrRight.inverse_obj_val_obj,
-      Opposite.unop_op, sheafCongrRight.functor_map_val_app,
-      sheafCongrRight.unitIso_hom_app_val_app, sheafCongrRight.counitIso_hom_app_val_app,
-      sheafCongrRight.functor_obj_val_map, Quiver.Hom.unop_op, Sheaf.instCategorySheaf_id_val,
-      NatTrans.id_app]
-    simp [← Functor.map_comp, ← op_comp]
-
-variable {J} {K : GrothendieckTopology C} (h : J = K)
-
-/-- The functor in the equivalence of sheaf categories. -/
-def sheafCongrLeft.functor : Sheaf J A ⥤ Sheaf K A where
-  obj F := ⟨F.val, (by rw [← h]; exact F.cond)⟩
-  map f := ⟨f.val⟩
-
-/-- The inverse in the equivalence of sheaf categories. -/
-def sheafCongrLeft.inverse : Sheaf K A ⥤ Sheaf J A where
-  obj F := ⟨F.val, (by rw [h]; exact F.cond)⟩
-  map f := ⟨f.val⟩
-
-/-- Equal grothendieck topologies yield equivalent sheaf categories. -/
-@[simps!]
-def sheafCongrLeft : Sheaf J A ≌ Sheaf K A where
-  functor := sheafCongrLeft.functor A h
-  inverse := sheafCongrLeft.inverse A h
-  unitIso := eqToIso rfl
-  counitIso := eqToIso rfl
-
-variable (J) [HasSheafify (e.locallyCoverDense J).inducedTopology A]
-=======
 def sheafCongr : Sheaf J A ≌ Sheaf K A where
   functor := sheafCongr.functor J K e A
   inverse := sheafCongr.inverse J K e A
@@ -223,27 +169,16 @@
 --   sheafCongr e A rfl
 
 variable [HasSheafify K A]
->>>>>>> 75bd5bed
 
 /-- Transport a presheaf to the equivalent category and sheafify there. -/
 noncomputable
 def transportAndSheafify : (Cᵒᵖ ⥤ A) ⥤ Sheaf J A :=
-<<<<<<< HEAD
-  e.op.congrLeft.functor ⋙ presheafToSheaf _ _ ⋙ (e.sheafCongrRight J A).inverse
-
-/-- An auxiliary definition for the sheafification adjunction. -/
-noncomputable
-def transportIsoSheafToPresheaf : (e.sheafCongrRight J A).functor ⋙
-    sheafToPresheaf (e.locallyCoverDense J).inducedTopology A ⋙
-    e.op.congrLeft.inverse ≅ sheafToPresheaf J A :=
-=======
   e.op.congrLeft.functor ⋙ presheafToSheaf _ _ ⋙ (e.sheafCongr J K A).inverse
 
 /-- An auxiliary definition for the sheafification adjunction. -/
 noncomputable
 def transportIsoSheafToPresheaf : (e.sheafCongr J K A).functor ⋙
     sheafToPresheaf K A ⋙ e.op.congrLeft.inverse ≅ sheafToPresheaf J A :=
->>>>>>> 75bd5bed
   NatIso.ofComponents (fun F ↦ isoWhiskerRight e.op.unitIso.symm F.val)
     (by intros; ext; simp [Equivalence.sheafCongrRight])
 
@@ -251,13 +186,8 @@
 noncomputable
 def transportSheafificationAdjunction : transportAndSheafify J K e A ⊣ sheafToPresheaf J A :=
   ((e.op.congrLeft.toAdjunction.comp (sheafificationAdjunction _ _)).comp
-<<<<<<< HEAD
-    (e.sheafCongrRight (A := A) J).symm.toAdjunction).ofNatIsoRight
-    (transportIsoSheafToPresheaf _ _ _)
-=======
     (e.sheafCongr J K A).symm.toAdjunction).ofNatIsoRight
     (transportIsoSheafToPresheaf _ _ _ _)
->>>>>>> 75bd5bed
 
 noncomputable instance : PreservesFiniteLimits <| transportAndSheafify J K e A where
   preservesFiniteLimits _ := compPreservesLimitsOfShape _ _
@@ -308,21 +238,13 @@
 instance hasLimitsEssentiallySmallSite
     [HasLimits <| Sheaf ((equivSmallModel C).locallyCoverDense J).inducedTopology A] :
     HasLimitsOfSize <| Sheaf J A :=
-<<<<<<< HEAD
-  Adjunction.has_limits_of_equivalence ((equivSmallModel C).sheafCongrRight J A).functor
-=======
   Adjunction.has_limits_of_equivalence ((equivSmallModel C).sheafCongr J
     ((equivSmallModel C).locallyCoverDense J).inducedTopology A).functor
->>>>>>> 75bd5bed
 
 instance hasColimitsEssentiallySmallSite
     [HasColimits <| Sheaf ((equivSmallModel C).locallyCoverDense J).inducedTopology A] :
     HasColimitsOfSize <| Sheaf J A :=
-<<<<<<< HEAD
-  Adjunction.has_colimits_of_equivalence ((equivSmallModel C).sheafCongrRight J A).functor
-=======
   Adjunction.has_colimits_of_equivalence ((equivSmallModel C).sheafCongr J
     ((equivSmallModel C).locallyCoverDense J).inducedTopology A).functor
->>>>>>> 75bd5bed
 
 end CategoryTheory