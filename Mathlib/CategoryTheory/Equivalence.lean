/-
Copyright (c) 2017 Kim Morrison. All rights reserved.
Released under Apache 2.0 license as described in the file LICENSE.
Authors: Tim Baumann, Stephen Morgan, Kim Morrison, Floris van Doorn
-/
import Mathlib.CategoryTheory.Functor.FullyFaithful
import Mathlib.CategoryTheory.ObjectProperty.FullSubcategory
import Mathlib.CategoryTheory.Whiskering
import Mathlib.CategoryTheory.EssentialImage
import Mathlib.Tactic.CategoryTheory.Slice
/-!
# Equivalence of categories

An equivalence of categories `C` and `D` is a pair of functors `F : C ⥤ D` and `G : D ⥤ C` such
that `η : 𝟭 C ≅ F ⋙ G` and `ε : G ⋙ F ≅ 𝟭 D`. In many situations, equivalences are a better
notion of "sameness" of categories than the stricter isomorphism of categories.

Recall that one way to express that two functors `F : C ⥤ D` and `G : D ⥤ C` are adjoint is using
two natural transformations `η : 𝟭 C ⟶ F ⋙ G` and `ε : G ⋙ F ⟶ 𝟭 D`, called the unit and the
counit, such that the compositions `F ⟶ FGF ⟶ F` and `G ⟶ GFG ⟶ G` are the identity. Unfortunately,
it is not the case that the natural isomorphisms `η` and `ε` in the definition of an equivalence
automatically give an adjunction. However, it is true that
* if one of the two compositions is the identity, then so is the other, and
* given an equivalence of categories, it is always possible to refine `η` in such a way that the
  identities are satisfied.

For this reason, in mathlib we define an equivalence to be a "half-adjoint equivalence", which is
a tuple `(F, G, η, ε)` as in the first paragraph such that the composite `F ⟶ FGF ⟶ F` is the
identity. By the remark above, this already implies that the tuple is an "adjoint equivalence",
i.e., that the composite `G ⟶ GFG ⟶ G` is also the identity.

We also define essentially surjective functors and show that a functor is an equivalence if and only
if it is full, faithful and essentially surjective.

## Main definitions

* `Equivalence`: bundled (half-)adjoint equivalences of categories
* `Functor.EssSurj`: type class on a functor `F` containing the data of the preimages
  and the isomorphisms `F.obj (preimage d) ≅ d`.
* `Functor.IsEquivalence`: type class on a functor `F` which is full, faithful and
essentially surjective.

## Main results

* `Equivalence.mk`: upgrade an equivalence to a (half-)adjoint equivalence
* `isEquivalence_iff_of_iso`: when `F` and `G` are isomorphic functors,
`F` is an equivalence iff `G` is.
* `Functor.asEquivalenceFunctor`: construction of an equivalence of categories from
a functor `F` which satisfies the property `F.IsEquivalence` (i.e. `F` is full, faithful
and essentially surjective).

## Notations

We write `C ≌ D` (`\backcong`, not to be confused with `≅`/`\cong`) for a bundled equivalence.

-/

namespace CategoryTheory

open CategoryTheory.Functor NatIso Category

-- declare the `v`'s first; see `CategoryTheory.Category` for an explanation
universe v₁ v₂ v₃ u₁ u₂ u₃

/-- We define an equivalence as a (half)-adjoint equivalence, a pair of functors with
  a unit and counit which are natural isomorphisms and the triangle law `Fη ≫ εF = 1`, or in other
  words the composite `F ⟶ FGF ⟶ F` is the identity.

  In `unit_inverse_comp`, we show that this is actually an adjoint equivalence, i.e., that the
  composite `G ⟶ GFG ⟶ G` is also the identity.

  The triangle equation is written as a family of equalities between morphisms, it is more
  complicated if we write it as an equality of natural transformations, because then we would have
  to insert natural transformations like `F ⟶ F1`. -/
@[ext, stacks 001J]
structure Equivalence (C : Type u₁) (D : Type u₂) [Category.{v₁} C] [Category.{v₂} D] where mk' ::
  /-- A functor in one direction -/
  functor : C ⥤ D
  /-- A functor in the other direction -/
  inverse : D ⥤ C
  /-- The composition `functor ⋙ inverse` is isomorphic to the identity -/
  unitIso : 𝟭 C ≅ functor ⋙ inverse
  /-- The composition `inverse ⋙ functor` is also isomorphic to the identity -/
  counitIso : inverse ⋙ functor ≅ 𝟭 D
  /-- The natural isomorphisms compose to the identity. -/
  functor_unitIso_comp :
    ∀ X : C, functor.map (unitIso.hom.app X) ≫ counitIso.hom.app (functor.obj X) =
      𝟙 (functor.obj X) := by aesop_cat

/-- We infix the usual notation for an equivalence -/
infixr:10 " ≌ " => Equivalence

variable {C : Type u₁} [Category.{v₁} C] {D : Type u₂} [Category.{v₂} D]

namespace Equivalence

/-- The unit of an equivalence of categories. -/
abbrev unit (e : C ≌ D) : 𝟭 C ⟶ e.functor ⋙ e.inverse :=
  e.unitIso.hom

/-- The counit of an equivalence of categories. -/
abbrev counit (e : C ≌ D) : e.inverse ⋙ e.functor ⟶ 𝟭 D :=
  e.counitIso.hom

/-- The inverse of the unit of an equivalence of categories. -/
abbrev unitInv (e : C ≌ D) : e.functor ⋙ e.inverse ⟶ 𝟭 C :=
  e.unitIso.inv

/-- The inverse of the counit of an equivalence of categories. -/
abbrev counitInv (e : C ≌ D) : 𝟭 D ⟶ e.inverse ⋙ e.functor :=
  e.counitIso.inv

/- While these abbreviations are convenient, they also cause some trouble,
preventing structure projections from unfolding. -/
@[simp]
theorem Equivalence_mk'_unit (functor inverse unit_iso counit_iso f) :
    (⟨functor, inverse, unit_iso, counit_iso, f⟩ : C ≌ D).unit = unit_iso.hom :=
  rfl

@[simp]
theorem Equivalence_mk'_counit (functor inverse unit_iso counit_iso f) :
    (⟨functor, inverse, unit_iso, counit_iso, f⟩ : C ≌ D).counit = counit_iso.hom :=
  rfl

@[simp]
theorem Equivalence_mk'_unitInv (functor inverse unit_iso counit_iso f) :
    (⟨functor, inverse, unit_iso, counit_iso, f⟩ : C ≌ D).unitInv = unit_iso.inv :=
  rfl

@[simp]
theorem Equivalence_mk'_counitInv (functor inverse unit_iso counit_iso f) :
    (⟨functor, inverse, unit_iso, counit_iso, f⟩ : C ≌ D).counitInv = counit_iso.inv :=
  rfl

@[reassoc]
theorem counit_naturality (e : C ≌ D) {X Y : D} (f : X ⟶ Y) :
    e.functor.map (e.inverse.map f) ≫ e.counit.app Y = e.counit.app X ≫ f :=
  e.counit.naturality f

@[reassoc]
theorem unit_naturality (e : C ≌ D) {X Y : C} (f : X ⟶ Y) :
    e.unit.app X ≫ e.inverse.map (e.functor.map f) = f ≫ e.unit.app Y :=
  (e.unit.naturality f).symm

@[reassoc]
theorem counitInv_naturality (e : C ≌ D) {X Y : D} (f : X ⟶ Y) :
    e.counitInv.app X ≫ e.functor.map (e.inverse.map f) = f ≫ e.counitInv.app Y :=
  (e.counitInv.naturality f).symm

@[reassoc]
theorem unitInv_naturality (e : C ≌ D) {X Y : C} (f : X ⟶ Y) :
    e.inverse.map (e.functor.map f) ≫ e.unitInv.app Y = e.unitInv.app X ≫ f :=
  e.unitInv.naturality f

@[reassoc (attr := simp)]
theorem functor_unit_comp (e : C ≌ D) (X : C) :
    e.functor.map (e.unit.app X) ≫ e.counit.app (e.functor.obj X) = 𝟙 (e.functor.obj X) :=
  e.functor_unitIso_comp X

@[reassoc (attr := simp)]
theorem counitInv_functor_comp (e : C ≌ D) (X : C) :
    e.counitInv.app (e.functor.obj X) ≫ e.functor.map (e.unitInv.app X) = 𝟙 (e.functor.obj X) := by
  simpa using Iso.inv_eq_inv
    (e.functor.mapIso (e.unitIso.app X) ≪≫ e.counitIso.app (e.functor.obj X)) (Iso.refl _)

theorem counitInv_app_functor (e : C ≌ D) (X : C) :
    e.counitInv.app (e.functor.obj X) = e.functor.map (e.unit.app X) := by
  symm
  simp only [id_obj, comp_obj, counitInv]
  rw [← Iso.app_inv, ← Iso.comp_hom_eq_id (e.counitIso.app _), Iso.app_hom, functor_unit_comp]
  rfl

theorem counit_app_functor (e : C ≌ D) (X : C) :
    e.counit.app (e.functor.obj X) = e.functor.map (e.unitInv.app X) := by
  simpa using Iso.hom_comp_eq_id (e.functor.mapIso (e.unitIso.app X)) (f := e.counit.app _)

/-- The other triangle equality. The proof follows the following proof in Globular:
  http://globular.science/1905.001 -/
@[reassoc (attr := simp)]
theorem unit_inverse_comp (e : C ≌ D) (Y : D) :
    e.unit.app (e.inverse.obj Y) ≫ e.inverse.map (e.counit.app Y) = 𝟙 (e.inverse.obj Y) := by
  rw [← id_comp (e.inverse.map _), ← map_id e.inverse, ← counitInv_functor_comp, map_comp]
  dsimp
  rw [← Iso.hom_inv_id_assoc (e.unitIso.app _) (e.inverse.map (e.functor.map _)), Iso.app_hom,
    Iso.app_inv]
  slice_lhs 2 3 => rw [← e.unit_naturality]
  slice_lhs 1 2 => rw [← e.unit_naturality]
  slice_lhs 4 4 =>
    rw [← Iso.hom_inv_id_assoc (e.inverse.mapIso (e.counitIso.app _)) (e.unitInv.app _)]
  slice_lhs 3 4 =>
    dsimp only [Functor.mapIso_hom, Iso.app_hom]
    rw [← map_comp e.inverse, e.counit_naturality, e.counitIso.hom_inv_id_app]
    dsimp only [Functor.comp_obj]
    rw [map_id]
  dsimp only [comp_obj, id_obj]
  rw [id_comp]
  slice_lhs 2 3 =>
    dsimp only [Functor.mapIso_inv, Iso.app_inv]
    rw [← map_comp e.inverse, ← e.counitInv_naturality, map_comp]
  slice_lhs 3 4 => rw [e.unitInv_naturality]
  slice_lhs 4 5 =>
    rw [← map_comp e.inverse, ← map_comp e.functor, e.unitIso.hom_inv_id_app]
    dsimp only [Functor.id_obj]
    rw [map_id, map_id]
  dsimp only [comp_obj, id_obj]
  rw [id_comp]
  slice_lhs 3 4 => rw [← e.unitInv_naturality]
  slice_lhs 2 3 =>
    rw [← map_comp e.inverse, e.counitInv_naturality, e.counitIso.hom_inv_id_app]
  dsimp only [Functor.comp_obj]
  simp

@[reassoc (attr := simp)]
theorem inverse_counitInv_comp (e : C ≌ D) (Y : D) :
    e.inverse.map (e.counitInv.app Y) ≫ e.unitInv.app (e.inverse.obj Y) = 𝟙 (e.inverse.obj Y) := by
  simpa using Iso.inv_eq_inv
    (e.unitIso.app (e.inverse.obj Y) ≪≫ e.inverse.mapIso (e.counitIso.app Y)) (Iso.refl _)

theorem unit_app_inverse (e : C ≌ D) (Y : D) :
    e.unit.app (e.inverse.obj Y) = e.inverse.map (e.counitInv.app Y) := by
  simpa using Iso.comp_hom_eq_id (e.inverse.mapIso (e.counitIso.app Y)) (f := e.unit.app _)

theorem unitInv_app_inverse (e : C ≌ D) (Y : D) :
    e.unitInv.app (e.inverse.obj Y) = e.inverse.map (e.counit.app Y) := by
  rw [← Iso.app_inv, ← Iso.app_hom, ← mapIso_hom, Eq.comm, ← Iso.hom_eq_inv]
  simpa using unit_app_inverse e Y

@[reassoc, simp]
theorem fun_inv_map (e : C ≌ D) (X Y : D) (f : X ⟶ Y) :
    e.functor.map (e.inverse.map f) = e.counit.app X ≫ f ≫ e.counitInv.app Y :=
  (NatIso.naturality_2 e.counitIso f).symm

@[reassoc, simp]
theorem inv_fun_map (e : C ≌ D) (X Y : C) (f : X ⟶ Y) :
    e.inverse.map (e.functor.map f) = e.unitInv.app X ≫ f ≫ e.unit.app Y :=
  (NatIso.naturality_1 e.unitIso f).symm

section

-- In this section we convert an arbitrary equivalence to a half-adjoint equivalence.
variable {F : C ⥤ D} {G : D ⥤ C} (η : 𝟭 C ≅ F ⋙ G) (ε : G ⋙ F ≅ 𝟭 D)

/-- If `η : 𝟭 C ≅ F ⋙ G` is part of a (not necessarily half-adjoint) equivalence, we can upgrade it
to a refined natural isomorphism `adjointifyη η : 𝟭 C ≅ F ⋙ G` which exhibits the properties
required for a half-adjoint equivalence. See `Equivalence.mk`. -/
def adjointifyη : 𝟭 C ≅ F ⋙ G := by
  calc
    𝟭 C ≅ F ⋙ G := η
    _ ≅ F ⋙ 𝟭 D ⋙ G := isoWhiskerLeft F (leftUnitor G).symm
    _ ≅ F ⋙ (G ⋙ F) ⋙ G := isoWhiskerLeft F (isoWhiskerRight ε.symm G)
    _ ≅ F ⋙ G ⋙ F ⋙ G := isoWhiskerLeft F (associator G F G)
    _ ≅ (F ⋙ G) ⋙ F ⋙ G := (associator F G (F ⋙ G)).symm
    _ ≅ 𝟭 C ⋙ F ⋙ G := isoWhiskerRight η.symm (F ⋙ G)
    _ ≅ F ⋙ G := leftUnitor (F ⋙ G)

@[reassoc]
theorem adjointify_η_ε (X : C) :
    F.map ((adjointifyη η ε).hom.app X) ≫ ε.hom.app (F.obj X) = 𝟙 (F.obj X) := by
  dsimp [adjointifyη,Trans.trans]
  simp only [comp_id, assoc, map_comp]
  have := ε.hom.naturality (F.map (η.inv.app X)); dsimp at this; rw [this]; clear this
  rw [← assoc _ _ (F.map _)]
  have := ε.hom.naturality (ε.inv.app <| F.obj X); dsimp at this; rw [this]; clear this
  have := (ε.app <| F.obj X).hom_inv_id; dsimp at this; rw [this]; clear this
  rw [id_comp]; have := (F.mapIso <| η.app X).hom_inv_id; dsimp at this; rw [this]

end

/-- Every equivalence of categories consisting of functors `F` and `G` such that `F ⋙ G` and
    `G ⋙ F` are naturally isomorphic to identity functors can be transformed into a half-adjoint
    equivalence without changing `F` or `G`. -/
protected def mk (F : C ⥤ D) (G : D ⥤ C) (η : 𝟭 C ≅ F ⋙ G) (ε : G ⋙ F ≅ 𝟭 D) : C ≌ D :=
  ⟨F, G, adjointifyη η ε, ε, adjointify_η_ε η ε⟩

/-- Equivalence of categories is reflexive. -/
@[refl, simps]
def refl : C ≌ C :=
  ⟨𝟭 C, 𝟭 C, Iso.refl _, Iso.refl _, fun _ => Category.id_comp _⟩

instance : Inhabited (C ≌ C) :=
  ⟨refl⟩

/-- Equivalence of categories is symmetric. -/
@[symm, simps]
def symm (e : C ≌ D) : D ≌ C :=
  ⟨e.inverse, e.functor, e.counitIso.symm, e.unitIso.symm, e.inverse_counitInv_comp⟩

variable {E : Type u₃} [Category.{v₃} E]

/-- Equivalence of categories is transitive. -/
@[trans, simps]
def trans (e : C ≌ D) (f : D ≌ E) : C ≌ E where
  functor := e.functor ⋙ f.functor
  inverse := f.inverse ⋙ e.inverse
  unitIso := e.unitIso ≪≫ isoWhiskerRight (e.functor.rightUnitor.symm ≪≫
    isoWhiskerLeft _ f.unitIso ≪≫ (Functor.associator _ _ _ ).symm) _ ≪≫ Functor.associator _ _ _
  counitIso := (Functor.associator _ _ _ ).symm ≪≫ isoWhiskerRight ((Functor.associator _ _ _ ) ≪≫
      isoWhiskerLeft _ e.counitIso ≪≫ f.inverse.rightUnitor) _ ≪≫ f.counitIso
  -- We wouldn't have needed to give this proof if we'd used `Equivalence.mk`,
  -- but we choose to avoid using that here, for the sake of good structure projection `simp`
  -- lemmas.
  functor_unitIso_comp X := by
    dsimp
    simp only [comp_id, id_comp, map_comp, fun_inv_map, comp_obj, id_obj, counitInv,
      functor_unit_comp_assoc, assoc]
    slice_lhs 2 3 => rw [← Functor.map_comp, Iso.inv_hom_id_app]
    simp

/-- Composing a functor with both functors of an equivalence yields a naturally isomorphic
functor. -/
def funInvIdAssoc (e : C ≌ D) (F : C ⥤ E) : e.functor ⋙ e.inverse ⋙ F ≅ F :=
  (Functor.associator _ _ _).symm ≪≫ isoWhiskerRight e.unitIso.symm F ≪≫ F.leftUnitor

@[simp]
theorem funInvIdAssoc_hom_app (e : C ≌ D) (F : C ⥤ E) (X : C) :
    (funInvIdAssoc e F).hom.app X = F.map (e.unitInv.app X) := by
  dsimp [funInvIdAssoc]
  simp

@[simp]
theorem funInvIdAssoc_inv_app (e : C ≌ D) (F : C ⥤ E) (X : C) :
    (funInvIdAssoc e F).inv.app X = F.map (e.unit.app X) := by
  dsimp [funInvIdAssoc]
  simp

/-- Composing a functor with both functors of an equivalence yields a naturally isomorphic
functor. -/
def invFunIdAssoc (e : C ≌ D) (F : D ⥤ E) : e.inverse ⋙ e.functor ⋙ F ≅ F :=
  (Functor.associator _ _ _).symm ≪≫ isoWhiskerRight e.counitIso F ≪≫ F.leftUnitor

@[simp]
theorem invFunIdAssoc_hom_app (e : C ≌ D) (F : D ⥤ E) (X : D) :
    (invFunIdAssoc e F).hom.app X = F.map (e.counit.app X) := by
  dsimp [invFunIdAssoc]
  simp

@[simp]
theorem invFunIdAssoc_inv_app (e : C ≌ D) (F : D ⥤ E) (X : D) :
    (invFunIdAssoc e F).inv.app X = F.map (e.counitInv.app X) := by
  dsimp [invFunIdAssoc]
  simp

/-- If `C` is equivalent to `D`, then `C ⥤ E` is equivalent to `D ⥤ E`. -/
@[simps! functor inverse unitIso counitIso]
def congrLeft (e : C ≌ D) : C ⥤ E ≌ D ⥤ E where
  functor := (whiskeringLeft _ _ _).obj e.inverse
  inverse := (whiskeringLeft _ _ _).obj e.functor
  unitIso := (NatIso.ofComponents fun F => (e.funInvIdAssoc F).symm)
  counitIso := (NatIso.ofComponents fun F => e.invFunIdAssoc F)
  functor_unitIso_comp F := by
    ext X
    dsimp
    simp only [funInvIdAssoc_inv_app, id_obj, comp_obj, invFunIdAssoc_hom_app,
      Functor.comp_map, ← F.map_comp, unit_inverse_comp, map_id]

/-- If `C` is equivalent to `D`, then `E ⥤ C` is equivalent to `E ⥤ D`. -/
@[simps! functor inverse unitIso counitIso]
def congrRight (e : C ≌ D) : E ⥤ C ≌ E ⥤ D where
  functor := (whiskeringRight _ _ _).obj e.functor
  inverse := (whiskeringRight _ _ _).obj e.inverse
  unitIso := NatIso.ofComponents
      fun F => F.rightUnitor.symm ≪≫ isoWhiskerLeft F e.unitIso ≪≫ Functor.associator _ _ _
  counitIso := NatIso.ofComponents
      fun F => Functor.associator _ _ _ ≪≫ isoWhiskerLeft F e.counitIso ≪≫ F.rightUnitor

section CancellationLemmas

variable (e : C ≌ D)

/- We need special forms of `cancel_natIso_hom_right(_assoc)` and
`cancel_natIso_inv_right(_assoc)` for units and counits, because neither `simp` or `rw` will apply
those lemmas in this setting without providing `e.unitIso` (or similar) as an explicit argument.
We also provide the lemmas for length four compositions, since they're occasionally useful.
(e.g. in proving that equivalences take monos to monos) -/
@[simp]
theorem cancel_unit_right {X Y : C} (f f' : X ⟶ Y) :
    f ≫ e.unit.app Y = f' ≫ e.unit.app Y ↔ f = f' := by simp only [cancel_mono]

@[simp]
theorem cancel_unitInv_right {X Y : C} (f f' : X ⟶ e.inverse.obj (e.functor.obj Y)) :
    f ≫ e.unitInv.app Y = f' ≫ e.unitInv.app Y ↔ f = f' := by simp only [cancel_mono]

@[simp]
theorem cancel_counit_right {X Y : D} (f f' : X ⟶ e.functor.obj (e.inverse.obj Y)) :
    f ≫ e.counit.app Y = f' ≫ e.counit.app Y ↔ f = f' := by simp only [cancel_mono]

@[simp]
theorem cancel_counitInv_right {X Y : D} (f f' : X ⟶ Y) :
    f ≫ e.counitInv.app Y = f' ≫ e.counitInv.app Y ↔ f = f' := by simp only [cancel_mono]

@[simp]
theorem cancel_unit_right_assoc {W X X' Y : C} (f : W ⟶ X) (g : X ⟶ Y) (f' : W ⟶ X') (g' : X' ⟶ Y) :
    f ≫ g ≫ e.unit.app Y = f' ≫ g' ≫ e.unit.app Y ↔ f ≫ g = f' ≫ g' := by
  simp only [← Category.assoc, cancel_mono]

@[simp]
theorem cancel_counitInv_right_assoc {W X X' Y : D} (f : W ⟶ X) (g : X ⟶ Y) (f' : W ⟶ X')
    (g' : X' ⟶ Y) : f ≫ g ≫ e.counitInv.app Y = f' ≫ g' ≫ e.counitInv.app Y ↔ f ≫ g = f' ≫ g' := by
  simp only [← Category.assoc, cancel_mono]

@[simp]
theorem cancel_unit_right_assoc' {W X X' Y Y' Z : C} (f : W ⟶ X) (g : X ⟶ Y) (h : Y ⟶ Z)
    (f' : W ⟶ X') (g' : X' ⟶ Y') (h' : Y' ⟶ Z) :
    f ≫ g ≫ h ≫ e.unit.app Z = f' ≫ g' ≫ h' ≫ e.unit.app Z ↔ f ≫ g ≫ h = f' ≫ g' ≫ h' := by
  simp only [← Category.assoc, cancel_mono]

@[simp]
theorem cancel_counitInv_right_assoc' {W X X' Y Y' Z : D} (f : W ⟶ X) (g : X ⟶ Y) (h : Y ⟶ Z)
    (f' : W ⟶ X') (g' : X' ⟶ Y') (h' : Y' ⟶ Z) :
    f ≫ g ≫ h ≫ e.counitInv.app Z = f' ≫ g' ≫ h' ≫ e.counitInv.app Z ↔
    f ≫ g ≫ h = f' ≫ g' ≫ h' := by simp only [← Category.assoc, cancel_mono]

end CancellationLemmas

section

-- There's of course a monoid structure on `C ≌ C`,
-- but let's not encourage using it.
-- The power structure is nevertheless useful.
/-- Natural number powers of an auto-equivalence.  Use `(^)` instead. -/
def powNat (e : C ≌ C) : ℕ → (C ≌ C)
  | 0 => Equivalence.refl
  | 1 => e
  | n + 2 => e.trans (powNat e (n + 1))

/-- Powers of an auto-equivalence.  Use `(^)` instead. -/
def pow (e : C ≌ C) : ℤ → (C ≌ C)
  | Int.ofNat n => e.powNat n
  | Int.negSucc n => e.symm.powNat (n + 1)

instance : Pow (C ≌ C) ℤ :=
  ⟨pow⟩

@[simp]
theorem pow_zero (e : C ≌ C) : e ^ (0 : ℤ) = Equivalence.refl :=
  rfl

@[simp]
theorem pow_one (e : C ≌ C) : e ^ (1 : ℤ) = e :=
  rfl

@[simp]
theorem pow_neg_one (e : C ≌ C) : e ^ (-1 : ℤ) = e.symm :=
  rfl

-- TODO as necessary, add the natural isomorphisms `(e^a).trans e^b ≅ e^(a+b)`.
-- At this point, we haven't even defined the category of equivalences.
-- Note: the better formulation of this would involve `HasShift`.
end

/-- The functor of an equivalence of categories is essentially surjective. -/
@[stacks 02C3]
instance essSurj_functor (e : C ≌ E) : e.functor.EssSurj :=
  ⟨fun Y => ⟨e.inverse.obj Y, ⟨e.counitIso.app Y⟩⟩⟩

instance essSurj_inverse (e : C ≌ E) : e.inverse.EssSurj :=
  e.symm.essSurj_functor

/-- The functor of an equivalence of categories is fully faithful. -/
def fullyFaithfulFunctor (e : C ≌ E) : e.functor.FullyFaithful where
  preimage {X Y} f := e.unitIso.hom.app X ≫ e.inverse.map f ≫ e.unitIso.inv.app Y

/-- The inverse of an equivalence of categories is fully faithful. -/
def fullyFaithfulInverse (e : C ≌ E) : e.inverse.FullyFaithful where
  preimage {X Y} f := e.counitIso.inv.app X ≫ e.functor.map f ≫ e.counitIso.hom.app Y

/-- The functor of an equivalence of categories is faithful. -/
@[stacks 02C3]
instance faithful_functor (e : C ≌ E) : e.functor.Faithful :=
  e.fullyFaithfulFunctor.faithful

instance faithful_inverse (e : C ≌ E) : e.inverse.Faithful :=
  e.fullyFaithfulInverse.faithful

/-- The functor of an equivalence of categories is full. -/
@[stacks 02C3]
instance full_functor (e : C ≌ E) : e.functor.Full :=
  e.fullyFaithfulFunctor.full

instance full_inverse (e : C ≌ E) : e.inverse.Full :=
  e.fullyFaithfulInverse.full

/-- If `e : C ≌ D` is an equivalence of categories, and `iso : e.functor ≅ G` is
an isomorphism, then there is an equivalence of categories whose functor is `G`. -/
@[simps!]
def changeFunctor (e : C ≌ D) {G : C ⥤ D} (iso : e.functor ≅ G) : C ≌ D where
  functor := G
  inverse := e.inverse
  unitIso := e.unitIso ≪≫ isoWhiskerRight iso _
  counitIso := isoWhiskerLeft _ iso.symm ≪≫ e.counitIso

/-- Compatibility of `changeFunctor` with identity isomorphisms of functors -/
theorem changeFunctor_refl (e : C ≌ D) : e.changeFunctor (Iso.refl _) = e := by aesop_cat

/-- Compatibility of `changeFunctor` with the composition of isomorphisms of functors -/
theorem changeFunctor_trans (e : C ≌ D) {G G' : C ⥤ D} (iso₁ : e.functor ≅ G) (iso₂ : G ≅ G') :
    (e.changeFunctor iso₁).changeFunctor iso₂ = e.changeFunctor (iso₁ ≪≫ iso₂) := by aesop_cat

/-- If `e : C ≌ D` is an equivalence of categories, and `iso : e.functor ≅ G` is
an isomorphism, then there is an equivalence of categories whose inverse is `G`. -/
@[simps!]
def changeInverse (e : C ≌ D) {G : D ⥤ C} (iso : e.inverse ≅ G) : C ≌ D where
  functor := e.functor
  inverse := G
  unitIso := e.unitIso ≪≫ isoWhiskerLeft _ iso
  counitIso := isoWhiskerRight iso.symm _ ≪≫ e.counitIso
  functor_unitIso_comp X := by
    dsimp
    rw [← map_comp_assoc, assoc, iso.hom_inv_id_app, comp_id, functor_unit_comp]

end Equivalence

/-- A functor is an equivalence of categories if it is faithful, full and
essentially surjective. -/
class Functor.IsEquivalence (F : C ⥤ D) : Prop where
  faithful : F.Faithful := by infer_instance
  full : F.Full := by infer_instance
  essSurj : F.EssSurj := by infer_instance

instance Equivalence.isEquivalence_functor (F : C ≌ D) : IsEquivalence F.functor where

instance Equivalence.isEquivalence_inverse (F : C ≌ D) : IsEquivalence F.inverse :=
  F.symm.isEquivalence_functor

namespace Functor

namespace IsEquivalence

attribute [instance] faithful full essSurj

/-- To see that a functor is an equivalence, it suffices to provide an inverse functor `G` such that
    `F ⋙ G` and `G ⋙ F` are naturally isomorphic to identity functors. -/
protected lemma mk' {F : C ⥤ D} (G : D ⥤ C) (η : 𝟭 C ≅ F ⋙ G) (ε : G ⋙ F ≅ 𝟭 D) :
    IsEquivalence F :=
  inferInstanceAs (IsEquivalence (Equivalence.mk F G η ε).functor)

end IsEquivalence

/-- A quasi-inverse `D ⥤ C` to a functor that `F : C ⥤ D` that is an equivalence,
i.e. faithful, full, and essentially surjective. -/
noncomputable def inv (F : C ⥤ D) [F.IsEquivalence] : D ⥤ C where
  obj X := F.objPreimage X
  map {X Y} f := F.preimage ((F.objObjPreimageIso X).hom ≫ f ≫ (F.objObjPreimageIso Y).inv)
  map_id X := by apply F.map_injective; simp
  map_comp {X Y Z} f g := by apply F.map_injective; simp

/-- Interpret a functor that is an equivalence as an equivalence. -/
@[simps functor, stacks 02C3]
noncomputable def asEquivalence (F : C ⥤ D) [F.IsEquivalence] : C ≌ D where
  functor := F
  inverse := F.inv
  unitIso := NatIso.ofComponents
    (fun X => (F.preimageIso <| F.objObjPreimageIso <| F.obj X).symm)
      (fun f => F.map_injective (by simp [inv]))
  counitIso := NatIso.ofComponents F.objObjPreimageIso (by simp [inv])

instance isEquivalence_refl : IsEquivalence (𝟭 C) :=
  Equivalence.refl.isEquivalence_functor

instance isEquivalence_inv (F : C ⥤ D) [IsEquivalence F] : IsEquivalence F.inv :=
  F.asEquivalence.symm.isEquivalence_functor

variable {E : Type u₃} [Category.{v₃} E]

instance isEquivalence_trans (F : C ⥤ D) (G : D ⥤ E) [IsEquivalence F] [IsEquivalence G] :
    IsEquivalence (F ⋙ G) where

instance (F : C ⥤ D) [IsEquivalence F] : IsEquivalence ((whiskeringLeft C D E).obj F) :=
  (inferInstance : IsEquivalence (Equivalence.congrLeft F.asEquivalence).inverse)

instance (F : C ⥤ D) [IsEquivalence F] : IsEquivalence ((whiskeringRight E C D).obj F) :=
  (inferInstance : IsEquivalence (Equivalence.congrRight F.asEquivalence).functor)

end Functor

namespace Functor


@[simp]
theorem fun_inv_map (F : C ⥤ D) [IsEquivalence F] (X Y : D) (f : X ⟶ Y) :
    F.map (F.inv.map f) = F.asEquivalence.counit.app X ≫ f ≫ F.asEquivalence.counitInv.app Y := by
  simpa using (NatIso.naturality_2 (α := F.asEquivalence.counitIso) (f := f)).symm

@[simp]
theorem inv_fun_map (F : C ⥤ D) [IsEquivalence F] (X Y : C) (f : X ⟶ Y) :
    F.inv.map (F.map f) = F.asEquivalence.unitInv.app X ≫ f ≫ F.asEquivalence.unit.app Y := by
  simpa using (NatIso.naturality_1 (α := F.asEquivalence.unitIso) (f := f)).symm

lemma isEquivalence_of_iso {F G : C ⥤ D} (e : F ≅ G) [F.IsEquivalence] : G.IsEquivalence :=
  ((asEquivalence F).changeFunctor e).isEquivalence_functor

lemma isEquivalence_iff_of_iso {F G : C ⥤ D} (e : F ≅ G) :
    F.IsEquivalence ↔ G.IsEquivalence :=
  ⟨fun _ => isEquivalence_of_iso e, fun _ => isEquivalence_of_iso e.symm⟩

/-- If `G` and `F ⋙ G` are equivalence of categories, then `F` is also an equivalence. -/
lemma isEquivalence_of_comp_right {E : Type*} [Category E] (F : C ⥤ D) (G : D ⥤ E)
    [IsEquivalence G] [IsEquivalence (F ⋙ G)] : IsEquivalence F := by
  rw [isEquivalence_iff_of_iso (F.rightUnitor.symm ≪≫ isoWhiskerLeft F (G.asEquivalence.unitIso))]
  exact ((F ⋙ G).asEquivalence.trans G.asEquivalence.symm).isEquivalence_functor

/-- If `F` and `F ⋙ G` are equivalence of categories, then `G` is also an equivalence. -/
lemma isEquivalence_of_comp_left {E : Type*} [Category E] (F : C ⥤ D) (G : D ⥤ E)
    [IsEquivalence F] [IsEquivalence (F ⋙ G)] : IsEquivalence G := by
  rw [isEquivalence_iff_of_iso (G.leftUnitor.symm ≪≫
    isoWhiskerRight F.asEquivalence.counitIso.symm G)]
  exact (F.asEquivalence.symm.trans (F ⋙ G).asEquivalence).isEquivalence_functor

end Functor

namespace Equivalence

instance essSurjInducedFunctor {C' : Type*} (e : C' ≃ D) : (inducedFunctor e).EssSurj where
  mem_essImage Y := ⟨e.symm Y, by simpa using ⟨default⟩⟩

noncomputable instance inducedFunctorOfEquiv {C' : Type*} (e : C' ≃ D) :
    IsEquivalence (inducedFunctor e) where

noncomputable instance fullyFaithfulToEssImage (F : C ⥤ D) [F.Full] [F.Faithful] :
    IsEquivalence F.toEssImage where

<<<<<<< HEAD
/-- An equality of properties of objects of a category `C` induces an equivalence of the
respective induced full subcategories of `C`. -/
@[simps]
def ofObjectPropertyEq {P P' : ObjectProperty C} (h : P = P') :
=======
end Equivalence

/-- An equality of properties of objects of a category `C` induces an equivalence of the
respective induced full subcategories of `C`. -/
@[simps]
def ObjectProperty.fullSubcategoryCongr {P P' : ObjectProperty C} (h : P = P') :
>>>>>>> 2ca4d81e
    P.FullSubcategory ≌ P'.FullSubcategory where
  functor := ObjectProperty.ιOfLE h.le
  inverse := ObjectProperty.ιOfLE h.symm.le
  unitIso := Iso.refl _
  counitIso := Iso.refl _

<<<<<<< HEAD
@[deprecated (since := "2025-03-04")] alias ofFullSubcategory := ofObjectPropertyEq

end Equivalence
=======
@[deprecated (since := "2025-03-04")]
alias Equivalence.ofFullSubcategory := ObjectProperty.fullSubcategoryCongr
>>>>>>> 2ca4d81e

namespace Iso

variable {E : Type u₃} [Category.{v₃} E] {F : C ⥤ E} {G : C ⥤ D} {H : D ⥤ E}

/-- Construct an isomorphism `F ⋙ H.inverse ≅ G` from an isomorphism `F ≅ G ⋙ H.functor`. -/
@[simps!]
def compInverseIso {H : D ≌ E} (i : F ≅ G ⋙ H.functor) : F ⋙ H.inverse ≅ G :=
  isoWhiskerRight i H.inverse ≪≫
    associator G _ H.inverse ≪≫ isoWhiskerLeft G H.unitIso.symm ≪≫ G.rightUnitor

/-- Construct an isomorphism `G ≅ F ⋙ H.inverse` from an isomorphism `G ⋙ H.functor ≅ F`. -/
@[simps!]
def isoCompInverse {H : D ≌ E} (i : G ⋙ H.functor ≅ F) : G ≅ F ⋙ H.inverse :=
  G.rightUnitor.symm ≪≫ isoWhiskerLeft G H.unitIso ≪≫ (associator _ _ _).symm ≪≫
    isoWhiskerRight i H.inverse

/-- Construct an isomorphism `G.inverse ⋙ F ≅ H` from an isomorphism `F ≅ G.functor ⋙ H`. -/
@[simps!]
def inverseCompIso {G : C ≌ D} (i : F ≅ G.functor ⋙ H) : G.inverse ⋙ F ≅ H :=
  isoWhiskerLeft G.inverse i ≪≫ (associator _ _ _).symm ≪≫
    isoWhiskerRight G.counitIso H ≪≫ H.leftUnitor

/-- Construct an isomorphism `H ≅ G.inverse ⋙ F` from an isomorphism `G.functor ⋙ H ≅ F`. -/
@[simps!]
def isoInverseComp {G : C ≌ D} (i : G.functor ⋙ H ≅ F) : H ≅ G.inverse ⋙ F :=
  H.leftUnitor.symm ≪≫ isoWhiskerRight G.counitIso.symm H ≪≫ associator _ _ _
    ≪≫ isoWhiskerLeft G.inverse i

/-- As a special case, given two equivalences `G` and `G'` between the same categories,
 construct an isomorphism `G.inverse ≅ G.inverse` from an isomorphism `G.functor ≅ G.functor`. -/
@[simps!]
def isoInverseOfIsoFunctor {G G' : C ≌ D} (i : G.functor ≅ G'.functor) : G.inverse ≅ G'.inverse :=
  isoCompInverse ((isoWhiskerLeft G.inverse i).symm ≪≫ G.counitIso) ≪≫ leftUnitor G'.inverse

/-- As a special case, given two equivalences `G` and `G'` between the same categories,
 construct an isomorphism `G.functor ≅ G.functor` from an isomorphism `G.inverse ≅ G.inverse`. -/
@[simps!]
def isoFunctorOfIsoInverse {G G' : C ≌ D} (i : G.inverse ≅ G'.inverse) : G.functor ≅ G'.functor :=
  isoInverseOfIsoFunctor (G := G.symm) (G' := G'.symm) i

/-- Sanity check: `isoFunctorOfIsoInverse (isoInverseOfIsoFunctor i)` is just `i`. -/
@[simp]
lemma isoFunctorOfIsoInverse_isoInverseOfIsoFunctor {G G' : C ≌ D} (i : G.functor ≅ G'.functor) :
    isoFunctorOfIsoInverse (isoInverseOfIsoFunctor i) = i := by
  ext X
  simp [← NatTrans.naturality]

@[simp]
lemma isoInverseOfIsoFunctor_isoFunctorOfIsoInverse {G G' : C ≌ D} (i : G.inverse ≅ G'.inverse) :
    isoInverseOfIsoFunctor (isoFunctorOfIsoInverse i) = i :=
  isoFunctorOfIsoInverse_isoInverseOfIsoFunctor (G := G.symm) (G' := G'.symm) i

end Iso

end CategoryTheory<|MERGE_RESOLUTION|>--- conflicted
+++ resolved
@@ -619,33 +619,20 @@
 noncomputable instance fullyFaithfulToEssImage (F : C ⥤ D) [F.Full] [F.Faithful] :
     IsEquivalence F.toEssImage where
 
-<<<<<<< HEAD
-/-- An equality of properties of objects of a category `C` induces an equivalence of the
-respective induced full subcategories of `C`. -/
-@[simps]
-def ofObjectPropertyEq {P P' : ObjectProperty C} (h : P = P') :
-=======
 end Equivalence
 
 /-- An equality of properties of objects of a category `C` induces an equivalence of the
 respective induced full subcategories of `C`. -/
 @[simps]
 def ObjectProperty.fullSubcategoryCongr {P P' : ObjectProperty C} (h : P = P') :
->>>>>>> 2ca4d81e
     P.FullSubcategory ≌ P'.FullSubcategory where
   functor := ObjectProperty.ιOfLE h.le
   inverse := ObjectProperty.ιOfLE h.symm.le
   unitIso := Iso.refl _
   counitIso := Iso.refl _
 
-<<<<<<< HEAD
-@[deprecated (since := "2025-03-04")] alias ofFullSubcategory := ofObjectPropertyEq
-
-end Equivalence
-=======
 @[deprecated (since := "2025-03-04")]
 alias Equivalence.ofFullSubcategory := ObjectProperty.fullSubcategoryCongr
->>>>>>> 2ca4d81e
 
 namespace Iso
 
