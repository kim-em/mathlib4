/-
Copyright (c) 2019 Scott Morrison. All rights reserved.
Released under Apache 2.0 license as described in the file LICENSE.
Authors: Scott Morrison, Floris van Doorn
-/
import Mathlib.CategoryTheory.Limits.Filtered
import Mathlib.CategoryTheory.Limits.Shapes.FiniteProducts
import Mathlib.CategoryTheory.Limits.Shapes.Kernels
import Mathlib.CategoryTheory.DiscreteCategory

#align_import category_theory.limits.opposites from "leanprover-community/mathlib"@"ac3ae212f394f508df43e37aa093722fa9b65d31"

/-!
# Limits in `C` give colimits in `Cᵒᵖ`.

We also give special cases for (co)products,
(co)equalizers, and pullbacks / pushouts.

-/


universe v₁ v₂ u₁ u₂

noncomputable section

open CategoryTheory

open CategoryTheory.Functor

open Opposite

namespace CategoryTheory.Limits

variable {C : Type u₁} [Category.{v₁} C]

variable {J : Type u₂} [Category.{v₂} J]

/-- Turn a colimit for `F : J ⥤ C` into a limit for `F.op : Jᵒᵖ ⥤ Cᵒᵖ`. -/
@[simps]
def isLimitCoconeOp (F : J ⥤ C) {c : Cocone F} (hc : IsColimit c) : IsLimit c.op
    where
  lift s := (hc.desc s.unop).op
  fac s j := Quiver.Hom.unop_inj (by simp)
  uniq s m w := by
    refine' Quiver.Hom.unop_inj (hc.hom_ext fun j => Quiver.Hom.op_inj _)
    simpa only [Quiver.Hom.unop_op, IsColimit.fac] using w (op j)
#align category_theory.limits.is_limit_cocone_op CategoryTheory.Limits.isLimitCoconeOp

/-- Turn a limit for `F : J ⥤ C` into a colimit for `F.op : Jᵒᵖ ⥤ Cᵒᵖ`. -/
@[simps]
def isColimitConeOp (F : J ⥤ C) {c : Cone F} (hc : IsLimit c) : IsColimit c.op
    where
  desc s := (hc.lift s.unop).op
  fac s j := Quiver.Hom.unop_inj (by simp)
  uniq s m w := by
    refine' Quiver.Hom.unop_inj (hc.hom_ext fun j => Quiver.Hom.op_inj _)
    simpa only [Quiver.Hom.unop_op, IsLimit.fac] using w (op j)
#align category_theory.limits.is_colimit_cone_op CategoryTheory.Limits.isColimitConeOp

/-- Turn a colimit for `F : J ⥤ Cᵒᵖ` into a limit for `F.leftOp : Jᵒᵖ ⥤ C`. -/
@[simps]
def isLimitConeLeftOpOfCocone (F : J ⥤ Cᵒᵖ) {c : Cocone F} (hc : IsColimit c) :
    IsLimit (coneLeftOpOfCocone c)
    where
  lift s := (hc.desc (coconeOfConeLeftOp s)).unop
  fac s j :=
    Quiver.Hom.op_inj <| by
      simp only [coneLeftOpOfCocone_π_app, op_comp, Quiver.Hom.op_unop, IsColimit.fac,
        coconeOfConeLeftOp_ι_app, op_unop]
  uniq s m w := by
    refine' Quiver.Hom.op_inj (hc.hom_ext fun j => Quiver.Hom.unop_inj _)
    simpa only [Quiver.Hom.op_unop, IsColimit.fac, coconeOfConeLeftOp_ι_app] using w (op j)
#align category_theory.limits.is_limit_cone_left_op_of_cocone CategoryTheory.Limits.isLimitConeLeftOpOfCocone

/-- Turn a limit of `F : J ⥤ Cᵒᵖ` into a colimit of `F.leftOp : Jᵒᵖ ⥤ C`. -/
@[simps]
def isColimitCoconeLeftOpOfCone (F : J ⥤ Cᵒᵖ) {c : Cone F} (hc : IsLimit c) :
    IsColimit (coconeLeftOpOfCone c)
    where
  desc s := (hc.lift (coneOfCoconeLeftOp s)).unop
  fac s j :=
    Quiver.Hom.op_inj <| by
      simp only [coconeLeftOpOfCone_ι_app, op_comp, Quiver.Hom.op_unop, IsLimit.fac,
        coneOfCoconeLeftOp_π_app, op_unop]
  uniq s m w := by
    refine' Quiver.Hom.op_inj (hc.hom_ext fun j => Quiver.Hom.unop_inj _)
    simpa only [Quiver.Hom.op_unop, IsLimit.fac, coneOfCoconeLeftOp_π_app] using w (op j)
#align category_theory.limits.is_colimit_cocone_left_op_of_cone CategoryTheory.Limits.isColimitCoconeLeftOpOfCone

/-- Turn a colimit for `F : Jᵒᵖ ⥤ C` into a limit for `F.rightOp : J ⥤ Cᵒᵖ`. -/
@[simps]
def isLimitConeRightOpOfCocone (F : Jᵒᵖ ⥤ C) {c : Cocone F} (hc : IsColimit c) :
    IsLimit (coneRightOpOfCocone c)
    where
  lift s := (hc.desc (coconeOfConeRightOp s)).op
  fac s j := Quiver.Hom.unop_inj (by simp)
  uniq s m w := by
    refine' Quiver.Hom.unop_inj (hc.hom_ext fun j => Quiver.Hom.op_inj _)
    simpa only [Quiver.Hom.unop_op, IsColimit.fac] using w (unop j)
#align category_theory.limits.is_limit_cone_right_op_of_cocone CategoryTheory.Limits.isLimitConeRightOpOfCocone

/-- Turn a limit for `F : Jᵒᵖ ⥤ C` into a colimit for `F.rightOp : J ⥤ Cᵒᵖ`. -/
@[simps]
def isColimitCoconeRightOpOfCone (F : Jᵒᵖ ⥤ C) {c : Cone F} (hc : IsLimit c) :
    IsColimit (coconeRightOpOfCone c)
    where
  desc s := (hc.lift (coneOfCoconeRightOp s)).op
  fac s j := Quiver.Hom.unop_inj (by simp)
  uniq s m w := by
    refine' Quiver.Hom.unop_inj (hc.hom_ext fun j => Quiver.Hom.op_inj _)
    simpa only [Quiver.Hom.unop_op, IsLimit.fac] using w (unop j)
#align category_theory.limits.is_colimit_cocone_right_op_of_cone CategoryTheory.Limits.isColimitCoconeRightOpOfCone

/-- Turn a colimit for `F : Jᵒᵖ ⥤ Cᵒᵖ` into a limit for `F.unop : J ⥤ C`. -/
@[simps]
def isLimitConeUnopOfCocone (F : Jᵒᵖ ⥤ Cᵒᵖ) {c : Cocone F} (hc : IsColimit c) :
    IsLimit (coneUnopOfCocone c)
    where
  lift s := (hc.desc (coconeOfConeUnop s)).unop
  fac s j := Quiver.Hom.op_inj (by simp)
  uniq s m w := by
    refine' Quiver.Hom.op_inj (hc.hom_ext fun j => Quiver.Hom.unop_inj _)
    simpa only [Quiver.Hom.op_unop, IsColimit.fac] using w (unop j)
#align category_theory.limits.is_limit_cone_unop_of_cocone CategoryTheory.Limits.isLimitConeUnopOfCocone

/-- Turn a limit of `F : Jᵒᵖ ⥤ Cᵒᵖ` into a colimit of `F.unop : J ⥤ C`. -/
@[simps]
def isColimitCoconeUnopOfCone (F : Jᵒᵖ ⥤ Cᵒᵖ) {c : Cone F} (hc : IsLimit c) :
    IsColimit (coconeUnopOfCone c)
    where
  desc s := (hc.lift (coneOfCoconeUnop s)).unop
  fac s j := Quiver.Hom.op_inj (by simp)
  uniq s m w := by
    refine' Quiver.Hom.op_inj (hc.hom_ext fun j => Quiver.Hom.unop_inj _)
    simpa only [Quiver.Hom.op_unop, IsLimit.fac] using w (unop j)
#align category_theory.limits.is_colimit_cocone_unop_of_cone CategoryTheory.Limits.isColimitCoconeUnopOfCone

/-- Turn a colimit for `F.op : Jᵒᵖ ⥤ Cᵒᵖ` into a limit for `F : J ⥤ C`. -/
@[simps]
def isLimitCoconeUnop (F : J ⥤ C) {c : Cocone F.op} (hc : IsColimit c) : IsLimit c.unop
    where
  lift s := (hc.desc s.op).unop
  fac s j := Quiver.Hom.op_inj (by simp)
  uniq s m w := by
    refine' Quiver.Hom.op_inj (hc.hom_ext fun j => Quiver.Hom.unop_inj _)
    simpa only [Quiver.Hom.op_unop, IsColimit.fac] using w (unop j)
#align category_theory.limits.is_limit_cocone_unop CategoryTheory.Limits.isLimitCoconeUnop

/-- Turn a limit for `F.op : Jᵒᵖ ⥤ Cᵒᵖ` into a colimit for `F : J ⥤ C`. -/
@[simps]
def isColimitConeUnop (F : J ⥤ C) {c : Cone F.op} (hc : IsLimit c) : IsColimit c.unop
    where
  desc s := (hc.lift s.op).unop
  fac s j := Quiver.Hom.op_inj (by simp)
  uniq s m w := by
    refine' Quiver.Hom.op_inj (hc.hom_ext fun j => Quiver.Hom.unop_inj _)
    simpa only [Quiver.Hom.op_unop, IsLimit.fac] using w (unop j)
#align category_theory.limits.is_colimit_cone_unop CategoryTheory.Limits.isColimitConeUnop

/-- Turn a colimit for `F.leftOp : Jᵒᵖ ⥤ C` into a limit for `F : J ⥤ Cᵒᵖ`. -/
@[simps]
def isLimitConeOfCoconeLeftOp (F : J ⥤ Cᵒᵖ) {c : Cocone F.leftOp} (hc : IsColimit c) :
    IsLimit (coneOfCoconeLeftOp c)
    where
  lift s := (hc.desc (coconeLeftOpOfCone s)).op
  fac s j :=
    Quiver.Hom.unop_inj <| by
      simp only [coneOfCoconeLeftOp_π_app, unop_comp, Quiver.Hom.unop_op, IsColimit.fac,
        coconeLeftOpOfCone_ι_app, unop_op]
  uniq s m w := by
    refine' Quiver.Hom.unop_inj (hc.hom_ext fun j => Quiver.Hom.op_inj _)
    simpa only [Quiver.Hom.unop_op, IsColimit.fac, coneOfCoconeLeftOp_π_app] using w (unop j)
#align category_theory.limits.is_limit_cone_of_cocone_left_op CategoryTheory.Limits.isLimitConeOfCoconeLeftOp

/-- Turn a limit of `F.leftOp : Jᵒᵖ ⥤ C` into a colimit of `F : J ⥤ Cᵒᵖ`. -/
@[simps]
def isColimitCoconeOfConeLeftOp (F : J ⥤ Cᵒᵖ) {c : Cone F.leftOp} (hc : IsLimit c) :
    IsColimit (coconeOfConeLeftOp c)
    where
  desc s := (hc.lift (coneLeftOpOfCocone s)).op
  fac s j :=
    Quiver.Hom.unop_inj <| by
      simp only [coconeOfConeLeftOp_ι_app, unop_comp, Quiver.Hom.unop_op, IsLimit.fac,
        coneLeftOpOfCocone_π_app, unop_op]
  uniq s m w := by
    refine' Quiver.Hom.unop_inj (hc.hom_ext fun j => Quiver.Hom.op_inj _)
    simpa only [Quiver.Hom.unop_op, IsLimit.fac, coconeOfConeLeftOp_ι_app] using w (unop j)
#align category_theory.limits.is_colimit_cocone_of_cone_left_op CategoryTheory.Limits.isColimitCoconeOfConeLeftOp

/-- Turn a colimit for `F.rightOp : J ⥤ Cᵒᵖ` into a limit for `F : Jᵒᵖ ⥤ C`. -/
@[simps]
def isLimitConeOfCoconeRightOp (F : Jᵒᵖ ⥤ C) {c : Cocone F.rightOp} (hc : IsColimit c) :
    IsLimit (coneOfCoconeRightOp c)
    where
  lift s := (hc.desc (coconeRightOpOfCone s)).unop
  fac s j := Quiver.Hom.op_inj (by simp)
  uniq s m w := by
    refine' Quiver.Hom.op_inj (hc.hom_ext fun j => Quiver.Hom.unop_inj _)
    simpa only [Quiver.Hom.op_unop, IsColimit.fac] using w (op j)
#align category_theory.limits.is_limit_cone_of_cocone_right_op CategoryTheory.Limits.isLimitConeOfCoconeRightOp

/-- Turn a limit for `F.rightOp : J ⥤ Cᵒᵖ` into a limit for `F : Jᵒᵖ ⥤ C`. -/
@[simps]
def isColimitCoconeOfConeRightOp (F : Jᵒᵖ ⥤ C) {c : Cone F.rightOp} (hc : IsLimit c) :
    IsColimit (coconeOfConeRightOp c)
    where
  desc s := (hc.lift (coneRightOpOfCocone s)).unop
  fac s j := Quiver.Hom.op_inj (by simp)
  uniq s m w := by
    refine' Quiver.Hom.op_inj (hc.hom_ext fun j => Quiver.Hom.unop_inj _)
    simpa only [Quiver.Hom.op_unop, IsLimit.fac] using w (op j)
#align category_theory.limits.is_colimit_cocone_of_cone_right_op CategoryTheory.Limits.isColimitCoconeOfConeRightOp

/-- Turn a colimit for `F.unop : J ⥤ C` into a limit for `F : Jᵒᵖ ⥤ Cᵒᵖ`. -/
@[simps]
def isLimitConeOfCoconeUnop (F : Jᵒᵖ ⥤ Cᵒᵖ) {c : Cocone F.unop} (hc : IsColimit c) :
    IsLimit (coneOfCoconeUnop c)
    where
  lift s := (hc.desc (coconeUnopOfCone s)).op
  fac s j := Quiver.Hom.unop_inj (by simp)
  uniq s m w := by
    refine' Quiver.Hom.unop_inj (hc.hom_ext fun j => Quiver.Hom.op_inj _)
    simpa only [Quiver.Hom.unop_op, IsColimit.fac] using w (op j)
#align category_theory.limits.is_limit_cone_of_cocone_unop CategoryTheory.Limits.isLimitConeOfCoconeUnop

/-- Turn a limit for `F.unop : J ⥤ C` into a colimit for `F : Jᵒᵖ ⥤ Cᵒᵖ`. -/
@[simps]
def isColimitConeOfCoconeUnop (F : Jᵒᵖ ⥤ Cᵒᵖ) {c : Cone F.unop} (hc : IsLimit c) :
    IsColimit (coconeOfConeUnop c)
    where
  desc s := (hc.lift (coneUnopOfCocone s)).op
  fac s j := Quiver.Hom.unop_inj (by simp)
  uniq s m w := by
    refine' Quiver.Hom.unop_inj (hc.hom_ext fun j => Quiver.Hom.op_inj _)
    simpa only [Quiver.Hom.unop_op, IsLimit.fac] using w (op j)
#align category_theory.limits.is_colimit_cone_of_cocone_unop CategoryTheory.Limits.isColimitConeOfCoconeUnop

/-- If `F.leftOp : Jᵒᵖ ⥤ C` has a colimit, we can construct a limit for `F : J ⥤ Cᵒᵖ`.
-/
theorem hasLimit_of_hasColimit_leftOp (F : J ⥤ Cᵒᵖ) [HasColimit F.leftOp] : HasLimit F :=
  HasLimit.mk
    { cone := coneOfCoconeLeftOp (colimit.cocone F.leftOp)
      isLimit := isLimitConeOfCoconeLeftOp _ (colimit.isColimit _) }
#align category_theory.limits.has_limit_of_has_colimit_left_op CategoryTheory.Limits.hasLimit_of_hasColimit_leftOp

theorem hasLimit_of_hasColimit_op (F : J ⥤ C) [HasColimit F.op] : HasLimit F :=
  HasLimit.mk
    { cone := (colimit.cocone F.op).unop
      isLimit := isLimitCoconeUnop _ (colimit.isColimit _) }

theorem hasLimit_op_of_hasColimit (F : J ⥤ C) [HasColimit F] : HasLimit F.op :=
  HasLimit.mk
    { cone := (colimit.cocone F).op
      isLimit := isLimitCoconeOp _ (colimit.isColimit _) }
#align category_theory.limits.has_limit_of_has_colimit_op CategoryTheory.Limits.hasLimit_of_hasColimit_op

/-- If `C` has colimits of shape `Jᵒᵖ`, we can construct limits in `Cᵒᵖ` of shape `J`.
-/
theorem hasLimitsOfShape_op_of_hasColimitsOfShape [HasColimitsOfShape Jᵒᵖ C] :
    HasLimitsOfShape J Cᵒᵖ :=
  { has_limit := fun F => hasLimit_of_hasColimit_leftOp F }
#align category_theory.limits.has_limits_of_shape_op_of_has_colimits_of_shape CategoryTheory.Limits.hasLimitsOfShape_op_of_hasColimitsOfShape

theorem hasLimitsOfShape_of_hasColimitsOfShape_op [HasColimitsOfShape Jᵒᵖ Cᵒᵖ] :
    HasLimitsOfShape J C :=
  { has_limit := fun F => hasLimit_of_hasColimit_op F }
#align category_theory.limits.has_limits_of_shape_of_has_colimits_of_shape_op CategoryTheory.Limits.hasLimitsOfShape_of_hasColimitsOfShape_op

attribute [local instance] hasLimitsOfShape_op_of_hasColimitsOfShape

/-- If `C` has colimits, we can construct limits for `Cᵒᵖ`.
-/
instance hasLimits_op_of_hasColimits [HasColimits C] : HasLimits Cᵒᵖ :=
  ⟨fun _ => inferInstance⟩
#align category_theory.limits.has_limits_op_of_has_colimits CategoryTheory.Limits.hasLimits_op_of_hasColimits

theorem hasLimits_of_hasColimits_op [HasColimits Cᵒᵖ] : HasLimits C :=
  { has_limits_of_shape := fun _ _ => hasLimitsOfShape_of_hasColimitsOfShape_op }
#align category_theory.limits.has_limits_of_has_colimits_op CategoryTheory.Limits.hasLimits_of_hasColimits_op

instance has_cofiltered_limits_op_of_has_filtered_colimits [HasFilteredColimitsOfSize.{v₂, u₂} C] :
    HasCofilteredLimitsOfSize.{v₂, u₂} Cᵒᵖ where
  HasLimitsOfShape _ _ _ := hasLimitsOfShape_op_of_hasColimitsOfShape
#align category_theory.limits.has_cofiltered_limits_op_of_has_filtered_colimits CategoryTheory.Limits.has_cofiltered_limits_op_of_has_filtered_colimits

theorem has_cofiltered_limits_of_has_filtered_colimits_op [HasFilteredColimitsOfSize.{v₂, u₂} Cᵒᵖ] :
    HasCofilteredLimitsOfSize.{v₂, u₂} C :=
  { HasLimitsOfShape := fun _ _ _ => hasLimitsOfShape_of_hasColimitsOfShape_op }
#align category_theory.limits.has_cofiltered_limits_of_has_filtered_colimits_op CategoryTheory.Limits.has_cofiltered_limits_of_has_filtered_colimits_op

/-- If `F.leftOp : Jᵒᵖ ⥤ C` has a limit, we can construct a colimit for `F : J ⥤ Cᵒᵖ`.
-/
theorem hasColimit_of_hasLimit_leftOp (F : J ⥤ Cᵒᵖ) [HasLimit F.leftOp] : HasColimit F :=
  HasColimit.mk
    { cocone := coconeOfConeLeftOp (limit.cone F.leftOp)
      isColimit := isColimitCoconeOfConeLeftOp _ (limit.isLimit _) }
#align category_theory.limits.has_colimit_of_has_limit_left_op CategoryTheory.Limits.hasColimit_of_hasLimit_leftOp

theorem hasColimit_of_hasLimit_op (F : J ⥤ C) [HasLimit F.op] : HasColimit F :=
  HasColimit.mk
    { cocone := (limit.cone F.op).unop
      isColimit := isColimitConeUnop _ (limit.isLimit _) }
#align category_theory.limits.has_colimit_of_has_limit_op CategoryTheory.Limits.hasColimit_of_hasLimit_op

theorem hasColimit_op_of_hasLimit (F : J ⥤ C) [HasLimit F] : HasColimit F.op :=
  HasColimit.mk
    { cocone := (limit.cone F).op
      isColimit := isColimitConeOp _ (limit.isLimit _) }

/-- If `C` has colimits of shape `Jᵒᵖ`, we can construct limits in `Cᵒᵖ` of shape `J`.
-/
instance hasColimitsOfShape_op_of_hasLimitsOfShape [HasLimitsOfShape Jᵒᵖ C] :
    HasColimitsOfShape J Cᵒᵖ where has_colimit F := hasColimit_of_hasLimit_leftOp F
#align category_theory.limits.has_colimits_of_shape_op_of_has_limits_of_shape CategoryTheory.Limits.hasColimitsOfShape_op_of_hasLimitsOfShape

theorem hasColimitsOfShape_of_hasLimitsOfShape_op [HasLimitsOfShape Jᵒᵖ Cᵒᵖ] :
    HasColimitsOfShape J C :=
  { has_colimit := fun F => hasColimit_of_hasLimit_op F }
#align category_theory.limits.has_colimits_of_shape_of_has_limits_of_shape_op CategoryTheory.Limits.hasColimitsOfShape_of_hasLimitsOfShape_op

/-- If `C` has limits, we can construct colimits for `Cᵒᵖ`.
-/
instance hasColimits_op_of_hasLimits [HasLimits C] : HasColimits Cᵒᵖ :=
  ⟨fun _ => inferInstance⟩
#align category_theory.limits.has_colimits_op_of_has_limits CategoryTheory.Limits.hasColimits_op_of_hasLimits

theorem hasColimits_of_hasLimits_op [HasLimits Cᵒᵖ] : HasColimits C :=
  { has_colimits_of_shape := fun _ _ => hasColimitsOfShape_of_hasLimitsOfShape_op }
#align category_theory.limits.has_colimits_of_has_limits_op CategoryTheory.Limits.hasColimits_of_hasLimits_op

instance has_filtered_colimits_op_of_has_cofiltered_limits [HasCofilteredLimitsOfSize.{v₂, u₂} C] :
    HasFilteredColimitsOfSize.{v₂, u₂} Cᵒᵖ where HasColimitsOfShape _ _ _ := inferInstance
#align category_theory.limits.has_filtered_colimits_op_of_has_cofiltered_limits CategoryTheory.Limits.has_filtered_colimits_op_of_has_cofiltered_limits

theorem has_filtered_colimits_of_has_cofiltered_limits_op [HasCofilteredLimitsOfSize.{v₂, u₂} Cᵒᵖ] :
    HasFilteredColimitsOfSize.{v₂, u₂} C :=
  { HasColimitsOfShape := fun _ _ _ => hasColimitsOfShape_of_hasLimitsOfShape_op }
#align category_theory.limits.has_filtered_colimits_of_has_cofiltered_limits_op CategoryTheory.Limits.has_filtered_colimits_of_has_cofiltered_limits_op

variable (X : Type v₂)

/-- If `C` has products indexed by `X`, then `Cᵒᵖ` has coproducts indexed by `X`.
-/
instance hasCoproductsOfShape_opposite [HasProductsOfShape X C] : HasCoproductsOfShape X Cᵒᵖ := by
  haveI : HasLimitsOfShape (Discrete X)ᵒᵖ C :=
    hasLimitsOfShape_of_equivalence (Discrete.opposite X).symm
  infer_instance
#align category_theory.limits.has_coproducts_of_shape_opposite CategoryTheory.Limits.hasCoproductsOfShape_opposite

theorem hasCoproductsOfShape_of_opposite [HasProductsOfShape X Cᵒᵖ] : HasCoproductsOfShape X C :=
  haveI : HasLimitsOfShape (Discrete X)ᵒᵖ Cᵒᵖ :=
    hasLimitsOfShape_of_equivalence (Discrete.opposite X).symm
  hasColimitsOfShape_of_hasLimitsOfShape_op
#align category_theory.limits.has_coproducts_of_shape_of_opposite CategoryTheory.Limits.hasCoproductsOfShape_of_opposite

/-- If `C` has coproducts indexed by `X`, then `Cᵒᵖ` has products indexed by `X`.
-/
instance hasProductsOfShape_opposite [HasCoproductsOfShape X C] : HasProductsOfShape X Cᵒᵖ := by
  haveI : HasColimitsOfShape (Discrete X)ᵒᵖ C :=
    hasColimitsOfShape_of_equivalence (Discrete.opposite X).symm
  infer_instance
#align category_theory.limits.has_products_of_shape_opposite CategoryTheory.Limits.hasProductsOfShape_opposite

theorem hasProductsOfShape_of_opposite [HasCoproductsOfShape X Cᵒᵖ] : HasProductsOfShape X C :=
  haveI : HasColimitsOfShape (Discrete X)ᵒᵖ Cᵒᵖ :=
    hasColimitsOfShape_of_equivalence (Discrete.opposite X).symm
  hasLimitsOfShape_of_hasColimitsOfShape_op
#align category_theory.limits.has_products_of_shape_of_opposite CategoryTheory.Limits.hasProductsOfShape_of_opposite

instance hasProducts_opposite [HasCoproducts.{v₂} C] : HasProducts.{v₂} Cᵒᵖ := fun _ =>
  inferInstance
#align category_theory.limits.has_products_opposite CategoryTheory.Limits.hasProducts_opposite

theorem hasProducts_of_opposite [HasCoproducts.{v₂} Cᵒᵖ] : HasProducts.{v₂} C := fun X =>
  hasProductsOfShape_of_opposite X
#align category_theory.limits.has_products_of_opposite CategoryTheory.Limits.hasProducts_of_opposite

instance hasCoproducts_opposite [HasProducts.{v₂} C] : HasCoproducts.{v₂} Cᵒᵖ := fun _ =>
  inferInstance
#align category_theory.limits.has_coproducts_opposite CategoryTheory.Limits.hasCoproducts_opposite

theorem hasCoproducts_of_opposite [HasProducts.{v₂} Cᵒᵖ] : HasCoproducts.{v₂} C := fun X =>
  hasCoproductsOfShape_of_opposite X
#align category_theory.limits.has_coproducts_of_opposite CategoryTheory.Limits.hasCoproducts_of_opposite

instance hasFiniteCoproducts_opposite [HasFiniteProducts C] : HasFiniteCoproducts Cᵒᵖ where
  out _ := Limits.hasCoproductsOfShape_opposite _
#align category_theory.limits.has_finite_coproducts_opposite CategoryTheory.Limits.hasFiniteCoproducts_opposite

theorem hasFiniteCoproducts_of_opposite [HasFiniteProducts Cᵒᵖ] : HasFiniteCoproducts C :=
  { out := fun _ => hasCoproductsOfShape_of_opposite _ }
#align category_theory.limits.has_finite_coproducts_of_opposite CategoryTheory.Limits.hasFiniteCoproducts_of_opposite

instance hasFiniteProducts_opposite [HasFiniteCoproducts C] : HasFiniteProducts Cᵒᵖ where
  out _ := inferInstance
#align category_theory.limits.has_finite_products_opposite CategoryTheory.Limits.hasFiniteProducts_opposite

theorem hasFiniteProducts_of_opposite [HasFiniteCoproducts Cᵒᵖ] : HasFiniteProducts C :=
  { out := fun _ => hasProductsOfShape_of_opposite _ }
#align category_theory.limits.has_finite_products_of_opposite CategoryTheory.Limits.hasFiniteProducts_of_opposite

section OppositeCoproducts

variable {α : Type*} {Z : α → C} [HasCoproduct Z]

instance : HasLimit (Discrete.functor Z).op := hasLimit_op_of_hasColimit (Discrete.functor Z)

instance : HasLimit ((Discrete.opposite α).inverse ⋙ (Discrete.functor Z).op) :=
  hasLimitEquivalenceComp (Discrete.opposite α).symm

instance : HasProduct (op <| Z ·) := hasLimitOfIso
  ((Discrete.natIsoFunctor ≪≫ Discrete.natIso (fun _ ↦ by rfl)) :
    (Discrete.opposite α).inverse ⋙ (Discrete.functor Z).op ≅
    Discrete.functor (op <| Z ·))

<<<<<<< HEAD
/-- The isomorphism from the opposite of the coproduct to the product. -/
noncomputable
def opCoproductIsoProduct : op (∐ Z) ≅ ∏ (fun z => op (Z z)) :=
  IsLimit.conePointUniqueUpToIso (isLimitCoconeOp _ (coproductIsCoproduct fun b ↦ Z b))
    (limit.isLimit _) ≪≫ (IsLimit.conePointsIsoOfEquivalence
    (productIsProduct (fun z ↦ op (Z z))) (limit.isLimit _) (Discrete.opposite α).symm
    (Discrete.natIsoFunctor ≪≫ Discrete.natIso (fun _ ↦ by rfl))).symm

@[reassoc]
lemma opCoproductIsoProduct_inv_comp_ι (b : α) :
    (opCoproductIsoProduct Z).inv ≫ (Sigma.ι (fun a => Z a) b).op =
    Pi.π (fun a => op (Z a)) b := by
  dsimp only [opCoproductIsoProduct]
  simp only [Iso.trans_inv]
  have := IsLimit.conePointUniqueUpToIso_inv_comp
    (isLimitCoconeOp _ (coproductIsCoproduct fun b ↦ Z b)) (limit.isLimit _) (op ⟨b⟩)
  dsimp at this
  rw [Category.assoc, this]
  simp only [limit.cone_x, Fan.mk_pt, Equivalence.symm_functor, Discrete.natIsoFunctor,
    Functor.comp_obj, Functor.op_obj, Iso.symm_inv, IsLimit.conePointsIsoOfEquivalence_hom,
    Equivalence.symm_inverse, Cones.equivalenceOfReindexing_functor, Iso.trans_hom, Iso.symm_hom,
    isoWhiskerLeft_inv, Iso.trans_inv, whiskerLeft_comp, Cones.whiskering_obj, limit.isLimit_lift,
    limit.lift_π, Cones.postcompose_obj_pt, Cone.whisker_pt, Cones.postcompose_obj_π,
    Cone.whisker_π, Category.assoc, NatTrans.comp_app, Functor.const_obj_obj, unop_op,
    Discrete.functor_obj, whiskerLeft_app, Fan.mk_π_app, Discrete.opposite_functor_obj_as,
    Discrete.natIso_inv_app, Iso.refl_inv, Equivalence.invFunIdAssoc_hom_app, Functor.id_obj,
    Functor.op_map, Discrete.functor_map_id, op_id]
  simp only [Discrete.functor, Function.comp_apply, id_eq, Discrete.opposite, Equivalence.mk,
    id_obj, comp_obj, leftOp_obj, unop_op, op_obj, Category.comp_id]

@[reassoc (attr := simp)]
lemma opCoproductIsoProduct_hom_comm_π (b : α) :
    (opCoproductIsoProduct Z).hom ≫ Pi.π _ b = (Sigma.ι Z b).op := by
  rw [← cancel_epi (opCoproductIsoProduct Z).inv, Iso.inv_hom_id_assoc,
    opCoproductIsoProduct_inv_comp_ι]

variable {Z}

lemma opCoproductIsoProduct_inv_comp_map {Z' : α → C} [HasCoproduct Z']
    (φ : ∀ a, Z' a ⟶ Z a) :
  (opCoproductIsoProduct Z).inv ≫ (Sigma.map φ).op =
    Pi.map (fun a => (φ a).op) ≫ (opCoproductIsoProduct Z').inv := Quiver.Hom.unop_inj (by
  dsimp
  ext j
  rw [ι_colimMap_assoc, Discrete.natTrans_app]
  apply Quiver.Hom.op_inj
  conv_rhs =>
    rw [← Category.assoc, op_comp, op_comp, Quiver.Hom.op_unop, Quiver.Hom.op_unop,
      opCoproductIsoProduct_inv_comp_ι]
  simp only [op_unop, op_comp, Quiver.Hom.op_unop, Category.assoc, limMap_π, Discrete.functor_obj,
    Discrete.natTrans_app, opCoproductIsoProduct_inv_comp_ι_assoc])

variable (Z)

lemma desc_op_comp_opCoproductIsoProduct_hom {X : C} (π : (a : α) → Z a ⟶ X) :
    (Sigma.desc π).op ≫ (opCoproductIsoProduct Z).hom = Pi.lift (fun a => Quiver.Hom.op (π a)) := by
  rw [← Iso.eq_comp_inv (opCoproductIsoProduct Z)]
  congr
  refine' Sigma.hom_ext (f := Z) _ _ (fun a => _)
  rw [← Category.assoc, colimit.ι_desc, ← Quiver.Hom.unop_op (Sigma.ι Z a), ← unop_comp,
    opCoproductIsoProduct_inv_comp_ι, ← unop_comp]
  simp only [Cofan.mk_pt, Cofan.mk_ι_app, Pi.lift, Pi.π, limit.lift_π, Fan.mk_pt, Fan.mk_π_app,
    Quiver.Hom.unop_op]
=======
/-- A `Cofan` gives a `Fan` in the opposite category.  -/
@[simp]
def Cofan.op (c : Cofan Z) : Fan (op <| Z ·) := Fan.mk _ (fun a ↦ (c.inj a).op)

/-- If a `Cofan` is colimit, then its opposite is limit. -/
def Cofan.IsColimit.op {c : Cofan Z} (hc : IsColimit c) : IsLimit c.op := by
  let e : Discrete.functor (Opposite.op <| Z ·) ≅ (Discrete.opposite α).inverse ⋙
    (Discrete.functor Z).op := Discrete.natIso (fun _ ↦ Iso.refl _)
  refine IsLimit.ofIsoLimit ((IsLimit.postcomposeInvEquiv e _).2
    (IsLimit.whiskerEquivalence hc.op (Discrete.opposite α).symm))
    (Cones.ext (Iso.refl _) (fun ⟨a⟩ ↦ ?_))
  dsimp
  erw [Category.id_comp, Category.comp_id]
  rfl

/--
The canonical isomorphism from the opposite of an abstract coproduct to the corresponding product
in the opposite category.
-/
def opCoproductIsoProduct' {c : Cofan Z} {f : Fan (op <| Z ·)}
    (hc : IsColimit c) (hf : IsLimit f) : op c.pt ≅ f.pt :=
  IsLimit.conePointUniqueUpToIso (Cofan.IsColimit.op hc) hf

variable (Z) in
/--
The canonical isomorphism from the opposite of the coproduct to the product in the opposite
category.
-/
def opCoproductIsoProduct :
    op (∐ Z) ≅ ∏ (op <| Z ·) :=
  opCoproductIsoProduct' (coproductIsCoproduct Z) (productIsProduct (op <| Z ·))

theorem opCoproductIsoProduct'_inv_comp_inj {c : Cofan Z} {f : Fan (op <| Z ·)}
    (hc : IsColimit c) (hf : IsLimit f) (b : α) :
    (opCoproductIsoProduct' hc hf).inv ≫ (c.inj b).op = f.proj b :=
  IsLimit.conePointUniqueUpToIso_inv_comp (Cofan.IsColimit.op hc) hf ⟨b⟩

variable (Z) in
theorem opCoproductIsoProduct_inv_comp_ι (b : α) :
    (opCoproductIsoProduct Z).inv ≫ (Sigma.ι Z b).op = Pi.π (op <| Z ·) b :=
  opCoproductIsoProduct'_inv_comp_inj _ _ b

theorem desc_op_comp_opCoproductIsoProduct'_hom {c : Cofan Z} {f : Fan (op <| Z ·)}
    (hc : IsColimit c) (hf : IsLimit f) (c' : Cofan Z) :
    (hc.desc c').op ≫ (opCoproductIsoProduct' hc hf).hom = hf.lift c'.op := by
  refine (Iso.eq_comp_inv _).mp (Quiver.Hom.unop_inj (hc.hom_ext (fun ⟨j⟩ ↦ Quiver.Hom.op_inj ?_)))
  simp only [unop_op, Discrete.functor_obj, const_obj_obj, Quiver.Hom.unop_op, IsColimit.fac,
    Cofan.op, unop_comp, op_comp, op_unop, Quiver.Hom.op_unop, Category.assoc]
  erw [opCoproductIsoProduct'_inv_comp_inj, IsLimit.fac]
  rfl

theorem desc_op_comp_opCoproductIsoProduct_hom {X : C} (π : (a : α) → Z a ⟶ X) :
    (Sigma.desc π).op ≫ (opCoproductIsoProduct Z).hom = Pi.lift (fun a ↦ (π a).op) := by
  convert desc_op_comp_opCoproductIsoProduct'_hom (coproductIsCoproduct Z)
    (productIsProduct (op <| Z ·)) (Cofan.mk _ π)
  · ext; simp [Sigma.desc, colimit.desc, coproductIsCoproduct]
  · ext; simp [Pi.lift, limit.lift, productIsProduct]
>>>>>>> 7ad7ddb8

end OppositeCoproducts

section OppositeProducts

variable {α : Type*} {Z : α → C} [HasProduct Z]

instance : HasColimit (Discrete.functor Z).op := hasColimit_op_of_hasLimit (Discrete.functor Z)

instance : HasColimit ((Discrete.opposite α).inverse ⋙ (Discrete.functor Z).op) :=
  hasColimit_equivalence_comp (Discrete.opposite α).symm

instance : HasCoproduct (op <| Z ·) := hasColimitOfIso
  ((Discrete.natIsoFunctor ≪≫ Discrete.natIso (fun _ ↦ by rfl)) :
    (Discrete.opposite α).inverse ⋙ (Discrete.functor Z).op ≅
    Discrete.functor (op <| Z ·)).symm

/-- A `Fan` gives a `Cofan` in the opposite category. -/
@[simp]
def Fan.op (f : Fan Z) : Cofan (op <| Z ·) := Cofan.mk _ (fun a ↦ (f.proj a).op)

/-- If a `Fan` is limit, then its opposite is colimit. -/
def Fan.IsLimit.op {f : Fan Z} (hf : IsLimit f) : IsColimit f.op := by
  let e : Discrete.functor (Opposite.op <| Z ·) ≅ (Discrete.opposite α).inverse ⋙
    (Discrete.functor Z).op := Discrete.natIso (fun _ ↦ Iso.refl _)
  refine IsColimit.ofIsoColimit ((IsColimit.precomposeHomEquiv e _).2
    (IsColimit.whiskerEquivalence hf.op (Discrete.opposite α).symm))
    (Cocones.ext (Iso.refl _) (fun ⟨a⟩ ↦ ?_))
  dsimp
  erw [Category.id_comp, Category.comp_id]
  rfl

/--
The canonical isomorphism from the opposite of an abstract product to the corresponding coproduct
in the opposite category.
-/
def opProductIsoCoproduct' {f : Fan Z} {c : Cofan (op <| Z ·)}
    (hf : IsLimit f) (hc : IsColimit c) : op f.pt ≅ c.pt :=
  IsColimit.coconePointUniqueUpToIso (Fan.IsLimit.op hf) hc

variable (Z) in
/--
The canonical isomorphism from the opposite of the product to the coproduct in the opposite
category.
-/
def opProductIsoCoproduct :
    op (∏ Z) ≅ ∐ (op <| Z ·) :=
  opProductIsoCoproduct' (productIsProduct Z) (coproductIsCoproduct (op <| Z ·))

theorem proj_comp_opProductIsoCoproduct'_hom {f : Fan Z} {c : Cofan (op <| Z ·)}
    (hf : IsLimit f) (hc : IsColimit c) (b : α) :
    (f.proj b).op ≫ (opProductIsoCoproduct' hf hc).hom = c.inj b :=
  IsColimit.comp_coconePointUniqueUpToIso_hom (Fan.IsLimit.op hf) hc ⟨b⟩

variable (Z) in
theorem proj_comp_opProductIsoCoproduct_hom (b : α) :
    (Pi.π Z b).op ≫ (opProductIsoCoproduct Z).hom = Sigma.ι (op <| Z ·) b :=
  proj_comp_opProductIsoCoproduct'_hom _ _ b

theorem opProductIsoCoproduct'_inv_comp_lift {f : Fan Z} {c : Cofan (op <| Z ·)}
    (hf : IsLimit f) (hc : IsColimit c) (f' : Fan Z) :
    (opProductIsoCoproduct' hf hc).inv ≫ (hf.lift f').op = hc.desc f'.op := by
  refine (Iso.inv_comp_eq _).mpr (Quiver.Hom.unop_inj (hf.hom_ext (fun ⟨j⟩ ↦ Quiver.Hom.op_inj ?_)))
  simp only [Discrete.functor_obj, unop_op, Quiver.Hom.unop_op, IsLimit.fac, Fan.op, unop_comp,
    Category.assoc, op_comp, op_unop, Quiver.Hom.op_unop]
  erw [← Category.assoc, proj_comp_opProductIsoCoproduct'_hom, IsColimit.fac]
  rfl

theorem opProductIsoCoproduct_inv_comp_lift {X : C} (π : (a : α) → X ⟶ Z a) :
    (opProductIsoCoproduct Z).inv ≫ (Pi.lift π).op  = Sigma.desc (fun a ↦ (π a).op) := by
  convert opProductIsoCoproduct'_inv_comp_lift (productIsProduct Z)
    (coproductIsCoproduct (op <| Z ·)) (Fan.mk _ π)
  · ext; simp [Pi.lift, limit.lift, productIsProduct]
  · ext; simp [Sigma.desc, colimit.desc, coproductIsCoproduct]

end OppositeProducts

instance hasEqualizers_opposite [HasCoequalizers C] : HasEqualizers Cᵒᵖ := by
  haveI : HasColimitsOfShape WalkingParallelPairᵒᵖ C :=
    hasColimitsOfShape_of_equivalence walkingParallelPairOpEquiv
  infer_instance
#align category_theory.limits.has_equalizers_opposite CategoryTheory.Limits.hasEqualizers_opposite

instance hasCoequalizers_opposite [HasEqualizers C] : HasCoequalizers Cᵒᵖ := by
  haveI : HasLimitsOfShape WalkingParallelPairᵒᵖ C :=
    hasLimitsOfShape_of_equivalence walkingParallelPairOpEquiv
  infer_instance
#align category_theory.limits.has_coequalizers_opposite CategoryTheory.Limits.hasCoequalizers_opposite

instance hasFiniteColimits_opposite [HasFiniteLimits C] : HasFiniteColimits Cᵒᵖ :=
  ⟨fun _ _ _ => inferInstance⟩
#align category_theory.limits.has_finite_colimits_opposite CategoryTheory.Limits.hasFiniteColimits_opposite

instance hasFiniteLimits_opposite [HasFiniteColimits C] : HasFiniteLimits Cᵒᵖ :=
  ⟨fun _ _ _ => inferInstance⟩
#align category_theory.limits.has_finite_limits_opposite CategoryTheory.Limits.hasFiniteLimits_opposite

instance hasPullbacks_opposite [HasPushouts C] : HasPullbacks Cᵒᵖ := by
  haveI : HasColimitsOfShape WalkingCospanᵒᵖ C :=
    hasColimitsOfShape_of_equivalence walkingCospanOpEquiv.symm
  apply hasLimitsOfShape_op_of_hasColimitsOfShape
#align category_theory.limits.has_pullbacks_opposite CategoryTheory.Limits.hasPullbacks_opposite

instance hasPushouts_opposite [HasPullbacks C] : HasPushouts Cᵒᵖ := by
  haveI : HasLimitsOfShape WalkingSpanᵒᵖ C :=
    hasLimitsOfShape_of_equivalence walkingSpanOpEquiv.symm
  infer_instance
#align category_theory.limits.has_pushouts_opposite CategoryTheory.Limits.hasPushouts_opposite

/-- The canonical isomorphism relating `Span f.op g.op` and `(Cospan f g).op` -/
@[simps!]
def spanOp {X Y Z : C} (f : X ⟶ Z) (g : Y ⟶ Z) :
    span f.op g.op ≅ walkingCospanOpEquiv.inverse ⋙ (cospan f g).op :=
  NatIso.ofComponents (by rintro (_ | _ | _) <;> rfl)
    (by rintro (_ | _ | _) (_ | _ | _) f <;> cases f <;> aesop_cat)
#align category_theory.limits.span_op CategoryTheory.Limits.spanOp

/-- The canonical isomorphism relating `(Cospan f g).op` and `Span f.op g.op` -/
@[simps!]
def opCospan {X Y Z : C} (f : X ⟶ Z) (g : Y ⟶ Z) :
    (cospan f g).op ≅ walkingCospanOpEquiv.functor ⋙ span f.op g.op :=
  calc
    (cospan f g).op ≅ 𝟭 _ ⋙ (cospan f g).op := by rfl
    _ ≅ (walkingCospanOpEquiv.functor ⋙ walkingCospanOpEquiv.inverse) ⋙ (cospan f g).op :=
      (isoWhiskerRight walkingCospanOpEquiv.unitIso _)
    _ ≅ walkingCospanOpEquiv.functor ⋙ walkingCospanOpEquiv.inverse ⋙ (cospan f g).op :=
      (Functor.associator _ _ _)
    _ ≅ walkingCospanOpEquiv.functor ⋙ span f.op g.op := isoWhiskerLeft _ (spanOp f g).symm
#align category_theory.limits.op_cospan CategoryTheory.Limits.opCospan

/-- The canonical isomorphism relating `Cospan f.op g.op` and `(Span f g).op` -/
@[simps!]
def cospanOp {X Y Z : C} (f : X ⟶ Y) (g : X ⟶ Z) :
    cospan f.op g.op ≅ walkingSpanOpEquiv.inverse ⋙ (span f g).op :=
  NatIso.ofComponents (by rintro (_ | _ | _) <;> rfl)
    (by rintro (_ | _ | _) (_ | _ | _) f <;> cases f <;> aesop_cat)
#align category_theory.limits.cospan_op CategoryTheory.Limits.cospanOp

/-- The canonical isomorphism relating `(Span f g).op` and `Cospan f.op g.op` -/
@[simps!]
def opSpan {X Y Z : C} (f : X ⟶ Y) (g : X ⟶ Z) :
    (span f g).op ≅ walkingSpanOpEquiv.functor ⋙ cospan f.op g.op :=
  calc
    (span f g).op ≅ 𝟭 _ ⋙ (span f g).op := by rfl
    _ ≅ (walkingSpanOpEquiv.functor ⋙ walkingSpanOpEquiv.inverse) ⋙ (span f g).op :=
      (isoWhiskerRight walkingSpanOpEquiv.unitIso _)
    _ ≅ walkingSpanOpEquiv.functor ⋙ walkingSpanOpEquiv.inverse ⋙ (span f g).op :=
      (Functor.associator _ _ _)
    _ ≅ walkingSpanOpEquiv.functor ⋙ cospan f.op g.op := isoWhiskerLeft _ (cospanOp f g).symm
#align category_theory.limits.op_span CategoryTheory.Limits.opSpan

namespace PushoutCocone

-- porting note: it was originally @[simps (config := lemmasOnly)]
/-- The obvious map `PushoutCocone f g → PullbackCone f.unop g.unop` -/
@[simps!]
def unop {X Y Z : Cᵒᵖ} {f : X ⟶ Y} {g : X ⟶ Z} (c : PushoutCocone f g) :
    PullbackCone f.unop g.unop :=
  Cocone.unop
    ((Cocones.precompose (opCospan f.unop g.unop).hom).obj
      (Cocone.whisker walkingCospanOpEquiv.functor c))
#align category_theory.limits.pushout_cocone.unop CategoryTheory.Limits.PushoutCocone.unop

-- porting note: removed simp attribute as the equality can already be obtained by simp
theorem unop_fst {X Y Z : Cᵒᵖ} {f : X ⟶ Y} {g : X ⟶ Z} (c : PushoutCocone f g) :
    c.unop.fst = c.inl.unop := by simp
#align category_theory.limits.pushout_cocone.unop_fst CategoryTheory.Limits.PushoutCocone.unop_fst

-- porting note: removed simp attribute as the equality can already be obtained by simp
theorem unop_snd {X Y Z : Cᵒᵖ} {f : X ⟶ Y} {g : X ⟶ Z} (c : PushoutCocone f g) :
    c.unop.snd = c.inr.unop := by aesop_cat
#align category_theory.limits.pushout_cocone.unop_snd CategoryTheory.Limits.PushoutCocone.unop_snd

-- porting note: it was originally @[simps (config := lemmasOnly)]
/-- The obvious map `PushoutCocone f.op g.op → PullbackCone f g` -/
@[simps!]
def op {X Y Z : C} {f : X ⟶ Y} {g : X ⟶ Z} (c : PushoutCocone f g) : PullbackCone f.op g.op :=
  (Cones.postcompose (cospanOp f g).symm.hom).obj
    (Cone.whisker walkingSpanOpEquiv.inverse (Cocone.op c))
#align category_theory.limits.pushout_cocone.op CategoryTheory.Limits.PushoutCocone.op

-- porting note: removed simp attribute as the equality can already be obtained by simp
theorem op_fst {X Y Z : C} {f : X ⟶ Y} {g : X ⟶ Z} (c : PushoutCocone f g) : c.op.fst = c.inl.op :=
  by aesop_cat
#align category_theory.limits.pushout_cocone.op_fst CategoryTheory.Limits.PushoutCocone.op_fst

-- porting note: removed simp attribute as the equality can already be obtained by simp
theorem op_snd {X Y Z : C} {f : X ⟶ Y} {g : X ⟶ Z} (c : PushoutCocone f g) : c.op.snd = c.inr.op :=
  by aesop_cat
#align category_theory.limits.pushout_cocone.op_snd CategoryTheory.Limits.PushoutCocone.op_snd

end PushoutCocone

namespace PullbackCone

-- porting note: it was originally @[simps (config := lemmasOnly)]
/-- The obvious map `PullbackCone f g → PushoutCocone f.unop g.unop` -/
@[simps!]
def unop {X Y Z : Cᵒᵖ} {f : X ⟶ Z} {g : Y ⟶ Z} (c : PullbackCone f g) :
    PushoutCocone f.unop g.unop :=
  Cone.unop
    ((Cones.postcompose (opSpan f.unop g.unop).symm.hom).obj
      (Cone.whisker walkingSpanOpEquiv.functor c))
#align category_theory.limits.pullback_cone.unop CategoryTheory.Limits.PullbackCone.unop

-- porting note: removed simp attribute as the equality can already be obtained by simp
theorem unop_inl {X Y Z : Cᵒᵖ} {f : X ⟶ Z} {g : Y ⟶ Z} (c : PullbackCone f g) :
    c.unop.inl = c.fst.unop := by aesop_cat
#align category_theory.limits.pullback_cone.unop_inl CategoryTheory.Limits.PullbackCone.unop_inl

-- porting note: removed simp attribute as the equality can already be obtained by simp
theorem unop_inr {X Y Z : Cᵒᵖ} {f : X ⟶ Z} {g : Y ⟶ Z} (c : PullbackCone f g) :
    c.unop.inr = c.snd.unop := by aesop_cat
#align category_theory.limits.pullback_cone.unop_inr CategoryTheory.Limits.PullbackCone.unop_inr

/-- The obvious map `PullbackCone f g → PushoutCocone f.op g.op` -/
@[simps!]
def op {X Y Z : C} {f : X ⟶ Z} {g : Y ⟶ Z} (c : PullbackCone f g) : PushoutCocone f.op g.op :=
  (Cocones.precompose (spanOp f g).hom).obj
    (Cocone.whisker walkingCospanOpEquiv.inverse (Cone.op c))
#align category_theory.limits.pullback_cone.op CategoryTheory.Limits.PullbackCone.op

-- porting note: removed simp attribute as the equality can already be obtained by simp
theorem op_inl {X Y Z : C} {f : X ⟶ Z} {g : Y ⟶ Z} (c : PullbackCone f g) : c.op.inl = c.fst.op :=
  by aesop_cat
#align category_theory.limits.pullback_cone.op_inl CategoryTheory.Limits.PullbackCone.op_inl

-- porting note: removed simp attribute as the equality can already be obtained by simp
theorem op_inr {X Y Z : C} {f : X ⟶ Z} {g : Y ⟶ Z} (c : PullbackCone f g) : c.op.inr = c.snd.op :=
  by aesop_cat
#align category_theory.limits.pullback_cone.op_inr CategoryTheory.Limits.PullbackCone.op_inr

/-- If `c` is a pullback cone, then `c.op.unop` is isomorphic to `c`. -/
def opUnop {X Y Z : C} {f : X ⟶ Z} {g : Y ⟶ Z} (c : PullbackCone f g) : c.op.unop ≅ c :=
  PullbackCone.ext (Iso.refl _) (by simp) (by simp)
#align category_theory.limits.pullback_cone.op_unop CategoryTheory.Limits.PullbackCone.opUnop

/-- If `c` is a pullback cone in `Cᵒᵖ`, then `c.unop.op` is isomorphic to `c`. -/
def unopOp {X Y Z : Cᵒᵖ} {f : X ⟶ Z} {g : Y ⟶ Z} (c : PullbackCone f g) : c.unop.op ≅ c :=
  PullbackCone.ext (Iso.refl _) (by simp) (by simp)
#align category_theory.limits.pullback_cone.unop_op CategoryTheory.Limits.PullbackCone.unopOp

end PullbackCone

namespace PushoutCocone

/-- If `c` is a pushout cocone, then `c.op.unop` is isomorphic to `c`. -/
def opUnop {X Y Z : C} {f : X ⟶ Y} {g : X ⟶ Z} (c : PushoutCocone f g) : c.op.unop ≅ c :=
  PushoutCocone.ext (Iso.refl _) (by simp) (by simp)
#align category_theory.limits.pushout_cocone.op_unop CategoryTheory.Limits.PushoutCocone.opUnop

/-- If `c` is a pushout cocone in `Cᵒᵖ`, then `c.unop.op` is isomorphic to `c`. -/
def unopOp {X Y Z : Cᵒᵖ} {f : X ⟶ Y} {g : X ⟶ Z} (c : PushoutCocone f g) : c.unop.op ≅ c :=
  PushoutCocone.ext (Iso.refl _) (by simp) (by simp)
#align category_theory.limits.pushout_cocone.unop_op CategoryTheory.Limits.PushoutCocone.unopOp

/-- A pushout cone is a colimit cocone if and only if the corresponding pullback cone
in the opposite category is a limit cone. -/
def isColimitEquivIsLimitOp {X Y Z : C} {f : X ⟶ Y} {g : X ⟶ Z} (c : PushoutCocone f g) :
    IsColimit c ≃ IsLimit c.op := by
  apply equivOfSubsingletonOfSubsingleton
  · intro h
    exact (IsLimit.postcomposeHomEquiv _ _).invFun
      ((IsLimit.whiskerEquivalenceEquiv walkingSpanOpEquiv.symm).toFun (isLimitCoconeOp _ h))
  · intro h
    exact (IsColimit.equivIsoColimit c.opUnop).toFun
      (isColimitConeUnop _ ((IsLimit.postcomposeHomEquiv _ _).invFun
        ((IsLimit.whiskerEquivalenceEquiv _).toFun h)))
#align category_theory.limits.pushout_cocone.is_colimit_equiv_is_limit_op CategoryTheory.Limits.PushoutCocone.isColimitEquivIsLimitOp

/-- A pushout cone is a colimit cocone in `Cᵒᵖ` if and only if the corresponding pullback cone
in `C` is a limit cone. -/
def isColimitEquivIsLimitUnop {X Y Z : Cᵒᵖ} {f : X ⟶ Y} {g : X ⟶ Z} (c : PushoutCocone f g) :
    IsColimit c ≃ IsLimit c.unop := by
  apply equivOfSubsingletonOfSubsingleton
  · intro h
    exact isLimitCoconeUnop _ ((IsColimit.precomposeHomEquiv _ _).invFun
      ((IsColimit.whiskerEquivalenceEquiv _).toFun h))
  · intro h
    exact (IsColimit.equivIsoColimit c.unopOp).toFun
      ((IsColimit.precomposeHomEquiv _ _).invFun
      ((IsColimit.whiskerEquivalenceEquiv walkingCospanOpEquiv.symm).toFun (isColimitConeOp _ h)))
#align category_theory.limits.pushout_cocone.is_colimit_equiv_is_limit_unop CategoryTheory.Limits.PushoutCocone.isColimitEquivIsLimitUnop

end PushoutCocone

namespace PullbackCone

/-- A pullback cone is a limit cone if and only if the corresponding pushout cocone
in the opposite category is a colimit cocone. -/
def isLimitEquivIsColimitOp {X Y Z : C} {f : X ⟶ Z} {g : Y ⟶ Z} (c : PullbackCone f g) :
    IsLimit c ≃ IsColimit c.op :=
  (IsLimit.equivIsoLimit c.opUnop).symm.trans c.op.isColimitEquivIsLimitUnop.symm
#align category_theory.limits.pullback_cone.is_limit_equiv_is_colimit_op CategoryTheory.Limits.PullbackCone.isLimitEquivIsColimitOp

/-- A pullback cone is a limit cone in `Cᵒᵖ` if and only if the corresponding pushout cocone
in `C` is a colimit cocone. -/
def isLimitEquivIsColimitUnop {X Y Z : Cᵒᵖ} {f : X ⟶ Z} {g : Y ⟶ Z} (c : PullbackCone f g) :
    IsLimit c ≃ IsColimit c.unop :=
  (IsLimit.equivIsoLimit c.unopOp).symm.trans c.unop.isColimitEquivIsLimitOp.symm
#align category_theory.limits.pullback_cone.is_limit_equiv_is_colimit_unop CategoryTheory.Limits.PullbackCone.isLimitEquivIsColimitUnop

end PullbackCone

section Pullback

open Opposite

/-- The pullback of `f` and `g` in `C` is isomorphic to the pushout of
`f.op` and `g.op` in `Cᵒᵖ`. -/
noncomputable def pullbackIsoUnopPushout {X Y Z : C} (f : X ⟶ Z) (g : Y ⟶ Z) [h : HasPullback f g]
    [HasPushout f.op g.op] : pullback f g ≅ unop (pushout f.op g.op) :=
  IsLimit.conePointUniqueUpToIso (@limit.isLimit _ _ _ _ _ h)
    ((PushoutCocone.isColimitEquivIsLimitUnop _) (colimit.isColimit (span f.op g.op)))
#align category_theory.limits.pullback_iso_unop_pushout CategoryTheory.Limits.pullbackIsoUnopPushout

@[reassoc (attr := simp)]
theorem pullbackIsoUnopPushout_inv_fst {X Y Z : C} (f : X ⟶ Z) (g : Y ⟶ Z) [HasPullback f g]
    [HasPushout f.op g.op] :
    (pullbackIsoUnopPushout f g).inv ≫ pullback.fst = (pushout.inl : _ ⟶ pushout f.op g.op).unop :=
  (IsLimit.conePointUniqueUpToIso_inv_comp _ _ _).trans (by simp [unop_id (X := { unop := X })])
#align category_theory.limits.pullback_iso_unop_pushout_inv_fst CategoryTheory.Limits.pullbackIsoUnopPushout_inv_fst

@[reassoc (attr := simp)]
theorem pullbackIsoUnopPushout_inv_snd {X Y Z : C} (f : X ⟶ Z) (g : Y ⟶ Z) [HasPullback f g]
    [HasPushout f.op g.op] :
    (pullbackIsoUnopPushout f g).inv ≫ pullback.snd = (pushout.inr : _ ⟶ pushout f.op g.op).unop :=
  (IsLimit.conePointUniqueUpToIso_inv_comp _ _ _).trans (by simp [unop_id (X := { unop := Y })])
#align category_theory.limits.pullback_iso_unop_pushout_inv_snd CategoryTheory.Limits.pullbackIsoUnopPushout_inv_snd

@[reassoc (attr := simp)]
theorem pullbackIsoUnopPushout_hom_inl {X Y Z : C} (f : X ⟶ Z) (g : Y ⟶ Z) [HasPullback f g]
    [HasPushout f.op g.op] :
    pushout.inl ≫ (pullbackIsoUnopPushout f g).hom.op = pullback.fst.op := by
  apply Quiver.Hom.unop_inj
  dsimp
  rw [← pullbackIsoUnopPushout_inv_fst, Iso.hom_inv_id_assoc]
#align category_theory.limits.pullback_iso_unop_pushout_hom_inl CategoryTheory.Limits.pullbackIsoUnopPushout_hom_inl

@[reassoc (attr := simp)]
theorem pullbackIsoUnopPushout_hom_inr {X Y Z : C} (f : X ⟶ Z) (g : Y ⟶ Z) [HasPullback f g]
    [HasPushout f.op g.op] : pushout.inr ≫ (pullbackIsoUnopPushout f g).hom.op =
    pullback.snd.op := by
  apply Quiver.Hom.unop_inj
  dsimp
  rw [← pullbackIsoUnopPushout_inv_snd, Iso.hom_inv_id_assoc]
#align category_theory.limits.pullback_iso_unop_pushout_hom_inr CategoryTheory.Limits.pullbackIsoUnopPushout_hom_inr

end Pullback

section Pushout

/-- The pushout of `f` and `g` in `C` is isomorphic to the pullback of
 `f.op` and `g.op` in `Cᵒᵖ`. -/
noncomputable def pushoutIsoUnopPullback {X Y Z : C} (f : X ⟶ Z) (g : X ⟶ Y) [h : HasPushout f g]
    [HasPullback f.op g.op] : pushout f g ≅ unop (pullback f.op g.op) :=
  IsColimit.coconePointUniqueUpToIso (@colimit.isColimit _ _ _ _ _ h)
    ((PullbackCone.isLimitEquivIsColimitUnop _) (limit.isLimit (cospan f.op g.op)))
#align category_theory.limits.pushout_iso_unop_pullback CategoryTheory.Limits.pushoutIsoUnopPullback

@[reassoc (attr := simp)]
theorem pushoutIsoUnopPullback_inl_hom {X Y Z : C} (f : X ⟶ Z) (g : X ⟶ Y) [HasPushout f g]
    [HasPullback f.op g.op] :
    pushout.inl ≫ (pushoutIsoUnopPullback f g).hom =
      (pullback.fst : pullback f.op g.op ⟶ _).unop :=
  (IsColimit.comp_coconePointUniqueUpToIso_hom _ _ _).trans (by simp)
#align category_theory.limits.pushout_iso_unop_pullback_inl_hom CategoryTheory.Limits.pushoutIsoUnopPullback_inl_hom

@[reassoc (attr := simp)]
theorem pushoutIsoUnopPullback_inr_hom {X Y Z : C} (f : X ⟶ Z) (g : X ⟶ Y) [HasPushout f g]
    [HasPullback f.op g.op] :
    pushout.inr ≫ (pushoutIsoUnopPullback f g).hom =
      (pullback.snd : pullback f.op g.op ⟶ _).unop :=
  (IsColimit.comp_coconePointUniqueUpToIso_hom _ _ _).trans (by simp)
#align category_theory.limits.pushout_iso_unop_pullback_inr_hom CategoryTheory.Limits.pushoutIsoUnopPullback_inr_hom

@[simp]
theorem pushoutIsoUnopPullback_inv_fst {X Y Z : C} (f : X ⟶ Z) (g : X ⟶ Y) [HasPushout f g]
    [HasPullback f.op g.op] :
    (pushoutIsoUnopPullback f g).inv.op ≫ pullback.fst = pushout.inl.op := by
  apply Quiver.Hom.unop_inj
  dsimp
  rw [← pushoutIsoUnopPullback_inl_hom, Category.assoc, Iso.hom_inv_id, Category.comp_id]
#align category_theory.limits.pushout_iso_unop_pullback_inv_fst CategoryTheory.Limits.pushoutIsoUnopPullback_inv_fst

@[simp]
theorem pushoutIsoUnopPullback_inv_snd {X Y Z : C} (f : X ⟶ Z) (g : X ⟶ Y) [HasPushout f g]
    [HasPullback f.op g.op] :
    (pushoutIsoUnopPullback f g).inv.op ≫ pullback.snd = pushout.inr.op := by
  apply Quiver.Hom.unop_inj
  dsimp
  rw [← pushoutIsoUnopPullback_inr_hom, Category.assoc, Iso.hom_inv_id, Category.comp_id]
#align category_theory.limits.pushout_iso_unop_pullback_inv_snd CategoryTheory.Limits.pushoutIsoUnopPullback_inv_snd

end Pushout

section HasZeroMorphisms

variable [HasZeroMorphisms C]

/-- A colimit cokernel cofork gives a limit kernel fork in the opposite category -/
def CokernelCofork.IsColimit.ofπOp {X Y Q : C} (p : Y ⟶ Q) {f : X ⟶ Y}
    (w : f ≫ p = 0) (h : IsColimit (CokernelCofork.ofπ p w)) :
    IsLimit (KernelFork.ofι p.op (show p.op ≫ f.op = 0 by rw [← op_comp, w, op_zero])) :=
  KernelFork.IsLimit.ofι _ _
    (fun x hx => (h.desc (CokernelCofork.ofπ x.unop (Quiver.Hom.op_inj hx))).op)
    (fun x hx => Quiver.Hom.unop_inj (Cofork.IsColimit.π_desc h))
    (fun x hx b hb => Quiver.Hom.unop_inj (Cofork.IsColimit.hom_ext h
      (by simpa only [Quiver.Hom.unop_op, Cofork.IsColimit.π_desc] using Quiver.Hom.op_inj hb)))

/-- A colimit cokernel cofork in the opposite category gives a limit kernel fork
in the original category -/
def CokernelCofork.IsColimit.ofπUnop {X Y Q : Cᵒᵖ} (p : Y ⟶ Q) {f : X ⟶ Y}
    (w : f ≫ p = 0) (h : IsColimit (CokernelCofork.ofπ p w)) :
    IsLimit (KernelFork.ofι p.unop (show p.unop ≫ f.unop = 0 by rw [← unop_comp, w, unop_zero])) :=
  KernelFork.IsLimit.ofι _ _
    (fun x hx => (h.desc (CokernelCofork.ofπ x.op (Quiver.Hom.unop_inj hx))).unop)
    (fun x hx => Quiver.Hom.op_inj (Cofork.IsColimit.π_desc h))
    (fun x hx b hb => Quiver.Hom.op_inj (Cofork.IsColimit.hom_ext h
      (by simpa only [Quiver.Hom.op_unop, Cofork.IsColimit.π_desc] using Quiver.Hom.unop_inj hb)))

/-- A limit kernel fork gives a colimit cokernel cofork in the opposite category -/
def KernelFork.IsLimit.ofιOp {K X Y : C} (i : K ⟶ X) {f : X ⟶ Y}
    (w : i ≫ f = 0) (h : IsLimit (KernelFork.ofι i w)) :
    IsColimit (CokernelCofork.ofπ i.op
      (show f.op ≫ i.op = 0 by rw [← op_comp, w, op_zero])) :=
  CokernelCofork.IsColimit.ofπ _ _
    (fun x hx => (h.lift (KernelFork.ofι x.unop (Quiver.Hom.op_inj hx))).op)
    (fun x hx => Quiver.Hom.unop_inj (Fork.IsLimit.lift_ι h))
    (fun x hx b hb => Quiver.Hom.unop_inj (Fork.IsLimit.hom_ext h (by
      simpa only [Quiver.Hom.unop_op, Fork.IsLimit.lift_ι] using Quiver.Hom.op_inj hb)))

/-- A limit kernel fork in the opposite category gives a colimit cokernel cofork
in the original category -/
def KernelFork.IsLimit.ofιUnop {K X Y : Cᵒᵖ} (i : K ⟶ X) {f : X ⟶ Y}
    (w : i ≫ f = 0) (h : IsLimit (KernelFork.ofι i w)) :
    IsColimit (CokernelCofork.ofπ i.unop
      (show f.unop ≫ i.unop = 0 by rw [← unop_comp, w, unop_zero])) :=
  CokernelCofork.IsColimit.ofπ _ _
    (fun x hx => (h.lift (KernelFork.ofι x.op (Quiver.Hom.unop_inj hx))).unop)
    (fun x hx => Quiver.Hom.op_inj (Fork.IsLimit.lift_ι h))
    (fun x hx b hb => Quiver.Hom.op_inj (Fork.IsLimit.hom_ext h (by
      simpa only [Quiver.Hom.op_unop, Fork.IsLimit.lift_ι] using Quiver.Hom.unop_inj hb)))

end HasZeroMorphisms

end CategoryTheory.Limits<|MERGE_RESOLUTION|>--- conflicted
+++ resolved
@@ -413,71 +413,6 @@
     (Discrete.opposite α).inverse ⋙ (Discrete.functor Z).op ≅
     Discrete.functor (op <| Z ·))
 
-<<<<<<< HEAD
-/-- The isomorphism from the opposite of the coproduct to the product. -/
-noncomputable
-def opCoproductIsoProduct : op (∐ Z) ≅ ∏ (fun z => op (Z z)) :=
-  IsLimit.conePointUniqueUpToIso (isLimitCoconeOp _ (coproductIsCoproduct fun b ↦ Z b))
-    (limit.isLimit _) ≪≫ (IsLimit.conePointsIsoOfEquivalence
-    (productIsProduct (fun z ↦ op (Z z))) (limit.isLimit _) (Discrete.opposite α).symm
-    (Discrete.natIsoFunctor ≪≫ Discrete.natIso (fun _ ↦ by rfl))).symm
-
-@[reassoc]
-lemma opCoproductIsoProduct_inv_comp_ι (b : α) :
-    (opCoproductIsoProduct Z).inv ≫ (Sigma.ι (fun a => Z a) b).op =
-    Pi.π (fun a => op (Z a)) b := by
-  dsimp only [opCoproductIsoProduct]
-  simp only [Iso.trans_inv]
-  have := IsLimit.conePointUniqueUpToIso_inv_comp
-    (isLimitCoconeOp _ (coproductIsCoproduct fun b ↦ Z b)) (limit.isLimit _) (op ⟨b⟩)
-  dsimp at this
-  rw [Category.assoc, this]
-  simp only [limit.cone_x, Fan.mk_pt, Equivalence.symm_functor, Discrete.natIsoFunctor,
-    Functor.comp_obj, Functor.op_obj, Iso.symm_inv, IsLimit.conePointsIsoOfEquivalence_hom,
-    Equivalence.symm_inverse, Cones.equivalenceOfReindexing_functor, Iso.trans_hom, Iso.symm_hom,
-    isoWhiskerLeft_inv, Iso.trans_inv, whiskerLeft_comp, Cones.whiskering_obj, limit.isLimit_lift,
-    limit.lift_π, Cones.postcompose_obj_pt, Cone.whisker_pt, Cones.postcompose_obj_π,
-    Cone.whisker_π, Category.assoc, NatTrans.comp_app, Functor.const_obj_obj, unop_op,
-    Discrete.functor_obj, whiskerLeft_app, Fan.mk_π_app, Discrete.opposite_functor_obj_as,
-    Discrete.natIso_inv_app, Iso.refl_inv, Equivalence.invFunIdAssoc_hom_app, Functor.id_obj,
-    Functor.op_map, Discrete.functor_map_id, op_id]
-  simp only [Discrete.functor, Function.comp_apply, id_eq, Discrete.opposite, Equivalence.mk,
-    id_obj, comp_obj, leftOp_obj, unop_op, op_obj, Category.comp_id]
-
-@[reassoc (attr := simp)]
-lemma opCoproductIsoProduct_hom_comm_π (b : α) :
-    (opCoproductIsoProduct Z).hom ≫ Pi.π _ b = (Sigma.ι Z b).op := by
-  rw [← cancel_epi (opCoproductIsoProduct Z).inv, Iso.inv_hom_id_assoc,
-    opCoproductIsoProduct_inv_comp_ι]
-
-variable {Z}
-
-lemma opCoproductIsoProduct_inv_comp_map {Z' : α → C} [HasCoproduct Z']
-    (φ : ∀ a, Z' a ⟶ Z a) :
-  (opCoproductIsoProduct Z).inv ≫ (Sigma.map φ).op =
-    Pi.map (fun a => (φ a).op) ≫ (opCoproductIsoProduct Z').inv := Quiver.Hom.unop_inj (by
-  dsimp
-  ext j
-  rw [ι_colimMap_assoc, Discrete.natTrans_app]
-  apply Quiver.Hom.op_inj
-  conv_rhs =>
-    rw [← Category.assoc, op_comp, op_comp, Quiver.Hom.op_unop, Quiver.Hom.op_unop,
-      opCoproductIsoProduct_inv_comp_ι]
-  simp only [op_unop, op_comp, Quiver.Hom.op_unop, Category.assoc, limMap_π, Discrete.functor_obj,
-    Discrete.natTrans_app, opCoproductIsoProduct_inv_comp_ι_assoc])
-
-variable (Z)
-
-lemma desc_op_comp_opCoproductIsoProduct_hom {X : C} (π : (a : α) → Z a ⟶ X) :
-    (Sigma.desc π).op ≫ (opCoproductIsoProduct Z).hom = Pi.lift (fun a => Quiver.Hom.op (π a)) := by
-  rw [← Iso.eq_comp_inv (opCoproductIsoProduct Z)]
-  congr
-  refine' Sigma.hom_ext (f := Z) _ _ (fun a => _)
-  rw [← Category.assoc, colimit.ι_desc, ← Quiver.Hom.unop_op (Sigma.ι Z a), ← unop_comp,
-    opCoproductIsoProduct_inv_comp_ι, ← unop_comp]
-  simp only [Cofan.mk_pt, Cofan.mk_ι_app, Pi.lift, Pi.π, limit.lift_π, Fan.mk_pt, Fan.mk_π_app,
-    Quiver.Hom.unop_op]
-=======
 /-- A `Cofan` gives a `Fan` in the opposite category.  -/
 @[simp]
 def Cofan.op (c : Cofan Z) : Fan (op <| Z ·) := Fan.mk _ (fun a ↦ (c.inj a).op)
@@ -535,7 +470,6 @@
     (productIsProduct (op <| Z ·)) (Cofan.mk _ π)
   · ext; simp [Sigma.desc, colimit.desc, coproductIsCoproduct]
   · ext; simp [Pi.lift, limit.lift, productIsProduct]
->>>>>>> 7ad7ddb8
 
 end OppositeCoproducts
 
