/-
Copyright (c) 2019 Kim Morrison. All rights reserved.
Released under Apache 2.0 license as described in the file LICENSE.
Authors: Kim Morrison, Markus Himmel
-/
import Mathlib.CategoryTheory.Limits.Preserves.Shapes.Zero

/-!
# Kernels and cokernels

In a category with zero morphisms, the kernel of a morphism `f : X ⟶ Y` is
the equalizer of `f` and `0 : X ⟶ Y`. (Similarly the cokernel is the coequalizer.)

The basic definitions are
* `kernel : (X ⟶ Y) → C`

* `kernel.ι : kernel f ⟶ X`
* `kernel.condition : kernel.ι f ≫ f = 0` and
* `kernel.lift (k : W ⟶ X) (h : k ≫ f = 0) : W ⟶ kernel f` (as well as the dual versions)

## Main statements

Besides the definition and lifts, we prove
* `kernel.ιZeroIsIso`: a kernel map of a zero morphism is an isomorphism
* `kernel.eq_zero_of_epi_kernel`: if `kernel.ι f` is an epimorphism, then `f = 0`
* `kernel.ofMono`: the kernel of a monomorphism is the zero object
* `kernel.liftMono`: the lift of a monomorphism `k : W ⟶ X` such that `k ≫ f = 0`
  is still a monomorphism
* `kernel.isLimitConeZeroCone`: if our category has a zero object, then the map from the zero
  object is a kernel map of any monomorphism
* `kernel.ιOfZero`: `kernel.ι (0 : X ⟶ Y)` is an isomorphism

and the corresponding dual statements.

## Future work
* TODO: connect this with existing work in the group theory and ring theory libraries.

## Implementation notes
As with the other special shapes in the limits library, all the definitions here are given as
`abbreviation`s of the general statements for limits, so all the `simp` lemmas and theorems about
general limits can be used.

## References

* [F. Borceux, *Handbook of Categorical Algebra 2*][borceux-vol2]
-/


noncomputable section

universe v v₂ u u' u₂

open CategoryTheory

open CategoryTheory.Limits.WalkingParallelPair

namespace CategoryTheory.Limits

variable {C : Type u} [Category.{v} C]
variable [HasZeroMorphisms C]

/-- A morphism `f` has a kernel if the functor `ParallelPair f 0` has a limit. -/
abbrev HasKernel {X Y : C} (f : X ⟶ Y) : Prop :=
  HasLimit (parallelPair f 0)

/-- A morphism `f` has a cokernel if the functor `ParallelPair f 0` has a colimit. -/
abbrev HasCokernel {X Y : C} (f : X ⟶ Y) : Prop :=
  HasColimit (parallelPair f 0)

variable {X Y : C} (f : X ⟶ Y)

section

/-- A kernel fork is just a fork where the second morphism is a zero morphism. -/
abbrev KernelFork :=
  Fork f 0

variable {f}

@[reassoc (attr := simp)]
theorem KernelFork.condition (s : KernelFork f) : Fork.ι s ≫ f = 0 := by
  rw [Fork.condition, HasZeroMorphisms.comp_zero]

theorem KernelFork.app_one (s : KernelFork f) : s.π.app one = 0 := by
  simp [Fork.app_one_eq_ι_comp_right]

/-- A morphism `ι` satisfying `ι ≫ f = 0` determines a kernel fork over `f`. -/
abbrev KernelFork.ofι {Z : C} (ι : Z ⟶ X) (w : ι ≫ f = 0) : KernelFork f :=
  Fork.ofι ι <| by rw [w, HasZeroMorphisms.comp_zero]

@[simp]
theorem KernelFork.ι_ofι {X Y P : C} (f : X ⟶ Y) (ι : P ⟶ X) (w : ι ≫ f = 0) :
    Fork.ι (KernelFork.ofι ι w) = ι := rfl

section

-- attribute [local tidy] tactic.case_bash Porting note: no tidy nor case_bash

/-- Every kernel fork `s` is isomorphic (actually, equal) to `fork.ofι (fork.ι s) _`. -/
def isoOfι (s : Fork f 0) : s ≅ Fork.ofι (Fork.ι s) (Fork.condition s) :=
  Cones.ext (Iso.refl _) <| by rintro ⟨j⟩ <;> simp

/-- If `ι = ι'`, then `fork.ofι ι _` and `fork.ofι ι' _` are isomorphic. -/
def ofιCongr {P : C} {ι ι' : P ⟶ X} {w : ι ≫ f = 0} (h : ι = ι') :
    KernelFork.ofι ι w ≅ KernelFork.ofι ι' (by rw [← h, w]) :=
  Cones.ext (Iso.refl _)

/-- If `F` is an equivalence, then applying `F` to a diagram indexing a (co)kernel of `f` yields
    the diagram indexing the (co)kernel of `F.map f`. -/
def compNatIso {D : Type u'} [Category.{v} D] [HasZeroMorphisms D] (F : C ⥤ D) [F.IsEquivalence] :
    parallelPair f 0 ⋙ F ≅ parallelPair (F.map f) 0 :=
  let app (j : WalkingParallelPair) :
      (parallelPair f 0 ⋙ F).obj j ≅ (parallelPair (F.map f) 0).obj j :=
    match j with
    | zero => Iso.refl _
    | one => Iso.refl _
  NatIso.ofComponents app <| by rintro ⟨i⟩ ⟨j⟩ <;> intro g <;> cases g <;> simp [app]

end

/-- If `s` is a limit kernel fork and `k : W ⟶ X` satisfies `k ≫ f = 0`, then there is some
    `l : W ⟶ s.X` such that `l ≫ fork.ι s = k`. -/
def KernelFork.IsLimit.lift' {s : KernelFork f} (hs : IsLimit s) {W : C} (k : W ⟶ X)
    (h : k ≫ f = 0) : { l : W ⟶ s.pt // l ≫ Fork.ι s = k } :=
  ⟨hs.lift <| KernelFork.ofι _ h, hs.fac _ _⟩

/-- This is a slightly more convenient method to verify that a kernel fork is a limit cone. It
    only asks for a proof of facts that carry any mathematical content -/
def isLimitAux (t : KernelFork f) (lift : ∀ s : KernelFork f, s.pt ⟶ t.pt)
    (fac : ∀ s : KernelFork f, lift s ≫ t.ι = s.ι)
    (uniq : ∀ (s : KernelFork f) (m : s.pt ⟶ t.pt) (_ : m ≫ t.ι = s.ι), m = lift s) : IsLimit t :=
  { lift
    fac := fun s j => by
      cases j
      · exact fac s
      · simp
    uniq := fun s m w => uniq s m (w Limits.WalkingParallelPair.zero) }

/-- This is a more convenient formulation to show that a `KernelFork` constructed using
`KernelFork.ofι` is a limit cone.
-/
def KernelFork.IsLimit.ofι {W : C} (g : W ⟶ X) (eq : g ≫ f = 0)
    (lift : ∀ {W' : C} (g' : W' ⟶ X) (_ : g' ≫ f = 0), W' ⟶ W)
    (fac : ∀ {W' : C} (g' : W' ⟶ X) (eq' : g' ≫ f = 0), lift g' eq' ≫ g = g')
    (uniq :
      ∀ {W' : C} (g' : W' ⟶ X) (eq' : g' ≫ f = 0) (m : W' ⟶ W) (_ : m ≫ g = g'), m = lift g' eq') :
    IsLimit (KernelFork.ofι g eq) :=
  isLimitAux _ (fun s => lift s.ι s.condition) (fun s => fac s.ι s.condition) fun s =>
    uniq s.ι s.condition

/-- This is a more convenient formulation to show that a `KernelFork` of the form
`KernelFork.ofι i _` is a limit cone when we know that `i` is a monomorphism. -/
def KernelFork.IsLimit.ofι' {X Y K : C} {f : X ⟶ Y} (i : K ⟶ X) (w : i ≫ f = 0)
    (h : ∀ {A : C} (k : A ⟶ X) (_ : k ≫ f = 0), { l : A ⟶ K // l ≫ i = k}) [hi : Mono i] :
    IsLimit (KernelFork.ofι i w) :=
  ofι _ _ (fun {_} k hk => (h k hk).1) (fun {_} k hk => (h k hk).2) (fun {A} k hk m hm => by
    rw [← cancel_mono i, (h k hk).2, hm])

/-- Every kernel of `f` induces a kernel of `f ≫ g` if `g` is mono. -/
def isKernelCompMono {c : KernelFork f} (i : IsLimit c) {Z} (g : Y ⟶ Z) [hg : Mono g] {h : X ⟶ Z}
    (hh : h = f ≫ g) : IsLimit (KernelFork.ofι c.ι (by simp [hh]) : KernelFork h) :=
  Fork.IsLimit.mk' _ fun s =>
    let s' : KernelFork f := Fork.ofι s.ι (by rw [← cancel_mono g]; simp [← hh, s.condition])
    let l := KernelFork.IsLimit.lift' i s'.ι s'.condition
    ⟨l.1, l.2, fun hm => by
      apply Fork.IsLimit.hom_ext i; rw [Fork.ι_ofι] at hm; rw [hm]; exact l.2.symm⟩

theorem isKernelCompMono_lift {c : KernelFork f} (i : IsLimit c) {Z} (g : Y ⟶ Z) [hg : Mono g]
    {h : X ⟶ Z} (hh : h = f ≫ g) (s : KernelFork h) :
    (isKernelCompMono i g hh).lift s = i.lift (Fork.ofι s.ι (by
      rw [← cancel_mono g, Category.assoc, ← hh]
      simp)) := rfl

/-- Every kernel of `f ≫ g` is also a kernel of `f`, as long as `c.ι ≫ f` vanishes. -/
def isKernelOfComp {W : C} (g : Y ⟶ W) (h : X ⟶ W) {c : KernelFork h} (i : IsLimit c)
    (hf : c.ι ≫ f = 0) (hfg : f ≫ g = h) : IsLimit (KernelFork.ofι c.ι hf) :=
  Fork.IsLimit.mk _ (fun s => i.lift (KernelFork.ofι s.ι (by simp [← hfg])))
    (fun s => by simp only [KernelFork.ι_ofι, Fork.IsLimit.lift_ι]) fun s m h => by
    apply Fork.IsLimit.hom_ext i; simpa using h

/-- `X` identifies to the kernel of a zero map `X ⟶ Y`. -/
def KernelFork.IsLimit.ofId {X Y : C} (f : X ⟶ Y) (hf : f = 0) :
    IsLimit (KernelFork.ofι (𝟙 X) (show 𝟙 X ≫ f = 0 by rw [hf, comp_zero])) :=
  KernelFork.IsLimit.ofι _ _ (fun x _ => x) (fun _ _ => Category.comp_id _)
    (fun _ _ _ hb => by simp only [← hb, Category.comp_id])

/-- Any zero object identifies to the kernel of a given monomorphisms. -/
def KernelFork.IsLimit.ofMonoOfIsZero {X Y : C} {f : X ⟶ Y} (c : KernelFork f)
    (hf : Mono f) (h : IsZero c.pt) : IsLimit c :=
  isLimitAux _ (fun _ => 0) (fun s => by rw [zero_comp, ← cancel_mono f, zero_comp, s.condition])
    (fun _ _ _ => h.eq_of_tgt _ _)

lemma KernelFork.IsLimit.isIso_ι {X Y : C} {f : X ⟶ Y} (c : KernelFork f)
    (hc : IsLimit c) (hf : f = 0) : IsIso c.ι := by
  let e : c.pt ≅ X := IsLimit.conePointUniqueUpToIso hc
    (KernelFork.IsLimit.ofId (f : X ⟶ Y) hf)
  have eq : e.inv ≫ c.ι = 𝟙 X := Fork.IsLimit.lift_ι hc
  haveI : IsIso (e.inv ≫ c.ι) := by
    rw [eq]
    infer_instance
  exact IsIso.of_isIso_comp_left e.inv c.ι

/-- If `c` is a limit kernel fork for `g : X ⟶ Y`, `e : X ≅ X'` and `g' : X' ⟶ Y` is a morphism,
then there is a limit kernel fork for `g'` with the same point as `c` if for any
morphism `φ : W ⟶ X`, there is an equivalence `φ ≫ g = 0 ↔ φ ≫ e.hom ≫ g' = 0`. -/
def KernelFork.isLimitOfIsLimitOfIff {X Y : C} {g : X ⟶ Y} {c : KernelFork g} (hc : IsLimit c)
    {X' Y' : C} (g' : X' ⟶ Y') (e : X ≅ X')
    (iff : ∀ ⦃W : C⦄ (φ : W ⟶ X), φ ≫ g = 0 ↔ φ ≫ e.hom ≫ g' = 0) :
    IsLimit (KernelFork.ofι (f := g') (c.ι ≫ e.hom) (by simp [← iff])) :=
  KernelFork.IsLimit.ofι _ _
    (fun s hs ↦ hc.lift (KernelFork.ofι (ι := s ≫ e.inv)
      (by rw [iff, Category.assoc, Iso.inv_hom_id_assoc, hs])))
<<<<<<< HEAD
    (fun s hs ↦ by
      rw [← cancel_mono e.inv, Category.assoc, Category.assoc, e.hom_inv_id]
      dsimp
      rw [Category.comp_id, Fork.IsLimit.lift_ι, Fork.ι_ofι])
=======
    (fun s hs ↦ by simp [← cancel_mono e.inv])
>>>>>>> 5fa776c6
    (fun s hs m hm ↦ Fork.IsLimit.hom_ext hc (by simpa [← cancel_mono e.hom] using hm))

/-- If `c` is a limit kernel fork for `g : X ⟶ Y`, and `g' : X ⟶ Y'` is a another morphism,
then there is a limit kernel fork for `g'` with the same point as `c` if for any
morphism `φ : W ⟶ X`, there is an equivalence `φ ≫ g = 0 ↔ φ ≫ g' = 0`. -/
def KernelFork.isLimitOfIsLimitOfIff' {X Y : C} {g : X ⟶ Y} {c : KernelFork g} (hc : IsLimit c)
    {Y' : C} (g' : X ⟶ Y')
    (iff : ∀ ⦃W : C⦄ (φ : W ⟶ X), φ ≫ g = 0 ↔ φ ≫ g' = 0) :
    IsLimit (KernelFork.ofι (f := g') c.ι (by simp [← iff])) :=
  IsLimit.ofIsoLimit (isLimitOfIsLimitOfIff hc g' (Iso.refl _) (by simpa using iff))
    (Fork.ext (Iso.refl _))

<<<<<<< HEAD

=======
>>>>>>> 5fa776c6
end

namespace KernelFork

variable {f} {X' Y' : C} {f' : X' ⟶ Y'}

/-- The morphism between points of kernel forks induced by a morphism
in the category of arrows. -/
def mapOfIsLimit (kf : KernelFork f) {kf' : KernelFork f'} (hf' : IsLimit kf')
    (φ : Arrow.mk f ⟶ Arrow.mk f') : kf.pt ⟶ kf'.pt :=
  hf'.lift (KernelFork.ofι (kf.ι ≫ φ.left) (by simp))

@[reassoc (attr := simp)]
lemma mapOfIsLimit_ι (kf : KernelFork f) {kf' : KernelFork f'} (hf' : IsLimit kf')
    (φ : Arrow.mk f ⟶ Arrow.mk f') :
    kf.mapOfIsLimit hf' φ ≫ kf'.ι = kf.ι ≫ φ.left :=
  hf'.fac _ _

/-- The isomorphism between points of limit kernel forks induced by an isomorphism
in the category of arrows. -/
@[simps]
def mapIsoOfIsLimit {kf : KernelFork f} {kf' : KernelFork f'}
    (hf : IsLimit kf) (hf' : IsLimit kf')
    (φ : Arrow.mk f ≅ Arrow.mk f') : kf.pt ≅ kf'.pt where
  hom := kf.mapOfIsLimit hf' φ.hom
  inv := kf'.mapOfIsLimit hf φ.inv
  hom_inv_id := Fork.IsLimit.hom_ext hf (by simp)
  inv_hom_id := Fork.IsLimit.hom_ext hf' (by simp)

end KernelFork

section

variable [HasKernel f]

/-- The kernel of a morphism, expressed as the equalizer with the 0 morphism. -/
abbrev kernel (f : X ⟶ Y) [HasKernel f] : C :=
  equalizer f 0

/-- The map from `kernel f` into the source of `f`. -/
abbrev kernel.ι : kernel f ⟶ X :=
  equalizer.ι f 0

@[simp]
theorem equalizer_as_kernel : equalizer.ι f 0 = kernel.ι f := rfl

@[reassoc (attr := simp)]
theorem kernel.condition : kernel.ι f ≫ f = 0 :=
  KernelFork.condition _

/-- The kernel built from `kernel.ι f` is limiting. -/
def kernelIsKernel : IsLimit (Fork.ofι (kernel.ι f) ((kernel.condition f).trans comp_zero.symm)) :=
  IsLimit.ofIsoLimit (limit.isLimit _) (Fork.ext (Iso.refl _) (by simp))

/-- Given any morphism `k : W ⟶ X` satisfying `k ≫ f = 0`, `k` factors through `kernel.ι f`
    via `kernel.lift : W ⟶ kernel f`. -/
abbrev kernel.lift {W : C} (k : W ⟶ X) (h : k ≫ f = 0) : W ⟶ kernel f :=
  (kernelIsKernel f).lift (KernelFork.ofι k h)

@[reassoc (attr := simp)]
theorem kernel.lift_ι {W : C} (k : W ⟶ X) (h : k ≫ f = 0) : kernel.lift f k h ≫ kernel.ι f = k :=
  (kernelIsKernel f).fac (KernelFork.ofι k h) WalkingParallelPair.zero

@[simp]
theorem kernel.lift_zero {W : C} {h} : kernel.lift f (0 : W ⟶ X) h = 0 := by
  ext; simp

instance kernel.lift_mono {W : C} (k : W ⟶ X) (h : k ≫ f = 0) [Mono k] : Mono (kernel.lift f k h) :=
  ⟨fun {Z} g g' w => by
    replace w := w =≫ kernel.ι f
    simp only [Category.assoc, kernel.lift_ι] at w
    exact (cancel_mono k).1 w⟩

/-- Any morphism `k : W ⟶ X` satisfying `k ≫ f = 0` induces a morphism `l : W ⟶ kernel f` such that
    `l ≫ kernel.ι f = k`. -/
def kernel.lift' {W : C} (k : W ⟶ X) (h : k ≫ f = 0) : { l : W ⟶ kernel f // l ≫ kernel.ι f = k } :=
  ⟨kernel.lift f k h, kernel.lift_ι _ _ _⟩

/-- A commuting square induces a morphism of kernels. -/
abbrev kernel.map {X' Y' : C} (f' : X' ⟶ Y') [HasKernel f'] (p : X ⟶ X') (q : Y ⟶ Y')
    (w : f ≫ q = p ≫ f') : kernel f ⟶ kernel f' :=
  kernel.lift f' (kernel.ι f ≫ p) (by simp [← w])

/-- Given a commutative diagram
    X --f--> Y --g--> Z
    |        |        |
    |        |        |
    v        v        v
    X' -f'-> Y' -g'-> Z'
with horizontal arrows composing to zero,
then we obtain a commutative square
   X ---> kernel g
   |         |
   |         | kernel.map
   |         |
   v         v
   X' --> kernel g'
-/
theorem kernel.lift_map {X Y Z X' Y' Z' : C} (f : X ⟶ Y) (g : Y ⟶ Z) [HasKernel g] (w : f ≫ g = 0)
    (f' : X' ⟶ Y') (g' : Y' ⟶ Z') [HasKernel g'] (w' : f' ≫ g' = 0) (p : X ⟶ X') (q : Y ⟶ Y')
    (r : Z ⟶ Z') (h₁ : f ≫ q = p ≫ f') (h₂ : g ≫ r = q ≫ g') :
    kernel.lift g f w ≫ kernel.map g g' q r h₂ = p ≫ kernel.lift g' f' w' := by
  ext; simp [h₁]

/-- A commuting square of isomorphisms induces an isomorphism of kernels. -/
@[simps]
def kernel.mapIso {X' Y' : C} (f' : X' ⟶ Y') [HasKernel f'] (p : X ≅ X') (q : Y ≅ Y')
    (w : f ≫ q.hom = p.hom ≫ f') : kernel f ≅ kernel f' where
  hom := kernel.map f f' p.hom q.hom w
  inv :=
    kernel.map f' f p.inv q.inv
      (by
        refine (cancel_mono q.hom).1 ?_
        simp [w])

/-- Every kernel of the zero morphism is an isomorphism -/
instance kernel.ι_zero_isIso : IsIso (kernel.ι (0 : X ⟶ Y)) :=
  equalizer.ι_of_self _

theorem eq_zero_of_epi_kernel [Epi (kernel.ι f)] : f = 0 :=
  (cancel_epi (kernel.ι f)).1 (by simp)

/-- The kernel of a zero morphism is isomorphic to the source. -/
def kernelZeroIsoSource : kernel (0 : X ⟶ Y) ≅ X :=
  equalizer.isoSourceOfSelf 0

@[simp]
theorem kernelZeroIsoSource_hom : kernelZeroIsoSource.hom = kernel.ι (0 : X ⟶ Y) := rfl

@[simp]
theorem kernelZeroIsoSource_inv :
    kernelZeroIsoSource.inv = kernel.lift (0 : X ⟶ Y) (𝟙 X) (by simp) := by
  ext
  simp [kernelZeroIsoSource]

/-- If two morphisms are known to be equal, then their kernels are isomorphic. -/
def kernelIsoOfEq {f g : X ⟶ Y} [HasKernel f] [HasKernel g] (h : f = g) : kernel f ≅ kernel g :=
  HasLimit.isoOfNatIso (by rw [h])

@[simp]
theorem kernelIsoOfEq_refl {h : f = f} : kernelIsoOfEq h = Iso.refl (kernel f) := by
  ext
  simp [kernelIsoOfEq]

/- Porting note: induction on Eq is trying instantiate another g... -/
@[reassoc (attr := simp)]
theorem kernelIsoOfEq_hom_comp_ι {f g : X ⟶ Y} [HasKernel f] [HasKernel g] (h : f = g) :
    (kernelIsoOfEq h).hom ≫ kernel.ι g = kernel.ι f := by
  cases h; simp

@[reassoc (attr := simp)]
theorem kernelIsoOfEq_inv_comp_ι {f g : X ⟶ Y} [HasKernel f] [HasKernel g] (h : f = g) :
    (kernelIsoOfEq h).inv ≫ kernel.ι _ = kernel.ι _ := by
  cases h; simp

@[reassoc (attr := simp)]
theorem lift_comp_kernelIsoOfEq_hom {Z} {f g : X ⟶ Y} [HasKernel f] [HasKernel g] (h : f = g)
    (e : Z ⟶ X) (he) :
    kernel.lift _ e he ≫ (kernelIsoOfEq h).hom = kernel.lift _ e (by simp [← h, he]) := by
  cases h; simp

@[reassoc (attr := simp)]
theorem lift_comp_kernelIsoOfEq_inv {Z} {f g : X ⟶ Y} [HasKernel f] [HasKernel g] (h : f = g)
    (e : Z ⟶ X) (he) :
    kernel.lift _ e he ≫ (kernelIsoOfEq h).inv = kernel.lift _ e (by simp [h, he]) := by
  cases h; simp

@[simp]
theorem kernelIsoOfEq_trans {f g h : X ⟶ Y} [HasKernel f] [HasKernel g] [HasKernel h] (w₁ : f = g)
    (w₂ : g = h) : kernelIsoOfEq w₁ ≪≫ kernelIsoOfEq w₂ = kernelIsoOfEq (w₁.trans w₂) := by
  cases w₁; cases w₂; ext; simp [kernelIsoOfEq]

variable {f}

theorem kernel_not_epi_of_nonzero (w : f ≠ 0) : ¬Epi (kernel.ι f) := fun _ =>
  w (eq_zero_of_epi_kernel f)

theorem kernel_not_iso_of_nonzero (w : f ≠ 0) : IsIso (kernel.ι f) → False := fun _ =>
  kernel_not_epi_of_nonzero w inferInstance

instance hasKernel_comp_mono {X Y Z : C} (f : X ⟶ Y) [HasKernel f] (g : Y ⟶ Z) [Mono g] :
    HasKernel (f ≫ g) :=
  ⟨⟨{   cone := _
        isLimit := isKernelCompMono (limit.isLimit _) g rfl }⟩⟩

/-- When `g` is a monomorphism, the kernel of `f ≫ g` is isomorphic to the kernel of `f`.
-/
@[simps]
def kernelCompMono {X Y Z : C} (f : X ⟶ Y) (g : Y ⟶ Z) [HasKernel f] [Mono g] :
    kernel (f ≫ g) ≅ kernel f where
  hom :=
    kernel.lift _ (kernel.ι _)
      (by
        rw [← cancel_mono g]
        simp)
  inv := kernel.lift _ (kernel.ι _) (by simp)

#adaptation_note /-- nightly-2024-04-01 The `symm` wasn't previously necessary. -/
instance hasKernel_iso_comp {X Y Z : C} (f : X ⟶ Y) (g : Y ⟶ Z) [IsIso f] [HasKernel g] :
    HasKernel (f ≫ g) where
  exists_limit :=
    ⟨{  cone := KernelFork.ofι (kernel.ι g ≫ inv f) (by simp)
        isLimit := isLimitAux _ (fun s => kernel.lift _ (s.ι ≫ f) (by simp))
            (by simp) fun s m w => by
          simp_rw [← w]
          symm
          apply equalizer.hom_ext
          simp }⟩

/-- When `f` is an isomorphism, the kernel of `f ≫ g` is isomorphic to the kernel of `g`.
-/
@[simps]
def kernelIsIsoComp {X Y Z : C} (f : X ⟶ Y) (g : Y ⟶ Z) [IsIso f] [HasKernel g] :
    kernel (f ≫ g) ≅ kernel g where
  hom := kernel.lift _ (kernel.ι _ ≫ f) (by simp)
  inv := kernel.lift _ (kernel.ι _ ≫ inv f) (by simp)

end

section HasZeroObject

variable [HasZeroObject C]

open ZeroObject

/-- The morphism from the zero object determines a cone on a kernel diagram -/
def kernel.zeroKernelFork : KernelFork f where
  pt := 0
  π := { app := fun _ => 0 }

/-- The map from the zero object is a kernel of a monomorphism -/
def kernel.isLimitConeZeroCone [Mono f] : IsLimit (kernel.zeroKernelFork f) :=
  Fork.IsLimit.mk _ (fun _ => 0)
    (fun s => by
      rw [zero_comp]
      refine (zero_of_comp_mono f ?_).symm
      exact KernelFork.condition _)
    fun _ _ _ => zero_of_to_zero _

/-- The kernel of a monomorphism is isomorphic to the zero object -/
def kernel.ofMono [HasKernel f] [Mono f] : kernel f ≅ 0 :=
  Functor.mapIso (Cones.forget _) <|
    IsLimit.uniqueUpToIso (limit.isLimit (parallelPair f 0)) (kernel.isLimitConeZeroCone f)

/-- The kernel morphism of a monomorphism is a zero morphism -/
theorem kernel.ι_of_mono [HasKernel f] [Mono f] : kernel.ι f = 0 :=
  zero_of_source_iso_zero _ (kernel.ofMono f)

/-- If `g ≫ f = 0` implies `g = 0` for all `g`, then `0 : 0 ⟶ X` is a kernel of `f`. -/
def zeroKernelOfCancelZero {X Y : C} (f : X ⟶ Y)
    (hf : ∀ (Z : C) (g : Z ⟶ X) (_ : g ≫ f = 0), g = 0) :
    IsLimit (KernelFork.ofι (0 : 0 ⟶ X) (show 0 ≫ f = 0 by simp)) :=
  Fork.IsLimit.mk _ (fun _ => 0) (fun s => by rw [hf _ _ (KernelFork.condition s), zero_comp])
    fun s m _ => by dsimp; apply HasZeroObject.to_zero_ext

end HasZeroObject

section Transport

/-- If `i` is an isomorphism such that `l ≫ i.hom = f`, any kernel of `f` is a kernel of `l`. -/
def IsKernel.ofCompIso {Z : C} (l : X ⟶ Z) (i : Z ≅ Y) (h : l ≫ i.hom = f) {s : KernelFork f}
    (hs : IsLimit s) :
    IsLimit
      (KernelFork.ofι (Fork.ι s) <| show Fork.ι s ≫ l = 0 by simp [← i.comp_inv_eq.2 h.symm]) :=
  Fork.IsLimit.mk _ (fun s => hs.lift <| KernelFork.ofι (Fork.ι s) <| by simp [← h])
    (fun s => by simp) fun s m h => by
      apply Fork.IsLimit.hom_ext hs
      simpa using h

/-- If `i` is an isomorphism such that `l ≫ i.hom = f`, the kernel of `f` is a kernel of `l`. -/
def kernel.ofCompIso [HasKernel f] {Z : C} (l : X ⟶ Z) (i : Z ≅ Y) (h : l ≫ i.hom = f) :
    IsLimit
      (KernelFork.ofι (kernel.ι f) <| show kernel.ι f ≫ l = 0 by simp [← i.comp_inv_eq.2 h.symm]) :=
  IsKernel.ofCompIso f l i h <| limit.isLimit _

/-- If `s` is any limit kernel cone over `f` and if `i` is an isomorphism such that
    `i.hom ≫ s.ι = l`, then `l` is a kernel of `f`. -/
def IsKernel.isoKernel {Z : C} (l : Z ⟶ X) {s : KernelFork f} (hs : IsLimit s) (i : Z ≅ s.pt)
    (h : i.hom ≫ Fork.ι s = l) : IsLimit (KernelFork.ofι l <| show l ≫ f = 0 by simp [← h]) :=
  IsLimit.ofIsoLimit hs <|
    Cones.ext i.symm fun j => by
      cases j
      · exact (Iso.eq_inv_comp i).2 h
      · dsimp; rw [← h]; simp

/-- If `i` is an isomorphism such that `i.hom ≫ kernel.ι f = l`, then `l` is a kernel of `f`. -/
def kernel.isoKernel [HasKernel f] {Z : C} (l : Z ⟶ X) (i : Z ≅ kernel f)
    (h : i.hom ≫ kernel.ι f = l) :
    IsLimit (@KernelFork.ofι _ _ _ _ _ f _ l <| by simp [← h]) :=
  IsKernel.isoKernel f l (limit.isLimit _) i h

end Transport

section

variable (X Y)

/-- The kernel morphism of a zero morphism is an isomorphism -/
theorem kernel.ι_of_zero : IsIso (kernel.ι (0 : X ⟶ Y)) :=
  equalizer.ι_of_self _

end

section

/-- A cokernel cofork is just a cofork where the second morphism is a zero morphism. -/
abbrev CokernelCofork :=
  Cofork f 0

variable {f}

@[reassoc (attr := simp)]
theorem CokernelCofork.condition (s : CokernelCofork f) : f ≫ s.π = 0 := by
  rw [Cofork.condition, zero_comp]

theorem CokernelCofork.π_eq_zero (s : CokernelCofork f) : s.ι.app zero = 0 := by
  simp [Cofork.app_zero_eq_comp_π_right]

/-- A morphism `π` satisfying `f ≫ π = 0` determines a cokernel cofork on `f`. -/
abbrev CokernelCofork.ofπ {Z : C} (π : Y ⟶ Z) (w : f ≫ π = 0) : CokernelCofork f :=
  Cofork.ofπ π <| by rw [w, zero_comp]

@[simp]
theorem CokernelCofork.π_ofπ {X Y P : C} (f : X ⟶ Y) (π : Y ⟶ P) (w : f ≫ π = 0) :
    Cofork.π (CokernelCofork.ofπ π w) = π :=
  rfl

/-- Every cokernel cofork `s` is isomorphic (actually, equal) to `cofork.ofπ (cofork.π s) _`. -/
def isoOfπ (s : Cofork f 0) : s ≅ Cofork.ofπ (Cofork.π s) (Cofork.condition s) :=
  Cocones.ext (Iso.refl _) fun j => by cases j <;> aesop_cat

/-- If `π = π'`, then `CokernelCofork.of_π π _` and `CokernelCofork.of_π π' _` are isomorphic. -/
def ofπCongr {P : C} {π π' : Y ⟶ P} {w : f ≫ π = 0} (h : π = π') :
    CokernelCofork.ofπ π w ≅ CokernelCofork.ofπ π' (by rw [← h, w]) :=
  Cocones.ext (Iso.refl _) fun j => by cases j <;> aesop_cat

/-- If `s` is a colimit cokernel cofork, then every `k : Y ⟶ W` satisfying `f ≫ k = 0` induces
    `l : s.X ⟶ W` such that `cofork.π s ≫ l = k`. -/
def CokernelCofork.IsColimit.desc' {s : CokernelCofork f} (hs : IsColimit s) {W : C} (k : Y ⟶ W)
    (h : f ≫ k = 0) : { l : s.pt ⟶ W // Cofork.π s ≫ l = k } :=
  ⟨hs.desc <| CokernelCofork.ofπ _ h, hs.fac _ _⟩

/-- This is a slightly more convenient method to verify that a cokernel cofork is a colimit cocone.
It only asks for a proof of facts that carry any mathematical content -/
def isColimitAux (t : CokernelCofork f) (desc : ∀ s : CokernelCofork f, t.pt ⟶ s.pt)
    (fac : ∀ s : CokernelCofork f, t.π ≫ desc s = s.π)
    (uniq : ∀ (s : CokernelCofork f) (m : t.pt ⟶ s.pt) (_ : t.π ≫ m = s.π), m = desc s) :
    IsColimit t :=
  { desc
    fac := fun s j => by
      cases j
      · simp
      · exact fac s
    uniq := fun s m w => uniq s m (w Limits.WalkingParallelPair.one) }

/-- This is a more convenient formulation to show that a `CokernelCofork` constructed using
`CokernelCofork.ofπ` is a limit cone.
-/
def CokernelCofork.IsColimit.ofπ {Z : C} (g : Y ⟶ Z) (eq : f ≫ g = 0)
    (desc : ∀ {Z' : C} (g' : Y ⟶ Z') (_ : f ≫ g' = 0), Z ⟶ Z')
    (fac : ∀ {Z' : C} (g' : Y ⟶ Z') (eq' : f ≫ g' = 0), g ≫ desc g' eq' = g')
    (uniq :
      ∀ {Z' : C} (g' : Y ⟶ Z') (eq' : f ≫ g' = 0) (m : Z ⟶ Z') (_ : g ≫ m = g'), m = desc g' eq') :
    IsColimit (CokernelCofork.ofπ g eq) :=
  isColimitAux _ (fun s => desc s.π s.condition) (fun s => fac s.π s.condition) fun s =>
    uniq s.π s.condition

/-- This is a more convenient formulation to show that a `CokernelCofork` of the form
`CokernelCofork.ofπ p _` is a colimit cocone when we know that `p` is an epimorphism. -/
def CokernelCofork.IsColimit.ofπ' {X Y Q : C} {f : X ⟶ Y} (p : Y ⟶ Q) (w : f ≫ p = 0)
    (h : ∀ {A : C} (k : Y ⟶ A) (_ : f ≫ k = 0), { l : Q ⟶ A // p ≫ l = k}) [hp : Epi p] :
    IsColimit (CokernelCofork.ofπ p w) :=
  ofπ _ _ (fun {_} k hk => (h k hk).1) (fun {_} k hk => (h k hk).2) (fun {A} k hk m hm => by
    rw [← cancel_epi p, (h k hk).2, hm])

/-- Every cokernel of `f` induces a cokernel of `g ≫ f` if `g` is epi. -/
def isCokernelEpiComp {c : CokernelCofork f} (i : IsColimit c) {W} (g : W ⟶ X) [hg : Epi g]
    {h : W ⟶ Y} (hh : h = g ≫ f) :
    IsColimit (CokernelCofork.ofπ c.π (by rw [hh]; simp) : CokernelCofork h) :=
  Cofork.IsColimit.mk' _ fun s =>
    let s' : CokernelCofork f :=
      Cofork.ofπ s.π
        (by
          apply hg.left_cancellation
          rw [← Category.assoc, ← hh, s.condition]
          simp)
    let l := CokernelCofork.IsColimit.desc' i s'.π s'.condition
    ⟨l.1, l.2, fun hm => by
      apply Cofork.IsColimit.hom_ext i; rw [Cofork.π_ofπ] at hm; rw [hm]; exact l.2.symm⟩

@[simp]
theorem isCokernelEpiComp_desc {c : CokernelCofork f} (i : IsColimit c) {W} (g : W ⟶ X) [hg : Epi g]
    {h : W ⟶ Y} (hh : h = g ≫ f) (s : CokernelCofork h) :
    (isCokernelEpiComp i g hh).desc s =
      i.desc
        (Cofork.ofπ s.π
          (by
            rw [← cancel_epi g, ← Category.assoc, ← hh]
            simp)) :=
  rfl

/-- Every cokernel of `g ≫ f` is also a cokernel of `f`, as long as `f ≫ c.π` vanishes. -/
def isCokernelOfComp {W : C} (g : W ⟶ X) (h : W ⟶ Y) {c : CokernelCofork h} (i : IsColimit c)
    (hf : f ≫ c.π = 0) (hfg : g ≫ f = h) : IsColimit (CokernelCofork.ofπ c.π hf) :=
  Cofork.IsColimit.mk _ (fun s => i.desc (CokernelCofork.ofπ s.π (by simp [← hfg])))
    (fun s => by simp only [CokernelCofork.π_ofπ, Cofork.IsColimit.π_desc]) fun s m h => by
      apply Cofork.IsColimit.hom_ext i
      simpa using h

/-- `Y` identifies to the cokernel of a zero map `X ⟶ Y`. -/
def CokernelCofork.IsColimit.ofId {X Y : C} (f : X ⟶ Y) (hf : f = 0) :
    IsColimit (CokernelCofork.ofπ (𝟙 Y) (show f ≫ 𝟙 Y = 0 by rw [hf, zero_comp])) :=
  CokernelCofork.IsColimit.ofπ _ _ (fun x _ => x) (fun _ _ => Category.id_comp _)
    (fun _ _ _ hb => by simp only [← hb, Category.id_comp])

/-- Any zero object identifies to the cokernel of a given epimorphisms. -/
def CokernelCofork.IsColimit.ofEpiOfIsZero {X Y : C} {f : X ⟶ Y} (c : CokernelCofork f)
    (hf : Epi f) (h : IsZero c.pt) : IsColimit c :=
  isColimitAux _ (fun _ => 0) (fun s => by rw [comp_zero, ← cancel_epi f, comp_zero, s.condition])
    (fun _ _ _ => h.eq_of_src _ _)

lemma CokernelCofork.IsColimit.isIso_π {X Y : C} {f : X ⟶ Y} (c : CokernelCofork f)
    (hc : IsColimit c) (hf : f = 0) : IsIso c.π := by
  let e : c.pt ≅ Y := IsColimit.coconePointUniqueUpToIso hc
    (CokernelCofork.IsColimit.ofId (f : X ⟶ Y) hf)
  have eq : c.π ≫ e.hom = 𝟙 Y := Cofork.IsColimit.π_desc hc
  haveI : IsIso (c.π ≫ e.hom) := by
    rw [eq]
    dsimp
    infer_instance
  exact IsIso.of_isIso_comp_right c.π e.hom

<<<<<<< HEAD
/-- If `c` is a colimit cokernel fork for `f : X ⟶ Y`, `e : Y ≅ Y'` and `f' : X' ⟶ Y` is a
=======
/-- If `c` is a colimit cokernel cofork for `f : X ⟶ Y`, `e : Y ≅ Y'` and `f' : X' ⟶ Y` is a
>>>>>>> 5fa776c6
morphism, then there is a colimit cokernel cofork for `f'` with the same point as `c` if for any
morphism `φ : Y ⟶ W`, there is an equivalence `f ≫ φ = 0 ↔ f' ≫ e.hom ≫ φ = 0`. -/
def CokernelCofork.isColimitOfIsColimitOfIff {X Y : C} {f : X ⟶ Y} {c : CokernelCofork f}
    (hc : IsColimit c) {X' Y' : C} (f' : X' ⟶ Y') (e : Y' ≅ Y)
    (iff : ∀ ⦃W : C⦄ (φ : Y ⟶ W), f ≫ φ = 0 ↔ f' ≫ e.hom ≫ φ = 0) :
    IsColimit (CokernelCofork.ofπ (f := f') (e.hom ≫ c.π) (by simp [← iff])) :=
  CokernelCofork.IsColimit.ofπ _ _
    (fun s hs ↦ hc.desc (CokernelCofork.ofπ (π := e.inv ≫ s)
      (by rw [iff, e.hom_inv_id_assoc, hs])))
<<<<<<< HEAD
    (fun s hs ↦ by
      rw [← cancel_epi e.inv, Category.assoc, e.inv_hom_id_assoc,
        Cofork.IsColimit.π_desc, Cofork.π_ofπ])
    (fun s hs m hm ↦ Cofork.IsColimit.hom_ext hc (by simpa [← cancel_epi e.hom] using hm))

/-- If `c` is a colimit cokernel fork for `f : X ⟶ Y`, and `f' : X' ⟶ Y is another
=======
    (fun s hs ↦ by simp [← cancel_epi e.inv])
    (fun s hs m hm ↦ Cofork.IsColimit.hom_ext hc (by simpa [← cancel_epi e.hom] using hm))

/-- If `c` is a colimit cokernel cofork for `f : X ⟶ Y`, and `f' : X' ⟶ Y is another
>>>>>>> 5fa776c6
morphism, then there is a colimit cokernel cofork for `f'` with the same point as `c` if for any
morphism `φ : Y ⟶ W`, there is an equivalence `f ≫ φ = 0 ↔ f' ≫ φ = 0`. -/
def CokernelCofork.isColimitOfIsColimitOfIff' {X Y : C} {f : X ⟶ Y} {c : CokernelCofork f}
    (hc : IsColimit c) {X' : C} (f' : X' ⟶ Y)
    (iff : ∀ ⦃W : C⦄ (φ : Y ⟶ W), f ≫ φ = 0 ↔ f' ≫ φ = 0) :
    IsColimit (CokernelCofork.ofπ (f := f') c.π (by simp [← iff])) :=
  IsColimit.ofIsoColimit (isColimitOfIsColimitOfIff hc f' (Iso.refl _) (by simpa using iff))
    (Cofork.ext (Iso.refl _))

end

namespace CokernelCofork

variable {f} {X' Y' : C} {f' : X' ⟶ Y'}

/-- The morphism between points of cokernel coforks induced by a morphism
in the category of arrows. -/
def mapOfIsColimit {cc : CokernelCofork f} (hf : IsColimit cc) (cc' : CokernelCofork f')
    (φ : Arrow.mk f ⟶ Arrow.mk f') : cc.pt ⟶ cc'.pt :=
  hf.desc (CokernelCofork.ofπ (φ.right ≫ cc'.π) (by
    erw [← Arrow.w_assoc φ, condition, comp_zero]))

@[reassoc (attr := simp)]
lemma π_mapOfIsColimit {cc : CokernelCofork f} (hf : IsColimit cc) (cc' : CokernelCofork f')
    (φ : Arrow.mk f ⟶ Arrow.mk f') :
    cc.π ≫ mapOfIsColimit hf cc' φ = φ.right ≫ cc'.π :=
  hf.fac _ _

/-- The isomorphism between points of limit cokernel coforks induced by an isomorphism
in the category of arrows. -/
@[simps]
def mapIsoOfIsColimit {cc : CokernelCofork f} {cc' : CokernelCofork f'}
    (hf : IsColimit cc) (hf' : IsColimit cc')
    (φ : Arrow.mk f ≅ Arrow.mk f') : cc.pt ≅ cc'.pt where
  hom := mapOfIsColimit hf cc' φ.hom
  inv := mapOfIsColimit hf' cc φ.inv
  hom_inv_id := Cofork.IsColimit.hom_ext hf (by simp)
  inv_hom_id := Cofork.IsColimit.hom_ext hf' (by simp)

end CokernelCofork

section

variable [HasCokernel f]

/-- The cokernel of a morphism, expressed as the coequalizer with the 0 morphism. -/
abbrev cokernel : C :=
  coequalizer f 0

/-- The map from the target of `f` to `cokernel f`. -/
abbrev cokernel.π : Y ⟶ cokernel f :=
  coequalizer.π f 0

@[simp]
theorem coequalizer_as_cokernel : coequalizer.π f 0 = cokernel.π f :=
  rfl

@[reassoc (attr := simp)]
theorem cokernel.condition : f ≫ cokernel.π f = 0 :=
  CokernelCofork.condition _

/-- The cokernel built from `cokernel.π f` is colimiting. -/
def cokernelIsCokernel :
    IsColimit (Cofork.ofπ (cokernel.π f) ((cokernel.condition f).trans zero_comp.symm)) :=
  IsColimit.ofIsoColimit (colimit.isColimit _) (Cofork.ext (Iso.refl _))

/-- Given any morphism `k : Y ⟶ W` such that `f ≫ k = 0`, `k` factors through `cokernel.π f`
    via `cokernel.desc : cokernel f ⟶ W`. -/
abbrev cokernel.desc {W : C} (k : Y ⟶ W) (h : f ≫ k = 0) : cokernel f ⟶ W :=
  (cokernelIsCokernel f).desc (CokernelCofork.ofπ k h)

@[reassoc (attr := simp)]
theorem cokernel.π_desc {W : C} (k : Y ⟶ W) (h : f ≫ k = 0) :
    cokernel.π f ≫ cokernel.desc f k h = k :=
  (cokernelIsCokernel f).fac (CokernelCofork.ofπ k h) WalkingParallelPair.one

-- Porting note: added to ease the port of `Abelian.Exact`
@[reassoc (attr := simp)]
lemma colimit_ι_zero_cokernel_desc {C : Type*} [Category C]
    [HasZeroMorphisms C] {X Y Z : C} (f : X ⟶ Y) (g : Y ⟶ Z) (h : f ≫ g = 0) [HasCokernel f] :
    colimit.ι (parallelPair f 0) WalkingParallelPair.zero ≫ cokernel.desc f g h = 0 := by
  rw [(colimit.w (parallelPair f 0) WalkingParallelPairHom.left).symm]
  simp

@[simp]
theorem cokernel.desc_zero {W : C} {h} : cokernel.desc f (0 : Y ⟶ W) h = 0 := by
  ext; simp

instance cokernel.desc_epi {W : C} (k : Y ⟶ W) (h : f ≫ k = 0) [Epi k] :
    Epi (cokernel.desc f k h) :=
  ⟨fun {Z} g g' w => by
    replace w := cokernel.π f ≫= w
    simp only [cokernel.π_desc_assoc] at w
    exact (cancel_epi k).1 w⟩

/-- Any morphism `k : Y ⟶ W` satisfying `f ≫ k = 0` induces `l : cokernel f ⟶ W` such that
    `cokernel.π f ≫ l = k`. -/
def cokernel.desc' {W : C} (k : Y ⟶ W) (h : f ≫ k = 0) :
    { l : cokernel f ⟶ W // cokernel.π f ≫ l = k } :=
  ⟨cokernel.desc f k h, cokernel.π_desc _ _ _⟩

/-- A commuting square induces a morphism of cokernels. -/
abbrev cokernel.map {X' Y' : C} (f' : X' ⟶ Y') [HasCokernel f'] (p : X ⟶ X') (q : Y ⟶ Y')
    (w : f ≫ q = p ≫ f') : cokernel f ⟶ cokernel f' :=
  cokernel.desc f (q ≫ cokernel.π f') (by
    have : f ≫ q ≫ π f' = p ≫ f' ≫ π f' := by
      simp only [← Category.assoc]
      apply congrArg (· ≫ π f') w
    simp [this])

/-- Given a commutative diagram
    X --f--> Y --g--> Z
    |        |        |
    |        |        |
    v        v        v
    X' -f'-> Y' -g'-> Z'
with horizontal arrows composing to zero,
then we obtain a commutative square
   cokernel f ---> Z
   |               |
   | cokernel.map  |
   |               |
   v               v
   cokernel f' --> Z'
-/
theorem cokernel.map_desc {X Y Z X' Y' Z' : C} (f : X ⟶ Y) [HasCokernel f] (g : Y ⟶ Z)
    (w : f ≫ g = 0) (f' : X' ⟶ Y') [HasCokernel f'] (g' : Y' ⟶ Z') (w' : f' ≫ g' = 0) (p : X ⟶ X')
    (q : Y ⟶ Y') (r : Z ⟶ Z') (h₁ : f ≫ q = p ≫ f') (h₂ : g ≫ r = q ≫ g') :
    cokernel.map f f' p q h₁ ≫ cokernel.desc f' g' w' = cokernel.desc f g w ≫ r := by
  ext; simp [h₂]

/-- A commuting square of isomorphisms induces an isomorphism of cokernels. -/
@[simps]
def cokernel.mapIso {X' Y' : C} (f' : X' ⟶ Y') [HasCokernel f'] (p : X ≅ X') (q : Y ≅ Y')
    (w : f ≫ q.hom = p.hom ≫ f') : cokernel f ≅ cokernel f' where
  hom := cokernel.map f f' p.hom q.hom w
  inv := cokernel.map f' f p.inv q.inv (by
          refine (cancel_mono q.hom).1 ?_
          simp [w])

/-- The cokernel of the zero morphism is an isomorphism -/
instance cokernel.π_zero_isIso : IsIso (cokernel.π (0 : X ⟶ Y)) :=
  coequalizer.π_of_self _

theorem eq_zero_of_mono_cokernel [Mono (cokernel.π f)] : f = 0 :=
  (cancel_mono (cokernel.π f)).1 (by simp)

/-- The cokernel of a zero morphism is isomorphic to the target. -/
def cokernelZeroIsoTarget : cokernel (0 : X ⟶ Y) ≅ Y :=
  coequalizer.isoTargetOfSelf 0

@[simp]
theorem cokernelZeroIsoTarget_hom :
    cokernelZeroIsoTarget.hom = cokernel.desc (0 : X ⟶ Y) (𝟙 Y) (by simp) := by
  ext; simp [cokernelZeroIsoTarget]

@[simp]
theorem cokernelZeroIsoTarget_inv : cokernelZeroIsoTarget.inv = cokernel.π (0 : X ⟶ Y) :=
  rfl

/-- If two morphisms are known to be equal, then their cokernels are isomorphic. -/
def cokernelIsoOfEq {f g : X ⟶ Y} [HasCokernel f] [HasCokernel g] (h : f = g) :
    cokernel f ≅ cokernel g :=
  HasColimit.isoOfNatIso (by simp [h]; rfl)

@[simp]
theorem cokernelIsoOfEq_refl {h : f = f} : cokernelIsoOfEq h = Iso.refl (cokernel f) := by
  ext; simp [cokernelIsoOfEq]

@[reassoc (attr := simp)]
theorem π_comp_cokernelIsoOfEq_hom {f g : X ⟶ Y} [HasCokernel f] [HasCokernel g] (h : f = g) :
    cokernel.π f ≫ (cokernelIsoOfEq h).hom = cokernel.π g := by
  cases h; simp

@[reassoc (attr := simp)]
theorem π_comp_cokernelIsoOfEq_inv {f g : X ⟶ Y} [HasCokernel f] [HasCokernel g] (h : f = g) :
    cokernel.π _ ≫ (cokernelIsoOfEq h).inv = cokernel.π _ := by
  cases h; simp

@[reassoc (attr := simp)]
theorem cokernelIsoOfEq_hom_comp_desc {Z} {f g : X ⟶ Y} [HasCokernel f] [HasCokernel g] (h : f = g)
    (e : Y ⟶ Z) (he) :
    (cokernelIsoOfEq h).hom ≫ cokernel.desc _ e he = cokernel.desc _ e (by simp [h, he]) := by
  cases h; simp

@[reassoc (attr := simp)]
theorem cokernelIsoOfEq_inv_comp_desc {Z} {f g : X ⟶ Y} [HasCokernel f] [HasCokernel g] (h : f = g)
    (e : Y ⟶ Z) (he) :
    (cokernelIsoOfEq h).inv ≫ cokernel.desc _ e he = cokernel.desc _ e (by simp [← h, he]) := by
  cases h; simp

@[simp]
theorem cokernelIsoOfEq_trans {f g h : X ⟶ Y} [HasCokernel f] [HasCokernel g] [HasCokernel h]
    (w₁ : f = g) (w₂ : g = h) :
    cokernelIsoOfEq w₁ ≪≫ cokernelIsoOfEq w₂ = cokernelIsoOfEq (w₁.trans w₂) := by
  cases w₁; cases w₂; ext; simp [cokernelIsoOfEq]

variable {f}

theorem cokernel_not_mono_of_nonzero (w : f ≠ 0) : ¬Mono (cokernel.π f) := fun _ =>
  w (eq_zero_of_mono_cokernel f)

theorem cokernel_not_iso_of_nonzero (w : f ≠ 0) : IsIso (cokernel.π f) → False := fun _ =>
  cokernel_not_mono_of_nonzero w inferInstance

#adaptation_note /-- nightly-2024-04-01 The `symm` wasn't previously necessary. -/
-- TODO the remainder of this section has obvious generalizations to `HasCoequalizer f g`.
instance hasCokernel_comp_iso {X Y Z : C} (f : X ⟶ Y) (g : Y ⟶ Z) [HasCokernel f] [IsIso g] :
    HasCokernel (f ≫ g) where
  exists_colimit :=
    ⟨{  cocone := CokernelCofork.ofπ (inv g ≫ cokernel.π f) (by simp)
        isColimit :=
          isColimitAux _
            (fun s =>
              cokernel.desc _ (g ≫ s.π) (by rw [← Category.assoc, CokernelCofork.condition]))
            (by simp) fun s m w => by
            simp_rw [← w]
            symm
            apply coequalizer.hom_ext
            simp }⟩

/-- When `g` is an isomorphism, the cokernel of `f ≫ g` is isomorphic to the cokernel of `f`.
-/
@[simps]
def cokernelCompIsIso {X Y Z : C} (f : X ⟶ Y) (g : Y ⟶ Z) [HasCokernel f] [IsIso g] :
    cokernel (f ≫ g) ≅ cokernel f where
  hom := cokernel.desc _ (inv g ≫ cokernel.π f) (by simp)
  inv := cokernel.desc _ (g ≫ cokernel.π (f ≫ g)) (by rw [← Category.assoc, cokernel.condition])

instance hasCokernel_epi_comp {X Y : C} (f : X ⟶ Y) [HasCokernel f] {W} (g : W ⟶ X) [Epi g] :
    HasCokernel (g ≫ f) :=
  ⟨⟨{   cocone := _
        isColimit := isCokernelEpiComp (colimit.isColimit _) g rfl }⟩⟩

/-- When `f` is an epimorphism, the cokernel of `f ≫ g` is isomorphic to the cokernel of `g`.
-/
@[simps]
def cokernelEpiComp {X Y Z : C} (f : X ⟶ Y) (g : Y ⟶ Z) [Epi f] [HasCokernel g] :
    cokernel (f ≫ g) ≅ cokernel g where
  hom := cokernel.desc _ (cokernel.π g) (by simp)
  inv :=
    cokernel.desc _ (cokernel.π (f ≫ g))
      (by
        rw [← cancel_epi f, ← Category.assoc]
        simp)

end

section HasZeroObject

variable [HasZeroObject C]

open ZeroObject

/-- The morphism to the zero object determines a cocone on a cokernel diagram -/
def cokernel.zeroCokernelCofork : CokernelCofork f where
  pt := 0
  ι := { app := fun _ => 0 }

/-- The morphism to the zero object is a cokernel of an epimorphism -/
def cokernel.isColimitCoconeZeroCocone [Epi f] : IsColimit (cokernel.zeroCokernelCofork f) :=
  Cofork.IsColimit.mk _ (fun _ => 0)
    (fun s => by
      erw [zero_comp]
      refine (zero_of_epi_comp f ?_).symm
      exact CokernelCofork.condition _)
    fun _ _ _ => zero_of_from_zero _

/-- The cokernel of an epimorphism is isomorphic to the zero object -/
def cokernel.ofEpi [HasCokernel f] [Epi f] : cokernel f ≅ 0 :=
  Functor.mapIso (Cocones.forget _) <|
    IsColimit.uniqueUpToIso (colimit.isColimit (parallelPair f 0))
      (cokernel.isColimitCoconeZeroCocone f)

/-- The cokernel morphism of an epimorphism is a zero morphism -/
theorem cokernel.π_of_epi [HasCokernel f] [Epi f] : cokernel.π f = 0 :=
  zero_of_target_iso_zero _ (cokernel.ofEpi f)

end HasZeroObject

section MonoFactorisation

variable {f}

@[simp]
theorem MonoFactorisation.kernel_ι_comp [HasKernel f] (F : MonoFactorisation f) :
    kernel.ι f ≫ F.e = 0 := by
  rw [← cancel_mono F.m, zero_comp, Category.assoc, F.fac, kernel.condition]

end MonoFactorisation

section HasImage

/-- The cokernel of the image inclusion of a morphism `f` is isomorphic to the cokernel of `f`.

(This result requires that the factorisation through the image is an epimorphism.
This holds in any category with equalizers.)
-/
@[simps]
def cokernelImageι {X Y : C} (f : X ⟶ Y) [HasImage f] [HasCokernel (image.ι f)] [HasCokernel f]
    [Epi (factorThruImage f)] : cokernel (image.ι f) ≅ cokernel f where
  hom :=
    cokernel.desc _ (cokernel.π f)
      (by
        have w := cokernel.condition f
        conv at w =>
          lhs
          congr
          rw [← image.fac f]
        rw [← HasZeroMorphisms.comp_zero (Limits.factorThruImage f), Category.assoc,
          cancel_epi] at w
        exact w)
  inv :=
    cokernel.desc _ (cokernel.π _)
      (by
        conv =>
          lhs
          congr
          rw [← image.fac f]
        rw [Category.assoc, cokernel.condition, HasZeroMorphisms.comp_zero])

end HasImage

section

variable (X Y)

/-- The cokernel of a zero morphism is an isomorphism -/
theorem cokernel.π_of_zero : IsIso (cokernel.π (0 : X ⟶ Y)) :=
  coequalizer.π_of_self _

end

section HasZeroObject

variable [HasZeroObject C]

open ZeroObject

/-- The kernel of the cokernel of an epimorphism is an isomorphism -/
instance kernel.of_cokernel_of_epi [HasCokernel f] [HasKernel (cokernel.π f)] [Epi f] :
    IsIso (kernel.ι (cokernel.π f)) :=
  equalizer.ι_of_eq <| cokernel.π_of_epi f

/-- The cokernel of the kernel of a monomorphism is an isomorphism -/
instance cokernel.of_kernel_of_mono [HasKernel f] [HasCokernel (kernel.ι f)] [Mono f] :
    IsIso (cokernel.π (kernel.ι f)) :=
  coequalizer.π_of_eq <| kernel.ι_of_mono f

/-- If `f ≫ g = 0` implies `g = 0` for all `g`, then `0 : Y ⟶ 0` is a cokernel of `f`. -/
def zeroCokernelOfZeroCancel {X Y : C} (f : X ⟶ Y)
    (hf : ∀ (Z : C) (g : Y ⟶ Z) (_ : f ≫ g = 0), g = 0) :
    IsColimit (CokernelCofork.ofπ (0 : Y ⟶ 0) (show f ≫ 0 = 0 by simp)) :=
  Cofork.IsColimit.mk _ (fun _ => 0)
    (fun s => by rw [hf _ _ (CokernelCofork.condition s), comp_zero]) fun s m _ => by
      apply HasZeroObject.from_zero_ext

end HasZeroObject

section Transport

/-- If `i` is an isomorphism such that `i.hom ≫ l = f`, then any cokernel of `f` is a cokernel of
    `l`. -/
def IsCokernel.ofIsoComp {Z : C} (l : Z ⟶ Y) (i : X ≅ Z) (h : i.hom ≫ l = f) {s : CokernelCofork f}
    (hs : IsColimit s) :
    IsColimit
      (CokernelCofork.ofπ (Cofork.π s) <| show l ≫ Cofork.π s = 0 by simp [i.eq_inv_comp.2 h]) :=
  Cofork.IsColimit.mk _ (fun s => hs.desc <| CokernelCofork.ofπ (Cofork.π s) <| by simp [← h])
    (fun s => by simp) fun s m h => by
      apply Cofork.IsColimit.hom_ext hs
      simpa using h

/-- If `i` is an isomorphism such that `i.hom ≫ l = f`, then the cokernel of `f` is a cokernel of
    `l`. -/
def cokernel.ofIsoComp [HasCokernel f] {Z : C} (l : Z ⟶ Y) (i : X ≅ Z) (h : i.hom ≫ l = f) :
    IsColimit
      (CokernelCofork.ofπ (cokernel.π f) <|
        show l ≫ cokernel.π f = 0 by simp [i.eq_inv_comp.2 h]) :=
  IsCokernel.ofIsoComp f l i h <| colimit.isColimit _

/-- If `s` is any colimit cokernel cocone over `f` and `i` is an isomorphism such that
    `s.π ≫ i.hom = l`, then `l` is a cokernel of `f`. -/
def IsCokernel.cokernelIso {Z : C} (l : Y ⟶ Z) {s : CokernelCofork f} (hs : IsColimit s)
    (i : s.pt ≅ Z) (h : Cofork.π s ≫ i.hom = l) :
    IsColimit (CokernelCofork.ofπ l <| show f ≫ l = 0 by simp [← h]) :=
  IsColimit.ofIsoColimit hs <|
    Cocones.ext i fun j => by
      cases j
      · dsimp; rw [← h]; simp
      · exact h

/-- If `i` is an isomorphism such that `cokernel.π f ≫ i.hom = l`, then `l` is a cokernel of `f`. -/
def cokernel.cokernelIso [HasCokernel f] {Z : C} (l : Y ⟶ Z) (i : cokernel f ≅ Z)
    (h : cokernel.π f ≫ i.hom = l) :
    IsColimit (@CokernelCofork.ofπ _ _ _ _ _ f _ l <| by simp [← h]) :=
  IsCokernel.cokernelIso f l (colimit.isColimit _) i h

end Transport

section Comparison

variable {D : Type u₂} [Category.{v₂} D] [HasZeroMorphisms D]
variable (G : C ⥤ D) [Functor.PreservesZeroMorphisms G]

/-- The comparison morphism for the kernel of `f`.
This is an isomorphism iff `G` preserves the kernel of `f`; see
`CategoryTheory/Limits/Preserves/Shapes/Kernels.lean`
-/
def kernelComparison [HasKernel f] [HasKernel (G.map f)] : G.obj (kernel f) ⟶ kernel (G.map f) :=
  kernel.lift _ (G.map (kernel.ι f))
    (by simp only [← G.map_comp, kernel.condition, Functor.map_zero])

@[reassoc (attr := simp)]
theorem kernelComparison_comp_ι [HasKernel f] [HasKernel (G.map f)] :
    kernelComparison f G ≫ kernel.ι (G.map f) = G.map (kernel.ι f) :=
  kernel.lift_ι _ _ _

@[reassoc (attr := simp)]
theorem map_lift_kernelComparison [HasKernel f] [HasKernel (G.map f)] {Z : C} {h : Z ⟶ X}
    (w : h ≫ f = 0) :
    G.map (kernel.lift _ h w) ≫ kernelComparison f G =
      kernel.lift _ (G.map h) (by simp only [← G.map_comp, w, Functor.map_zero]) := by
  ext; simp [← G.map_comp]

@[reassoc]
theorem kernelComparison_comp_kernel_map {X' Y' : C} [HasKernel f] [HasKernel (G.map f)]
    (g : X' ⟶ Y') [HasKernel g] [HasKernel (G.map g)] (p : X ⟶ X') (q : Y ⟶ Y')
    (hpq : f ≫ q = p ≫ g) :
    kernelComparison f G ≫
        kernel.map (G.map f) (G.map g) (G.map p) (G.map q) (by rw [← G.map_comp, hpq, G.map_comp]) =
      G.map (kernel.map f g p q hpq) ≫ kernelComparison g G :=
  kernel.lift_map _ _ (by rw [← G.map_comp, kernel.condition, G.map_zero]) _ _
    (by rw [← G.map_comp, kernel.condition, G.map_zero]) _ _ _
    (by simp only [← G.map_comp]; exact G.congr_map (kernel.lift_ι _ _ _).symm) _

/-- The comparison morphism for the cokernel of `f`. -/
def cokernelComparison [HasCokernel f] [HasCokernel (G.map f)] :
    cokernel (G.map f) ⟶ G.obj (cokernel f) :=
  cokernel.desc _ (G.map (coequalizer.π _ _))
    (by simp only [← G.map_comp, cokernel.condition, Functor.map_zero])

@[reassoc (attr := simp)]
theorem π_comp_cokernelComparison [HasCokernel f] [HasCokernel (G.map f)] :
    cokernel.π (G.map f) ≫ cokernelComparison f G = G.map (cokernel.π _) :=
  cokernel.π_desc _ _ _

@[reassoc (attr := simp)]
theorem cokernelComparison_map_desc [HasCokernel f] [HasCokernel (G.map f)] {Z : C} {h : Y ⟶ Z}
    (w : f ≫ h = 0) :
    cokernelComparison f G ≫ G.map (cokernel.desc _ h w) =
      cokernel.desc _ (G.map h) (by simp only [← G.map_comp, w, Functor.map_zero]) := by
  ext; simp [← G.map_comp]

@[reassoc]
theorem cokernel_map_comp_cokernelComparison {X' Y' : C} [HasCokernel f] [HasCokernel (G.map f)]
    (g : X' ⟶ Y') [HasCokernel g] [HasCokernel (G.map g)] (p : X ⟶ X') (q : Y ⟶ Y')
    (hpq : f ≫ q = p ≫ g) :
    cokernel.map (G.map f) (G.map g) (G.map p) (G.map q) (by rw [← G.map_comp, hpq, G.map_comp]) ≫
        cokernelComparison _ G =
      cokernelComparison _ G ≫ G.map (cokernel.map f g p q hpq) :=
  cokernel.map_desc _ _ (by rw [← G.map_comp, cokernel.condition, G.map_zero]) _ _
    (by rw [← G.map_comp, cokernel.condition, G.map_zero]) _ _ _ _
    (by simp only [← G.map_comp]; exact G.congr_map (cokernel.π_desc _ _ _))

end Comparison

end CategoryTheory.Limits

namespace CategoryTheory.Limits

variable (C : Type u) [Category.{v} C]
variable [HasZeroMorphisms C]

/-- `HasKernels` represents the existence of kernels for every morphism. -/
class HasKernels : Prop where
  has_limit : ∀ {X Y : C} (f : X ⟶ Y), HasKernel f := by infer_instance

/-- `HasCokernels` represents the existence of cokernels for every morphism. -/
class HasCokernels : Prop where
  has_colimit : ∀ {X Y : C} (f : X ⟶ Y), HasCokernel f := by infer_instance

attribute [instance 100] HasKernels.has_limit HasCokernels.has_colimit

instance (priority := 100) hasKernels_of_hasEqualizers [HasEqualizers C] : HasKernels C where

instance (priority := 100) hasCokernels_of_hasCoequalizers [HasCoequalizers C] :
    HasCokernels C where

end CategoryTheory.Limits<|MERGE_RESOLUTION|>--- conflicted
+++ resolved
@@ -210,14 +210,7 @@
   KernelFork.IsLimit.ofι _ _
     (fun s hs ↦ hc.lift (KernelFork.ofι (ι := s ≫ e.inv)
       (by rw [iff, Category.assoc, Iso.inv_hom_id_assoc, hs])))
-<<<<<<< HEAD
-    (fun s hs ↦ by
-      rw [← cancel_mono e.inv, Category.assoc, Category.assoc, e.hom_inv_id]
-      dsimp
-      rw [Category.comp_id, Fork.IsLimit.lift_ι, Fork.ι_ofι])
-=======
     (fun s hs ↦ by simp [← cancel_mono e.inv])
->>>>>>> 5fa776c6
     (fun s hs m hm ↦ Fork.IsLimit.hom_ext hc (by simpa [← cancel_mono e.hom] using hm))
 
 /-- If `c` is a limit kernel fork for `g : X ⟶ Y`, and `g' : X ⟶ Y'` is a another morphism,
@@ -230,10 +223,6 @@
   IsLimit.ofIsoLimit (isLimitOfIsLimitOfIff hc g' (Iso.refl _) (by simpa using iff))
     (Fork.ext (Iso.refl _))
 
-<<<<<<< HEAD
-
-=======
->>>>>>> 5fa776c6
 end
 
 namespace KernelFork
@@ -666,11 +655,7 @@
     infer_instance
   exact IsIso.of_isIso_comp_right c.π e.hom
 
-<<<<<<< HEAD
-/-- If `c` is a colimit cokernel fork for `f : X ⟶ Y`, `e : Y ≅ Y'` and `f' : X' ⟶ Y` is a
-=======
 /-- If `c` is a colimit cokernel cofork for `f : X ⟶ Y`, `e : Y ≅ Y'` and `f' : X' ⟶ Y` is a
->>>>>>> 5fa776c6
 morphism, then there is a colimit cokernel cofork for `f'` with the same point as `c` if for any
 morphism `φ : Y ⟶ W`, there is an equivalence `f ≫ φ = 0 ↔ f' ≫ e.hom ≫ φ = 0`. -/
 def CokernelCofork.isColimitOfIsColimitOfIff {X Y : C} {f : X ⟶ Y} {c : CokernelCofork f}
@@ -680,19 +665,10 @@
   CokernelCofork.IsColimit.ofπ _ _
     (fun s hs ↦ hc.desc (CokernelCofork.ofπ (π := e.inv ≫ s)
       (by rw [iff, e.hom_inv_id_assoc, hs])))
-<<<<<<< HEAD
-    (fun s hs ↦ by
-      rw [← cancel_epi e.inv, Category.assoc, e.inv_hom_id_assoc,
-        Cofork.IsColimit.π_desc, Cofork.π_ofπ])
-    (fun s hs m hm ↦ Cofork.IsColimit.hom_ext hc (by simpa [← cancel_epi e.hom] using hm))
-
-/-- If `c` is a colimit cokernel fork for `f : X ⟶ Y`, and `f' : X' ⟶ Y is another
-=======
     (fun s hs ↦ by simp [← cancel_epi e.inv])
     (fun s hs m hm ↦ Cofork.IsColimit.hom_ext hc (by simpa [← cancel_epi e.hom] using hm))
 
 /-- If `c` is a colimit cokernel cofork for `f : X ⟶ Y`, and `f' : X' ⟶ Y is another
->>>>>>> 5fa776c6
 morphism, then there is a colimit cokernel cofork for `f'` with the same point as `c` if for any
 morphism `φ : Y ⟶ W`, there is an equivalence `f ≫ φ = 0 ↔ f' ≫ φ = 0`. -/
 def CokernelCofork.isColimitOfIsColimitOfIff' {X Y : C} {f : X ⟶ Y} {c : CokernelCofork f}
