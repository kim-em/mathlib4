/-
Copyright (c) 2019 Scott Morrison. All rights reserved.
Released under Apache 2.0 license as described in the file LICENSE.
Authors: Scott Morrison, Jakob von Raumer
-/
import Mathlib.CategoryTheory.Limits.Shapes.FiniteProducts
import Mathlib.CategoryTheory.Limits.Shapes.BinaryProducts
import Mathlib.CategoryTheory.Limits.Shapes.Kernels

#align_import category_theory.limits.shapes.biproducts from "leanprover-community/mathlib"@"ac3ae212f394f508df43e37aa093722fa9b65d31"

/-!
# Biproducts and binary biproducts

We introduce the notion of (finite) biproducts and binary biproducts.

These are slightly unusual relative to the other shapes in the library,
as they are simultaneously limits and colimits.
(Zero objects are similar; they are "biterminal".)

For results about biproducts in preadditive categories see
`CategoryTheory.Preadditive.Biproducts`.

In a category with zero morphisms, we model the (binary) biproduct of `P Q : C`
using a `BinaryBicone`, which has a cone point `X`,
and morphisms `fst : X ⟶ P`, `snd : X ⟶ Q`, `inl : P ⟶ X` and `inr : X ⟶ Q`,
such that `inl ≫ fst = 𝟙 P`, `inl ≫ snd = 0`, `inr ≫ fst = 0`, and `inr ≫ snd = 𝟙 Q`.
Such a `BinaryBicone` is a biproduct if the cone is a limit cone, and the cocone is a colimit
cocone.

For biproducts indexed by a `Fintype J`, a `bicone` again consists of a cone point `X`
and morphisms `π j : X ⟶ F j` and `ι j : F j ⟶ X` for each `j`,
such that `ι j ≫ π j'` is the identity when `j = j'` and zero otherwise.

## Notation
As `⊕` is already taken for the sum of types, we introduce the notation `X ⊞ Y` for
a binary biproduct. We introduce `⨁ f` for the indexed biproduct.

## Implementation
Prior to #14046, `HasFiniteBiproducts` required a `DecidableEq` instance on the indexing type.
As this had no pay-off (everything about limits is non-constructive in mathlib), and occasional cost
(constructing decidability instances appropriate for constructions involving the indexing type),
we made everything classical.
-/


noncomputable section

universe w w' v u

open CategoryTheory

open CategoryTheory.Functor

open Classical

namespace CategoryTheory

namespace Limits

variable {J : Type w}

variable {C : Type u} [Category.{v} C] [HasZeroMorphisms C]

/-- A `c : Bicone F` is:
* an object `c.pt` and
* morphisms `π j : pt ⟶ F j` and `ι j : F j ⟶ pt` for each `j`,
* such that `ι j ≫ π j'` is the identity when `j = j'` and zero otherwise.
-/
-- @[nolint has_nonempty_instance] Porting note: removed
structure Bicone (F : J → C) where
  pt : C
  π : ∀ j, pt ⟶ F j
  ι : ∀ j, F j ⟶ pt
  ι_π : ∀ j j', ι j ≫ π j' =
    if h : j = j' then eqToHom (congrArg F h) else 0 := by aesop
#align category_theory.limits.bicone CategoryTheory.Limits.Bicone
set_option linter.uppercaseLean3 false in
#align category_theory.limits.bicone_X CategoryTheory.Limits.Bicone.pt

attribute [inherit_doc Bicone] Bicone.pt Bicone.π Bicone.ι Bicone.ι_π

@[reassoc (attr := simp)]
theorem bicone_ι_π_self {F : J → C} (B : Bicone F) (j : J) : B.ι j ≫ B.π j = 𝟙 (F j) := by
  simpa using B.ι_π j j
#align category_theory.limits.bicone_ι_π_self CategoryTheory.Limits.bicone_ι_π_self

@[reassoc (attr := simp)]
theorem bicone_ι_π_ne {F : J → C} (B : Bicone F) {j j' : J} (h : j ≠ j') : B.ι j ≫ B.π j' = 0 := by
  simpa [h] using B.ι_π j j'
#align category_theory.limits.bicone_ι_π_ne CategoryTheory.Limits.bicone_ι_π_ne

variable {F : J → C}

namespace Bicone

attribute [local aesop safe tactic (rule_sets [CategoryTheory])]
  CategoryTheory.Discrete.discreteCases
-- Porting note: would it be okay to use this more generally?
attribute [local aesop safe cases (rule_sets [CategoryTheory])] Eq

/-- Extract the cone from a bicone. -/
def toCone (B : Bicone F) : Cone (Discrete.functor F) where
  pt := B.pt
  π := { app := fun j => B.π j.as }
#align category_theory.limits.bicone.to_cone CategoryTheory.Limits.Bicone.toCone

@[simp]
theorem toCone_pt (B : Bicone F) : B.toCone.pt = B.pt := rfl
set_option linter.uppercaseLean3 false in
#align category_theory.limits.bicone.to_cone_X CategoryTheory.Limits.Bicone.toCone_pt

@[simp]
theorem toCone_π_app (B : Bicone F) (j : Discrete J) : B.toCone.π.app j = B.π j.as := rfl
#align category_theory.limits.bicone.to_cone_π_app CategoryTheory.Limits.Bicone.toCone_π_app

theorem toCone_π_app_mk (B : Bicone F) (j : J) : B.toCone.π.app ⟨j⟩ = B.π j := rfl
#align category_theory.limits.bicone.to_cone_π_app_mk CategoryTheory.Limits.Bicone.toCone_π_app_mk

/-- Extract the cocone from a bicone. -/
def toCocone (B : Bicone F) : Cocone (Discrete.functor F) where
  pt := B.pt
  ι := { app := fun j => B.ι j.as
         naturality := by intro ⟨j⟩ ⟨j'⟩ ⟨⟨f⟩⟩; cases f; simp}
#align category_theory.limits.bicone.to_cocone CategoryTheory.Limits.Bicone.toCocone

@[simp]
theorem toCocone_pt (B : Bicone F) : B.toCocone.pt = B.pt := rfl
set_option linter.uppercaseLean3 false in
#align category_theory.limits.bicone.to_cocone_X CategoryTheory.Limits.Bicone.toCocone_pt

@[simp]
theorem toCocone_ι_app (B : Bicone F) (j : Discrete J) : B.toCocone.ι.app j = B.ι j.as := rfl
#align category_theory.limits.bicone.to_cocone_ι_app CategoryTheory.Limits.Bicone.toCocone_ι_app

theorem toCocone_ι_app_mk (B : Bicone F) (j : J) : B.toCocone.ι.app ⟨j⟩ = B.ι j := rfl
#align category_theory.limits.bicone.to_cocone_ι_app_mk CategoryTheory.Limits.Bicone.toCocone_ι_app_mk

/-- We can turn any limit cone over a discrete collection of objects into a bicone. -/
@[simps]
def ofLimitCone {f : J → C} {t : Cone (Discrete.functor f)} (ht : IsLimit t) : Bicone f where
  pt := t.pt
  π j := t.π.app ⟨j⟩
  ι j := ht.lift (Fan.mk _ fun j' => if h : j = j' then eqToHom (congr_arg f h) else 0)
  ι_π j j' := by simp
#align category_theory.limits.bicone.of_limit_cone CategoryTheory.Limits.Bicone.ofLimitCone

theorem ι_of_isLimit {f : J → C} {t : Bicone f} (ht : IsLimit t.toCone) (j : J) :
    t.ι j = ht.lift (Fan.mk _ fun j' => if h : j = j' then eqToHom (congr_arg f h) else 0) :=
  ht.hom_ext fun j' => by
    rw [ht.fac]
    simp [t.ι_π]
#align category_theory.limits.bicone.ι_of_is_limit CategoryTheory.Limits.Bicone.ι_of_isLimit

/-- We can turn any colimit cocone over a discrete collection of objects into a bicone. -/
@[simps]
def ofColimitCocone {f : J → C} {t : Cocone (Discrete.functor f)} (ht : IsColimit t) : Bicone f
    where
  pt := t.pt
  π j := ht.desc (Cofan.mk _ fun j' => if h : j' = j then eqToHom (congr_arg f h) else 0)
  ι j := t.ι.app ⟨j⟩
  ι_π j j' := by simp
#align category_theory.limits.bicone.of_colimit_cocone CategoryTheory.Limits.Bicone.ofColimitCocone

theorem π_of_isColimit {f : J → C} {t : Bicone f} (ht : IsColimit t.toCocone) (j : J) :
    t.π j = ht.desc (Cofan.mk _ fun j' => if h : j' = j then eqToHom (congr_arg f h) else 0) :=
  ht.hom_ext fun j' => by
    rw [ht.fac]
    simp [t.ι_π]
#align category_theory.limits.bicone.π_of_is_colimit CategoryTheory.Limits.Bicone.π_of_isColimit

/-- Structure witnessing that a bicone is both a limit cone and a colimit cocone. -/
-- @[nolint has_nonempty_instance] Porting note: removed
structure IsBilimit {F : J → C} (B : Bicone F) where
  isLimit : IsLimit B.toCone
  isColimit : IsColimit B.toCocone
#align category_theory.limits.bicone.is_bilimit CategoryTheory.Limits.Bicone.IsBilimit
#align category_theory.limits.bicone.is_bilimit.is_limit CategoryTheory.Limits.Bicone.IsBilimit.isLimit
#align category_theory.limits.bicone.is_bilimit.is_colimit CategoryTheory.Limits.Bicone.IsBilimit.isColimit


attribute [inherit_doc IsBilimit] IsBilimit.isLimit IsBilimit.isColimit

-- Porting note: simp can prove this, linter doesn't notice it is removed
attribute [-simp, nolint simpNF] IsBilimit.mk.injEq

attribute [local ext] Bicone.IsBilimit

instance subsingleton_isBilimit {f : J → C} {c : Bicone f} : Subsingleton c.IsBilimit :=
  ⟨fun _ _ => Bicone.IsBilimit.ext _ _ (Subsingleton.elim _ _) (Subsingleton.elim _ _)⟩
#align category_theory.limits.bicone.subsingleton_is_bilimit CategoryTheory.Limits.Bicone.subsingleton_isBilimit

section Whisker

variable {K : Type w'}

/-- Whisker a bicone with an equivalence between the indexing types. -/
@[simps]
def whisker {f : J → C} (c : Bicone f) (g : K ≃ J) : Bicone (f ∘ g) where
  pt := c.pt
  π k := c.π (g k)
  ι k := c.ι (g k)
  ι_π k k' := by
    simp only [c.ι_π]
    split_ifs with h h' h' <;> simp [Equiv.apply_eq_iff_eq g] at h h' <;> tauto
#align category_theory.limits.bicone.whisker CategoryTheory.Limits.Bicone.whisker

/-- Taking the cone of a whiskered bicone results in a cone isomorphic to one gained
by whiskering the cone and postcomposing with a suitable isomorphism. -/
def whiskerToCone {f : J → C} (c : Bicone f) (g : K ≃ J) :
    (c.whisker g).toCone ≅
      (Cones.postcompose (Discrete.functorComp f g).inv).obj
        (c.toCone.whisker (Discrete.functor (Discrete.mk ∘ g))) :=
  Cones.ext (Iso.refl _) (by aesop_cat)
#align category_theory.limits.bicone.whisker_to_cone CategoryTheory.Limits.Bicone.whiskerToCone

/-- Taking the cocone of a whiskered bicone results in a cone isomorphic to one gained
by whiskering the cocone and precomposing with a suitable isomorphism. -/
def whiskerToCocone {f : J → C} (c : Bicone f) (g : K ≃ J) :
    (c.whisker g).toCocone ≅
      (Cocones.precompose (Discrete.functorComp f g).hom).obj
        (c.toCocone.whisker (Discrete.functor (Discrete.mk ∘ g))) :=
  Cocones.ext (Iso.refl _) (by aesop_cat)
#align category_theory.limits.bicone.whisker_to_cocone CategoryTheory.Limits.Bicone.whiskerToCocone

/-- Whiskering a bicone with an equivalence between types preserves being a bilimit bicone. -/
def whiskerIsBilimitIff {f : J → C} (c : Bicone f) (g : K ≃ J) :
    (c.whisker g).IsBilimit ≃ c.IsBilimit := by
  refine' equivOfSubsingletonOfSubsingleton (fun hc => ⟨_, _⟩) fun hc => ⟨_, _⟩
  · let this := IsLimit.ofIsoLimit hc.isLimit (Bicone.whiskerToCone c g)
    let this := (IsLimit.postcomposeHomEquiv (Discrete.functorComp f g).symm _) this
    exact IsLimit.ofWhiskerEquivalence (Discrete.equivalence g) this
  · let this := IsColimit.ofIsoColimit hc.isColimit (Bicone.whiskerToCocone c g)
    let this := (IsColimit.precomposeHomEquiv (Discrete.functorComp f g) _) this
    exact IsColimit.ofWhiskerEquivalence (Discrete.equivalence g) this
  · apply IsLimit.ofIsoLimit _ (Bicone.whiskerToCone c g).symm
    apply (IsLimit.postcomposeHomEquiv (Discrete.functorComp f g).symm _).symm _
    exact IsLimit.whiskerEquivalence hc.isLimit (Discrete.equivalence g)
  · apply IsColimit.ofIsoColimit _ (Bicone.whiskerToCocone c g).symm
    apply (IsColimit.precomposeHomEquiv (Discrete.functorComp f g) _).symm _
    exact IsColimit.whiskerEquivalence hc.isColimit (Discrete.equivalence g)
#align category_theory.limits.bicone.whisker_is_bilimit_iff CategoryTheory.Limits.Bicone.whiskerIsBilimitIff

end Whisker

end Bicone

/-- A bicone over `F : J → C`, which is both a limit cone and a colimit cocone.
-/
-- @[nolint has_nonempty_instance] -- Porting note: removed
structure LimitBicone (F : J → C) where
  bicone : Bicone F
  isBilimit : bicone.IsBilimit
#align category_theory.limits.limit_bicone CategoryTheory.Limits.LimitBicone
#align category_theory.limits.limit_bicone.is_bilimit CategoryTheory.Limits.LimitBicone.isBilimit

attribute [inherit_doc LimitBicone] LimitBicone.bicone LimitBicone.isBilimit

/-- `HasBiproduct F` expresses the mere existence of a bicone which is
simultaneously a limit and a colimit of the diagram `F`.
-/
class HasBiproduct (F : J → C) : Prop where mk' ::
  exists_biproduct : Nonempty (LimitBicone F)
#align category_theory.limits.has_biproduct CategoryTheory.Limits.HasBiproduct

attribute [inherit_doc HasBiproduct] HasBiproduct.exists_biproduct

theorem HasBiproduct.mk {F : J → C} (d : LimitBicone F) : HasBiproduct F :=
  ⟨Nonempty.intro d⟩
#align category_theory.limits.has_biproduct.mk CategoryTheory.Limits.HasBiproduct.mk

/-- Use the axiom of choice to extract explicit `BiproductData F` from `HasBiproduct F`. -/
def getBiproductData (F : J → C) [HasBiproduct F] : LimitBicone F :=
  Classical.choice HasBiproduct.exists_biproduct
#align category_theory.limits.get_biproduct_data CategoryTheory.Limits.getBiproductData

/-- A bicone for `F` which is both a limit cone and a colimit cocone. -/
def biproduct.bicone (F : J → C) [HasBiproduct F] : Bicone F :=
  (getBiproductData F).bicone
#align category_theory.limits.biproduct.bicone CategoryTheory.Limits.biproduct.bicone

/-- `biproduct.bicone F` is a bilimit bicone. -/
def biproduct.isBilimit (F : J → C) [HasBiproduct F] : (biproduct.bicone F).IsBilimit :=
  (getBiproductData F).isBilimit
#align category_theory.limits.biproduct.is_bilimit CategoryTheory.Limits.biproduct.isBilimit

/-- `biproduct.bicone F` is a limit cone. -/
def biproduct.isLimit (F : J → C) [HasBiproduct F] : IsLimit (biproduct.bicone F).toCone :=
  (getBiproductData F).isBilimit.isLimit
#align category_theory.limits.biproduct.is_limit CategoryTheory.Limits.biproduct.isLimit

/-- `biproduct.bicone F` is a colimit cocone. -/
def biproduct.isColimit (F : J → C) [HasBiproduct F] : IsColimit (biproduct.bicone F).toCocone :=
  (getBiproductData F).isBilimit.isColimit
#align category_theory.limits.biproduct.is_colimit CategoryTheory.Limits.biproduct.isColimit

instance (priority := 100) hasProduct_of_hasBiproduct [HasBiproduct F] : HasProduct F :=
  HasLimit.mk
    { cone := (biproduct.bicone F).toCone
      isLimit := biproduct.isLimit F }
#align category_theory.limits.has_product_of_has_biproduct CategoryTheory.Limits.hasProduct_of_hasBiproduct

instance (priority := 100) hasCoproduct_of_hasBiproduct [HasBiproduct F] : HasCoproduct F :=
  HasColimit.mk
    { cocone := (biproduct.bicone F).toCocone
      isColimit := biproduct.isColimit F }
#align category_theory.limits.has_coproduct_of_has_biproduct CategoryTheory.Limits.hasCoproduct_of_hasBiproduct

variable (J C)

/-- `C` has biproducts of shape `J` if we have
a limit and a colimit, with the same cone points,
of every function `F : J → C`.
-/
class HasBiproductsOfShape : Prop where
  has_biproduct : ∀ F : J → C, HasBiproduct F
#align category_theory.limits.has_biproducts_of_shape CategoryTheory.Limits.HasBiproductsOfShape

attribute [instance 100] HasBiproductsOfShape.has_biproduct

/-- `HasFiniteBiproducts C` represents a choice of biproduct for every family of objects in `C`
indexed by a finite type. -/
class HasFiniteBiproducts : Prop where
  out : ∀ n, HasBiproductsOfShape (Fin n) C
#align category_theory.limits.has_finite_biproducts CategoryTheory.Limits.HasFiniteBiproducts

attribute [inherit_doc HasFiniteBiproducts] HasFiniteBiproducts.out

variable {J}

theorem hasBiproductsOfShape_of_equiv {K : Type w'} [HasBiproductsOfShape K C] (e : J ≃ K) :
    HasBiproductsOfShape J C :=
  ⟨fun F =>
    let ⟨⟨h⟩⟩ := HasBiproductsOfShape.has_biproduct (F ∘ e.symm)
    let ⟨c, hc⟩ := h
    HasBiproduct.mk <| by
      simpa only [(· ∘ ·), e.symm_apply_apply] using
        LimitBicone.mk (c.whisker e) ((c.whiskerIsBilimitIff _).2 hc)⟩
#align category_theory.limits.has_biproducts_of_shape_of_equiv CategoryTheory.Limits.hasBiproductsOfShape_of_equiv

instance (priority := 100) hasBiproductsOfShape_finite [HasFiniteBiproducts C] [Finite J] :
    HasBiproductsOfShape J C := by
  rcases Finite.exists_equiv_fin J with ⟨n, ⟨e⟩⟩
  haveI : HasBiproductsOfShape (Fin n) C := HasFiniteBiproducts.out n
  exact hasBiproductsOfShape_of_equiv C e
#align category_theory.limits.has_biproducts_of_shape_finite CategoryTheory.Limits.hasBiproductsOfShape_finite

instance (priority := 100) hasFiniteProducts_of_hasFiniteBiproducts [HasFiniteBiproducts C] :
    HasFiniteProducts C where
  out _ := ⟨fun _ => hasLimitOfIso Discrete.natIsoFunctor.symm⟩
#align category_theory.limits.has_finite_products_of_has_finite_biproducts CategoryTheory.Limits.hasFiniteProducts_of_hasFiniteBiproducts

instance (priority := 100) hasFiniteCoproducts_of_hasFiniteBiproducts [HasFiniteBiproducts C] :
    HasFiniteCoproducts C where
  out _ := ⟨fun _ => hasColimitOfIso Discrete.natIsoFunctor⟩
#align category_theory.limits.has_finite_coproducts_of_has_finite_biproducts CategoryTheory.Limits.hasFiniteCoproducts_of_hasFiniteBiproducts

variable {C}

/-- The isomorphism between the specified limit and the specified colimit for
a functor with a bilimit.
-/
def biproductIso (F : J → C) [HasBiproduct F] : Limits.piObj F ≅ Limits.sigmaObj F :=
  (IsLimit.conePointUniqueUpToIso (limit.isLimit _) (biproduct.isLimit F)).trans <|
    IsColimit.coconePointUniqueUpToIso (biproduct.isColimit F) (colimit.isColimit _)
#align category_theory.limits.biproduct_iso CategoryTheory.Limits.biproductIso

end Limits

namespace Limits

variable {J : Type w}

variable {C : Type u} [Category.{v} C] [HasZeroMorphisms C]

/-- `biproduct f` computes the biproduct of a family of elements `f`. (It is defined as an
   abbreviation for `limit (Discrete.functor f)`, so for most facts about `biproduct f`, you will
   just use general facts about limits and colimits.) -/
abbrev biproduct (f : J → C) [HasBiproduct f] : C :=
  (biproduct.bicone f).pt
#align category_theory.limits.biproduct CategoryTheory.Limits.biproduct

@[inherit_doc biproduct]
notation "⨁ " f:20 => biproduct f

/-- The projection onto a summand of a biproduct. -/
abbrev biproduct.π (f : J → C) [HasBiproduct f] (b : J) : ⨁ f ⟶ f b :=
  (biproduct.bicone f).π b
#align category_theory.limits.biproduct.π CategoryTheory.Limits.biproduct.π

@[simp]
theorem biproduct.bicone_π (f : J → C) [HasBiproduct f] (b : J) :
    (biproduct.bicone f).π b = biproduct.π f b := rfl
#align category_theory.limits.biproduct.bicone_π CategoryTheory.Limits.biproduct.bicone_π

/-- The inclusion into a summand of a biproduct. -/
abbrev biproduct.ι (f : J → C) [HasBiproduct f] (b : J) : f b ⟶ ⨁ f :=
  (biproduct.bicone f).ι b
#align category_theory.limits.biproduct.ι CategoryTheory.Limits.biproduct.ι

@[simp]
theorem biproduct.bicone_ι (f : J → C) [HasBiproduct f] (b : J) :
    (biproduct.bicone f).ι b = biproduct.ι f b := rfl
#align category_theory.limits.biproduct.bicone_ι CategoryTheory.Limits.biproduct.bicone_ι

/-- Note that as this lemma has an `if` in the statement, we include a `DecidableEq` argument.
This means you may not be able to `simp` using this lemma unless you `open Classical`. -/
@[reassoc]
theorem biproduct.ι_π [DecidableEq J] (f : J → C) [HasBiproduct f] (j j' : J) :
    biproduct.ι f j ≫ biproduct.π f j' = if h : j = j' then eqToHom (congr_arg f h) else 0 := by
  convert (biproduct.bicone f).ι_π j j'
#align category_theory.limits.biproduct.ι_π CategoryTheory.Limits.biproduct.ι_π

@[reassoc] -- Porting note: both versions proven by simp
theorem biproduct.ι_π_self (f : J → C) [HasBiproduct f] (j : J) :
    biproduct.ι f j ≫ biproduct.π f j = 𝟙 _ := by simp [biproduct.ι_π]
#align category_theory.limits.biproduct.ι_π_self CategoryTheory.Limits.biproduct.ι_π_self

@[reassoc (attr := simp)]
theorem biproduct.ι_π_ne (f : J → C) [HasBiproduct f] {j j' : J} (h : j ≠ j') :
    biproduct.ι f j ≫ biproduct.π f j' = 0 := by simp [biproduct.ι_π, h]
#align category_theory.limits.biproduct.ι_π_ne CategoryTheory.Limits.biproduct.ι_π_ne

@[reassoc (attr := simp)]
theorem biproduct.eqToHom_comp_ι (f : J → C) [HasBiproduct f] {j j' : J} (w : j = j') :
    eqToHom (by simp [w]) ≫ biproduct.ι f j' = biproduct.ι f j := by
  cases w
  simp

@[reassoc (attr := simp)]
theorem biproduct.π_comp_eqToHom (f : J → C) [HasBiproduct f] {j j' : J} (w : j = j') :
    biproduct.π f j ≫ eqToHom (by simp [w]) = biproduct.π f j' := by
  cases w
  simp

/-- Given a collection of maps into the summands, we obtain a map into the biproduct. -/
abbrev biproduct.lift {f : J → C} [HasBiproduct f] {P : C} (p : ∀ b, P ⟶ f b) : P ⟶ ⨁ f :=
  (biproduct.isLimit f).lift (Fan.mk P p)
#align category_theory.limits.biproduct.lift CategoryTheory.Limits.biproduct.lift

/-- Given a collection of maps out of the summands, we obtain a map out of the biproduct. -/
abbrev biproduct.desc {f : J → C} [HasBiproduct f] {P : C} (p : ∀ b, f b ⟶ P) : ⨁ f ⟶ P :=
  (biproduct.isColimit f).desc (Cofan.mk P p)
#align category_theory.limits.biproduct.desc CategoryTheory.Limits.biproduct.desc

@[reassoc (attr := simp)]
theorem biproduct.lift_π {f : J → C} [HasBiproduct f] {P : C} (p : ∀ b, P ⟶ f b) (j : J) :
    biproduct.lift p ≫ biproduct.π f j = p j := (biproduct.isLimit f).fac _ ⟨j⟩
#align category_theory.limits.biproduct.lift_π CategoryTheory.Limits.biproduct.lift_π

@[reassoc (attr := simp)]
theorem biproduct.ι_desc {f : J → C} [HasBiproduct f] {P : C} (p : ∀ b, f b ⟶ P) (j : J) :
    biproduct.ι f j ≫ biproduct.desc p = p j := (biproduct.isColimit f).fac _ ⟨j⟩
#align category_theory.limits.biproduct.ι_desc CategoryTheory.Limits.biproduct.ι_desc

/-- Given a collection of maps between corresponding summands of a pair of biproducts
indexed by the same type, we obtain a map between the biproducts. -/
abbrev biproduct.map {f g : J → C} [HasBiproduct f] [HasBiproduct g] (p : ∀ b, f b ⟶ g b) :
    ⨁ f ⟶ ⨁ g :=
  IsLimit.map (biproduct.bicone f).toCone (biproduct.isLimit g)
    (Discrete.natTrans (fun j => p j.as))
#align category_theory.limits.biproduct.map CategoryTheory.Limits.biproduct.map

/-- An alternative to `biproduct.map` constructed via colimits.
This construction only exists in order to show it is equal to `biproduct.map`. -/
abbrev biproduct.map' {f g : J → C} [HasBiproduct f] [HasBiproduct g] (p : ∀ b, f b ⟶ g b) :
    ⨁ f ⟶ ⨁ g :=
  IsColimit.map (biproduct.isColimit f) (biproduct.bicone g).toCocone
    (Discrete.natTrans fun j => p j.as)
#align category_theory.limits.biproduct.map' CategoryTheory.Limits.biproduct.map'

-- We put this at slightly higher priority than `biproduct.hom_ext'`,
-- to get the matrix indices in the "right" order.
@[ext 1001]
theorem biproduct.hom_ext {f : J → C} [HasBiproduct f] {Z : C} (g h : Z ⟶ ⨁ f)
    (w : ∀ j, g ≫ biproduct.π f j = h ≫ biproduct.π f j) : g = h :=
  (biproduct.isLimit f).hom_ext fun j => w j.as
#align category_theory.limits.biproduct.hom_ext CategoryTheory.Limits.biproduct.hom_ext

@[ext]
theorem biproduct.hom_ext' {f : J → C} [HasBiproduct f] {Z : C} (g h : ⨁ f ⟶ Z)
    (w : ∀ j, biproduct.ι f j ≫ g = biproduct.ι f j ≫ h) : g = h :=
  (biproduct.isColimit f).hom_ext fun j => w j.as
#align category_theory.limits.biproduct.hom_ext' CategoryTheory.Limits.biproduct.hom_ext'

/-- The canonical isomorphism between the chosen biproduct and the chosen product. -/
def biproduct.isoProduct (f : J → C) [HasBiproduct f] : ⨁ f ≅ ∏ f :=
  IsLimit.conePointUniqueUpToIso (biproduct.isLimit f) (limit.isLimit _)
#align category_theory.limits.biproduct.iso_product CategoryTheory.Limits.biproduct.isoProduct

@[simp]
theorem biproduct.isoProduct_hom {f : J → C} [HasBiproduct f] :
    (biproduct.isoProduct f).hom = Pi.lift (biproduct.π f) :=
  limit.hom_ext fun j => by simp [biproduct.isoProduct]
#align category_theory.limits.biproduct.iso_product_hom CategoryTheory.Limits.biproduct.isoProduct_hom

@[simp]
theorem biproduct.isoProduct_inv {f : J → C} [HasBiproduct f] :
    (biproduct.isoProduct f).inv = biproduct.lift (Pi.π f) :=
  biproduct.hom_ext _ _ fun j => by simp [Iso.inv_comp_eq]
#align category_theory.limits.biproduct.iso_product_inv CategoryTheory.Limits.biproduct.isoProduct_inv

/-- The canonical isomorphism between the chosen biproduct and the chosen coproduct. -/
def biproduct.isoCoproduct (f : J → C) [HasBiproduct f] : ⨁ f ≅ ∐ f :=
  IsColimit.coconePointUniqueUpToIso (biproduct.isColimit f) (colimit.isColimit _)
#align category_theory.limits.biproduct.iso_coproduct CategoryTheory.Limits.biproduct.isoCoproduct

@[simp]
theorem biproduct.isoCoproduct_inv {f : J → C} [HasBiproduct f] :
    (biproduct.isoCoproduct f).inv = Sigma.desc (biproduct.ι f) :=
  colimit.hom_ext fun j => by simp [biproduct.isoCoproduct]
#align category_theory.limits.biproduct.iso_coproduct_inv CategoryTheory.Limits.biproduct.isoCoproduct_inv

@[simp]
theorem biproduct.isoCoproduct_hom {f : J → C} [HasBiproduct f] :
    (biproduct.isoCoproduct f).hom = biproduct.desc (Sigma.ι f) :=
  biproduct.hom_ext' _ _ fun j => by simp [← Iso.eq_comp_inv]
#align category_theory.limits.biproduct.iso_coproduct_hom CategoryTheory.Limits.biproduct.isoCoproduct_hom

theorem biproduct.map_eq_map' {f g : J → C} [HasBiproduct f] [HasBiproduct g] (p : ∀ b, f b ⟶ g b) :
    biproduct.map p = biproduct.map' p := by
  ext
  dsimp
  simp only [Discrete.natTrans_app, Limits.IsColimit.ι_map_assoc, Limits.IsLimit.map_π,
    Category.assoc, ← Bicone.toCone_π_app_mk, ← biproduct.bicone_π, ← Bicone.toCocone_ι_app_mk,
    ← biproduct.bicone_ι]
  dsimp
  rw [biproduct.ι_π_assoc, biproduct.ι_π]
  split_ifs with h
  · subst h; rw [eqToHom_refl, Category.id_comp]; erw [Category.comp_id]
  · simp
#align category_theory.limits.biproduct.map_eq_map' CategoryTheory.Limits.biproduct.map_eq_map'

@[reassoc (attr := simp)]
theorem biproduct.map_π {f g : J → C} [HasBiproduct f] [HasBiproduct g] (p : ∀ j, f j ⟶ g j)
    (j : J) : biproduct.map p ≫ biproduct.π g j = biproduct.π f j ≫ p j :=
  Limits.IsLimit.map_π _ _ _ (Discrete.mk j)
#align category_theory.limits.biproduct.map_π CategoryTheory.Limits.biproduct.map_π

@[reassoc (attr := simp)]
theorem biproduct.ι_map {f g : J → C} [HasBiproduct f] [HasBiproduct g] (p : ∀ j, f j ⟶ g j)
    (j : J) : biproduct.ι f j ≫ biproduct.map p = p j ≫ biproduct.ι g j := by
  rw [biproduct.map_eq_map']
  apply
    Limits.IsColimit.ι_map (biproduct.isColimit f) (biproduct.bicone g).toCocone
    (Discrete.natTrans fun j => p j.as) (Discrete.mk j)
#align category_theory.limits.biproduct.ι_map CategoryTheory.Limits.biproduct.ι_map

@[reassoc (attr := simp)]
theorem biproduct.map_desc {f g : J → C} [HasBiproduct f] [HasBiproduct g] (p : ∀ j, f j ⟶ g j)
    {P : C} (k : ∀ j, g j ⟶ P) :
    biproduct.map p ≫ biproduct.desc k = biproduct.desc fun j => p j ≫ k j := by
  ext; simp
#align category_theory.limits.biproduct.map_desc CategoryTheory.Limits.biproduct.map_desc

@[reassoc (attr := simp)]
theorem biproduct.lift_map {f g : J → C} [HasBiproduct f] [HasBiproduct g] {P : C}
    (k : ∀ j, P ⟶ f j) (p : ∀ j, f j ⟶ g j) :
    biproduct.lift k ≫ biproduct.map p = biproduct.lift fun j => k j ≫ p j := by
  ext; simp
#align category_theory.limits.biproduct.lift_map CategoryTheory.Limits.biproduct.lift_map

/-- Given a collection of isomorphisms between corresponding summands of a pair of biproducts
indexed by the same type, we obtain an isomorphism between the biproducts. -/
@[simps]
def biproduct.mapIso {f g : J → C} [HasBiproduct f] [HasBiproduct g] (p : ∀ b, f b ≅ g b) :
    ⨁ f ≅ ⨁ g where
  hom := biproduct.map fun b => (p b).hom
  inv := biproduct.map fun b => (p b).inv
#align category_theory.limits.biproduct.map_iso CategoryTheory.Limits.biproduct.mapIso

<<<<<<< HEAD
/-- An iterated biroduct is a biproduct over a sigma type. -/
@[simps]
def biproductBiproductIso (f : ι → Type _) (g : (i : ι) → (f i) → C)
    [∀ i, HasBiproduct (g i)] [HasBiproduct fun i => ⨁ g i]
    [HasBiproduct fun p : Σ i, f i => g p.1 p.2] :
    (⨁ fun i => ⨁ g i) ≅ (⨁ fun p : Σ i, f i => g p.1 p.2) where
  hom := biproduct.lift fun ⟨i, x⟩ => biproduct.π _ i ≫ biproduct.π _ x
  inv := biproduct.lift fun i => biproduct.lift fun x => biproduct.π _ (⟨i, x⟩ : Σ i, f i)

/-- Two biproducts which differ by an equivalence in the indexing type,
and up to isomorphism in the factors, are isomorphic.

Unfortunately there are two natural ways to define each direction of this isomorphism.
=======
/-- Two biproducts which differ by an equivalence in the indexing type,
and up to isomorphism in the factors, are isomorphic.

Unfortunately there are two natural ways to define each direction of this isomorphism
(because it is true for both products and coproducts separately).
>>>>>>> 5c9e500f
We give the alternative definitions as lemmas below.
-/
@[simps]
def biproduct.whisker_equiv {f : J → C} {g : K → C} (e : J ≃ K) (w : ∀ j, g (e j) ≅ f j)
    [HasBiproduct f] [HasBiproduct g] : ⨁ f ≅ ⨁ g where
  hom := biproduct.desc fun j => (w j).inv ≫ biproduct.ι g (e j)
  inv := biproduct.desc fun k => eqToHom (by simp) ≫ (w (e.symm k)).hom ≫ biproduct.ι f _
<<<<<<< HEAD
  hom_inv_id := by
    have : ∀ (j j' : J) (h : j = j'),
        eqToHom (by simp [h]) ≫ (w j').hom = (w j).hom ≫ eqToHom (by simp [h]) := by
      rintro _ _ rfl
      simp
    ext j j'
    simp [reassoc_of% this]
=======
>>>>>>> 5c9e500f

lemma biproduct.whisker_equiv_hom_eq_lift {f : J → C} {g : K → C} (e : J ≃ K)
    (w : ∀ j, g (e j) ≅ f j) [HasBiproduct f] [HasBiproduct g] :
    (biproduct.whisker_equiv e w).hom =
      biproduct.lift fun k => biproduct.π f (e.symm k) ≫ (w _).inv ≫ eqToHom (by simp) := by
<<<<<<< HEAD
  have p : ∀ (j j' : J) (h : j = j'),
      (w j).inv ≫ eqToHom (by simp [h]) = eqToHom (by simp [h]) ≫ (w j').inv := by
    rintro _ _ rfl
    simp
=======
>>>>>>> 5c9e500f
  simp only [whisker_equiv_hom]
  ext k j
  by_cases h : k = e j
  · subst h
<<<<<<< HEAD
    simp [p]
=======
    simp
>>>>>>> 5c9e500f
  · simp only [ι_desc_assoc, Category.assoc, ne_eq, lift_π]
    rw [biproduct.ι_π_ne, biproduct.ι_π_ne_assoc]
    · simp
    · rintro rfl
      simp at h
    · exact Ne.symm h

lemma biproduct.whisker_equiv_inv_eq_lift {f : J → C} {g : K → C} (e : J ≃ K)
    (w : ∀ j, g (e j) ≅ f j) [HasBiproduct f] [HasBiproduct g] :
    (biproduct.whisker_equiv e w).inv =
      biproduct.lift fun j => biproduct.π g (e j) ≫ (w j).hom := by
<<<<<<< HEAD
=======
  -- One might hope `← eqToHom_iso_hom_naturality` suffices instead, but `simp` won't use it below.
>>>>>>> 5c9e500f
  have p : ∀ (j j' : J) (h : j = j'),
        eqToHom (by simp [h]) ≫ (w j').hom = (w j).hom ≫ eqToHom (by simp [h]) := by
      rintro _ _ rfl
      simp
  simp only [whisker_equiv_inv]
  ext j k
  by_cases h : k = e j
  · subst h
<<<<<<< HEAD
=======
    simp
>>>>>>> 5c9e500f
    simp [reassoc_of% p]
  · simp only [ι_desc_assoc, Category.assoc, ne_eq, lift_π]
    rw [biproduct.ι_π_ne, biproduct.ι_π_ne_assoc]
    · simp
    · exact h
    · rintro rfl
      simp at h

section πKernel

section

variable (f : J → C) [HasBiproduct f]

variable (p : J → Prop) [HasBiproduct (Subtype.restrict p f)]

/-- The canonical morphism from the biproduct over a restricted index type to the biproduct of
the full index type. -/
def biproduct.fromSubtype : ⨁ Subtype.restrict p f ⟶ ⨁ f :=
  biproduct.desc fun j => biproduct.ι _ j.val
#align category_theory.limits.biproduct.from_subtype CategoryTheory.Limits.biproduct.fromSubtype

/-- The canonical morphism from a biproduct to the biproduct over a restriction of its index
type. -/
def biproduct.toSubtype : ⨁ f ⟶ ⨁ Subtype.restrict p f :=
  biproduct.lift fun _ => biproduct.π _ _
#align category_theory.limits.biproduct.to_subtype CategoryTheory.Limits.biproduct.toSubtype

@[reassoc (attr := simp)]
theorem biproduct.fromSubtype_π [DecidablePred p] (j : J) :
    biproduct.fromSubtype f p ≫ biproduct.π f j =
      if h : p j then biproduct.π (Subtype.restrict p f) ⟨j, h⟩ else 0 := by
  ext i; dsimp
  rw [biproduct.fromSubtype, biproduct.ι_desc_assoc, biproduct.ι_π]
  by_cases h : p j
  · rw [dif_pos h, biproduct.ι_π]
    split_ifs with h₁ h₂ h₂
    exacts [rfl, False.elim (h₂ (Subtype.ext h₁)), False.elim (h₁ (congr_arg Subtype.val h₂)), rfl]
  · rw [dif_neg h, dif_neg (show (i : J) ≠ j from fun h₂ => h (h₂ ▸ i.2)), comp_zero]
#align category_theory.limits.biproduct.from_subtype_π CategoryTheory.Limits.biproduct.fromSubtype_π

theorem biproduct.fromSubtype_eq_lift [DecidablePred p] :
    biproduct.fromSubtype f p =
      biproduct.lift fun j => if h : p j then biproduct.π (Subtype.restrict p f) ⟨j, h⟩ else 0 :=
  biproduct.hom_ext _ _ (by simp)
#align category_theory.limits.biproduct.from_subtype_eq_lift CategoryTheory.Limits.biproduct.fromSubtype_eq_lift

@[reassoc] -- Porting note: both version solved using simp
theorem biproduct.fromSubtype_π_subtype (j : Subtype p) :
    biproduct.fromSubtype f p ≫ biproduct.π f j = biproduct.π (Subtype.restrict p f) j := by
  ext
  rw [biproduct.fromSubtype, biproduct.ι_desc_assoc, biproduct.ι_π, biproduct.ι_π]
  split_ifs with h₁ h₂ h₂
  exacts [rfl, False.elim (h₂ (Subtype.ext h₁)), False.elim (h₁ (congr_arg Subtype.val h₂)), rfl]
#align category_theory.limits.biproduct.from_subtype_π_subtype CategoryTheory.Limits.biproduct.fromSubtype_π_subtype

@[reassoc (attr := simp)]
theorem biproduct.toSubtype_π (j : Subtype p) :
    biproduct.toSubtype f p ≫ biproduct.π (Subtype.restrict p f) j = biproduct.π f j :=
  biproduct.lift_π _ _
#align category_theory.limits.biproduct.to_subtype_π CategoryTheory.Limits.biproduct.toSubtype_π

@[reassoc (attr := simp)]
theorem biproduct.ι_toSubtype [DecidablePred p] (j : J) :
    biproduct.ι f j ≫ biproduct.toSubtype f p =
      if h : p j then biproduct.ι (Subtype.restrict p f) ⟨j, h⟩ else 0 := by
  ext i
  rw [biproduct.toSubtype, Category.assoc, biproduct.lift_π, biproduct.ι_π]
  by_cases h : p j
  · rw [dif_pos h, biproduct.ι_π]
    split_ifs with h₁ h₂ h₂
    exacts [rfl, False.elim (h₂ (Subtype.ext h₁)), False.elim (h₁ (congr_arg Subtype.val h₂)), rfl]
  · rw [dif_neg h, dif_neg (show j ≠ i from fun h₂ => h (h₂.symm ▸ i.2)), zero_comp]
#align category_theory.limits.biproduct.ι_to_subtype CategoryTheory.Limits.biproduct.ι_toSubtype

theorem biproduct.toSubtype_eq_desc [DecidablePred p] :
    biproduct.toSubtype f p =
      biproduct.desc fun j => if h : p j then biproduct.ι (Subtype.restrict p f) ⟨j, h⟩ else 0 :=
  biproduct.hom_ext' _ _ (by simp)
#align category_theory.limits.biproduct.to_subtype_eq_desc CategoryTheory.Limits.biproduct.toSubtype_eq_desc

@[reassoc] -- Porting note: simp can prove both versions
theorem biproduct.ι_toSubtype_subtype (j : Subtype p) :
    biproduct.ι f j ≫ biproduct.toSubtype f p = biproduct.ι (Subtype.restrict p f) j := by
  ext
  rw [biproduct.toSubtype, Category.assoc, biproduct.lift_π, biproduct.ι_π, biproduct.ι_π]
  split_ifs with h₁ h₂ h₂
  exacts [rfl, False.elim (h₂ (Subtype.ext h₁)), False.elim (h₁ (congr_arg Subtype.val h₂)), rfl]
#align category_theory.limits.biproduct.ι_to_subtype_subtype CategoryTheory.Limits.biproduct.ι_toSubtype_subtype

@[reassoc (attr := simp)]
theorem biproduct.ι_fromSubtype (j : Subtype p) :
    biproduct.ι (Subtype.restrict p f) j ≫ biproduct.fromSubtype f p = biproduct.ι f j :=
  biproduct.ι_desc _ _
#align category_theory.limits.biproduct.ι_from_subtype CategoryTheory.Limits.biproduct.ι_fromSubtype

@[reassoc (attr := simp)]
theorem biproduct.fromSubtype_toSubtype :
    biproduct.fromSubtype f p ≫ biproduct.toSubtype f p = 𝟙 (⨁ Subtype.restrict p f) := by
  refine' biproduct.hom_ext _ _ fun j => _
  rw [Category.assoc, biproduct.toSubtype_π, biproduct.fromSubtype_π_subtype, Category.id_comp]
#align category_theory.limits.biproduct.from_subtype_to_subtype CategoryTheory.Limits.biproduct.fromSubtype_toSubtype

@[reassoc (attr := simp)]
theorem biproduct.toSubtype_fromSubtype [DecidablePred p] :
    biproduct.toSubtype f p ≫ biproduct.fromSubtype f p =
      biproduct.map fun j => if p j then 𝟙 (f j) else 0 := by
  ext1 i
  by_cases h : p i
  · simp [h]
  · simp [h]
#align category_theory.limits.biproduct.to_subtype_from_subtype CategoryTheory.Limits.biproduct.toSubtype_fromSubtype

end

section

variable (f : J → C) (i : J) [HasBiproduct f] [HasBiproduct (Subtype.restrict (fun j => j ≠ i) f)]

/-- The kernel of `biproduct.π f i` is the inclusion from the biproduct which omits `i`
from the index set `J` into the biproduct over `J`. -/
def biproduct.isLimitFromSubtype :
    IsLimit (KernelFork.ofι (biproduct.fromSubtype f fun j => j ≠ i) (by simp) :
    KernelFork (biproduct.π f i)) :=
  Fork.IsLimit.mk' _ fun s =>
    ⟨s.ι ≫ biproduct.toSubtype _ _, by
      apply biproduct.hom_ext; intro j
      rw [KernelFork.ι_ofι, Category.assoc, Category.assoc,
        biproduct.toSubtype_fromSubtype_assoc, biproduct.map_π]
      rcases Classical.em (i = j) with (rfl | h)
      · rw [if_neg (Classical.not_not.2 rfl), comp_zero, comp_zero, KernelFork.condition]
      · rw [if_pos (Ne.symm h), Category.comp_id], by
      intro m hm
      rw [← hm, KernelFork.ι_ofι, Category.assoc, biproduct.fromSubtype_toSubtype]
      exact (Category.comp_id _).symm⟩
#align category_theory.limits.biproduct.is_limit_from_subtype CategoryTheory.Limits.biproduct.isLimitFromSubtype

instance : HasKernel (biproduct.π f i) :=
  HasLimit.mk ⟨_, biproduct.isLimitFromSubtype f i⟩

/-- The kernel of `biproduct.π f i` is `⨁ Subtype.restrict {i}ᶜ f`. -/
@[simps!]
def kernelBiproductπIso : kernel (biproduct.π f i) ≅ ⨁ Subtype.restrict (fun j => j ≠ i) f :=
  limit.isoLimitCone ⟨_, biproduct.isLimitFromSubtype f i⟩
#align category_theory.limits.kernel_biproduct_π_iso CategoryTheory.Limits.kernelBiproductπIso

/-- The cokernel of `biproduct.ι f i` is the projection from the biproduct over the index set `J`
onto the biproduct omitting `i`. -/
def biproduct.isColimitToSubtype :
    IsColimit (CokernelCofork.ofπ (biproduct.toSubtype f fun j => j ≠ i) (by simp) :
    CokernelCofork (biproduct.ι f i)) :=
  Cofork.IsColimit.mk' _ fun s =>
    ⟨biproduct.fromSubtype _ _ ≫ s.π, by
      apply biproduct.hom_ext'; intro j
      rw [CokernelCofork.π_ofπ, biproduct.toSubtype_fromSubtype_assoc, biproduct.ι_map_assoc]
      rcases Classical.em (i = j) with (rfl | h)
      · rw [if_neg (Classical.not_not.2 rfl), zero_comp, CokernelCofork.condition]
      · rw [if_pos (Ne.symm h), Category.id_comp], by
      intro m hm
      rw [← hm, CokernelCofork.π_ofπ, ← Category.assoc, biproduct.fromSubtype_toSubtype]
      exact (Category.id_comp _).symm⟩
#align category_theory.limits.biproduct.is_colimit_to_subtype CategoryTheory.Limits.biproduct.isColimitToSubtype

instance : HasCokernel (biproduct.ι f i) :=
  HasColimit.mk ⟨_, biproduct.isColimitToSubtype f i⟩

/-- The cokernel of `biproduct.ι f i` is `⨁ Subtype.restrict {i}ᶜ f`. -/
@[simps!]
def cokernelBiproductιIso : cokernel (biproduct.ι f i) ≅ ⨁ Subtype.restrict (fun j => j ≠ i) f :=
  colimit.isoColimitCocone ⟨_, biproduct.isColimitToSubtype f i⟩
#align category_theory.limits.cokernel_biproduct_ι_iso CategoryTheory.Limits.cokernelBiproductιIso

end

section

open Classical

-- Per #15067, we only allow indexing in `Type 0` here.
variable {K : Type} [Fintype K] [HasFiniteBiproducts C] (f : K → C)

/-- The limit cone exhibiting `⨁ Subtype.restrict pᶜ f` as the kernel of
`biproduct.toSubtype f p` -/
@[simps]
def kernelForkBiproductToSubtype (p : Set K) : LimitCone (parallelPair (biproduct.toSubtype f p) 0)
    where
  cone :=
    KernelFork.ofι (biproduct.fromSubtype f pᶜ)
      (by
        ext j k
        simp only [Category.assoc, biproduct.ι_fromSubtype_assoc, biproduct.ι_toSubtype_assoc,
          comp_zero, zero_comp]
        erw [dif_neg k.2]
        simp only [zero_comp])
  isLimit :=
    KernelFork.IsLimit.ofι _ _ (fun {W} g _ => g ≫ biproduct.toSubtype f pᶜ)
      (by
        intro W' g' w
        ext j
        simp only [Category.assoc, biproduct.toSubtype_fromSubtype, Pi.compl_apply,
          biproduct.map_π]
        split_ifs with h
        · simp
        · replace w := w =≫ biproduct.π _ ⟨j, not_not.mp h⟩
          simpa using w.symm)
      (by aesop_cat)
#align category_theory.limits.kernel_fork_biproduct_to_subtype CategoryTheory.Limits.kernelForkBiproductToSubtype

instance (p : Set K) : HasKernel (biproduct.toSubtype f p) :=
  HasLimit.mk (kernelForkBiproductToSubtype f p)

/-- The kernel of `biproduct.toSubtype f p` is `⨁ Subtype.restrict pᶜ f`. -/
@[simps!]
def kernelBiproductToSubtypeIso (p : Set K) :
    kernel (biproduct.toSubtype f p) ≅ ⨁ Subtype.restrict pᶜ f :=
  limit.isoLimitCone (kernelForkBiproductToSubtype f p)
#align category_theory.limits.kernel_biproduct_to_subtype_iso CategoryTheory.Limits.kernelBiproductToSubtypeIso

/-- The colimit cocone exhibiting `⨁ Subtype.restrict pᶜ f` as the cokernel of
`biproduct.fromSubtype f p` -/
@[simps]
def cokernelCoforkBiproductFromSubtype (p : Set K) :
    ColimitCocone (parallelPair (biproduct.fromSubtype f p) 0) where
  cocone :=
    CokernelCofork.ofπ (biproduct.toSubtype f pᶜ)
      (by
        ext j k
        simp only [Category.assoc, Pi.compl_apply, biproduct.ι_fromSubtype_assoc,
          biproduct.ι_toSubtype_assoc, comp_zero, zero_comp]
        rw [dif_neg]
        simp only [zero_comp]
        exact not_not.mpr k.2)
  isColimit :=
    CokernelCofork.IsColimit.ofπ _ _ (fun {W} g _ => biproduct.fromSubtype f pᶜ ≫ g)
      (by
        intro W g' w
        ext j
        simp only [biproduct.toSubtype_fromSubtype_assoc, Pi.compl_apply, biproduct.ι_map_assoc]
        split_ifs with h
        · simp
        · replace w := biproduct.ι _ (⟨j, not_not.mp h⟩ : p) ≫= w
          simpa using w.symm)
      (by aesop_cat)
#align category_theory.limits.cokernel_cofork_biproduct_from_subtype CategoryTheory.Limits.cokernelCoforkBiproductFromSubtype

instance (p : Set K) : HasCokernel (biproduct.fromSubtype f p) :=
  HasColimit.mk (cokernelCoforkBiproductFromSubtype f p)

/-- The cokernel of `biproduct.fromSubtype f p` is `⨁ Subtype.restrict pᶜ f`. -/
@[simps!]
def cokernelBiproductFromSubtypeIso (p : Set K) :
    cokernel (biproduct.fromSubtype f p) ≅ ⨁ Subtype.restrict pᶜ f :=
  colimit.isoColimitCocone (cokernelCoforkBiproductFromSubtype f p)
#align category_theory.limits.cokernel_biproduct_from_subtype_iso CategoryTheory.Limits.cokernelBiproductFromSubtypeIso

end

end πKernel

end Limits

namespace Limits

section FiniteBiproducts

variable {J : Type} [Fintype J] {K : Type} [Fintype K] {C : Type u} [Category.{v} C]
  [HasZeroMorphisms C] [HasFiniteBiproducts C] {f : J → C} {g : K → C}

/-- Convert a (dependently typed) matrix to a morphism of biproducts.
-/
def biproduct.matrix (m : ∀ j k, f j ⟶ g k) : ⨁ f ⟶ ⨁ g :=
  biproduct.desc fun j => biproduct.lift fun k => m j k
#align category_theory.limits.biproduct.matrix CategoryTheory.Limits.biproduct.matrix

@[reassoc (attr := simp)]
theorem biproduct.matrix_π (m : ∀ j k, f j ⟶ g k) (k : K) :
    biproduct.matrix m ≫ biproduct.π g k = biproduct.desc fun j => m j k := by
  ext
  simp [biproduct.matrix]
#align category_theory.limits.biproduct.matrix_π CategoryTheory.Limits.biproduct.matrix_π

@[reassoc (attr := simp)]
theorem biproduct.ι_matrix (m : ∀ j k, f j ⟶ g k) (j : J) :
    biproduct.ι f j ≫ biproduct.matrix m = biproduct.lift fun k => m j k := by
  ext
  simp [biproduct.matrix]
#align category_theory.limits.biproduct.ι_matrix CategoryTheory.Limits.biproduct.ι_matrix

/-- Extract the matrix components from a morphism of biproducts.
-/
def biproduct.components (m : ⨁ f ⟶ ⨁ g) (j : J) (k : K) : f j ⟶ g k :=
  biproduct.ι f j ≫ m ≫ biproduct.π g k
#align category_theory.limits.biproduct.components CategoryTheory.Limits.biproduct.components

@[simp]
theorem biproduct.matrix_components (m : ∀ j k, f j ⟶ g k) (j : J) (k : K) :
    biproduct.components (biproduct.matrix m) j k = m j k := by simp [biproduct.components]
#align category_theory.limits.biproduct.matrix_components CategoryTheory.Limits.biproduct.matrix_components

@[simp]
theorem biproduct.components_matrix (m : ⨁ f ⟶ ⨁ g) :
    (biproduct.matrix fun j k => biproduct.components m j k) = m := by
  ext
  simp [biproduct.components]
#align category_theory.limits.biproduct.components_matrix CategoryTheory.Limits.biproduct.components_matrix

/-- Morphisms between direct sums are matrices. -/
@[simps]
def biproduct.matrixEquiv : (⨁ f ⟶ ⨁ g) ≃ ∀ j k, f j ⟶ g k
    where
  toFun := biproduct.components
  invFun := biproduct.matrix
  left_inv := biproduct.components_matrix
  right_inv m := by
    ext
    apply biproduct.matrix_components
#align category_theory.limits.biproduct.matrix_equiv CategoryTheory.Limits.biproduct.matrixEquiv

end FiniteBiproducts

variable {J : Type w} {C : Type u} [Category.{v} C] [HasZeroMorphisms C]

instance biproduct.ι_mono (f : J → C) [HasBiproduct f] (b : J) : IsSplitMono (biproduct.ι f b) :=
  IsSplitMono.mk' { retraction := biproduct.desc <| Pi.single b _ }
#align category_theory.limits.biproduct.ι_mono CategoryTheory.Limits.biproduct.ι_mono

instance biproduct.π_epi (f : J → C) [HasBiproduct f] (b : J) : IsSplitEpi (biproduct.π f b) :=
  IsSplitEpi.mk' { section_ := biproduct.lift <| Pi.single b _ }
#align category_theory.limits.biproduct.π_epi CategoryTheory.Limits.biproduct.π_epi

/-- Auxiliary lemma for `biproduct.uniqueUpToIso`. -/
theorem biproduct.conePointUniqueUpToIso_hom (f : J → C) [HasBiproduct f] {b : Bicone f}
    (hb : b.IsBilimit) :
    (hb.isLimit.conePointUniqueUpToIso (biproduct.isLimit _)).hom = biproduct.lift b.π :=
  rfl
#align category_theory.limits.biproduct.cone_point_unique_up_to_iso_hom CategoryTheory.Limits.biproduct.conePointUniqueUpToIso_hom

/-- Auxiliary lemma for `biproduct.uniqueUpToIso`. -/
theorem biproduct.conePointUniqueUpToIso_inv (f : J → C) [HasBiproduct f] {b : Bicone f}
    (hb : b.IsBilimit) :
    (hb.isLimit.conePointUniqueUpToIso (biproduct.isLimit _)).inv = biproduct.desc b.ι := by
  refine' biproduct.hom_ext' _ _ fun j => hb.isLimit.hom_ext fun j' => _
  rw [Category.assoc, IsLimit.conePointUniqueUpToIso_inv_comp, Bicone.toCone_π_app,
    biproduct.bicone_π, biproduct.ι_desc, biproduct.ι_π, b.toCone_π_app, b.ι_π]
#align category_theory.limits.biproduct.cone_point_unique_up_to_iso_inv CategoryTheory.Limits.biproduct.conePointUniqueUpToIso_inv

/-- Biproducts are unique up to isomorphism. This already follows because bilimits are limits,
    but in the case of biproducts we can give an isomorphism with particularly nice definitional
    properties, namely that `biproduct.lift b.π` and `biproduct.desc b.ι` are inverses of each
    other. -/
@[simps]
def biproduct.uniqueUpToIso (f : J → C) [HasBiproduct f] {b : Bicone f} (hb : b.IsBilimit) :
    b.pt ≅ ⨁ f where
  hom := biproduct.lift b.π
  inv := biproduct.desc b.ι
  hom_inv_id := by
    rw [← biproduct.conePointUniqueUpToIso_hom f hb, ←
      biproduct.conePointUniqueUpToIso_inv f hb, Iso.hom_inv_id]
  inv_hom_id := by
    rw [← biproduct.conePointUniqueUpToIso_hom f hb, ←
      biproduct.conePointUniqueUpToIso_inv f hb, Iso.inv_hom_id]
#align category_theory.limits.biproduct.unique_up_to_iso CategoryTheory.Limits.biproduct.uniqueUpToIso

variable (C)

-- see Note [lower instance priority]
/-- A category with finite biproducts has a zero object. -/
instance (priority := 100) hasZeroObject_of_hasFiniteBiproducts [HasFiniteBiproducts C] :
    HasZeroObject C := by
  refine' ⟨⟨biproduct Empty.elim, fun X => ⟨⟨⟨0⟩, _⟩⟩, fun X => ⟨⟨⟨0⟩, _⟩⟩⟩⟩
  · intro a; apply biproduct.hom_ext'; simp
  · intro a; apply biproduct.hom_ext; simp
#align category_theory.limits.has_zero_object_of_has_finite_biproducts CategoryTheory.Limits.hasZeroObject_of_hasFiniteBiproducts

section

variable {C} [Unique J] (f : J → C)

/-- The limit bicone for the biproduct over an index type with exactly one term. -/
@[simps]
def limitBiconeOfUnique : LimitBicone f where
  bicone :=
    { pt := f default
      π := fun j => eqToHom (by congr; rw [← Unique.uniq] )
      ι := fun j => eqToHom (by congr; rw [← Unique.uniq] ) }
  isBilimit :=
    { isLimit := (limitConeOfUnique f).isLimit
      isColimit := (colimitCoconeOfUnique f).isColimit }
#align category_theory.limits.limit_bicone_of_unique CategoryTheory.Limits.limitBiconeOfUnique

instance (priority := 100) hasBiproduct_unique : HasBiproduct f :=
  HasBiproduct.mk (limitBiconeOfUnique f)
#align category_theory.limits.has_biproduct_unique CategoryTheory.Limits.hasBiproduct_unique

/-- A biproduct over an index type with exactly one term is just the object over that term. -/
@[simps!]
def biproductUniqueIso : ⨁ f ≅ f default :=
  (biproduct.uniqueUpToIso _ (limitBiconeOfUnique f).isBilimit).symm
#align category_theory.limits.biproduct_unique_iso CategoryTheory.Limits.biproductUniqueIso

end

variable {C}

/-- A binary bicone for a pair of objects `P Q : C` consists of the cone point `X`,
maps from `X` to both `P` and `Q`, and maps from both `P` and `Q` to `X`,
so that `inl ≫ fst = 𝟙 P`, `inl ≫ snd = 0`, `inr ≫ fst = 0`, and `inr ≫ snd = 𝟙 Q`
-/
-- @[nolint has_nonempty_instance] Porting note: removed
structure BinaryBicone (P Q : C) where
  pt : C
  fst : pt ⟶ P
  snd : pt ⟶ Q
  inl : P ⟶ pt
  inr : Q ⟶ pt
  inl_fst : inl ≫ fst = 𝟙 P := by aesop
  inl_snd : inl ≫ snd = 0 := by aesop
  inr_fst : inr ≫ fst = 0 := by aesop
  inr_snd : inr ≫ snd = 𝟙 Q := by aesop
#align category_theory.limits.binary_bicone CategoryTheory.Limits.BinaryBicone
#align category_theory.limits.binary_bicone.inl_fst' CategoryTheory.Limits.BinaryBicone.inl_fst
#align category_theory.limits.binary_bicone.inl_snd' CategoryTheory.Limits.BinaryBicone.inl_snd
#align category_theory.limits.binary_bicone.inr_fst' CategoryTheory.Limits.BinaryBicone.inr_fst
#align category_theory.limits.binary_bicone.inr_snd' CategoryTheory.Limits.BinaryBicone.inr_snd

attribute [inherit_doc BinaryBicone] BinaryBicone.pt BinaryBicone.fst BinaryBicone.snd
  BinaryBicone.inl BinaryBicone.inr BinaryBicone.inl_fst BinaryBicone.inl_snd
  BinaryBicone.inr_fst BinaryBicone.inr_snd

attribute [reassoc (attr := simp)]
  BinaryBicone.inl_fst BinaryBicone.inl_snd BinaryBicone.inr_fst BinaryBicone.inr_snd

namespace BinaryBicone

variable {P Q : C}

/-- Extract the cone from a binary bicone. -/
def toCone (c : BinaryBicone P Q) : Cone (pair P Q) :=
  BinaryFan.mk c.fst c.snd
#align category_theory.limits.binary_bicone.to_cone CategoryTheory.Limits.BinaryBicone.toCone

@[simp]
theorem toCone_pt (c : BinaryBicone P Q) : c.toCone.pt = c.pt := rfl
set_option linter.uppercaseLean3 false in
#align category_theory.limits.binary_bicone.to_cone_X CategoryTheory.Limits.BinaryBicone.toCone_pt

@[simp]
theorem toCone_π_app_left (c : BinaryBicone P Q) : c.toCone.π.app ⟨WalkingPair.left⟩ = c.fst :=
  rfl
#align category_theory.limits.binary_bicone.to_cone_π_app_left CategoryTheory.Limits.BinaryBicone.toCone_π_app_left

@[simp]
theorem toCone_π_app_right (c : BinaryBicone P Q) : c.toCone.π.app ⟨WalkingPair.right⟩ = c.snd :=
  rfl
#align category_theory.limits.binary_bicone.to_cone_π_app_right CategoryTheory.Limits.BinaryBicone.toCone_π_app_right

@[simp]
theorem binary_fan_fst_toCone (c : BinaryBicone P Q) : BinaryFan.fst c.toCone = c.fst := rfl
#align category_theory.limits.binary_bicone.binary_fan_fst_to_cone CategoryTheory.Limits.BinaryBicone.binary_fan_fst_toCone

@[simp]
theorem binary_fan_snd_toCone (c : BinaryBicone P Q) : BinaryFan.snd c.toCone = c.snd := rfl
#align category_theory.limits.binary_bicone.binary_fan_snd_to_cone CategoryTheory.Limits.BinaryBicone.binary_fan_snd_toCone

/-- Extract the cocone from a binary bicone. -/
def toCocone (c : BinaryBicone P Q) : Cocone (pair P Q) := BinaryCofan.mk c.inl c.inr
#align category_theory.limits.binary_bicone.to_cocone CategoryTheory.Limits.BinaryBicone.toCocone

@[simp]
theorem toCocone_pt (c : BinaryBicone P Q) : c.toCocone.pt = c.pt := rfl
set_option linter.uppercaseLean3 false in
#align category_theory.limits.binary_bicone.to_cocone_X CategoryTheory.Limits.BinaryBicone.toCocone_pt

@[simp]
theorem toCocone_ι_app_left (c : BinaryBicone P Q) : c.toCocone.ι.app ⟨WalkingPair.left⟩ = c.inl :=
  rfl
#align category_theory.limits.binary_bicone.to_cocone_ι_app_left CategoryTheory.Limits.BinaryBicone.toCocone_ι_app_left

@[simp]
theorem toCocone_ι_app_right (c : BinaryBicone P Q) :
    c.toCocone.ι.app ⟨WalkingPair.right⟩ = c.inr := rfl
#align category_theory.limits.binary_bicone.to_cocone_ι_app_right CategoryTheory.Limits.BinaryBicone.toCocone_ι_app_right

@[simp]
theorem binary_cofan_inl_toCocone (c : BinaryBicone P Q) : BinaryCofan.inl c.toCocone = c.inl :=
  rfl
#align category_theory.limits.binary_bicone.binary_cofan_inl_to_cocone CategoryTheory.Limits.BinaryBicone.binary_cofan_inl_toCocone

@[simp]
theorem binary_cofan_inr_toCocone (c : BinaryBicone P Q) : BinaryCofan.inr c.toCocone = c.inr :=
  rfl
#align category_theory.limits.binary_bicone.binary_cofan_inr_to_cocone CategoryTheory.Limits.BinaryBicone.binary_cofan_inr_toCocone

instance (c : BinaryBicone P Q) : IsSplitMono c.inl :=
  IsSplitMono.mk'
    { retraction := c.fst
      id := c.inl_fst }

instance (c : BinaryBicone P Q) : IsSplitMono c.inr :=
  IsSplitMono.mk'
    { retraction := c.snd
      id := c.inr_snd }

instance (c : BinaryBicone P Q) : IsSplitEpi c.fst :=
  IsSplitEpi.mk'
    { section_ := c.inl
      id := c.inl_fst }

instance (c : BinaryBicone P Q) : IsSplitEpi c.snd :=
  IsSplitEpi.mk'
    { section_ := c.inr
      id := c.inr_snd }

/-- Convert a `BinaryBicone` into a `Bicone` over a pair. -/
@[simps]
def toBicone {X Y : C} (b : BinaryBicone X Y) : Bicone (pairFunction X Y) where
  pt := b.pt
  π j := WalkingPair.casesOn j b.fst b.snd
  ι j := WalkingPair.casesOn j b.inl b.inr
  ι_π j j' := by
    rcases j with ⟨⟩ <;> rcases j' with ⟨⟩ <;> simp
#align category_theory.limits.binary_bicone.to_bicone CategoryTheory.Limits.BinaryBicone.toBicone

/-- A binary bicone is a limit cone if and only if the corresponding bicone is a limit cone. -/
def toBiconeIsLimit {X Y : C} (b : BinaryBicone X Y) :
    IsLimit b.toBicone.toCone ≃ IsLimit b.toCone :=
  IsLimit.equivIsoLimit <|
    Cones.ext (Iso.refl _) fun j => by
      cases' j with as; cases as <;> simp
#align category_theory.limits.binary_bicone.to_bicone_is_limit CategoryTheory.Limits.BinaryBicone.toBiconeIsLimit

/-- A binary bicone is a colimit cocone if and only if the corresponding bicone is a colimit
    cocone. -/
def toBiconeIsColimit {X Y : C} (b : BinaryBicone X Y) :
    IsColimit b.toBicone.toCocone ≃ IsColimit b.toCocone :=
  IsColimit.equivIsoColimit <|
    Cocones.ext (Iso.refl _) fun j => by
      cases' j with as; cases as <;> simp
#align category_theory.limits.binary_bicone.to_bicone_is_colimit CategoryTheory.Limits.BinaryBicone.toBiconeIsColimit

end BinaryBicone

namespace Bicone

/-- Convert a `Bicone` over a function on `WalkingPair` to a BinaryBicone. -/
@[simps]
def toBinaryBicone {X Y : C} (b : Bicone (pairFunction X Y)) : BinaryBicone X Y where
  pt := b.pt
  fst := b.π WalkingPair.left
  snd := b.π WalkingPair.right
  inl := b.ι WalkingPair.left
  inr := b.ι WalkingPair.right
  inl_fst := by simp [Bicone.ι_π]
  inr_fst := by simp [Bicone.ι_π]
  inl_snd := by simp [Bicone.ι_π]
  inr_snd := by simp [Bicone.ι_π]
#align category_theory.limits.bicone.to_binary_bicone CategoryTheory.Limits.Bicone.toBinaryBicone

/-- A bicone over a pair is a limit cone if and only if the corresponding binary bicone is a limit
    cone.  -/
def toBinaryBiconeIsLimit {X Y : C} (b : Bicone (pairFunction X Y)) :
    IsLimit b.toBinaryBicone.toCone ≃ IsLimit b.toCone :=
  IsLimit.equivIsoLimit <| Cones.ext (Iso.refl _) fun j => by rcases j with ⟨⟨⟩⟩ <;> simp
#align category_theory.limits.bicone.to_binary_bicone_is_limit CategoryTheory.Limits.Bicone.toBinaryBiconeIsLimit

/-- A bicone over a pair is a colimit cocone if and only if the corresponding binary bicone is a
    colimit cocone. -/
def toBinaryBiconeIsColimit {X Y : C} (b : Bicone (pairFunction X Y)) :
    IsColimit b.toBinaryBicone.toCocone ≃ IsColimit b.toCocone :=
  IsColimit.equivIsoColimit <| Cocones.ext (Iso.refl _) fun j => by rcases j with ⟨⟨⟩⟩ <;> simp
#align category_theory.limits.bicone.to_binary_bicone_is_colimit CategoryTheory.Limits.Bicone.toBinaryBiconeIsColimit

end Bicone

/-- Structure witnessing that a binary bicone is a limit cone and a limit cocone. -/
-- @[nolint has_nonempty_instance] Porting note: removed
structure BinaryBicone.IsBilimit {P Q : C} (b : BinaryBicone P Q) where
  isLimit : IsLimit b.toCone
  isColimit : IsColimit b.toCocone
#align category_theory.limits.binary_bicone.is_bilimit CategoryTheory.Limits.BinaryBicone.IsBilimit
#align category_theory.limits.binary_bicone.is_bilimit.is_limit CategoryTheory.Limits.BinaryBicone.IsBilimit.isLimit
#align category_theory.limits.binary_bicone.is_bilimit.is_colimit CategoryTheory.Limits.BinaryBicone.IsBilimit.isColimit

attribute [inherit_doc BinaryBicone.IsBilimit] BinaryBicone.IsBilimit.isLimit
  BinaryBicone.IsBilimit.isColimit

/-- A binary bicone is a bilimit bicone if and only if the corresponding bicone is a bilimit. -/
def BinaryBicone.toBiconeIsBilimit {X Y : C} (b : BinaryBicone X Y) :
    b.toBicone.IsBilimit ≃ b.IsBilimit where
  toFun h := ⟨b.toBiconeIsLimit h.isLimit, b.toBiconeIsColimit h.isColimit⟩
  invFun h := ⟨b.toBiconeIsLimit.symm h.isLimit, b.toBiconeIsColimit.symm h.isColimit⟩
  left_inv := fun ⟨h, h'⟩ => by dsimp only; simp
  right_inv := fun ⟨h, h'⟩ => by dsimp only; simp
#align category_theory.limits.binary_bicone.to_bicone_is_bilimit CategoryTheory.Limits.BinaryBicone.toBiconeIsBilimit

/-- A bicone over a pair is a bilimit bicone if and only if the corresponding binary bicone is a
    bilimit. -/
def Bicone.toBinaryBiconeIsBilimit {X Y : C} (b : Bicone (pairFunction X Y)) :
    b.toBinaryBicone.IsBilimit ≃ b.IsBilimit
    where
  toFun h := ⟨b.toBinaryBiconeIsLimit h.isLimit, b.toBinaryBiconeIsColimit h.isColimit⟩
  invFun h := ⟨b.toBinaryBiconeIsLimit.symm h.isLimit, b.toBinaryBiconeIsColimit.symm h.isColimit⟩
  left_inv := fun ⟨h, h'⟩ => by dsimp only; simp
  right_inv := fun ⟨h, h'⟩ => by dsimp only; simp
#align category_theory.limits.bicone.to_binary_bicone_is_bilimit CategoryTheory.Limits.Bicone.toBinaryBiconeIsBilimit

/-- A bicone over `P Q : C`, which is both a limit cone and a colimit cocone.
-/
-- @[nolint has_nonempty_instance] Porting note: removed
structure BinaryBiproductData (P Q : C) where
  bicone : BinaryBicone P Q
  isBilimit : bicone.IsBilimit
#align category_theory.limits.binary_biproduct_data CategoryTheory.Limits.BinaryBiproductData
#align category_theory.limits.binary_biproduct_data.is_bilimit CategoryTheory.Limits.BinaryBiproductData.isBilimit

attribute [inherit_doc BinaryBiproductData] BinaryBiproductData.bicone
  BinaryBiproductData.isBilimit

/-- `HasBinaryBiproduct P Q` expresses the mere existence of a bicone which is
simultaneously a limit and a colimit of the diagram `pair P Q`.
-/
class HasBinaryBiproduct (P Q : C) : Prop where mk' ::
  exists_binary_biproduct : Nonempty (BinaryBiproductData P Q)
#align category_theory.limits.has_binary_biproduct CategoryTheory.Limits.HasBinaryBiproduct

attribute [inherit_doc HasBinaryBiproduct] HasBinaryBiproduct.exists_binary_biproduct

theorem HasBinaryBiproduct.mk {P Q : C} (d : BinaryBiproductData P Q) : HasBinaryBiproduct P Q :=
  ⟨Nonempty.intro d⟩
#align category_theory.limits.has_binary_biproduct.mk CategoryTheory.Limits.HasBinaryBiproduct.mk

/--
Use the axiom of choice to extract explicit `BinaryBiproductData F` from `HasBinaryBiproduct F`.
-/
def getBinaryBiproductData (P Q : C) [HasBinaryBiproduct P Q] : BinaryBiproductData P Q :=
  Classical.choice HasBinaryBiproduct.exists_binary_biproduct
#align category_theory.limits.get_binary_biproduct_data CategoryTheory.Limits.getBinaryBiproductData

/-- A bicone for `P Q ` which is both a limit cone and a colimit cocone. -/
def BinaryBiproduct.bicone (P Q : C) [HasBinaryBiproduct P Q] : BinaryBicone P Q :=
  (getBinaryBiproductData P Q).bicone
#align category_theory.limits.binary_biproduct.bicone CategoryTheory.Limits.BinaryBiproduct.bicone

/-- `BinaryBiproduct.bicone P Q` is a limit bicone. -/
def BinaryBiproduct.isBilimit (P Q : C) [HasBinaryBiproduct P Q] :
    (BinaryBiproduct.bicone P Q).IsBilimit :=
  (getBinaryBiproductData P Q).isBilimit
#align category_theory.limits.binary_biproduct.is_bilimit CategoryTheory.Limits.BinaryBiproduct.isBilimit

/-- `BinaryBiproduct.bicone P Q` is a limit cone. -/
def BinaryBiproduct.isLimit (P Q : C) [HasBinaryBiproduct P Q] :
    IsLimit (BinaryBiproduct.bicone P Q).toCone :=
  (getBinaryBiproductData P Q).isBilimit.isLimit
#align category_theory.limits.binary_biproduct.is_limit CategoryTheory.Limits.BinaryBiproduct.isLimit

/-- `BinaryBiproduct.bicone P Q` is a colimit cocone. -/
def BinaryBiproduct.isColimit (P Q : C) [HasBinaryBiproduct P Q] :
    IsColimit (BinaryBiproduct.bicone P Q).toCocone :=
  (getBinaryBiproductData P Q).isBilimit.isColimit
#align category_theory.limits.binary_biproduct.is_colimit CategoryTheory.Limits.BinaryBiproduct.isColimit

section

variable (C)

/-- `HasBinaryBiproducts C` represents the existence of a bicone which is
simultaneously a limit and a colimit of the diagram `pair P Q`, for every `P Q : C`.
-/
class HasBinaryBiproducts : Prop where
  has_binary_biproduct : ∀ P Q : C, HasBinaryBiproduct P Q
#align category_theory.limits.has_binary_biproducts CategoryTheory.Limits.HasBinaryBiproducts

attribute [instance 100] HasBinaryBiproducts.has_binary_biproduct

/-- A category with finite biproducts has binary biproducts.

This is not an instance as typically in concrete categories there will be
an alternative construction with nicer definitional properties.
-/
theorem hasBinaryBiproducts_of_finite_biproducts [HasFiniteBiproducts C] : HasBinaryBiproducts C :=
  {
    has_binary_biproduct := fun P Q =>
      HasBinaryBiproduct.mk
        { bicone := (biproduct.bicone (pairFunction P Q)).toBinaryBicone
          isBilimit := (Bicone.toBinaryBiconeIsBilimit _).symm (biproduct.isBilimit _) } }
#align category_theory.limits.has_binary_biproducts_of_finite_biproducts CategoryTheory.Limits.hasBinaryBiproducts_of_finite_biproducts

end

variable {P Q : C}

instance HasBinaryBiproduct.hasLimit_pair [HasBinaryBiproduct P Q] : HasLimit (pair P Q) :=
  HasLimit.mk ⟨_, BinaryBiproduct.isLimit P Q⟩
#align category_theory.limits.has_binary_biproduct.has_limit_pair CategoryTheory.Limits.HasBinaryBiproduct.hasLimit_pair

instance HasBinaryBiproduct.hasColimit_pair [HasBinaryBiproduct P Q] : HasColimit (pair P Q) :=
  HasColimit.mk ⟨_, BinaryBiproduct.isColimit P Q⟩
#align category_theory.limits.has_binary_biproduct.has_colimit_pair CategoryTheory.Limits.HasBinaryBiproduct.hasColimit_pair

instance (priority := 100) hasBinaryProducts_of_hasBinaryBiproducts [HasBinaryBiproducts C] :
    HasBinaryProducts C where
  has_limit F := hasLimitOfIso (diagramIsoPair F).symm
#align category_theory.limits.has_binary_products_of_has_binary_biproducts CategoryTheory.Limits.hasBinaryProducts_of_hasBinaryBiproducts

instance (priority := 100) hasBinaryCoproducts_of_hasBinaryBiproducts [HasBinaryBiproducts C] :
    HasBinaryCoproducts C where
  has_colimit F := hasColimitOfIso (diagramIsoPair F)
#align category_theory.limits.has_binary_coproducts_of_has_binary_biproducts CategoryTheory.Limits.hasBinaryCoproducts_of_hasBinaryBiproducts

/-- The isomorphism between the specified binary product and the specified binary coproduct for
a pair for a binary biproduct.
-/
def biprodIso (X Y : C) [HasBinaryBiproduct X Y] : Limits.prod X Y ≅ Limits.coprod X Y :=
  (IsLimit.conePointUniqueUpToIso (limit.isLimit _) (BinaryBiproduct.isLimit X Y)).trans <|
    IsColimit.coconePointUniqueUpToIso (BinaryBiproduct.isColimit X Y) (colimit.isColimit _)
#align category_theory.limits.biprod_iso CategoryTheory.Limits.biprodIso

/-- An arbitrary choice of biproduct of a pair of objects. -/
abbrev biprod (X Y : C) [HasBinaryBiproduct X Y] :=
  (BinaryBiproduct.bicone X Y).pt
#align category_theory.limits.biprod CategoryTheory.Limits.biprod

@[inherit_doc biprod]
notation:20 X " ⊞ " Y:20 => biprod X Y

/-- The projection onto the first summand of a binary biproduct. -/
abbrev biprod.fst {X Y : C} [HasBinaryBiproduct X Y] : X ⊞ Y ⟶ X :=
  (BinaryBiproduct.bicone X Y).fst
#align category_theory.limits.biprod.fst CategoryTheory.Limits.biprod.fst

/-- The projection onto the second summand of a binary biproduct. -/
abbrev biprod.snd {X Y : C} [HasBinaryBiproduct X Y] : X ⊞ Y ⟶ Y :=
  (BinaryBiproduct.bicone X Y).snd
#align category_theory.limits.biprod.snd CategoryTheory.Limits.biprod.snd

/-- The inclusion into the first summand of a binary biproduct. -/
abbrev biprod.inl {X Y : C} [HasBinaryBiproduct X Y] : X ⟶ X ⊞ Y :=
  (BinaryBiproduct.bicone X Y).inl
#align category_theory.limits.biprod.inl CategoryTheory.Limits.biprod.inl

/-- The inclusion into the second summand of a binary biproduct. -/
abbrev biprod.inr {X Y : C} [HasBinaryBiproduct X Y] : Y ⟶ X ⊞ Y :=
  (BinaryBiproduct.bicone X Y).inr
#align category_theory.limits.biprod.inr CategoryTheory.Limits.biprod.inr

section

variable {X Y : C} [HasBinaryBiproduct X Y]

@[simp]
theorem BinaryBiproduct.bicone_fst : (BinaryBiproduct.bicone X Y).fst = biprod.fst :=
  rfl
#align category_theory.limits.binary_biproduct.bicone_fst CategoryTheory.Limits.BinaryBiproduct.bicone_fst

@[simp]
theorem BinaryBiproduct.bicone_snd : (BinaryBiproduct.bicone X Y).snd = biprod.snd :=
  rfl
#align category_theory.limits.binary_biproduct.bicone_snd CategoryTheory.Limits.BinaryBiproduct.bicone_snd

@[simp]
theorem BinaryBiproduct.bicone_inl : (BinaryBiproduct.bicone X Y).inl = biprod.inl :=
  rfl
#align category_theory.limits.binary_biproduct.bicone_inl CategoryTheory.Limits.BinaryBiproduct.bicone_inl

@[simp]
theorem BinaryBiproduct.bicone_inr : (BinaryBiproduct.bicone X Y).inr = biprod.inr :=
  rfl
#align category_theory.limits.binary_biproduct.bicone_inr CategoryTheory.Limits.BinaryBiproduct.bicone_inr

end

@[reassoc] -- Porting note: simp can solve both versions
theorem biprod.inl_fst {X Y : C} [HasBinaryBiproduct X Y] :
    (biprod.inl : X ⟶ X ⊞ Y) ≫ (biprod.fst : X ⊞ Y ⟶ X) = 𝟙 X :=
  (BinaryBiproduct.bicone X Y).inl_fst
#align category_theory.limits.biprod.inl_fst CategoryTheory.Limits.biprod.inl_fst

@[reassoc] -- Porting note: simp can solve both versions
theorem biprod.inl_snd {X Y : C} [HasBinaryBiproduct X Y] :
    (biprod.inl : X ⟶ X ⊞ Y) ≫ (biprod.snd : X ⊞ Y ⟶ Y) = 0 :=
  (BinaryBiproduct.bicone X Y).inl_snd
#align category_theory.limits.biprod.inl_snd CategoryTheory.Limits.biprod.inl_snd

@[reassoc] -- Porting note: simp can solve both versions
theorem biprod.inr_fst {X Y : C} [HasBinaryBiproduct X Y] :
    (biprod.inr : Y ⟶ X ⊞ Y) ≫ (biprod.fst : X ⊞ Y ⟶ X) = 0 :=
  (BinaryBiproduct.bicone X Y).inr_fst
#align category_theory.limits.biprod.inr_fst CategoryTheory.Limits.biprod.inr_fst

@[reassoc] -- Porting note: simp can solve both versions
theorem biprod.inr_snd {X Y : C} [HasBinaryBiproduct X Y] :
    (biprod.inr : Y ⟶ X ⊞ Y) ≫ (biprod.snd : X ⊞ Y ⟶ Y) = 𝟙 Y :=
  (BinaryBiproduct.bicone X Y).inr_snd
#align category_theory.limits.biprod.inr_snd CategoryTheory.Limits.biprod.inr_snd

/-- Given a pair of maps into the summands of a binary biproduct,
we obtain a map into the binary biproduct. -/
abbrev biprod.lift {W X Y : C} [HasBinaryBiproduct X Y] (f : W ⟶ X) (g : W ⟶ Y) : W ⟶ X ⊞ Y :=
  (BinaryBiproduct.isLimit X Y).lift (BinaryFan.mk f g)
#align category_theory.limits.biprod.lift CategoryTheory.Limits.biprod.lift

/-- Given a pair of maps out of the summands of a binary biproduct,
we obtain a map out of the binary biproduct. -/
abbrev biprod.desc {W X Y : C} [HasBinaryBiproduct X Y] (f : X ⟶ W) (g : Y ⟶ W) : X ⊞ Y ⟶ W :=
  (BinaryBiproduct.isColimit X Y).desc (BinaryCofan.mk f g)
#align category_theory.limits.biprod.desc CategoryTheory.Limits.biprod.desc

@[reassoc (attr := simp)]
theorem biprod.lift_fst {W X Y : C} [HasBinaryBiproduct X Y] (f : W ⟶ X) (g : W ⟶ Y) :
    biprod.lift f g ≫ biprod.fst = f :=
  (BinaryBiproduct.isLimit X Y).fac _ ⟨WalkingPair.left⟩
#align category_theory.limits.biprod.lift_fst CategoryTheory.Limits.biprod.lift_fst

@[reassoc (attr := simp)]
theorem biprod.lift_snd {W X Y : C} [HasBinaryBiproduct X Y] (f : W ⟶ X) (g : W ⟶ Y) :
    biprod.lift f g ≫ biprod.snd = g :=
  (BinaryBiproduct.isLimit X Y).fac _ ⟨WalkingPair.right⟩
#align category_theory.limits.biprod.lift_snd CategoryTheory.Limits.biprod.lift_snd

@[reassoc (attr := simp)]
theorem biprod.inl_desc {W X Y : C} [HasBinaryBiproduct X Y] (f : X ⟶ W) (g : Y ⟶ W) :
    biprod.inl ≫ biprod.desc f g = f :=
  (BinaryBiproduct.isColimit X Y).fac _ ⟨WalkingPair.left⟩
#align category_theory.limits.biprod.inl_desc CategoryTheory.Limits.biprod.inl_desc

@[reassoc (attr := simp)]
theorem biprod.inr_desc {W X Y : C} [HasBinaryBiproduct X Y] (f : X ⟶ W) (g : Y ⟶ W) :
    biprod.inr ≫ biprod.desc f g = g :=
  (BinaryBiproduct.isColimit X Y).fac _ ⟨WalkingPair.right⟩
#align category_theory.limits.biprod.inr_desc CategoryTheory.Limits.biprod.inr_desc

instance biprod.mono_lift_of_mono_left {W X Y : C} [HasBinaryBiproduct X Y] (f : W ⟶ X) (g : W ⟶ Y)
    [Mono f] : Mono (biprod.lift f g) :=
  mono_of_mono_fac <| biprod.lift_fst _ _
#align category_theory.limits.biprod.mono_lift_of_mono_left CategoryTheory.Limits.biprod.mono_lift_of_mono_left

instance biprod.mono_lift_of_mono_right {W X Y : C} [HasBinaryBiproduct X Y] (f : W ⟶ X) (g : W ⟶ Y)
    [Mono g] : Mono (biprod.lift f g) :=
  mono_of_mono_fac <| biprod.lift_snd _ _
#align category_theory.limits.biprod.mono_lift_of_mono_right CategoryTheory.Limits.biprod.mono_lift_of_mono_right

instance biprod.epi_desc_of_epi_left {W X Y : C} [HasBinaryBiproduct X Y] (f : X ⟶ W) (g : Y ⟶ W)
    [Epi f] : Epi (biprod.desc f g) :=
  epi_of_epi_fac <| biprod.inl_desc _ _
#align category_theory.limits.biprod.epi_desc_of_epi_left CategoryTheory.Limits.biprod.epi_desc_of_epi_left

instance biprod.epi_desc_of_epi_right {W X Y : C} [HasBinaryBiproduct X Y] (f : X ⟶ W) (g : Y ⟶ W)
    [Epi g] : Epi (biprod.desc f g) :=
  epi_of_epi_fac <| biprod.inr_desc _ _
#align category_theory.limits.biprod.epi_desc_of_epi_right CategoryTheory.Limits.biprod.epi_desc_of_epi_right

/-- Given a pair of maps between the summands of a pair of binary biproducts,
we obtain a map between the binary biproducts. -/
abbrev biprod.map {W X Y Z : C} [HasBinaryBiproduct W X] [HasBinaryBiproduct Y Z] (f : W ⟶ Y)
    (g : X ⟶ Z) : W ⊞ X ⟶ Y ⊞ Z :=
  IsLimit.map (BinaryBiproduct.bicone W X).toCone (BinaryBiproduct.isLimit Y Z)
    (@mapPair _ _ (pair W X) (pair Y Z) f g)
#align category_theory.limits.biprod.map CategoryTheory.Limits.biprod.map

/-- An alternative to `biprod.map` constructed via colimits.
This construction only exists in order to show it is equal to `biprod.map`. -/
abbrev biprod.map' {W X Y Z : C} [HasBinaryBiproduct W X] [HasBinaryBiproduct Y Z] (f : W ⟶ Y)
    (g : X ⟶ Z) : W ⊞ X ⟶ Y ⊞ Z :=
  IsColimit.map (BinaryBiproduct.isColimit W X) (BinaryBiproduct.bicone Y Z).toCocone
    (@mapPair _ _ (pair W X) (pair Y Z) f g)
#align category_theory.limits.biprod.map' CategoryTheory.Limits.biprod.map'

@[ext]
theorem biprod.hom_ext {X Y Z : C} [HasBinaryBiproduct X Y] (f g : Z ⟶ X ⊞ Y)
    (h₀ : f ≫ biprod.fst = g ≫ biprod.fst) (h₁ : f ≫ biprod.snd = g ≫ biprod.snd) : f = g :=
  BinaryFan.IsLimit.hom_ext (BinaryBiproduct.isLimit X Y) h₀ h₁
#align category_theory.limits.biprod.hom_ext CategoryTheory.Limits.biprod.hom_ext

@[ext]
theorem biprod.hom_ext' {X Y Z : C} [HasBinaryBiproduct X Y] (f g : X ⊞ Y ⟶ Z)
    (h₀ : biprod.inl ≫ f = biprod.inl ≫ g) (h₁ : biprod.inr ≫ f = biprod.inr ≫ g) : f = g :=
  BinaryCofan.IsColimit.hom_ext (BinaryBiproduct.isColimit X Y) h₀ h₁
#align category_theory.limits.biprod.hom_ext' CategoryTheory.Limits.biprod.hom_ext'

/-- The canonical isomorphism between the chosen biproduct and the chosen product. -/
def biprod.isoProd (X Y : C) [HasBinaryBiproduct X Y] : X ⊞ Y ≅ X ⨯ Y :=
  IsLimit.conePointUniqueUpToIso (BinaryBiproduct.isLimit X Y) (limit.isLimit _)
#align category_theory.limits.biprod.iso_prod CategoryTheory.Limits.biprod.isoProd

@[simp]
theorem biprod.isoProd_hom {X Y : C} [HasBinaryBiproduct X Y] :
    (biprod.isoProd X Y).hom = prod.lift biprod.fst biprod.snd := by
      ext <;> simp [biprod.isoProd]
#align category_theory.limits.biprod.iso_prod_hom CategoryTheory.Limits.biprod.isoProd_hom

@[simp]
theorem biprod.isoProd_inv {X Y : C} [HasBinaryBiproduct X Y] :
    (biprod.isoProd X Y).inv = biprod.lift prod.fst prod.snd := by
  ext <;> simp [Iso.inv_comp_eq]
#align category_theory.limits.biprod.iso_prod_inv CategoryTheory.Limits.biprod.isoProd_inv

/-- The canonical isomorphism between the chosen biproduct and the chosen coproduct. -/
def biprod.isoCoprod (X Y : C) [HasBinaryBiproduct X Y] : X ⊞ Y ≅ X ⨿ Y :=
  IsColimit.coconePointUniqueUpToIso (BinaryBiproduct.isColimit X Y) (colimit.isColimit _)
#align category_theory.limits.biprod.iso_coprod CategoryTheory.Limits.biprod.isoCoprod

@[simp]
theorem biprod.isoCoprod_inv {X Y : C} [HasBinaryBiproduct X Y] :
    (biprod.isoCoprod X Y).inv = coprod.desc biprod.inl biprod.inr := by
  ext <;> simp [biprod.isoCoprod]
#align category_theory.limits.biprod.iso_coprod_inv CategoryTheory.Limits.biprod.isoCoprod_inv

@[simp]
theorem biprod_isoCoprod_hom {X Y : C} [HasBinaryBiproduct X Y] :
    (biprod.isoCoprod X Y).hom = biprod.desc coprod.inl coprod.inr := by
  ext <;> simp [← Iso.eq_comp_inv]
#align category_theory.limits.biprod_iso_coprod_hom CategoryTheory.Limits.biprod_isoCoprod_hom

theorem biprod.map_eq_map' {W X Y Z : C} [HasBinaryBiproduct W X] [HasBinaryBiproduct Y Z]
    (f : W ⟶ Y) (g : X ⟶ Z) : biprod.map f g = biprod.map' f g := by
  ext
  · simp only [mapPair_left, IsColimit.ι_map, IsLimit.map_π, biprod.inl_fst_assoc,
      Category.assoc, ← BinaryBicone.toCone_π_app_left, ← BinaryBiproduct.bicone_fst, ←
      BinaryBicone.toCocone_ι_app_left, ← BinaryBiproduct.bicone_inl];
    dsimp; simp
  · simp only [mapPair_left, IsColimit.ι_map, IsLimit.map_π, zero_comp, biprod.inl_snd_assoc,
      Category.assoc, ← BinaryBicone.toCone_π_app_right, ← BinaryBiproduct.bicone_snd, ←
      BinaryBicone.toCocone_ι_app_left, ← BinaryBiproduct.bicone_inl]
    simp
  · simp only [mapPair_right, biprod.inr_fst_assoc, IsColimit.ι_map, IsLimit.map_π, zero_comp,
      Category.assoc, ← BinaryBicone.toCone_π_app_left, ← BinaryBiproduct.bicone_fst, ←
      BinaryBicone.toCocone_ι_app_right, ← BinaryBiproduct.bicone_inr]
    simp
  · simp only [mapPair_right, IsColimit.ι_map, IsLimit.map_π, biprod.inr_snd_assoc,
      Category.assoc, ← BinaryBicone.toCone_π_app_right, ← BinaryBiproduct.bicone_snd, ←
      BinaryBicone.toCocone_ι_app_right, ← BinaryBiproduct.bicone_inr]
    simp
#align category_theory.limits.biprod.map_eq_map' CategoryTheory.Limits.biprod.map_eq_map'

instance biprod.inl_mono {X Y : C} [HasBinaryBiproduct X Y] :
    IsSplitMono (biprod.inl : X ⟶ X ⊞ Y) :=
  IsSplitMono.mk' { retraction := biprod.fst }
#align category_theory.limits.biprod.inl_mono CategoryTheory.Limits.biprod.inl_mono

instance biprod.inr_mono {X Y : C} [HasBinaryBiproduct X Y] :
    IsSplitMono (biprod.inr : Y ⟶ X ⊞ Y) :=
  IsSplitMono.mk' { retraction := biprod.snd }
#align category_theory.limits.biprod.inr_mono CategoryTheory.Limits.biprod.inr_mono

instance biprod.fst_epi {X Y : C} [HasBinaryBiproduct X Y] : IsSplitEpi (biprod.fst : X ⊞ Y ⟶ X) :=
  IsSplitEpi.mk' { section_ := biprod.inl }
#align category_theory.limits.biprod.fst_epi CategoryTheory.Limits.biprod.fst_epi

instance biprod.snd_epi {X Y : C} [HasBinaryBiproduct X Y] : IsSplitEpi (biprod.snd : X ⊞ Y ⟶ Y) :=
  IsSplitEpi.mk' { section_ := biprod.inr }
#align category_theory.limits.biprod.snd_epi CategoryTheory.Limits.biprod.snd_epi

@[reassoc (attr := simp)]
theorem biprod.map_fst {W X Y Z : C} [HasBinaryBiproduct W X] [HasBinaryBiproduct Y Z] (f : W ⟶ Y)
    (g : X ⟶ Z) : biprod.map f g ≫ biprod.fst = biprod.fst ≫ f :=
  IsLimit.map_π _ _ _ (⟨WalkingPair.left⟩ : Discrete WalkingPair)
#align category_theory.limits.biprod.map_fst CategoryTheory.Limits.biprod.map_fst

@[reassoc (attr := simp)]
theorem biprod.map_snd {W X Y Z : C} [HasBinaryBiproduct W X] [HasBinaryBiproduct Y Z] (f : W ⟶ Y)
    (g : X ⟶ Z) : biprod.map f g ≫ biprod.snd = biprod.snd ≫ g :=
  IsLimit.map_π _ _ _ (⟨WalkingPair.right⟩ : Discrete WalkingPair)
#align category_theory.limits.biprod.map_snd CategoryTheory.Limits.biprod.map_snd

-- Because `biprod.map` is defined in terms of `lim` rather than `colim`,
-- we need to provide additional `simp` lemmas.
@[reassoc (attr := simp)]
theorem biprod.inl_map {W X Y Z : C} [HasBinaryBiproduct W X] [HasBinaryBiproduct Y Z] (f : W ⟶ Y)
    (g : X ⟶ Z) : biprod.inl ≫ biprod.map f g = f ≫ biprod.inl := by
  rw [biprod.map_eq_map']
  exact IsColimit.ι_map (BinaryBiproduct.isColimit W X) _ _ ⟨WalkingPair.left⟩
#align category_theory.limits.biprod.inl_map CategoryTheory.Limits.biprod.inl_map

@[reassoc (attr := simp)]
theorem biprod.inr_map {W X Y Z : C} [HasBinaryBiproduct W X] [HasBinaryBiproduct Y Z] (f : W ⟶ Y)
    (g : X ⟶ Z) : biprod.inr ≫ biprod.map f g = g ≫ biprod.inr := by
  rw [biprod.map_eq_map']
  exact IsColimit.ι_map (BinaryBiproduct.isColimit W X) _ _ ⟨WalkingPair.right⟩
#align category_theory.limits.biprod.inr_map CategoryTheory.Limits.biprod.inr_map

/-- Given a pair of isomorphisms between the summands of a pair of binary biproducts,
we obtain an isomorphism between the binary biproducts. -/
@[simps]
def biprod.mapIso {W X Y Z : C} [HasBinaryBiproduct W X] [HasBinaryBiproduct Y Z] (f : W ≅ Y)
    (g : X ≅ Z) : W ⊞ X ≅ Y ⊞ Z where
  hom := biprod.map f.hom g.hom
  inv := biprod.map f.inv g.inv
#align category_theory.limits.biprod.map_iso CategoryTheory.Limits.biprod.mapIso

/-- Auxiliary lemma for `biprod.uniqueUpToIso`. -/
theorem biprod.conePointUniqueUpToIso_hom (X Y : C) [HasBinaryBiproduct X Y] {b : BinaryBicone X Y}
    (hb : b.IsBilimit) :
    (hb.isLimit.conePointUniqueUpToIso (BinaryBiproduct.isLimit _ _)).hom =
      biprod.lift b.fst b.snd := rfl
#align category_theory.limits.biprod.cone_point_unique_up_to_iso_hom CategoryTheory.Limits.biprod.conePointUniqueUpToIso_hom

/-- Auxiliary lemma for `biprod.uniqueUpToIso`. -/
theorem biprod.conePointUniqueUpToIso_inv (X Y : C) [HasBinaryBiproduct X Y] {b : BinaryBicone X Y}
    (hb : b.IsBilimit) :
    (hb.isLimit.conePointUniqueUpToIso (BinaryBiproduct.isLimit _ _)).inv =
      biprod.desc b.inl b.inr := by
  refine' biprod.hom_ext' _ _ (hb.isLimit.hom_ext fun j => _) (hb.isLimit.hom_ext fun j => _)
  all_goals
    simp only [Category.assoc, IsLimit.conePointUniqueUpToIso_inv_comp]
    rcases j with ⟨⟨⟩⟩
  all_goals simp
#align category_theory.limits.biprod.cone_point_unique_up_to_iso_inv CategoryTheory.Limits.biprod.conePointUniqueUpToIso_inv

/-- Binary biproducts are unique up to isomorphism. This already follows because bilimits are
    limits, but in the case of biproducts we can give an isomorphism with particularly nice
    definitional properties, namely that `biprod.lift b.fst b.snd` and `biprod.desc b.inl b.inr`
    are inverses of each other. -/
@[simps]
def biprod.uniqueUpToIso (X Y : C) [HasBinaryBiproduct X Y] {b : BinaryBicone X Y}
    (hb : b.IsBilimit) : b.pt ≅ X ⊞ Y where
  hom := biprod.lift b.fst b.snd
  inv := biprod.desc b.inl b.inr
  hom_inv_id := by
    rw [← biprod.conePointUniqueUpToIso_hom X Y hb, ←
      biprod.conePointUniqueUpToIso_inv X Y hb, Iso.hom_inv_id]
  inv_hom_id := by
    rw [← biprod.conePointUniqueUpToIso_hom X Y hb, ←
      biprod.conePointUniqueUpToIso_inv X Y hb, Iso.inv_hom_id]
#align category_theory.limits.biprod.unique_up_to_iso CategoryTheory.Limits.biprod.uniqueUpToIso

-- There are three further variations,
-- about `IsIso biprod.inr`, `IsIso biprod.fst` and `IsIso biprod.snd`,
-- but any one suffices to prove `indecomposable_of_simple`
-- and they are likely not separately useful.
theorem biprod.isIso_inl_iff_id_eq_fst_comp_inl (X Y : C) [HasBinaryBiproduct X Y] :
    IsIso (biprod.inl : X ⟶ X ⊞ Y) ↔ 𝟙 (X ⊞ Y) = biprod.fst ≫ biprod.inl := by
  constructor
  · intro h
    have := (cancel_epi (inv biprod.inl : X ⊞ Y ⟶ X)).2 <| @biprod.inl_fst _ _ _ X Y _
    rw [IsIso.inv_hom_id_assoc, Category.comp_id] at this
    rw [this, IsIso.inv_hom_id]
  · intro h
    exact ⟨⟨biprod.fst, biprod.inl_fst, h.symm⟩⟩
#align category_theory.limits.biprod.is_iso_inl_iff_id_eq_fst_comp_inl CategoryTheory.Limits.biprod.isIso_inl_iff_id_eq_fst_comp_inl

section BiprodKernel

section BinaryBicone

variable {X Y : C} (c : BinaryBicone X Y)

/-- A kernel fork for the kernel of `BinaryBicone.fst`. It consists of the morphism
`BinaryBicone.inr`. -/
def BinaryBicone.fstKernelFork : KernelFork c.fst :=
  KernelFork.ofι c.inr c.inr_fst
#align category_theory.limits.binary_bicone.fst_kernel_fork CategoryTheory.Limits.BinaryBicone.fstKernelFork

@[simp]
theorem BinaryBicone.fstKernelFork_ι : (BinaryBicone.fstKernelFork c).ι = c.inr := rfl
#align category_theory.limits.binary_bicone.fst_kernel_fork_ι CategoryTheory.Limits.BinaryBicone.fstKernelFork_ι

/-- A kernel fork for the kernel of `BinaryBicone.snd`. It consists of the morphism
`BinaryBicone.inl`. -/
def BinaryBicone.sndKernelFork : KernelFork c.snd :=
  KernelFork.ofι c.inl c.inl_snd
#align category_theory.limits.binary_bicone.snd_kernel_fork CategoryTheory.Limits.BinaryBicone.sndKernelFork

@[simp]
theorem BinaryBicone.sndKernelFork_ι : (BinaryBicone.sndKernelFork c).ι = c.inl := rfl
#align category_theory.limits.binary_bicone.snd_kernel_fork_ι CategoryTheory.Limits.BinaryBicone.sndKernelFork_ι

/-- A cokernel cofork for the cokernel of `BinaryBicone.inl`. It consists of the morphism
`BinaryBicone.snd`. -/
def BinaryBicone.inlCokernelCofork : CokernelCofork c.inl :=
  CokernelCofork.ofπ c.snd c.inl_snd
#align category_theory.limits.binary_bicone.inl_cokernel_cofork CategoryTheory.Limits.BinaryBicone.inlCokernelCofork

@[simp]
theorem BinaryBicone.inlCokernelCofork_π : (BinaryBicone.inlCokernelCofork c).π = c.snd := rfl
#align category_theory.limits.binary_bicone.inl_cokernel_cofork_π CategoryTheory.Limits.BinaryBicone.inlCokernelCofork_π

/-- A cokernel cofork for the cokernel of `BinaryBicone.inr`. It consists of the morphism
`BinaryBicone.fst`. -/
def BinaryBicone.inrCokernelCofork : CokernelCofork c.inr :=
  CokernelCofork.ofπ c.fst c.inr_fst
#align category_theory.limits.binary_bicone.inr_cokernel_cofork CategoryTheory.Limits.BinaryBicone.inrCokernelCofork

@[simp]
theorem BinaryBicone.inrCokernelCofork_π : (BinaryBicone.inrCokernelCofork c).π = c.fst := rfl
#align category_theory.limits.binary_bicone.inr_cokernel_cofork_π CategoryTheory.Limits.BinaryBicone.inrCokernelCofork_π

variable {c}

/-- The fork defined in `BinaryBicone.fstKernelFork` is indeed a kernel. -/
def BinaryBicone.isLimitFstKernelFork (i : IsLimit c.toCone) : IsLimit c.fstKernelFork :=
  Fork.IsLimit.mk' _ fun s =>
    ⟨s.ι ≫ c.snd, by apply BinaryFan.IsLimit.hom_ext i <;> simp, fun hm => by simp [← hm]⟩
#align category_theory.limits.binary_bicone.is_limit_fst_kernel_fork CategoryTheory.Limits.BinaryBicone.isLimitFstKernelFork

/-- The fork defined in `BinaryBicone.sndKernelFork` is indeed a kernel. -/
def BinaryBicone.isLimitSndKernelFork (i : IsLimit c.toCone) : IsLimit c.sndKernelFork :=
  Fork.IsLimit.mk' _ fun s =>
    ⟨s.ι ≫ c.fst, by apply BinaryFan.IsLimit.hom_ext i <;> simp, fun hm => by simp [← hm]⟩
#align category_theory.limits.binary_bicone.is_limit_snd_kernel_fork CategoryTheory.Limits.BinaryBicone.isLimitSndKernelFork

/-- The cofork defined in `BinaryBicone.inlCokernelCofork` is indeed a cokernel. -/
def BinaryBicone.isColimitInlCokernelCofork (i : IsColimit c.toCocone) :
    IsColimit c.inlCokernelCofork :=
  Cofork.IsColimit.mk' _ fun s =>
    ⟨c.inr ≫ s.π, by apply BinaryCofan.IsColimit.hom_ext i <;> simp, fun hm => by simp [← hm]⟩
#align category_theory.limits.binary_bicone.is_colimit_inl_cokernel_cofork CategoryTheory.Limits.BinaryBicone.isColimitInlCokernelCofork

/-- The cofork defined in `BinaryBicone.inrCokernelCofork` is indeed a cokernel. -/
def BinaryBicone.isColimitInrCokernelCofork (i : IsColimit c.toCocone) :
    IsColimit c.inrCokernelCofork :=
  Cofork.IsColimit.mk' _ fun s =>
    ⟨c.inl ≫ s.π, by apply BinaryCofan.IsColimit.hom_ext i <;> simp, fun hm => by simp [← hm]⟩
#align category_theory.limits.binary_bicone.is_colimit_inr_cokernel_cofork CategoryTheory.Limits.BinaryBicone.isColimitInrCokernelCofork

end BinaryBicone

section HasBinaryBiproduct

variable (X Y : C) [HasBinaryBiproduct X Y]

/-- A kernel fork for the kernel of `biprod.fst`. It consists of the
morphism `biprod.inr`. -/
def biprod.fstKernelFork : KernelFork (biprod.fst : X ⊞ Y ⟶ X) :=
  BinaryBicone.fstKernelFork _
#align category_theory.limits.biprod.fst_kernel_fork CategoryTheory.Limits.biprod.fstKernelFork

@[simp]
theorem biprod.fstKernelFork_ι : Fork.ι (biprod.fstKernelFork X Y) = (biprod.inr : Y ⟶ X ⊞ Y) :=
  rfl
#align category_theory.limits.biprod.fst_kernel_fork_ι CategoryTheory.Limits.biprod.fstKernelFork_ι

/-- The fork `biprod.fstKernelFork` is indeed a limit.  -/
def biprod.isKernelFstKernelFork : IsLimit (biprod.fstKernelFork X Y) :=
  BinaryBicone.isLimitFstKernelFork (BinaryBiproduct.isLimit _ _)
#align category_theory.limits.biprod.is_kernel_fst_kernel_fork CategoryTheory.Limits.biprod.isKernelFstKernelFork

/-- A kernel fork for the kernel of `biprod.snd`. It consists of the
morphism `biprod.inl`. -/
def biprod.sndKernelFork : KernelFork (biprod.snd : X ⊞ Y ⟶ Y) :=
  BinaryBicone.sndKernelFork _
#align category_theory.limits.biprod.snd_kernel_fork CategoryTheory.Limits.biprod.sndKernelFork

@[simp]
theorem biprod.sndKernelFork_ι : Fork.ι (biprod.sndKernelFork X Y) = (biprod.inl : X ⟶ X ⊞ Y) :=
  rfl
#align category_theory.limits.biprod.snd_kernel_fork_ι CategoryTheory.Limits.biprod.sndKernelFork_ι

/-- The fork `biprod.sndKernelFork` is indeed a limit.  -/
def biprod.isKernelSndKernelFork : IsLimit (biprod.sndKernelFork X Y) :=
  BinaryBicone.isLimitSndKernelFork (BinaryBiproduct.isLimit _ _)
#align category_theory.limits.biprod.is_kernel_snd_kernel_fork CategoryTheory.Limits.biprod.isKernelSndKernelFork

/-- A cokernel cofork for the cokernel of `biprod.inl`. It consists of the
morphism `biprod.snd`. -/
def biprod.inlCokernelCofork : CokernelCofork (biprod.inl : X ⟶ X ⊞ Y) :=
  BinaryBicone.inlCokernelCofork _
#align category_theory.limits.biprod.inl_cokernel_cofork CategoryTheory.Limits.biprod.inlCokernelCofork

@[simp]
theorem biprod.inlCokernelCofork_π : Cofork.π (biprod.inlCokernelCofork X Y) = biprod.snd :=
  rfl
#align category_theory.limits.biprod.inl_cokernel_cofork_π CategoryTheory.Limits.biprod.inlCokernelCofork_π

/-- The cofork `biprod.inlCokernelFork` is indeed a colimit.  -/
def biprod.isCokernelInlCokernelFork : IsColimit (biprod.inlCokernelCofork X Y) :=
  BinaryBicone.isColimitInlCokernelCofork (BinaryBiproduct.isColimit _ _)
#align category_theory.limits.biprod.is_cokernel_inl_cokernel_fork CategoryTheory.Limits.biprod.isCokernelInlCokernelFork

/-- A cokernel cofork for the cokernel of `biprod.inr`. It consists of the
morphism `biprod.fst`. -/
def biprod.inrCokernelCofork : CokernelCofork (biprod.inr : Y ⟶ X ⊞ Y) :=
  BinaryBicone.inrCokernelCofork _
#align category_theory.limits.biprod.inr_cokernel_cofork CategoryTheory.Limits.biprod.inrCokernelCofork

@[simp]
theorem biprod.inrCokernelCofork_π : Cofork.π (biprod.inrCokernelCofork X Y) = biprod.fst :=
  rfl
#align category_theory.limits.biprod.inr_cokernel_cofork_π CategoryTheory.Limits.biprod.inrCokernelCofork_π

/-- The cofork `biprod.inrCokernelFork` is indeed a colimit.  -/
def biprod.isCokernelInrCokernelFork : IsColimit (biprod.inrCokernelCofork X Y) :=
  BinaryBicone.isColimitInrCokernelCofork (BinaryBiproduct.isColimit _ _)
#align category_theory.limits.biprod.is_cokernel_inr_cokernel_fork CategoryTheory.Limits.biprod.isCokernelInrCokernelFork

end HasBinaryBiproduct

variable {X Y : C} [HasBinaryBiproduct X Y]

instance : HasKernel (biprod.fst : X ⊞ Y ⟶ X) :=
  HasLimit.mk ⟨_, biprod.isKernelFstKernelFork X Y⟩

/-- The kernel of `biprod.fst : X ⊞ Y ⟶ X` is `Y`. -/
@[simps!]
def kernelBiprodFstIso : kernel (biprod.fst : X ⊞ Y ⟶ X) ≅ Y :=
  limit.isoLimitCone ⟨_, biprod.isKernelFstKernelFork X Y⟩
#align category_theory.limits.kernel_biprod_fst_iso CategoryTheory.Limits.kernelBiprodFstIso

instance : HasKernel (biprod.snd : X ⊞ Y ⟶ Y) :=
  HasLimit.mk ⟨_, biprod.isKernelSndKernelFork X Y⟩

/-- The kernel of `biprod.snd : X ⊞ Y ⟶ Y` is `X`. -/
@[simps!]
def kernelBiprodSndIso : kernel (biprod.snd : X ⊞ Y ⟶ Y) ≅ X :=
  limit.isoLimitCone ⟨_, biprod.isKernelSndKernelFork X Y⟩
#align category_theory.limits.kernel_biprod_snd_iso CategoryTheory.Limits.kernelBiprodSndIso

instance : HasCokernel (biprod.inl : X ⟶ X ⊞ Y) :=
  HasColimit.mk ⟨_, biprod.isCokernelInlCokernelFork X Y⟩

/-- The cokernel of `biprod.inl : X ⟶ X ⊞ Y` is `Y`. -/
@[simps!]
def cokernelBiprodInlIso : cokernel (biprod.inl : X ⟶ X ⊞ Y) ≅ Y :=
  colimit.isoColimitCocone ⟨_, biprod.isCokernelInlCokernelFork X Y⟩
#align category_theory.limits.cokernel_biprod_inl_iso CategoryTheory.Limits.cokernelBiprodInlIso

instance : HasCokernel (biprod.inr : Y ⟶ X ⊞ Y) :=
  HasColimit.mk ⟨_, biprod.isCokernelInrCokernelFork X Y⟩

/-- The cokernel of `biprod.inr : Y ⟶ X ⊞ Y` is `X`. -/
@[simps!]
def cokernelBiprodInrIso : cokernel (biprod.inr : Y ⟶ X ⊞ Y) ≅ X :=
  colimit.isoColimitCocone ⟨_, biprod.isCokernelInrCokernelFork X Y⟩
#align category_theory.limits.cokernel_biprod_inr_iso CategoryTheory.Limits.cokernelBiprodInrIso

end BiprodKernel

section IsZero

/-- If `Y` is a zero object, `X ≅ X ⊞ Y` for any `X`. -/
@[simps!]
def isoBiprodZero {X Y : C} [HasBinaryBiproduct X Y] (hY : IsZero Y) : X ≅ X ⊞ Y where
  hom := biprod.inl
  inv := biprod.fst
  inv_hom_id := by
    apply CategoryTheory.Limits.biprod.hom_ext <;>
      simp only [Category.assoc, biprod.inl_fst, Category.comp_id, Category.id_comp, biprod.inl_snd,
        comp_zero]
    apply hY.eq_of_tgt
#align category_theory.limits.iso_biprod_zero CategoryTheory.Limits.isoBiprodZero

/-- If `X` is a zero object, `Y ≅ X ⊞ Y` for any `Y`. -/
@[simps]
def isoZeroBiprod {X Y : C} [HasBinaryBiproduct X Y] (hY : IsZero X) : Y ≅ X ⊞ Y
    where
  hom := biprod.inr
  inv := biprod.snd
  inv_hom_id := by
    apply CategoryTheory.Limits.biprod.hom_ext <;>
      simp only [Category.assoc, biprod.inr_snd, Category.comp_id, Category.id_comp, biprod.inr_fst,
        comp_zero]
    apply hY.eq_of_tgt
#align category_theory.limits.iso_zero_biprod CategoryTheory.Limits.isoZeroBiprod

end IsZero

section

variable [HasBinaryBiproducts C]

/-- The braiding isomorphism which swaps a binary biproduct. -/
@[simps]
def biprod.braiding (P Q : C) : P ⊞ Q ≅ Q ⊞ P where
  hom := biprod.lift biprod.snd biprod.fst
  inv := biprod.lift biprod.snd biprod.fst
#align category_theory.limits.biprod.braiding CategoryTheory.Limits.biprod.braiding

/-- An alternative formula for the braiding isomorphism which swaps a binary biproduct,
using the fact that the biproduct is a coproduct.
-/
@[simps]
def biprod.braiding' (P Q : C) : P ⊞ Q ≅ Q ⊞ P where
  hom := biprod.desc biprod.inr biprod.inl
  inv := biprod.desc biprod.inr biprod.inl
#align category_theory.limits.biprod.braiding' CategoryTheory.Limits.biprod.braiding'

theorem biprod.braiding'_eq_braiding {P Q : C} : biprod.braiding' P Q = biprod.braiding P Q := by
  aesop_cat
#align category_theory.limits.biprod.braiding'_eq_braiding CategoryTheory.Limits.biprod.braiding'_eq_braiding

/-- The braiding isomorphism can be passed through a map by swapping the order. -/
@[reassoc]
theorem biprod.braid_natural {W X Y Z : C} (f : X ⟶ Y) (g : Z ⟶ W) :
    biprod.map f g ≫ (biprod.braiding _ _).hom = (biprod.braiding _ _).hom ≫ biprod.map g f := by
  aesop_cat
#align category_theory.limits.biprod.braid_natural CategoryTheory.Limits.biprod.braid_natural

@[reassoc]
theorem biprod.braiding_map_braiding {W X Y Z : C} (f : W ⟶ Y) (g : X ⟶ Z) :
    (biprod.braiding X W).hom ≫ biprod.map f g ≫ (biprod.braiding Y Z).hom = biprod.map g f := by
  aesop_cat
#align category_theory.limits.biprod.braiding_map_braiding CategoryTheory.Limits.biprod.braiding_map_braiding

@[reassoc (attr := simp)]
theorem biprod.symmetry' (P Q : C) :
    biprod.lift biprod.snd biprod.fst ≫ biprod.lift biprod.snd biprod.fst = 𝟙 (P ⊞ Q) := by
  aesop_cat
#align category_theory.limits.biprod.symmetry' CategoryTheory.Limits.biprod.symmetry'

/-- The braiding isomorphism is symmetric. -/
@[reassoc]
theorem biprod.symmetry (P Q : C) : (biprod.braiding P Q).hom ≫ (biprod.braiding Q P).hom = 𝟙 _ :=
  by simp
#align category_theory.limits.biprod.symmetry CategoryTheory.Limits.biprod.symmetry

end

end Limits

open CategoryTheory.Limits

-- TODO:
-- If someone is interested, they could provide the constructions:
--   HasBinaryBiproducts ↔ HasFiniteBiproducts
variable {C : Type u} [Category.{v} C] [HasZeroMorphisms C] [HasBinaryBiproducts C]

/-- An object is indecomposable if it cannot be written as the biproduct of two nonzero objects. -/
def Indecomposable (X : C) : Prop :=
  ¬IsZero X ∧ ∀ Y Z, (X ≅ Y ⊞ Z) → IsZero Y ∨ IsZero Z
#align category_theory.indecomposable CategoryTheory.Indecomposable

/-- If
```
(f 0)
(0 g)
```
is invertible, then `f` is invertible.
-/
theorem isIso_left_of_isIso_biprod_map {W X Y Z : C} (f : W ⟶ Y) (g : X ⟶ Z)
    [IsIso (biprod.map f g)] : IsIso f :=
  ⟨⟨biprod.inl ≫ inv (biprod.map f g) ≫ biprod.fst,
      ⟨by
        have t := congrArg (fun p : W ⊞ X ⟶ W ⊞ X => biprod.inl ≫ p ≫ biprod.fst)
          (IsIso.hom_inv_id (biprod.map f g))
        simp only [Category.id_comp, Category.assoc, biprod.inl_map_assoc] at t
        simp [t], by
        have t := congrArg (fun p : Y ⊞ Z ⟶ Y ⊞ Z => biprod.inl ≫ p ≫ biprod.fst)
          (IsIso.inv_hom_id (biprod.map f g))
        simp only [Category.id_comp, Category.assoc, biprod.map_fst] at t
        simp only [Category.assoc]
        simp [t]⟩⟩⟩
#align category_theory.is_iso_left_of_is_iso_biprod_map CategoryTheory.isIso_left_of_isIso_biprod_map

/-- If
```
(f 0)
(0 g)
```
is invertible, then `g` is invertible.
-/
theorem isIso_right_of_isIso_biprod_map {W X Y Z : C} (f : W ⟶ Y) (g : X ⟶ Z)
    [IsIso (biprod.map f g)] : IsIso g :=
  letI : IsIso (biprod.map g f) := by
    rw [← biprod.braiding_map_braiding]
    infer_instance
  isIso_left_of_isIso_biprod_map g f
#align category_theory.is_iso_right_of_is_iso_biprod_map CategoryTheory.isIso_right_of_isIso_biprod_map

end CategoryTheory<|MERGE_RESOLUTION|>--- conflicted
+++ resolved
@@ -569,7 +569,6 @@
   inv := biproduct.map fun b => (p b).inv
 #align category_theory.limits.biproduct.map_iso CategoryTheory.Limits.biproduct.mapIso
 
-<<<<<<< HEAD
 /-- An iterated biroduct is a biproduct over a sigma type. -/
 @[simps]
 def biproductBiproductIso (f : ι → Type _) (g : (i : ι) → (f i) → C)
@@ -582,14 +581,8 @@
 /-- Two biproducts which differ by an equivalence in the indexing type,
 and up to isomorphism in the factors, are isomorphic.
 
-Unfortunately there are two natural ways to define each direction of this isomorphism.
-=======
-/-- Two biproducts which differ by an equivalence in the indexing type,
-and up to isomorphism in the factors, are isomorphic.
-
 Unfortunately there are two natural ways to define each direction of this isomorphism
 (because it is true for both products and coproducts separately).
->>>>>>> 5c9e500f
 We give the alternative definitions as lemmas below.
 -/
 @[simps]
@@ -597,37 +590,16 @@
     [HasBiproduct f] [HasBiproduct g] : ⨁ f ≅ ⨁ g where
   hom := biproduct.desc fun j => (w j).inv ≫ biproduct.ι g (e j)
   inv := biproduct.desc fun k => eqToHom (by simp) ≫ (w (e.symm k)).hom ≫ biproduct.ι f _
-<<<<<<< HEAD
-  hom_inv_id := by
-    have : ∀ (j j' : J) (h : j = j'),
-        eqToHom (by simp [h]) ≫ (w j').hom = (w j).hom ≫ eqToHom (by simp [h]) := by
-      rintro _ _ rfl
-      simp
-    ext j j'
-    simp [reassoc_of% this]
-=======
->>>>>>> 5c9e500f
 
 lemma biproduct.whisker_equiv_hom_eq_lift {f : J → C} {g : K → C} (e : J ≃ K)
     (w : ∀ j, g (e j) ≅ f j) [HasBiproduct f] [HasBiproduct g] :
     (biproduct.whisker_equiv e w).hom =
       biproduct.lift fun k => biproduct.π f (e.symm k) ≫ (w _).inv ≫ eqToHom (by simp) := by
-<<<<<<< HEAD
-  have p : ∀ (j j' : J) (h : j = j'),
-      (w j).inv ≫ eqToHom (by simp [h]) = eqToHom (by simp [h]) ≫ (w j').inv := by
-    rintro _ _ rfl
-    simp
-=======
->>>>>>> 5c9e500f
   simp only [whisker_equiv_hom]
   ext k j
   by_cases h : k = e j
   · subst h
-<<<<<<< HEAD
-    simp [p]
-=======
     simp
->>>>>>> 5c9e500f
   · simp only [ι_desc_assoc, Category.assoc, ne_eq, lift_π]
     rw [biproduct.ι_π_ne, biproduct.ι_π_ne_assoc]
     · simp
@@ -639,10 +611,7 @@
     (w : ∀ j, g (e j) ≅ f j) [HasBiproduct f] [HasBiproduct g] :
     (biproduct.whisker_equiv e w).inv =
       biproduct.lift fun j => biproduct.π g (e j) ≫ (w j).hom := by
-<<<<<<< HEAD
-=======
   -- One might hope `← eqToHom_iso_hom_naturality` suffices instead, but `simp` won't use it below.
->>>>>>> 5c9e500f
   have p : ∀ (j j' : J) (h : j = j'),
         eqToHom (by simp [h]) ≫ (w j').hom = (w j).hom ≫ eqToHom (by simp [h]) := by
       rintro _ _ rfl
@@ -651,10 +620,6 @@
   ext j k
   by_cases h : k = e j
   · subst h
-<<<<<<< HEAD
-=======
-    simp
->>>>>>> 5c9e500f
     simp [reassoc_of% p]
   · simp only [ι_desc_assoc, Category.assoc, ne_eq, lift_π]
     rw [biproduct.ι_π_ne, biproduct.ι_π_ne_assoc]
