--- conflicted
+++ resolved
@@ -6,12 +6,6 @@
 import Mathlib.CategoryTheory.Bicategory.Functor.Oplax
 
 /-!
-<<<<<<< HEAD
-# Oplax transformations between oplax functors
-
-Just as there are natural transformations between functors, there are oplax transformations
-between oplax functors. The equality in the naturality of natural transformations is replaced by a
-=======
 # Transformations between oplax functors
 
 Just as there are natural transformations between functors, there are transformations
@@ -28,27 +22,18 @@
 
 
 The equality in the naturality of natural transformations is replaced by a
->>>>>>> f4371d2c
 specified 2-morphism `F.map f ≫ app b ⟶ app a ≫ G.map f` in the case of oplax natural
 transformations.
 
 ## Main definitions
 
-<<<<<<< HEAD
-* `OplaxTrans F G` : oplax transformations between oplax functors `F` and `G`
-=======
 * `OplaxTrans F G` : oplax transformations between oplax functors `F` and `G`. The naturality
   condition is given by a 2-morphism `F.map f ≫ app b ⟶ app a ≫ G.map f` for each 1-morphism
   `f : a ⟶ b`.
->>>>>>> f4371d2c
 
 Using this, we define a category instance on `OplaxTrans F G`, with composition given by vertical
 composition of oplax transformations.
 
-<<<<<<< HEAD
-# TODO
-This file could also include lax and strong transformations between oplax functors.
-=======
 * `StrongOplaxTrans F G` : strong natural transformations between oplax functors `F` and `G`.
 * `StrongCore F G`: a structure on an oplax transformation between pseudofunctors that promotes
 it to a strong transformation.
@@ -65,7 +50,6 @@
 
 ## References
 * [Niles Johnson, Donald Yau, *2-Dimensional Categories*](https://arxiv.org/abs/2002.06055)
->>>>>>> f4371d2c
 
 -/
 
@@ -112,11 +96,8 @@
 attribute [reassoc (attr := simp)] OplaxTrans.naturality_naturality OplaxTrans.naturality_id
   OplaxTrans.naturality_comp
 
-<<<<<<< HEAD
-=======
 @[deprecated (since := "2025-04-23")] alias _root_.CategoryTheory.OplaxNatTrans := OplaxTrans
 
->>>>>>> f4371d2c
 namespace OplaxTrans
 
 variable {F : OplaxFunctor B C} {G H : OplaxFunctor B C} (η : OplaxTrans F G) (θ : OplaxTrans G H)
@@ -203,19 +184,11 @@
         rw [whisker_exchange_assoc]; simp
       _ = _ := by simp
 
-<<<<<<< HEAD
-
-=======
->>>>>>> f4371d2c
 @[simps! id_app id_naturality comp_app comp_naturality]
 instance : CategoryStruct (OplaxFunctor B C) where
   Hom := OplaxTrans
   id := OplaxTrans.id
   comp := OplaxTrans.vcomp
-<<<<<<< HEAD
-
-end OplaxTrans
-=======
 
 end OplaxTrans
 
@@ -371,6 +344,5 @@
 end
 
 end StrongOplaxTrans
->>>>>>> f4371d2c
 
 end CategoryTheory.Oplax