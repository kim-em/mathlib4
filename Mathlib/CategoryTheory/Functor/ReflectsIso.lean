/-
Copyright (c) 2020 Bhavik Mehta. All rights reserved.
Released under Apache 2.0 license as described in the file LICENSE.
Authors: Bhavik Mehta
-/
import Mathlib.CategoryTheory.Balanced
import Mathlib.CategoryTheory.Functor.EpiMono
import Mathlib.CategoryTheory.Functor.FullyFaithful

#align_import category_theory.functor.reflects_isomorphisms from "leanprover-community/mathlib"@"32253a1a1071173b33dc7d6a218cf722c6feb514"

/-!
# Functors which reflect isomorphisms

A functor `F` reflects isomorphisms if whenever `F.map f` is an isomorphism, `f` was too.

It is formalized as a `Prop` valued typeclass `ReflectsIsomorphisms F`.

Any fully faithful functor reflects isomorphisms.
-/


open CategoryTheory CategoryTheory.Functor

namespace CategoryTheory

universe v₁ v₂ v₃ u₁ u₂ u₃

variable {C : Type u₁} [Category.{v₁} C]

section ReflectsIso

variable {D : Type u₂} [Category.{v₂} D]
variable {E : Type u₃} [Category.{v₃} E]

/-- Define what it means for a functor `F : C ⥤ D` to reflect isomorphisms: for any
morphism `f : A ⟶ B`, if `F.map f` is an isomorphism then `f` is as well.
Note that we do not assume or require that `F` is faithful.
-/
class Functor.ReflectsIsomorphisms (F : C ⥤ D) : Prop where
  /-- For any `f`, if `F.map f` is an iso, then so was `f`-/
  reflects : ∀ {A B : C} (f : A ⟶ B) [IsIso (F.map f)], IsIso f
#align category_theory.reflects_isomorphisms CategoryTheory.Functor.ReflectsIsomorphisms

@[deprecated (since := "2024-04-06")] alias ReflectsIsomorphisms := Functor.ReflectsIsomorphisms

/-- If `F` reflects isos and `F.map f` is an iso, then `f` is an iso. -/
theorem isIso_of_reflects_iso {A B : C} (f : A ⟶ B) (F : C ⥤ D) [IsIso (F.map f)]
    [F.ReflectsIsomorphisms] : IsIso f :=
  ReflectsIsomorphisms.reflects F f
#align category_theory.is_iso_of_reflects_iso CategoryTheory.isIso_of_reflects_iso

lemma isIso_iff_of_reflects_iso {A B : C} (f : A ⟶ B) (F : C ⥤ D) [F.ReflectsIsomorphisms] :
    IsIso (F.map f) ↔ IsIso f :=
  ⟨fun _ => isIso_of_reflects_iso f F, fun _ => inferInstance⟩

lemma Functor.FullyFaithful.reflectsIsomorphisms {F : C ⥤ D} (hF : F.FullyFaithful) :
    F.ReflectsIsomorphisms where
  reflects _ _ := hF.isIso_of_isIso_map _

instance (priority := 100) reflectsIsomorphisms_of_full_and_faithful
    (F : C ⥤ D) [F.Full] [F.Faithful] :
    F.ReflectsIsomorphisms :=
  (Functor.FullyFaithful.ofFullyFaithful F).reflectsIsomorphisms
#align category_theory.of_full_and_faithful CategoryTheory.reflectsIsomorphisms_of_full_and_faithful

instance reflectsIsomorphisms_comp (F : C ⥤ D) (G : D ⥤ E)
    [F.ReflectsIsomorphisms] [G.ReflectsIsomorphisms] :
    (F ⋙ G).ReflectsIsomorphisms :=
  ⟨fun f (hf : IsIso (G.map _)) => by
    haveI := isIso_of_reflects_iso (F.map f) G
    exact isIso_of_reflects_iso f F⟩

<<<<<<< HEAD
lemma reflectsIsomorphisms_of_comp' (F : C ⥤ D) (G : D ⥤ E)
=======
lemma reflectsIsomorphisms_of_comp (F : C ⥤ D) (G : D ⥤ E)
>>>>>>> 3e405812
    [(F ⋙ G).ReflectsIsomorphisms] : F.ReflectsIsomorphisms where
  reflects f _ := by
    rw [← isIso_iff_of_reflects_iso _ (F ⋙ G)]
    dsimp
    infer_instance

instance (priority := 100) reflectsIsomorphisms_of_reflectsMonomorphisms_of_reflectsEpimorphisms
    [Balanced C] (F : C ⥤ D) [ReflectsMonomorphisms F] [ReflectsEpimorphisms F] :
    F.ReflectsIsomorphisms where
  reflects f hf := by
    haveI : Epi f := epi_of_epi_map F inferInstance
    haveI : Mono f := mono_of_mono_map F inferInstance
    exact isIso_of_mono_of_epi f
#align category_theory.reflects_isomorphisms_of_reflects_monomorphisms_of_reflects_epimorphisms CategoryTheory.reflectsIsomorphisms_of_reflectsMonomorphisms_of_reflectsEpimorphisms

instance (F : D ⥤ E) [F.ReflectsIsomorphisms] :
    ((whiskeringRight C D E).obj F).ReflectsIsomorphisms where
  reflects {X Y} f _ := by
    rw [NatTrans.isIso_iff_isIso_app]
    intro Z
    rw [← isIso_iff_of_reflects_iso _ F]
    change IsIso ((((whiskeringRight C D E).obj F).map f).app Z)
    infer_instance

lemma Functor.balanced_of_preserves (F : C ⥤ D)
    [F.ReflectsIsomorphisms] [F.PreservesEpimorphisms] [F.PreservesMonomorphisms] [Balanced D] :
    Balanced C where
  isIso_of_mono_of_epi f _ _ := by
    rw [← isIso_iff_of_reflects_iso (F := F)]
    exact isIso_of_mono_of_epi _

end ReflectsIso

end CategoryTheory<|MERGE_RESOLUTION|>--- conflicted
+++ resolved
@@ -71,11 +71,7 @@
     haveI := isIso_of_reflects_iso (F.map f) G
     exact isIso_of_reflects_iso f F⟩
 
-<<<<<<< HEAD
-lemma reflectsIsomorphisms_of_comp' (F : C ⥤ D) (G : D ⥤ E)
-=======
 lemma reflectsIsomorphisms_of_comp (F : C ⥤ D) (G : D ⥤ E)
->>>>>>> 3e405812
     [(F ⋙ G).ReflectsIsomorphisms] : F.ReflectsIsomorphisms where
   reflects f _ := by
     rw [← isIso_iff_of_reflects_iso _ (F ⋙ G)]
