--- conflicted
+++ resolved
@@ -203,23 +203,16 @@
     diagonal G (n + 1) ≅ leftRegular G ⊗ diagonal G n :=
   mkIso (Fin.consEquiv _).symm.toIso fun _ => rfl
 
-<<<<<<< HEAD
-=======
 @[deprecated (since := "2025-06-02")] alias diagonalSucc := diagonalSuccIsoTensorDiagonal
 
->>>>>>> 861e5ccf
 variable [Group G]
 
 /-- Given `X : Action (Type u) G` for `G` a group, then `G × X` (with `G` acting as left
 multiplication on the first factor and by `X.ρ` on the second) is isomorphic as a `G`-set to
 `G × X` (with `G` acting as left multiplication on the first factor and trivially on the second).
 The isomorphism is given by `(g, x) ↦ (g, g⁻¹ • x)`. -/
-<<<<<<< HEAD
-noncomputable abbrev leftRegularTensorIso (X : Action (Type u) G) :
-=======
 @[simps!]
 noncomputable def leftRegularTensorIso (X : Action (Type u) G) :
->>>>>>> 861e5ccf
     leftRegular G ⊗ X ≅ leftRegular G ⊗ trivial G X.V :=
   mkIso (Equiv.toIso {
     toFun g := ⟨g.1, (X.ρ (g.1⁻¹ : G) g.2 : X.V)⟩
@@ -248,27 +241,13 @@
 variable {G}
 
 @[simp]
-<<<<<<< HEAD
-theorem diagonalSuccIsoTensorTrivial_hom_hom {n : ℕ} (f : Fin (n + 1) → G) :
-=======
 theorem diagonalSuccIsoTensorTrivial_hom_hom_apply {n : ℕ} (f : Fin (n + 1) → G) :
->>>>>>> 861e5ccf
     (diagonalSuccIsoTensorTrivial G n).hom.hom f =
       (f 0, fun i => (f (Fin.castSucc i))⁻¹ * f i.succ) := by
   induction' n with n hn
   · exact Prod.ext rfl (funext fun x => Fin.elim0 x)
   · refine Prod.ext rfl (funext fun x => ?_)
     induction' x using Fin.cases
-<<<<<<< HEAD
-    <;> simp_all only [tensorObj_V, diagonalSuccIsoTensorTrivial,
-        Iso.trans_hom, tensorIso_hom, Iso.refl_hom, id_tensorHom, comp_hom,
-        whiskerLeft_hom, mkIso_hom_hom, tensor_ρ, tensor_apply,
-        ofMulAction_apply, types_comp_apply, whiskerLeft_apply]
-    <;> simp [types_tensorObj_def, Fin.tail, Fin.castSucc_fin_succ, ofMulAction_V]
-
-@[simp]
-theorem diagonalSuccIsoTensorTrivial_inv_hom {n : ℕ} (g : G) (f : Fin n → G) :
-=======
     <;> simp_all only [tensorObj_V, diagonalSuccIsoTensorTrivial, Iso.trans_hom, tensorIso_hom,
       Iso.refl_hom, id_tensorHom, comp_hom, whiskerLeft_hom, types_comp_apply, whiskerLeft_apply,
       leftRegularTensorIso_hom_hom, tensor_ρ, tensor_apply, ofMulAction_apply]
@@ -276,7 +255,6 @@
 
 @[simp]
 theorem diagonalSuccIsoTensorTrivial_inv_hom_apply {n : ℕ} (g : G) (f : Fin n → G) :
->>>>>>> 861e5ccf
     (diagonalSuccIsoTensorTrivial G n).inv.hom (g, f) =
       (g • Fin.partialProd f : Fin (n + 1) → G) := by
   induction' n with n hn generalizing g
@@ -285,14 +263,9 @@
       ofMulAction_V]
   · funext x
     induction' x using Fin.cases
-<<<<<<< HEAD
-    <;> simp_all only [diagonalSuccIsoTensorTrivial, tensorObj_V, Iso.trans_inv, comp_hom,
-      mkIso_inv_hom, tensor_ρ, tensor_apply, ofMulAction_apply]
-=======
     <;> simp_all only [diagonalSuccIsoTensorTrivial, Iso.trans_inv, comp_hom, mkIso_inv_hom,
         tensorObj_V, types_comp_apply, leftRegularTensorIso_inv_hom, tensor_ρ, tensor_apply,
         ofMulAction_apply]
->>>>>>> 861e5ccf
     <;> simp_all [types_tensorObj_def, mul_assoc, Fin.partialProd_succ', ofMulAction_V]
 
 end
