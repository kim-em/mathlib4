--- conflicted
+++ resolved
@@ -111,10 +111,7 @@
 
 variable (u₁₂ u₁₃ u₂₃ comm h₁₂ h₁₃ h₂₃)
 
-<<<<<<< HEAD
-=======
 /-- When two diagrams are isomorphic, an octahedron for one gives an octahedron for the other. -/
->>>>>>> f72d6f8b
 def ofIso {X₁' X₂' X₃' Z₁₂' Z₂₃' Z₁₃' : C} (u₁₂' : X₁' ⟶ X₂') (u₂₃' : X₂' ⟶ X₃')
     (e₁ : X₁ ≅ X₁') (e₂ : X₂ ≅ X₂')(e₃ : X₃ ≅ X₃')
     (comm₁₂ : u₁₂ ≫ e₂.hom = e₁.hom ≫ u₁₂') (comm₂₃ : u₂₃ ≫ e₃.hom = e₂.hom ≫ u₂₃')
@@ -128,11 +125,7 @@
   let iso₁₂ := isoTriangleOfIso₁₂ _ _ h₁₂ h₁₂' e₁ e₂ comm₁₂
   let iso₂₃ := isoTriangleOfIso₁₂ _ _ h₂₃ h₂₃' e₂ e₃ comm₂₃
   let iso₁₃ := isoTriangleOfIso₁₂ _ _ h₁₃ h₁₃' e₁ e₃ (by
-<<<<<<< HEAD
-    dsimp ; rw [← comm, assoc, ← reassoc_of% comm₁₂, comm₂₃])
-=======
     dsimp; rw [← comm, assoc, ← reassoc_of% comm₁₂, comm₂₃])
->>>>>>> f72d6f8b
   have eq₁₂ := iso₁₂.hom.comm₂
   have eq₁₂' := iso₁₂.hom.comm₃
   have eq₁₃ := iso₁₃.hom.comm₂
@@ -224,11 +217,8 @@
 
 variable {C}
 
-<<<<<<< HEAD
-=======
 /-- Constructor for `IsTriangulated C` which shows that it suffices to obtain an octahedron
 for a suitable isomorphic diagram instead of the given diagram. -/
->>>>>>> f72d6f8b
 lemma IsTriangulated.mk' (h : ∀ ⦃X₁' X₂' X₃' : C⦄ (u₁₂' : X₁' ⟶ X₂') (u₂₃' : X₂' ⟶ X₃'),
     ∃ (X₁ X₂ X₃ Z₁₂ Z₂₃ Z₁₃ : C) (u₁₂ : X₁ ⟶ X₂) (u₂₃ : X₂ ⟶ X₃) (e₁ : X₁' ≅ X₁) (e₂ : X₂' ≅ X₂)
     (e₃ : X₃' ≅ X₃) (_ : u₁₂' ≫ e₂.hom = e₁.hom ≫ u₁₂)
@@ -237,15 +227,6 @@
     (v₂₃ : X₃ ⟶ Z₂₃) (w₂₃ : Z₂₃ ⟶ X₂⟦1⟧) (h₂₃ : Triangle.mk u₂₃ v₂₃ w₂₃ ∈ distTriang C)
     (v₁₃ : X₃ ⟶ Z₁₃) (w₁₃ : Z₁₃ ⟶ X₁⟦1⟧)
       (h₁₃ : Triangle.mk (u₁₂ ≫ u₂₃) v₁₃ w₁₃ ∈ distTriang C),
-<<<<<<< HEAD
-        Nonempty (Octahedron rfl h₁₂ h₂₃ h₁₃)) : IsTriangulated C := ⟨by
-  intro X₁' X₂' X₃' Z₁₂' Z₂₃' Z₁₃' u₁₂' u₂₃' u₁₃' comm' v₁₂' w₁₂' h₁₂' v₂₃' w₂₃'
-    h₂₃' v₁₃' w₁₃' h₁₃'
-  obtain ⟨X₁, X₂, X₃, Z₁₂, Z₂₃, Z₁₃, u₁₂, u₂₃, e₁, e₂, e₃, comm₁₂, comm₂₃,
-    v₁₂, w₁₂, h₁₂, v₂₃, w₂₃, h₂₃, v₁₃, w₁₃, h₁₃, H⟩ := h u₁₂' u₂₃'
-  exact ⟨Octahedron.ofIso _ _ _ _ _ _ _ u₁₂ u₂₃ e₁ e₂ e₃ comm₁₂ comm₂₃ v₁₂ w₁₂ h₁₂
-    v₂₃ w₂₃ h₂₃ v₁₃ w₁₃ h₁₃ H.some⟩ ⟩
-=======
         Nonempty (Octahedron rfl h₁₂ h₂₃ h₁₃)) :
     IsTriangulated C where
   octahedron_axiom {X₁' X₂' X₃' Z₁₂' Z₂₃' Z₁₃' u₁₂' u₂₃' u₁₃'} comm'
@@ -254,6 +235,5 @@
       v₁₂, w₁₂, h₁₂, v₂₃, w₂₃, h₂₃, v₁₃, w₁₃, h₁₃, H⟩ := h u₁₂' u₂₃'
     exact ⟨Octahedron.ofIso u₁₂' u₂₃' u₁₃' comm' h₁₂' h₂₃' h₁₃'
       u₁₂ u₂₃ e₁ e₂ e₃ comm₁₂ comm₂₃ v₁₂ w₁₂ h₁₂ v₂₃ w₂₃ h₂₃ v₁₃ w₁₃ h₁₃ H.some⟩
->>>>>>> f72d6f8b
 
 end CategoryTheory