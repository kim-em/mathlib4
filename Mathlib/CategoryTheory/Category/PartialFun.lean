--- conflicted
+++ resolved
@@ -184,13 +184,6 @@
     fun f =>
     Pointed.Hom.ext _ _ <|
       funext fun a => Option.recOn a rfl fun a => by
-        simp only [typeToPointed_obj_X, Functor.comp_obj, partialFunToPointed_obj, Functor.comp_map,
-          partialFunToPointed_map, Pointed.Hom.comp_toFun', Function.comp_apply, elim'_some, id_eq,
-          typeToPointed_map_toFun, map_some']
         convert Part.some_toOption _
-<<<<<<< HEAD
         simpa using (Part.get_eq_iff_mem (by trivial)).mp rfl
-=======
-
->>>>>>> 19183427
 #align Type_to_PartialFun_iso_PartialFun_to_Pointed typeToPartialFunIsoPartialFunToPointed