--- conflicted
+++ resolved
@@ -152,13 +152,8 @@
 
 lemma isCardinalAccessible_of_isLimit {K : Type u'} [Category.{v'} K] {F : K ⥤ C ⥤ Type w'}
     (c : Cone F) (hc : IsLimit c) (κ : Cardinal.{w}) [Fact κ.IsRegular]
-<<<<<<< HEAD
-    (hK : HasCardinalLT (Arrow K) κ)
-    [HasLimitsOfShape K (Type w')] -- is it possible to get rid of this?
-=======
     [HasLimitsOfShape K (Type w')]
     (hK : HasCardinalLT (Arrow K) κ)
->>>>>>> bcf2d2fe
     [∀ k, (F.obj k).IsCardinalAccessible κ] :
     c.pt.IsCardinalAccessible κ where
   preservesColimitOfShape {J _ _} := ⟨fun {X} ↦ ⟨fun {cX} hcX ↦ by
