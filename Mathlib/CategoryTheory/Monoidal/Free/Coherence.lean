--- conflicted
+++ resolved
@@ -264,8 +264,6 @@
 
 end
 
-<<<<<<< HEAD
-=======
 section
 
 variable {C}
@@ -308,7 +306,6 @@
 
 end
 
->>>>>>> 35909eaa
 set_option tactic.skipAssignedInstances false in
 /-- The isomorphism between `n ⊗ X` and `normalize X n` is natural (in both `X` and `n`, but
     naturality in `n` is trivial and was "proved" in `normalizeIsoAux`). This is the real heart
