/-
Copyright (c) 2024 Lean FRO LLC. All rights reserved.
Released under Apache 2.0 license as described in the file LICENSE.
Authors: Kim Morrison
-/
import Mathlib.CategoryTheory.Monoidal.Comon_

/-!
# The category of bimonoids in a braided monoidal category.

We define bimonoids in a braided monoidal category `C`
as comonoid objects in the category of monoid objects in `C`.

We verify that this is equivalent to the monoid objects in the category of comonoid objects.

## TODO
* Construct the category of modules, and show that it is monoidal with a monoidal forgetful functor
  to `C`.
* Some form of Tannaka reconstruction:
  given a monoidal functor `F : C ⥤ D` into a braided category `D`,
  the internal endomorphisms of `F` form a bimonoid in presheaves on `D`,
  in good circumstances this is representable by a bimonoid in `D`, and then
  `C` is monoidally equivalent to the modules over that bimonoid.
-/

noncomputable section

universe v₁ v₂ u₁ u₂ u

open CategoryTheory MonoidalCategory

variable {C : Type u₁} [Category.{v₁} C] [MonoidalCategory.{v₁} C] [BraidedCategory C]

open scoped Mon_Class Comon_Class

/--
A bimonoid object in a braided category `C` is a object that is simultaneously monoid and comonoid
objects, and structure morphisms of them satisfy appropriate consistency conditions.
-/
class Bimon_Class (M : C) extends Mon_Class M, Comon_Class M where
  /- For the names of the conditions below, the unprimed names are reserved for the version where
  the argument `M` is explicit. -/
  mul_comul' : μ[M] ≫ Δ[M] = (Δ[M] ⊗ Δ[M]) ≫ tensorμ M M M M ≫ (μ[M] ⊗ μ[M]) := by aesop_cat
  one_comul' : η[M] ≫ Δ[M] = η[M ⊗ M] := by aesop_cat
  mul_counit' : μ[M] ≫ ε[M] = ε[M ⊗ M] := by aesop_cat
  one_counit' : η[M] ≫ ε[M] = 𝟙 (𝟙_ C) := by aesop_cat

namespace Bimon_Class

/- The simp attribute is reserved for the unprimed versions. -/
attribute [reassoc] mul_comul' one_comul' mul_counit' one_counit'

variable (M : C) [Bimon_Class M]

@[reassoc (attr := simp)]
theorem mul_comul (M : C) [Bimon_Class M] :
    μ[M] ≫ Δ[M] = (Δ[M] ⊗ Δ[M]) ≫ tensorμ M M M M ≫ (μ[M] ⊗ μ[M]) :=
  mul_comul'

@[reassoc (attr := simp)]
theorem one_comul (M : C) [Bimon_Class M] : η[M] ≫ Δ[M] = η[M ⊗ M] := one_comul'

@[reassoc (attr := simp)]
theorem mul_counit (M : C) [Bimon_Class M] : μ[M] ≫ ε[M] = ε[M ⊗ M] := mul_counit'

@[reassoc (attr := simp)]
theorem one_counit (M : C) [Bimon_Class M] : η[M] ≫ ε[M] = 𝟙 (𝟙_ C) := one_counit'

end Bimon_Class

/-- The property that a morphism between bimonoid objects is a bimonoid morphism. -/
class IsBimon_Hom {M N : C} [Bimon_Class M] [Bimon_Class N] (f : M ⟶ N) : Prop extends
    IsMon_Hom f, IsComon_Hom f

variable (C) in
/--
A bimonoid object in a braided category `C` is a comonoid object in the (monoidal)
category of monoid objects in `C`.
-/
def Bimon_ := Comon_ (Mon_ C)

namespace Bimon_

instance : Category (Bimon_ C) := inferInstanceAs (Category (Comon_ (Mon_ C)))

@[ext] lemma ext {X Y : Bimon_ C} {f g : X ⟶ Y} (w : f.hom.hom = g.hom.hom) : f = g :=
  Comon_.Hom.ext (Mon_.Hom.ext w)

@[simp] theorem id_hom' (M : Bimon_ C) : Comon_.Hom.hom (𝟙 M) = 𝟙 M.X := rfl

@[simp]
theorem comp_hom' {M N K : Bimon_ C} (f : M ⟶ N) (g : N ⟶ K) : (f ≫ g).hom = f.hom ≫ g.hom :=
  rfl

variable (C)

/-- The forgetful functor from bimonoid objects to monoid objects. -/
abbrev toMon_ : Bimon_ C ⥤ Mon_ C := Comon_.forget (Mon_ C)

/-- The forgetful functor from bimonoid objects to the underlying category. -/
def forget : Bimon_ C ⥤ C := toMon_ C ⋙ Mon_.forget C

@[simp]
theorem toMon_forget : toMon_ C ⋙ Mon_.forget C = forget C := rfl

/-- The forgetful functor from bimonoid objects to comonoid objects. -/
@[simps!]
def toComon_ : Bimon_ C ⥤ Comon_ C := (Mon_.forget C).mapComon

@[simp]
theorem toComon_forget : toComon_ C ⋙ Comon_.forget C = forget C := rfl

variable {C} in
/-- The object level part of the forward direction of `Comon_ (Mon_ C) ≌ Mon_ (Comon_ C)` -/
@[simps]
def toMon_Comon_obj (M : Bimon_ C) : Mon_ (Comon_ C) where
  X := (toComon_ C).obj M
  mon :=
    { one := .mk' η[M.X.X]
      mul :=
        { hom := μ[M.X.X]
          is_comon_hom :=
            { hom_comul := by simp [tensor_μ] } } }

/-- The forward direction of `Comon_ (Mon_ C) ≌ Mon_ (Comon_ C)` -/
@[simps]
def toMon_Comon_ : Bimon_ C ⥤ Mon_ (Comon_ C) where
  obj := toMon_Comon_obj
  map f := .mk' ((toComon_ C).map f)

variable {C}

/-- Auxiliary definition for `ofMon_Comon_Obj`. -/
@[simps! X]
def ofMon_Comon_ObjX (M : Mon_ (Comon_ C)) : Mon_ C := (Comon_.forget C).mapMon.obj M

@[simp]
theorem ofMon_Comon_ObjX_one (M : Mon_ (Comon_ C)) :
    η[(ofMon_Comon_ObjX M).X] = 𝟙 (𝟙_ C) ≫ η[M.X].hom :=
  rfl

@[simp]
theorem ofMon_Comon_ObjX_mul (M : Mon_ (Comon_ C)) :
    μ[(ofMon_Comon_ObjX M).X] = 𝟙 (M.X.X ⊗ M.X.X) ≫ μ[M.X].hom :=
  rfl

attribute [local simp] Mon_Class.tensorObj.one_def Mon_Class.tensorObj.mul_def tensorμ in
/-- The object level part of the backward direction of `Comon_ (Mon_ C) ≌ Mon_ (Comon_ C)` -/
@[simps]
def ofMon_Comon_Obj (M : Mon_ (Comon_ C)) : Bimon_ C where
  X := ofMon_Comon_ObjX M
<<<<<<< HEAD
  comon :=
    { counit := .mk' ε[M.X.X]
      comul :=
        { hom := Δ[M.X.X]
          is_mon_hom :=
            { mul_hom := by simp [tensor_μ] } } }
=======
  comon.counit.hom := ε[M.X.X]
  comon.comul.hom := Δ[M.X.X]
>>>>>>> 45feb5a2

variable (C) in
/-- The backward direction of `Comon_ (Mon_ C) ≌ Mon_ (Comon_ C)` -/
@[simps]
def ofMon_Comon_ : Mon_ (Comon_ C) ⥤ Bimon_ C where
  obj := ofMon_Comon_Obj
  map f := .mk' ((Comon_.forget C).mapMon.map f)

@[simp]
theorem toMon_Comon_ofMon_Comon_obj_one (M : Bimon_ C) :
    η[((toMon_Comon_ C ⋙ ofMon_Comon_ C).obj M).X.X] = 𝟙 _ ≫ η[M.X.X] :=
  rfl

@[simp]
theorem toMon_Comon_ofMon_Comon_obj_mul (M : Bimon_ C) :
    μ[((toMon_Comon_ C ⋙ ofMon_Comon_ C).obj M).X.X] = 𝟙 _ ≫ μ[M.X.X] :=
  rfl

/-- Auxiliary definition for `equivMon_Comon_UnitIsoApp`. -/
@[simps!]
def equivMon_Comon_UnitIsoAppXAux (M : Bimon_ C) :
    M.X.X ≅ ((toMon_Comon_ C ⋙ ofMon_Comon_ C).obj M).X.X :=
  Iso.refl _

instance (M : Bimon_ C) : IsMon_Hom (equivMon_Comon_UnitIsoAppXAux M).hom where

/-- Auxiliary definition for `equivMon_Comon_UnitIsoApp`. -/
@[simps!]
def equivMon_Comon_UnitIsoAppX (M : Bimon_ C) :
    M.X ≅ ((toMon_Comon_ C ⋙ ofMon_Comon_ C).obj M).X :=
  Mon_.mkIso' (equivMon_Comon_UnitIsoAppXAux M)

instance (M : Bimon_ C) : IsComon_Hom (equivMon_Comon_UnitIsoAppX M).hom where

/-- The unit for the equivalence `Comon_ (Mon_ C) ≌ Mon_ (Comon_ C)`. -/
@[simps!]
def equivMon_Comon_UnitIsoApp (M : Bimon_ C) :
    M ≅ (toMon_Comon_ C ⋙ ofMon_Comon_ C).obj M :=
  Comon_.mkIso' (equivMon_Comon_UnitIsoAppX M)

@[simp]
theorem ofMon_Comon_toMon_Comon_obj_counit (M : Mon_ (Comon_ C)) :
    ε[((ofMon_Comon_ C ⋙ toMon_Comon_ C).obj M).X.X] = ε[M.X.X] ≫ 𝟙 _ :=
  rfl

@[simp]
theorem ofMon_Comon_toMon_Comon_obj_comul (M : Mon_ (Comon_ C)) :
    Δ[((ofMon_Comon_ C ⋙ toMon_Comon_ C).obj M).X.X] = Δ[M.X.X] ≫ 𝟙 _ :=
  rfl

/-- Auxiliary definition for `equivMon_Comon_CounitIsoApp`. -/
@[simps!]
def equivMon_Comon_CounitIsoAppXAux (M : Mon_ (Comon_ C)) :
    ((ofMon_Comon_ C ⋙ toMon_Comon_ C).obj M).X.X ≅ M.X.X :=
  Iso.refl _

instance (M : Mon_ (Comon_ C)) : IsComon_Hom (equivMon_Comon_CounitIsoAppXAux M).hom where

/-- Auxiliary definition for `equivMon_Comon_CounitIsoApp`. -/
@[simps!]
def equivMon_Comon_CounitIsoAppX (M : Mon_ (Comon_ C)) :
    ((ofMon_Comon_ C ⋙ toMon_Comon_ C).obj M).X ≅ M.X :=
  Comon_.mkIso' (equivMon_Comon_CounitIsoAppXAux M)

instance (M : Mon_ (Comon_ C)) : IsMon_Hom (equivMon_Comon_CounitIsoAppX M).hom where

/-- The counit for the equivalence `Comon_ (Mon_ C) ≌ Mon_ (Comon_ C)`. -/
@[simps!]
def equivMon_Comon_CounitIsoApp (M : Mon_ (Comon_ C)) :
    (ofMon_Comon_ C ⋙ toMon_Comon_ C).obj M ≅ M :=
  Mon_.mkIso' <| (equivMon_Comon_CounitIsoAppX M)

/-- The equivalence `Comon_ (Mon_ C) ≌ Mon_ (Comon_ C)` -/
def equivMon_Comon_ : Bimon_ C ≌ Mon_ (Comon_ C) where
  functor := toMon_Comon_ C
  inverse := ofMon_Comon_ C
  unitIso := NatIso.ofComponents (fun _ => equivMon_Comon_UnitIsoApp _)
  counitIso := NatIso.ofComponents (fun _ => equivMon_Comon_CounitIsoApp _)

/-! # The trivial bimonoid -/

variable (C) in
/-- The trivial bimonoid object. -/
@[simps!]
def trivial : Bimon_ C := Comon_.trivial (Mon_ C)

/-- The bimonoid morphism from the trivial bimonoid to any bimonoid. -/
@[simps]
def trivialTo (A : Bimon_ C) : trivial C ⟶ A :=
  .mk' (default : Mon_.trivial C ⟶ A.X)

@[deprecated (since := "2024-12-07")] alias trivial_to := trivialTo
@[deprecated (since := "2024-12-07")] alias trivial_to_hom := trivialTo_hom

/-- The bimonoid morphism from any bimonoid to the trivial bimonoid. -/
@[simps!]
def toTrivial (A : Bimon_ C) : A ⟶ trivial C :=
  (default : @Quiver.Hom (Comon_ (Mon_ C)) _ A (Comon_.trivial (Mon_ C)))

@[deprecated (since := "2024-12-07")] alias to_trivial := toTrivial
@[deprecated (since := "2024-12-07")] alias to_trivial_hom := toTrivial_hom

/-! # Additional lemmas -/

theorem Bimon_ClassAux_counit (M : Bimon_ C) :
    ε[((toComon_ C).obj M).X] = ε[M.X].hom :=
  Category.comp_id _

theorem Bimon_ClassAux_comul (M : Bimon_ C) :
    Δ[((toComon_ C).obj M).X] = Δ[M.X].hom :=
  Category.comp_id _

instance (M : Bimon_ C) : Bimon_Class M.X.X where
  counit := ε[M.X].hom
  comul := Δ[M.X].hom
  counit_comul' := by
    rw [← Bimon_ClassAux_counit, ← Bimon_ClassAux_comul, Comon_Class.counit_comul]
  comul_counit' := by
    rw [← Bimon_ClassAux_counit, ← Bimon_ClassAux_comul, Comon_Class.comul_counit]
  comul_assoc' := by
    simp_rw [← Bimon_ClassAux_comul, Comon_Class.comul_assoc]

attribute [local simp] Mon_Class.tensorObj.one_def in
@[reassoc]
theorem one_comul (M : C) [Bimon_Class M] :
    η[M] ≫ Δ[M] = (λ_ _).inv ≫ (η[M] ⊗ η[M]) := by
  simp

@[reassoc]
theorem mul_counit (M : C) [Bimon_Class M] :
    μ[M] ≫ ε[M] = (ε[M] ⊗ ε[M]) ≫ (λ_ _).hom := by
  simp

/-- Compatibility of the monoid and comonoid structures, in terms of morphisms in `C`. -/
@[reassoc (attr := simp)] theorem compatibility (M : C) [Bimon_Class M] :
    (Δ[M] ⊗ Δ[M]) ≫
      (α_ _ _ (M ⊗ M)).hom ≫ M ◁ (α_ _ _ _).inv ≫
      M ◁ (β_ M M).hom ▷ M ≫
      M ◁ (α_ _ _ _).hom ≫ (α_ _ _ _).inv ≫
      (μ[M] ⊗ μ[M]) =
    μ[M] ≫ Δ[M] := by
  simp only [Bimon_Class.mul_comul, tensorμ, Category.assoc]

/-- Auxiliary definition for `Bimon_.mk'`. -/
@[simps X]
def mk'X (X : C) [Bimon_Class X] : Mon_ C := { X := X }

/-- Construct an object of `Bimon_ C` from an object `X : C` and `Bimon_Class X` instance. -/
@[simps X]
def mk' (X : C) [Bimon_Class X] : Bimon_ C where
  X := mk'X X
  comon :=
    { counit := .mk' (ε : X ⟶ 𝟙_ C)
      comul := .mk' (Δ : X ⟶ X ⊗ X) }

end Bimon_<|MERGE_RESOLUTION|>--- conflicted
+++ resolved
@@ -149,17 +149,8 @@
 @[simps]
 def ofMon_Comon_Obj (M : Mon_ (Comon_ C)) : Bimon_ C where
   X := ofMon_Comon_ObjX M
-<<<<<<< HEAD
-  comon :=
-    { counit := .mk' ε[M.X.X]
-      comul :=
-        { hom := Δ[M.X.X]
-          is_mon_hom :=
-            { mul_hom := by simp [tensor_μ] } } }
-=======
   comon.counit.hom := ε[M.X.X]
   comon.comul.hom := Δ[M.X.X]
->>>>>>> 45feb5a2
 
 variable (C) in
 /-- The backward direction of `Comon_ (Mon_ C) ≌ Mon_ (Comon_ C)` -/
