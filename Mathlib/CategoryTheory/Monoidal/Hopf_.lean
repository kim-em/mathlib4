--- conflicted
+++ resolved
@@ -398,13 +398,8 @@
     rw [← tensorHom_def]
   slice_lhs 2 3 =>
     rw [rightUnitor_naturality]
-<<<<<<< HEAD
   simp only [Mon_.monMonoidalStruct_tensorUnit_X]
-  coherence
-=======
-  simp only [Mon_.tensorUnit_X]
   monoidal
->>>>>>> d86f6e1c
 
 theorem mul_antipode (A : Hopf_ C) :
     μ[A.X.X.X] ≫ A.antipode = (A.antipode ⊗ A.antipode) ≫ (β_ _ _).hom ≫ μ[A.X.X.X] := by
