/-
Copyright (c) 2022 Violeta Hernández Palacios. All rights reserved.
Released under Apache 2.0 license as described in the file LICENSE.
Authors: Violeta Hernández Palacios
-/
import Mathlib.SetTheory.Ordinal.FixedPoint

/-!
# Principal ordinals

We define principal or indecomposable ordinals, and we prove the standard properties about them.

## Main definitions and results

* `Principal`: A principal or indecomposable ordinal under some binary operation. We include 0 and
  any other typically excluded edge cases for simplicity.
* `unbounded_principal`: Principal ordinals are unbounded.
* `principal_add_iff_zero_or_omega0_opow`: The main characterization theorem for additive principal
  ordinals.
* `principal_mul_iff_le_two_or_omega0_opow_opow`: The main characterization theorem for
  multiplicative principal ordinals.

## TODO

* Prove that exponential principal ordinals are 0, 1, 2, ω, or epsilon numbers, i.e. fixed points
  of `fun x ↦ ω ^ x`.
-/

universe u

open Order

namespace Ordinal

section Arbitrary

variable {op : Ordinal → Ordinal → Ordinal}

/-! ### Principal ordinals -/


/-- An ordinal `o` is said to be principal or indecomposable under an operation when the set of
ordinals less than it is closed under that operation. In standard mathematical usage, this term is
almost exclusively used for additive and multiplicative principal ordinals.

For simplicity, we break usual convention and regard `0` as principal. -/
def Principal (op : Ordinal → Ordinal → Ordinal) (o : Ordinal) : Prop :=
  ∀ ⦃a b⦄, a < o → b < o → op a b < o

theorem principal_swap_iff {o : Ordinal} : Principal (Function.swap op) o ↔ Principal op o := by
  constructor <;> exact fun h a b ha hb => h hb ha

@[deprecated principal_swap_iff (since := "2024-08-18")]
theorem principal_iff_principal_swap {o : Ordinal} :
    Principal op o ↔ Principal (Function.swap op) o :=
  principal_swap_iff

theorem not_principal_iff {o : Ordinal} : ¬ Principal op o ↔ ∃ a < o, ∃ b < o, o ≤ op a b := by
  simp [Principal]

<<<<<<< HEAD
@[simp]
=======
theorem principal_iff_of_monotone {o : Ordinal}
    (h₁ : ∀ a, Monotone (op a)) (h₂ : ∀ a, Monotone (Function.swap op a)):
    Principal op o ↔ ∀ a < o, op a a < o := by
  use fun h a ha => h ha ha
  intro H a b ha hb
  obtain hab | hba := le_or_lt a b
  · exact (h₂ b hab).trans_lt <| H b hb
  · exact (h₁ a hba.le).trans_lt <| H a ha

>>>>>>> f4d8a98e
theorem principal_zero : Principal op 0 := fun a _ h =>
  (Ordinal.not_lt_zero a h).elim

@[simp]
theorem principal_one_iff : Principal op 1 ↔ op 0 0 = 0 := by
  refine ⟨fun h => ?_, fun h a b ha hb => ?_⟩
  · rw [← lt_one_iff_zero]
    exact h zero_lt_one zero_lt_one
  · rwa [lt_one_iff_zero, ha, hb] at *

theorem Principal.iterate_lt {a o : Ordinal} (hao : a < o) (ho : Principal op o) (n : ℕ) :
    (op a)^[n] a < o := by
  induction' n with n hn
  · rwa [Function.iterate_zero]
  · rw [Function.iterate_succ']
    exact ho hao hn

theorem op_eq_self_of_principal {a o : Ordinal.{u}} (hao : a < o) (H : IsNormal (op a))
    (ho : Principal op o) (ho' : IsLimit o) : op a o = o := by
  apply H.le_apply.antisymm'
  rw [← IsNormal.bsup_eq.{u, u} H ho', bsup_le_iff]
  exact fun b hbo => (ho hao hbo).le

theorem nfp_le_of_principal {a o : Ordinal} (hao : a < o) (ho : Principal op o) :
    nfp (op a) a ≤ o :=
  nfp_le fun n => (ho.iterate_lt hao n).le

theorem principal_mono_iff {o : Ordinal}
    (h₁ : ∀ a, Monotone (op a)) (h₂ : ∀ a, Monotone (Function.swap op a)):
    Principal op o ↔ ∀ a < o, op a a < o := by
  use fun h a ha => h ha ha
  intro H a b ha hb
  obtain hab | hba := le_or_lt a b
  · exact (h₂ b hab).trans_lt <| H b hb
  · exact (h₁ a hba.le).trans_lt <| H a ha

end Arbitrary

/-! ### Principal ordinals are unbounded -/

#adaptation_note /-- 2024-04-23
After https://github.com/leanprover/lean4/pull/3965,
we need to write `lt_blsub₂.{u}` twice below,
where previously the universe annotation was not necessary.
This appears to be correct behaviour, as `lt_blsub₂.{0}` also works. -/
theorem principal_nfp_blsub₂ (op : Ordinal → Ordinal → Ordinal) (o : Ordinal) :
    Principal op (nfp (fun o' => blsub₂.{u, u, u} o' o' (@fun a _ b _ => op a b)) o) := by
  intro a b ha hb
  rw [lt_nfp] at *
  cases' ha with m hm
  cases' hb with n hn
  cases' le_total
    ((fun o' => blsub₂.{u, u, u} o' o' (@fun a _ b _ => op a b))^[m] o)
    ((fun o' => blsub₂.{u, u, u} o' o' (@fun a _ b _ => op a b))^[n] o) with h h
  · use n + 1
    rw [Function.iterate_succ']
    exact lt_blsub₂ (@fun a _ b _ => op a b) (hm.trans_le h) hn
  · use m + 1
    rw [Function.iterate_succ']
    exact lt_blsub₂ (@fun a _ b _ => op a b) hm (hn.trans_le h)

/-- Principal ordinals under any operation form a ZFC proper class. -/
theorem unbounded_principal (op : Ordinal → Ordinal → Ordinal) :
    Set.Unbounded (· < ·) { o | Principal op o } := fun o =>
  ⟨_, principal_nfp_blsub₂ op o, (le_nfp _ o).not_lt⟩

/-! #### Additive principal ordinals -/

theorem principal_add_one : Principal (· + ·) 1 :=
  principal_one_iff.2 <| zero_add 0

theorem principal_add_of_le_one {o : Ordinal} (ho : o ≤ 1) : Principal (· + ·) o := by
  rcases le_one_iff.1 ho with (rfl | rfl)
  · exact principal_zero
  · exact principal_add_one

theorem principal_add_isLimit {o : Ordinal} (ho₁ : 1 < o) (ho : Principal (· + ·) o) :
    o.IsLimit := by
  refine ⟨fun ho₀ => ?_, fun a hao => ?_⟩
  · rw [ho₀] at ho₁
    exact not_lt_of_gt zero_lt_one ho₁
  · rcases eq_or_ne a 0 with ha | ha
    · rw [ha, succ_zero]
      exact ho₁
    · refine lt_of_le_of_lt ?_ (ho hao hao)
      rwa [← add_one_eq_succ, add_le_add_iff_left, one_le_iff_ne_zero]

theorem principal_add_iff_add_left_eq_self {o : Ordinal} :
    Principal (· + ·) o ↔ ∀ a < o, a + o = o := by
  refine ⟨fun ho a hao => ?_, fun h a b hao hbo => ?_⟩
  · cases' lt_or_le 1 o with ho₁ ho₁
    · exact op_eq_self_of_principal hao (isNormal_add_right a) ho (principal_add_isLimit ho₁ ho)
    · rcases le_one_iff.1 ho₁ with (rfl | rfl)
      · exact (Ordinal.not_lt_zero a hao).elim
      · rw [lt_one_iff_zero] at hao
        rw [hao, zero_add]
  · rw [← h a hao]
    exact (isNormal_add_right a).strictMono hbo

theorem Principal.add_absorp {a o : Ordinal} (ho : Principal (· + ·) o) (ha : a < o) :
    a + o = o :=
  principal_add_iff_add_left_eq_self.1 ho a ha

theorem Principal.add_absorp_of_le {a b c : Ordinal} (hb : Principal (· + ·) b)
    (hab : a < b) (hbc : b ≤ c) : a + c = c := by
  rw [← Ordinal.add_sub_cancel_of_le hbc, ← add_assoc, hb.add_absorp hab,
    Ordinal.add_sub_cancel_of_le hbc]

theorem exists_lt_add_of_not_principal_add {a} (ha : ¬ Principal (· + ·) a) :
    ∃ b < a, ∃ c < a, b + c = a := by
  rw [not_principal_iff] at ha
  rcases ha with ⟨b, hb, c, hc, H⟩
  refine
    ⟨b, hb, _, lt_of_le_of_ne (sub_le_self a b) fun hab => ?_, Ordinal.add_sub_cancel_of_le hb.le⟩
  rw [← sub_le, hab] at H
  exact H.not_lt hc

theorem principal_add_iff_add_lt_ne_self {a} :
    Principal (· + ·) a ↔ ∀ b < a, ∀ c < a, b + c ≠ a :=
  ⟨fun ha _ hb _ hc => (ha hb hc).ne, fun H => by
    by_contra! ha
    rcases exists_lt_add_of_not_principal_add ha with ⟨b, hb, c, hc, rfl⟩
    exact (H b hb c hc).irrefl⟩

theorem principal_add_iff_add_self_lt {a} : Principal (· + ·) a ↔ ∀ b < a, b + b < a :=
  principal_mono_iff (fun x _ _ h => add_le_add_left h x) (fun x _ _ h => add_le_add_right h x)

theorem principal_add_omega0 : Principal (· + ·) ω := fun a b ha hb =>
  match a, b, lt_omega0.1 ha, lt_omega0.1 hb with
  | _, _, ⟨m, rfl⟩, ⟨n, rfl⟩ => by
    dsimp only; rw [← Nat.cast_add]
    apply nat_lt_omega0

@[deprecated (since := "2024-09-30")]
alias principal_add_omega := principal_add_omega0

theorem add_omega0 {a : Ordinal} : a < ω → a + ω = ω :=
  principal_add_omega0.add_absorp

@[deprecated (since := "2024-09-30")]
alias add_omega := add_omega0

theorem add_of_le_omega0 {a b : Ordinal} : a < ω → ω ≤ b → a + b = b :=
  principal_add_omega0.add_absorp_of_le

theorem principal_add_omega0_opow (x : Ordinal) : Principal (· + ·) (ω ^ x) := by
  obtain rfl | ha' := eq_or_ne x 0
  · rw [opow_zero, principal_one_iff, add_zero]
  · rw [principal_add_iff_add_self_lt]
    intro a ha
    obtain ⟨c, hc, m, hm⟩ := lt_omega0_opow ha ha'
    apply (add_lt_add_of_le_of_lt hm.le hm).trans_le
    rw [← mul_add, ← Nat.cast_add]
    apply (omega0_opow_mul_nat_lt _ _).le.trans
    rwa [opow_le_opow_iff_right one_lt_omega0, succ_le_iff]

@[deprecated (since := "2024-09-30")]
alias principal_add_omega_opow := principal_add_omega0_opow

theorem add_omega0_opow {a b : Ordinal} : a < ω ^ b → a + ω ^ b = ω ^ b :=
  (principal_add_omega0_opow b).add_absorp

@[deprecated (since := "2024-09-30")]
alias add_omega_opow := add_omega0_opow

theorem add_of_omega0_opow_le {a b c : Ordinal} : a < ω ^ b → ω ^ b ≤ c → a + c = c :=
  (principal_add_omega0_opow b).add_absorp_of_le

@[deprecated add_of_omega0_opow_le (since := "2024-09-23")]
alias add_absorp := add_of_omega0_opow_le

/-- The main characterization theorem for additive principal ordinals. -/
theorem principal_add_iff_zero_or_omega0_opow {o : Ordinal} :
    Principal (· + ·) o ↔ o = 0 ∨ o ∈ Set.range (ω ^ · : Ordinal → Ordinal) := by
  constructor
  · rw [or_iff_not_imp_left]
    intro H ho
    refine ⟨log ω o, (opow_log_le_self ω ho).eq_of_not_lt ?_⟩
    obtain ⟨n, hn⟩ := lt_omega0_opow_succ (lt_opow_succ_log_self one_lt_omega0 o)
    intro h
    apply hn.not_lt
    clear hn
    induction' n with n IH
    · rwa [Nat.cast_zero, mul_zero, Ordinal.pos_iff_ne_zero]
    · rw [Nat.cast_succ, mul_add, mul_one]
      exact H IH h
  · rintro (rfl | ⟨a, rfl⟩)
    exacts [principal_zero, principal_add_omega0_opow a]

@[deprecated (since := "2024-09-30")]
alias principal_add_iff_zero_or_omega_opow := principal_add_iff_zero_or_omega0_opow

theorem opow_principal_add_of_principal_add {a} (ha : Principal (· + ·) a) (b : Ordinal) :
    Principal (· + ·) (a ^ b) := by
  rcases principal_add_iff_zero_or_omega0_opow.1 ha with (rfl | ⟨c, rfl⟩)
  · rcases eq_or_ne b 0 with (rfl | hb)
    · rw [opow_zero]
      exact principal_add_one
    · rwa [zero_opow hb]
  · rw [← opow_mul]
    exact principal_add_omega0_opow _

theorem mul_principal_add_is_principal_add (a : Ordinal.{u}) {b : Ordinal.{u}} (hb₁ : b ≠ 1)
    (hb : Principal (· + ·) b) : Principal (· + ·) (a * b) := by
  rcases eq_zero_or_pos a with (rfl | _)
  · rw [zero_mul]
    exact principal_zero
  · rcases eq_zero_or_pos b with (rfl | hb₁')
    · rw [mul_zero]
      exact principal_zero
    · rw [← succ_le_iff, succ_zero] at hb₁'
      intro c d hc hd
      rw [lt_mul_of_limit (principal_add_isLimit (lt_of_le_of_ne hb₁' hb₁.symm) hb)] at *
      rcases hc with ⟨x, hx, hx'⟩
      rcases hd with ⟨y, hy, hy'⟩
      use x + y, hb hx hy
      rw [mul_add]
      exact Left.add_lt_add hx' hy'

/-! #### Multiplicative principal ordinals -/

theorem principal_mul_one : Principal (· * ·) 1 := by
  rw [principal_one_iff]
  exact zero_mul _

theorem principal_mul_two : Principal (· * ·) 2 := by
  intro a b ha hb
  rw [← succ_one, lt_succ_iff] at *
  convert mul_le_mul' ha hb
  exact (mul_one 1).symm

theorem principal_mul_of_le_two {o : Ordinal} (ho : o ≤ 2) : Principal (· * ·) o := by
  rcases lt_or_eq_of_le ho with (ho | rfl)
  · rw [← succ_one, lt_succ_iff] at ho
    rcases lt_or_eq_of_le ho with (ho | rfl)
    · rw [lt_one_iff_zero.1 ho]
      exact principal_zero
    · exact principal_mul_one
  · exact principal_mul_two

theorem principal_add_of_principal_mul {o : Ordinal} (ho : Principal (· * ·) o) (ho₂ : o ≠ 2) :
    Principal (· + ·) o := by
  cases' lt_or_gt_of_ne ho₂ with ho₁ ho₂
  · replace ho₁ : o < succ 1 := by rwa [succ_one]
    rw [lt_succ_iff] at ho₁
    exact principal_add_of_le_one ho₁
  · refine fun a b hao hbo => lt_of_le_of_lt ?_ (ho (max_lt hao hbo) ho₂)
    dsimp only
    rw [← one_add_one_eq_two, mul_add, mul_one]
    exact add_le_add (le_max_left a b) (le_max_right a b)

theorem principal_mul_isLimit {o : Ordinal.{u}} (ho₂ : 2 < o) (ho : Principal (· * ·) o) :
    o.IsLimit :=
<<<<<<< HEAD
  principal_add_isLimit ((lt_succ 1).trans (by rwa [succ_one]))
=======
  principal_add_isLimit ((lt_succ 1).trans (succ_one ▸ ho₂))
>>>>>>> f4d8a98e
    (principal_add_of_principal_mul ho (ne_of_gt ho₂))

theorem principal_mul_iff_mul_left_eq {o : Ordinal} :
    Principal (· * ·) o ↔ ∀ a, 0 < a → a < o → a * o = o := by
  refine ⟨fun h a ha₀ hao => ?_, fun h a b hao hbo => ?_⟩
  · cases' le_or_gt o 2 with ho ho
    · convert one_mul o
      apply le_antisymm
      · rw [← lt_succ_iff, succ_one]
        exact hao.trans_le ho
      · rwa [← succ_le_iff, succ_zero] at ha₀
    · exact op_eq_self_of_principal hao (isNormal_mul_right ha₀) h (principal_mul_isLimit ho h)
  · rcases eq_or_ne a 0 with (rfl | ha)
    · dsimp only; rwa [zero_mul]
    rw [← Ordinal.pos_iff_ne_zero] at ha
    rw [← h a ha hao]
    exact (isNormal_mul_right ha).strictMono hbo

theorem principal_mul_omega0 : Principal (· * ·) ω := fun a b ha hb =>
  match a, b, lt_omega0.1 ha, lt_omega0.1 hb with
  | _, _, ⟨m, rfl⟩, ⟨n, rfl⟩ => by
    dsimp only; rw [← natCast_mul]
    apply nat_lt_omega0

@[deprecated (since := "2024-09-30")]
alias principal_mul_omega := principal_mul_omega0

theorem mul_omega0 {a : Ordinal} (a0 : 0 < a) (ha : a < ω) : a * ω = ω :=
  principal_mul_iff_mul_left_eq.1 principal_mul_omega0 a a0 ha

@[deprecated (since := "2024-09-30")]
alias mul_omega := mul_omega0

theorem mul_lt_omega0_opow {a b c : Ordinal} (c0 : 0 < c) (ha : a < ω ^ c) (hb : b < ω) :
    a * b < ω ^ c := by
  rcases zero_or_succ_or_limit c with (rfl | ⟨c, rfl⟩ | l)
  · exact (lt_irrefl _).elim c0
  · rw [opow_succ] at ha
    obtain ⟨n, hn, an⟩ :=
      ((isNormal_mul_right <| opow_pos _ omega0_pos).limit_lt omega0_isLimit).1 ha
    apply (mul_le_mul_right' (le_of_lt an) _).trans_lt
    rw [opow_succ, mul_assoc, mul_lt_mul_iff_left (opow_pos _ omega0_pos)]
    exact principal_mul_omega0 hn hb
  · rcases ((isNormal_opow one_lt_omega0).limit_lt l).1 ha with ⟨x, hx, ax⟩
    refine (mul_le_mul' (le_of_lt ax) (le_of_lt hb)).trans_lt ?_
    rw [← opow_succ, opow_lt_opow_iff_right one_lt_omega0]
    exact l.2 _ hx

@[deprecated (since := "2024-09-30")]
alias mul_lt_omega_opow := mul_lt_omega0_opow

theorem mul_omega0_opow_opow {a b : Ordinal} (a0 : 0 < a) (h : a < ω ^ ω ^ b) :
    a * ω ^ ω ^ b = ω ^ ω ^ b := by
  obtain rfl | b0 := eq_or_ne b 0
  · rw [opow_zero, opow_one] at h ⊢
    exact mul_omega0 a0 h
  · apply le_antisymm
    · obtain ⟨x, xb, ax⟩ :=
        (lt_opow_of_limit omega0_ne_zero (isLimit_opow_left omega0_isLimit b0)).1 h
      apply (mul_le_mul_right' (le_of_lt ax) _).trans
      rw [← opow_add, add_omega0_opow xb]
    · conv_lhs => rw [← one_mul (ω ^ _)]
      exact mul_le_mul_right' (one_le_iff_pos.2 a0) _

@[deprecated (since := "2024-09-30")]
alias mul_omega_opow_opow := mul_omega0_opow_opow

theorem principal_mul_omega0_opow_opow (o : Ordinal) : Principal (· * ·) (ω ^ ω ^ o) :=
  principal_mul_iff_mul_left_eq.2 fun _ => mul_omega0_opow_opow

@[deprecated (since := "2024-09-30")]
alias principal_mul_omega_opow_opow := principal_mul_omega0_opow_opow

theorem principal_add_of_principal_mul_opow {o b : Ordinal} (hb : 1 < b)
    (ho : Principal (· * ·) (b ^ o)) : Principal (· + ·) o := by
  intro x y hx hy
  have := ho ((opow_lt_opow_iff_right hb).2 hx) ((opow_lt_opow_iff_right hb).2 hy)
  dsimp only at *
  rwa [← opow_add, opow_lt_opow_iff_right hb] at this

/-- The main characterization theorem for multiplicative principal ordinals. -/
theorem principal_mul_iff_le_two_or_omega0_opow_opow {o : Ordinal} :
    Principal (· * ·) o ↔ o ≤ 2 ∨ o ∈ Set.range (ω ^ ω ^ · : Ordinal → Ordinal) := by
  refine ⟨fun ho => ?_, ?_⟩
  · rcases le_or_lt o 2 with ho₂ | ho₂
    · exact Or.inl ho₂
    · rcases principal_add_iff_zero_or_omega0_opow.1 (principal_add_of_principal_mul ho ho₂.ne')
        with (rfl | ⟨a, rfl⟩)
      · exact (Ordinal.not_lt_zero 2 ho₂).elim
      · rcases principal_add_iff_zero_or_omega0_opow.1
          (principal_add_of_principal_mul_opow one_lt_omega0 ho) with (rfl | ⟨b, rfl⟩)
        · simp
        · exact Or.inr ⟨b, rfl⟩
  · rintro (ho₂ | ⟨a, rfl⟩)
    · exact principal_mul_of_le_two ho₂
    · exact principal_mul_omega0_opow_opow a

@[deprecated (since := "2024-09-30")]
alias principal_mul_iff_le_two_or_omega_opow_opow := principal_mul_iff_le_two_or_omega0_opow_opow

theorem mul_omega0_dvd {a : Ordinal} (a0 : 0 < a) (ha : a < ω) : ∀ {b}, ω ∣ b → a * b = b
  | _, ⟨b, rfl⟩ => by rw [← mul_assoc, mul_omega0 a0 ha]

@[deprecated (since := "2024-09-30")]
alias mul_omega_dvd := mul_omega0_dvd

theorem mul_eq_opow_log_succ {a b : Ordinal.{u}} (ha : a ≠ 0) (hb : Principal (· * ·) b)
    (hb₂ : 2 < b) : a * b = b ^ succ (log b a) := by
  apply le_antisymm
  · have hbl := principal_mul_isLimit hb₂ hb
    rw [← (isNormal_mul_right (Ordinal.pos_iff_ne_zero.2 ha)).bsup_eq hbl, bsup_le_iff]
    intro c hcb
    have hb₁ : 1 < b := one_lt_two.trans hb₂
    have hbo₀ : b ^ log b a ≠ 0 := Ordinal.pos_iff_ne_zero.1 (opow_pos _ (zero_lt_one.trans hb₁))
    apply (mul_le_mul_right' (le_of_lt (lt_mul_succ_div a hbo₀)) c).trans
    rw [mul_assoc, opow_succ]
    refine mul_le_mul_left' (hb (hbl.2 _ ?_) hcb).le _
    rw [div_lt hbo₀, ← opow_succ]
    exact lt_opow_succ_log_self hb₁ _
  · rw [opow_succ]
    exact mul_le_mul_right' (opow_log_le_self b ha) b

/-! #### Exponential principal ordinals -/

theorem principal_opow_omega0 : Principal (· ^ ·) ω := fun a b ha hb =>
  match a, b, lt_omega0.1 ha, lt_omega0.1 hb with
  | _, _, ⟨m, rfl⟩, ⟨n, rfl⟩ => by
    simp_rw [← natCast_opow]
    apply nat_lt_omega0

@[deprecated (since := "2024-09-30")]
alias principal_opow_omega := principal_opow_omega0

theorem opow_omega0 {a : Ordinal} (a1 : 1 < a) (h : a < ω) : a ^ ω = ω :=
  ((opow_le_of_limit (one_le_iff_ne_zero.1 <| le_of_lt a1) omega0_isLimit).2 fun _ hb =>
      (principal_opow_omega0 h hb).le).antisymm
  (right_le_opow _ a1)

@[deprecated (since := "2024-09-30")]
alias opow_omega := opow_omega0

end Ordinal<|MERGE_RESOLUTION|>--- conflicted
+++ resolved
@@ -58,9 +58,6 @@
 theorem not_principal_iff {o : Ordinal} : ¬ Principal op o ↔ ∃ a < o, ∃ b < o, o ≤ op a b := by
   simp [Principal]
 
-<<<<<<< HEAD
-@[simp]
-=======
 theorem principal_iff_of_monotone {o : Ordinal}
     (h₁ : ∀ a, Monotone (op a)) (h₂ : ∀ a, Monotone (Function.swap op a)):
     Principal op o ↔ ∀ a < o, op a a < o := by
@@ -70,7 +67,6 @@
   · exact (h₂ b hab).trans_lt <| H b hb
   · exact (h₁ a hba.le).trans_lt <| H a ha
 
->>>>>>> f4d8a98e
 theorem principal_zero : Principal op 0 := fun a _ h =>
   (Ordinal.not_lt_zero a h).elim
 
@@ -324,11 +320,7 @@
 
 theorem principal_mul_isLimit {o : Ordinal.{u}} (ho₂ : 2 < o) (ho : Principal (· * ·) o) :
     o.IsLimit :=
-<<<<<<< HEAD
-  principal_add_isLimit ((lt_succ 1).trans (by rwa [succ_one]))
-=======
   principal_add_isLimit ((lt_succ 1).trans (succ_one ▸ ho₂))
->>>>>>> f4d8a98e
     (principal_add_of_principal_mul ho (ne_of_gt ho₂))
 
 theorem principal_mul_iff_mul_left_eq {o : Ordinal} :
