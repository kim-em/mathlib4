/-
Copyright (c) 2019 Mario Carneiro. All rights reserved.
Released under Apache 2.0 license as described in the file LICENSE.
Authors: Reid Barton, Mario Carneiro, Isabel Longbottom, Scott Morrison, Yuyang Zhao
-/
import Mathlib.Algebra.Order.ZeroLEOne
import Mathlib.Data.List.InsertNth
import Mathlib.Logic.Relation
import Mathlib.Logic.Small.Defs
import Mathlib.Order.GameAdd

/-!
# Combinatorial (pre-)games.

The basic theory of combinatorial games, following Conway's book `On Numbers and Games`. We
construct "pregames", define an ordering and arithmetic operations on them, then show that the
operations descend to "games", defined via the equivalence relation `p ≈ q ↔ p ≤ q ∧ q ≤ p`.

The surreal numbers will be built as a quotient of a subtype of pregames.

A pregame (`SetTheory.PGame` below) is axiomatised via an inductive type, whose sole constructor
takes two types (thought of as indexing the possible moves for the players Left and Right), and a
pair of functions out of these types to `SetTheory.PGame` (thought of as describing the resulting
game after making a move).

Combinatorial games themselves, as a quotient of pregames, are constructed in
`SetTheory.Game.Basic`.

## Conway induction

By construction, the induction principle for pregames is exactly "Conway induction". That is, to
prove some predicate `SetTheory.PGame → Prop` holds for all pregames, it suffices to prove
that for every pregame `g`, if the predicate holds for every game resulting from making a move,
then it also holds for `g`.

While it is often convenient to work "by induction" on pregames, in some situations this becomes
awkward, so we also define accessor functions `SetTheory.PGame.LeftMoves`,
`SetTheory.PGame.RightMoves`, `SetTheory.PGame.moveLeft` and `SetTheory.PGame.moveRight`.
There is a relation `PGame.Subsequent p q`, saying that
`p` can be reached by playing some non-empty sequence of moves starting from `q`, an instance
`WellFounded Subsequent`, and a local tactic `pgame_wf_tac` which is helpful for discharging proof
obligations in inductive proofs relying on this relation.

## Order properties

Pregames have both a `≤` and a `<` relation, satisfying the usual properties of a `Preorder`. The
relation `0 < x` means that `x` can always be won by Left, while `0 ≤ x` means that `x` can be won
by Left as the second player.

It turns out to be quite convenient to define various relations on top of these. We define the "less
or fuzzy" relation `x ⧏ y` as `¬ y ≤ x`, the equivalence relation `x ≈ y` as `x ≤ y ∧ y ≤ x`, and
the fuzzy relation `x ‖ y` as `x ⧏ y ∧ y ⧏ x`. If `0 ⧏ x`, then `x` can be won by Left as the
first player. If `x ≈ 0`, then `x` can be won by the second player. If `x ‖ 0`, then `x` can be won
by the first player.

Statements like `zero_le_lf`, `zero_lf_le`, etc. unfold these definitions. The theorems `le_def` and
`lf_def` give a recursive characterisation of each relation in terms of themselves two moves later.
The theorems `zero_le`, `zero_lf`, etc. also take into account that `0` has no moves.

Later, games will be defined as the quotient by the `≈` relation; that is to say, the
`Antisymmetrization` of `SetTheory.PGame`.

## Algebraic structures

We next turn to defining the operations necessary to make games into a commutative additive group.
Addition is defined for $x = \{xL | xR\}$ and $y = \{yL | yR\}$ by $x + y = \{xL + y, x + yL | xR +
y, x + yR\}$. Negation is defined by $\{xL | xR\} = \{-xR | -xL\}$.

The order structures interact in the expected way with addition, so we have
```
theorem le_iff_sub_nonneg {x y : PGame} : x ≤ y ↔ 0 ≤ y - x := sorry
theorem lt_iff_sub_pos {x y : PGame} : x < y ↔ 0 < y - x := sorry
```

We show that these operations respect the equivalence relation, and hence descend to games. At the
level of games, these operations satisfy all the laws of a commutative group. To prove the necessary
equivalence relations at the level of pregames, we introduce the notion of a `Relabelling` of a
game, and show, for example, that there is a relabelling between `x + (y + z)` and `(x + y) + z`.

## Future work

* The theory of dominated and reversible positions, and unique normal form for short games.
* Analysis of basic domineering positions.
* Hex.
* Temperature.
* The development of surreal numbers, based on this development of combinatorial games, is still
  quite incomplete.

## References

The material here is all drawn from
* [Conway, *On numbers and games*][conway2001]

An interested reader may like to formalise some of the material from
* [Andreas Blass, *A game semantics for linear logic*][MR1167694]
* [André Joyal, *Remarques sur la théorie des jeux à deux personnes*][joyal1997]
-/

namespace SetTheory

open Function Relation

/-! ### Pre-game moves -/

universe u

/-- The type of pre-games, before we have quotiented
  by equivalence (`PGame.Setoid`). In ZFC, a combinatorial game is constructed from
  two sets of combinatorial games that have been constructed at an earlier
  stage. To do this in type theory, we say that a pre-game is built
  inductively from two families of pre-games indexed over any type
  in Type u. The resulting type `PGame.{u}` lives in `Type (u+1)`,
  reflecting that it is a proper class in ZFC. -/
inductive PGame : Type (u + 1)
  | mk : ∀ α β : Type u, (α → PGame) → (β → PGame) → PGame
compile_inductive% PGame

namespace PGame

/-- The indexing type for allowable moves by Left. -/
def LeftMoves : PGame → Type u
  | mk l _ _ _ => l

/-- The indexing type for allowable moves by Right. -/
def RightMoves : PGame → Type u
  | mk _ r _ _ => r

/-- The new game after Left makes an allowed move. -/
def moveLeft : ∀ g : PGame, LeftMoves g → PGame
  | mk _l _ L _ => L

/-- The new game after Right makes an allowed move. -/
def moveRight : ∀ g : PGame, RightMoves g → PGame
  | mk _ _r _ R => R

@[simp]
theorem leftMoves_mk {xl xr xL xR} : (⟨xl, xr, xL, xR⟩ : PGame).LeftMoves = xl :=
  rfl

@[simp]
theorem moveLeft_mk {xl xr xL xR} : (⟨xl, xr, xL, xR⟩ : PGame).moveLeft = xL :=
  rfl

@[simp]
theorem rightMoves_mk {xl xr xL xR} : (⟨xl, xr, xL, xR⟩ : PGame).RightMoves = xr :=
  rfl

@[simp]
theorem moveRight_mk {xl xr xL xR} : (⟨xl, xr, xL, xR⟩ : PGame).moveRight = xR :=
  rfl

lemma ext' {x y : PGame} (hl : x.LeftMoves = y.LeftMoves) (hr : x.RightMoves = y.RightMoves)
    (hL : HEq x.moveLeft y.moveLeft) (hR : HEq x.moveRight y.moveRight) :
    x = y := by
  cases x; cases y; cases hl; cases hr; cases hL; cases hR; rfl

lemma ext {x y : PGame} (hl : x.LeftMoves = y.LeftMoves) (hr : x.RightMoves = y.RightMoves)
    (hL : ∀ i j, HEq i j → x.moveLeft i = y.moveLeft j)
    (hR : ∀ i j, HEq i j → x.moveRight i = y.moveRight j) :
    x = y :=
  ext' hl hr (hfunext hl (heq_of_eq <| hL · · ·)) (hfunext hr (heq_of_eq <| hR · · ·))

-- TODO define this at the level of games, as well, and perhaps also for finsets of games.
/-- Construct a pre-game from list of pre-games describing the available moves for Left and Right.
-/
def ofLists (L R : List PGame.{u}) : PGame.{u} :=
  mk (ULift (Fin L.length)) (ULift (Fin R.length)) (fun i => L[i.down.1]) fun j ↦ R[j.down.1]

theorem leftMoves_ofLists (L R : List PGame) : (ofLists L R).LeftMoves = ULift (Fin L.length) :=
  rfl

theorem rightMoves_ofLists (L R : List PGame) : (ofLists L R).RightMoves = ULift (Fin R.length) :=
  rfl

/-- Converts a number into a left move for `ofLists`.

This is just an abbreviation for `Equiv.ulift.symm` -/
abbrev toOfListsLeftMoves {L R : List PGame} : Fin L.length ≃ (ofLists L R).LeftMoves :=
  Equiv.ulift.symm

/-- Converts a number into a right move for `ofLists`.

This is just an abbreviation for `Equiv.ulift.symm` -/
abbrev toOfListsRightMoves {L R : List PGame} : Fin R.length ≃ (ofLists L R).RightMoves :=
  Equiv.ulift.symm

@[simp]
theorem ofLists_moveLeft' {L R : List PGame} (i : (ofLists L R).LeftMoves) :
    (ofLists L R).moveLeft i = L[i.down.val] :=
  rfl

theorem ofLists_moveLeft {L R : List PGame} (i : Fin L.length) :
    (ofLists L R).moveLeft (ULift.up i) = L[i] :=
  rfl

@[simp]
theorem ofLists_moveRight' {L R : List PGame} (i : (ofLists L R).RightMoves) :
    (ofLists L R).moveRight i = R[i.down.val] :=
  rfl

theorem ofLists_moveRight {L R : List PGame} (i : Fin R.length) :
    (ofLists L R).moveRight (ULift.up i) = R[i] :=
  rfl

/-- A variant of `PGame.recOn` expressed in terms of `PGame.moveLeft` and `PGame.moveRight`.

Both this and `PGame.recOn` describe Conway induction on games. -/
@[elab_as_elim]
def moveRecOn {C : PGame → Sort*} (x : PGame)
    (IH : ∀ y : PGame, (∀ i, C (y.moveLeft i)) → (∀ j, C (y.moveRight j)) → C y) : C x :=
  x.recOn fun yl yr yL yR => IH (mk yl yr yL yR)

/-- `IsOption x y` means that `x` is either a left or right option for `y`. -/
@[mk_iff]
inductive IsOption : PGame → PGame → Prop
  | moveLeft {x : PGame} (i : x.LeftMoves) : IsOption (x.moveLeft i) x
  | moveRight {x : PGame} (i : x.RightMoves) : IsOption (x.moveRight i) x

theorem IsOption.mk_left {xl xr : Type u} (xL : xl → PGame) (xR : xr → PGame) (i : xl) :
    (xL i).IsOption (mk xl xr xL xR) :=
  @IsOption.moveLeft (mk _ _ _ _) i

theorem IsOption.mk_right {xl xr : Type u} (xL : xl → PGame) (xR : xr → PGame) (i : xr) :
    (xR i).IsOption (mk xl xr xL xR) :=
  @IsOption.moveRight (mk _ _ _ _) i

theorem wf_isOption : WellFounded IsOption :=
  ⟨fun x =>
    moveRecOn x fun x IHl IHr =>
      Acc.intro x fun y h => by
        induction' h with _ i _ j
        · exact IHl i
        · exact IHr j⟩

/-- `Subsequent x y` says that `x` can be obtained by playing some nonempty sequence of moves from
`y`. It is the transitive closure of `IsOption`. -/
def Subsequent : PGame → PGame → Prop :=
  TransGen IsOption

instance : IsTrans _ Subsequent :=
  inferInstanceAs <| IsTrans _ (TransGen _)

@[trans]
theorem Subsequent.trans {x y z} : Subsequent x y → Subsequent y z → Subsequent x z :=
  TransGen.trans

theorem wf_subsequent : WellFounded Subsequent :=
  wf_isOption.transGen

instance : WellFoundedRelation PGame :=
  ⟨_, wf_subsequent⟩

@[simp]
theorem Subsequent.moveLeft {x : PGame} (i : x.LeftMoves) : Subsequent (x.moveLeft i) x :=
  TransGen.single (IsOption.moveLeft i)

@[simp]
theorem Subsequent.moveRight {x : PGame} (j : x.RightMoves) : Subsequent (x.moveRight j) x :=
  TransGen.single (IsOption.moveRight j)

@[simp]
theorem Subsequent.mk_left {xl xr} (xL : xl → PGame) (xR : xr → PGame) (i : xl) :
    Subsequent (xL i) (mk xl xr xL xR) :=
  @Subsequent.moveLeft (mk _ _ _ _) i

@[simp]
theorem Subsequent.mk_right {xl xr} (xL : xl → PGame) (xR : xr → PGame) (j : xr) :
    Subsequent (xR j) (mk xl xr xL xR) :=
  @Subsequent.moveRight (mk _ _ _ _) j

/--
Discharges proof obligations of the form `⊢ Subsequent ..` arising in termination proofs
of definitions using well-founded recursion on `PGame`.
-/
macro "pgame_wf_tac" : tactic =>
  `(tactic| solve_by_elim (config := { maxDepth := 8 })
    [Prod.Lex.left, Prod.Lex.right, PSigma.Lex.left, PSigma.Lex.right,
    Subsequent.moveLeft, Subsequent.moveRight, Subsequent.mk_left, Subsequent.mk_right,
    Subsequent.trans] )

-- Register some consequences of pgame_wf_tac as simp-lemmas for convenience
-- (which are applied by default for WF goals)

variable {xl xr : Type u}

-- This is different from mk_right from the POV of the simplifier,
-- because the unifier can't solve `xr =?= RightMoves (mk xl xr xL xR)` at reducible transparency.
@[simp]
theorem Subsequent.mk_right' (xL : xl → PGame) (xR : xr → PGame) (j : RightMoves (mk xl xr xL xR)) :
    Subsequent (xR j) (mk xl xr xL xR) := by
  pgame_wf_tac

@[simp] theorem Subsequent.moveRight_mk_left {xR : xr → PGame} {i : xl} (xL : xl → PGame) (j) :
    Subsequent ((xL i).moveRight j) (mk xl xr xL xR) := by
  pgame_wf_tac

@[simp] theorem Subsequent.moveRight_mk_right {xL : xl → PGame} {i : xr} (xR : xr → PGame) (j) :
    Subsequent ((xR i).moveRight j) (mk xl xr xL xR) := by
  pgame_wf_tac

@[simp] theorem Subsequent.moveLeft_mk_left {xR : xr → PGame} {i : xl} (xL : xl → PGame) (j) :
    Subsequent ((xL i).moveLeft j) (mk xl xr xL xR) := by
  pgame_wf_tac

@[simp] theorem Subsequent.moveLeft_mk_right {xL : xl → PGame} {i : xr} (xR : xr → PGame) (j) :
    Subsequent ((xR i).moveLeft j) (mk xl xr xL xR) := by
  pgame_wf_tac

-- Porting note: linter claims these lemmas don't simplify?
open Subsequent in attribute [nolint simpNF] mk_left mk_right mk_right'
  moveRight_mk_left moveRight_mk_right moveLeft_mk_left moveLeft_mk_right

/-! ### Basic pre-games -/


/-- The pre-game `Zero` is defined by `0 = { | }`. -/
instance : Zero PGame :=
  ⟨⟨PEmpty, PEmpty, PEmpty.elim, PEmpty.elim⟩⟩

@[simp]
theorem zero_leftMoves : LeftMoves 0 = PEmpty :=
  rfl

@[simp]
theorem zero_rightMoves : RightMoves 0 = PEmpty :=
  rfl

instance isEmpty_zero_leftMoves : IsEmpty (LeftMoves 0) :=
  instIsEmptyPEmpty

instance isEmpty_zero_rightMoves : IsEmpty (RightMoves 0) :=
  instIsEmptyPEmpty

instance : Inhabited PGame :=
  ⟨0⟩

/-- The pre-game `One` is defined by `1 = { 0 | }`. -/
instance instOnePGame : One PGame :=
  ⟨⟨PUnit, PEmpty, fun _ => 0, PEmpty.elim⟩⟩

@[simp]
theorem one_leftMoves : LeftMoves 1 = PUnit :=
  rfl

@[simp]
theorem one_moveLeft (x) : moveLeft 1 x = 0 :=
  rfl

@[simp]
theorem one_rightMoves : RightMoves 1 = PEmpty :=
  rfl

instance uniqueOneLeftMoves : Unique (LeftMoves 1) :=
  PUnit.unique

instance isEmpty_one_rightMoves : IsEmpty (RightMoves 1) :=
  instIsEmptyPEmpty

/-! ### Identity -/

/-- Two pre-games are identical if their left and right sets are identical.
That is, `Identical x y` if every left move of `x` is identical to some left move of `y`,
every right move of `x` is identical to some right move of `y`, and vice versa. -/
def Identical : ∀ (_ _ : PGame.{u}), Prop
  | mk _ _ xL xR, mk _ _ yL yR =>
    Relator.BiTotal (fun i j ↦ Identical (xL i) (yL j)) ∧
      Relator.BiTotal (fun i j ↦ Identical (xR i) (yR j))

@[inherit_doc] scoped infix:50 " ≡ " => PGame.Identical

/-- `x ∈ₗ y` if `x` is identical to some left move of `y`. -/
def memₗ (x y : PGame.{u}) : Prop := ∃ b, x ≡ y.moveLeft b

/-- `x ∈ᵣ y` if `x` is identical to some right move of `y`. -/
def memᵣ (x y : PGame.{u}) : Prop := ∃ b, x ≡ y.moveRight b

@[inherit_doc] scoped infix:50 " ∈ₗ " => PGame.memₗ
@[inherit_doc] scoped infix:50 " ∈ᵣ " => PGame.memᵣ
@[inherit_doc PGame.memₗ] binder_predicate x " ∈ₗ " y:term => `($x ∈ₗ $y)
@[inherit_doc PGame.memᵣ] binder_predicate x " ∈ᵣ " y:term => `($x ∈ᵣ $y)

theorem identical_iff : ∀ {x y : PGame}, Identical x y ↔
    Relator.BiTotal (x.moveLeft · ≡ y.moveLeft ·) ∧ Relator.BiTotal (x.moveRight · ≡ y.moveRight ·)
  | mk _ _ _ _, mk _ _ _ _ => Iff.rfl

@[refl, simp] protected theorem Identical.refl (x) : x ≡ x :=
  PGame.recOn x fun _ _ _ _ IHL IHR ↦ ⟨Relator.BiTotal.refl IHL, Relator.BiTotal.refl IHR⟩

protected theorem Identical.rfl {x} : x ≡ x := Identical.refl x

@[symm] protected theorem Identical.symm : ∀ {x y}, x ≡ y → y ≡ x
  | mk _ _ _ _, mk _ _ _ _, ⟨hL, hR⟩ => ⟨hL.symm fun _ _ h ↦ h.symm, hR.symm fun _ _ h ↦ h.symm⟩

theorem identical_comm {x y} : x ≡ y ↔ y ≡ x :=
  ⟨Identical.symm, Identical.symm⟩

@[trans] protected theorem Identical.trans : ∀ {x y z}, x ≡ y → y ≡ z → x ≡ z
  | mk _ _ _ _, mk _ _ _ _, mk _ _ _ _, ⟨hL₁, hR₁⟩, ⟨hL₂, hR₂⟩ =>
    ⟨hL₁.trans (fun _ _ _ h₁ h₂ ↦ h₁.trans h₂) hL₂, hR₁.trans (fun _ _ _ h₁ h₂ ↦ h₁.trans h₂) hR₂⟩

theorem identical_of_is_empty (x y : PGame)
    [IsEmpty x.LeftMoves] [IsEmpty x.RightMoves]
    [IsEmpty y.LeftMoves] [IsEmpty y.RightMoves] : x ≡ y :=
  identical_iff.2 <| by simp [Relator.BiTotal, Relator.LeftTotal, Relator.RightTotal]

/-- `Identical` as a `Setoid`. -/
def identicalSetoid : Setoid PGame :=
  ⟨Identical, Identical.refl, Identical.symm, Identical.trans⟩

instance : IsRefl PGame (· ≡ ·) := ⟨Identical.refl⟩
instance : IsSymm PGame (· ≡ ·) := ⟨fun _ _ ↦ Identical.symm⟩
instance : IsTrans PGame (· ≡ ·) := ⟨fun _ _ _ ↦ Identical.trans⟩
instance : IsEquiv PGame (· ≡ ·) := { }

/-- If `x` and `y` are identical, then a left move of `x` is identical to some left move of `y`. -/
lemma Identical.moveLeft : ∀ {x y}, x ≡ y →
    ∀ i, ∃ j, x.moveLeft i ≡ y.moveLeft j
  | mk _ _ _ _, mk _ _ _ _, ⟨hl, _⟩, i => hl.1 i

/-- If `x` and `y` are identical, then a left move of `y` is identical to some left move of `x`. -/
lemma Identical.moveLeft_symm : ∀ {x y}, x ≡ y →
    ∀ i, ∃ j, x.moveLeft j ≡ y.moveLeft i
  | mk _ _ _ _, mk _ _ _ _, ⟨hl, _⟩, i => hl.2 i

/-- If `x` and `y` are identical, then a right move of `x` is identical to some right move of `y`.
-/
lemma Identical.moveRight : ∀ {x y}, x ≡ y →
    ∀ i, ∃ j, x.moveRight i ≡ y.moveRight j
  | mk _ _ _ _, mk _ _ _ _, ⟨_, hr⟩, i => hr.1 i

/-- If `x` and `y` are identical, then a right move of `y` is identical to some right move of `x`.
-/
lemma Identical.moveRight_symm : ∀ {x y}, x ≡ y →
    ∀ i, ∃ j, x.moveRight j ≡ y.moveRight i
  | mk _ _ _ _, mk _ _ _ _, ⟨_, hr⟩, i => hr.2 i

theorem identical_iff' : ∀ {x y : PGame}, x ≡ y ↔
    ((∀ i, x.moveLeft i ∈ₗ y) ∧ (∀ j, y.moveLeft j ∈ₗ x)) ∧
      ((∀ i, x.moveRight i ∈ᵣ y) ∧ (∀ j, y.moveRight j ∈ᵣ x))
  | mk xl xr xL xR, mk yl yr yL yR => by
    convert identical_iff <;>
    dsimp [Relator.BiTotal, Relator.LeftTotal, Relator.RightTotal] <;>
    congr! <;>
    exact exists_congr <| fun _ ↦ identical_comm

theorem memₗ.congr_right : ∀ {x y : PGame},
    x ≡ y → (∀ {w : PGame}, w ∈ₗ x ↔ w ∈ₗ y)
  | mk _ _ _ _, mk _ _ _ _, ⟨⟨h₁, h₂⟩, _⟩, _w =>
    ⟨fun ⟨i, hi⟩ ↦ (h₁ i).imp (fun _ ↦ hi.trans),
      fun ⟨j, hj⟩ ↦ (h₂ j).imp (fun _ hi ↦ hj.trans hi.symm)⟩

theorem memᵣ.congr_right : ∀ {x y : PGame},
    x ≡ y → (∀ {w : PGame}, w ∈ᵣ x ↔ w ∈ᵣ y)
  | mk _ _ _ _, mk _ _ _ _, ⟨_, ⟨h₁, h₂⟩⟩, _w =>
    ⟨fun ⟨i, hi⟩ ↦ (h₁ i).imp (fun _ ↦ hi.trans),
      fun ⟨j, hj⟩ ↦ (h₂ j).imp (fun _ hi ↦ hj.trans hi.symm)⟩

theorem memₗ.congr_left : ∀ {x y : PGame},
    x ≡ y → (∀ {w : PGame}, x ∈ₗ w ↔ y ∈ₗ w)
  | _, _, h, mk _ _ _ _ => ⟨fun ⟨i, hi⟩ ↦ ⟨i, h.symm.trans hi⟩, fun ⟨i, hi⟩ ↦ ⟨i, h.trans hi⟩⟩

theorem memᵣ.congr_left : ∀ {x y : PGame},
    x ≡ y → (∀ {w : PGame}, x ∈ᵣ w ↔ y ∈ᵣ w)
  | _, _, h, mk _ _ _ _ => ⟨fun ⟨i, hi⟩ ↦ ⟨i, h.symm.trans hi⟩, fun ⟨i, hi⟩ ↦ ⟨i, h.trans hi⟩⟩

lemma Identical.ext : ∀ {x y}, (∀ z, z ∈ₗ x ↔ z ∈ₗ y) → (∀ z, z ∈ᵣ x ↔ z ∈ᵣ y) → x ≡ y
  | mk _ _ _ _, mk _ _ _ _, hl, hr => identical_iff'.mpr
    ⟨⟨fun i ↦ (hl _).mp ⟨i, refl _⟩, fun j ↦ (hl _).mpr ⟨j, refl _⟩⟩,
      ⟨fun i ↦ (hr _).mp ⟨i, refl _⟩, fun j ↦ (hr _).mpr ⟨j, refl _⟩⟩⟩

lemma Identical.ext_iff {x y} : x ≡ y ↔ (∀ z, z ∈ₗ x ↔ z ∈ₗ y) ∧ (∀ z, z ∈ᵣ x ↔ z ∈ᵣ y) :=
  ⟨fun h ↦ ⟨@memₗ.congr_right _ _ h, @memᵣ.congr_right _ _ h⟩, fun h ↦ h.elim Identical.ext⟩

lemma Identical.congr_right {x y z} (h : x ≡ y) : z ≡ x ↔ z ≡ y :=
  ⟨fun hz ↦ hz.trans h, fun hz ↦ hz.trans h.symm⟩

lemma Identical.congr_left {x y z} (h : x ≡ y) : x ≡ z ↔ y ≡ z :=
  ⟨fun hz ↦ h.symm.trans hz, fun hz ↦ h.trans hz⟩

/-- Show `x ≡ y` by giving an explicit correspondence between the moves of `x` and `y`. -/
lemma Identical.of_fn {x y : PGame}
    (l : x.LeftMoves → y.LeftMoves) (il : y.LeftMoves → x.LeftMoves)
    (r : x.RightMoves → y.RightMoves) (ir : y.RightMoves → x.RightMoves)
    (hl : ∀ i, x.moveLeft i ≡ y.moveLeft (l i))
    (hil : ∀ i, x.moveLeft (il i) ≡ y.moveLeft i)
    (hr : ∀ i, x.moveRight i ≡ y.moveRight (r i))
    (hir : ∀ i, x.moveRight (ir i) ≡ y.moveRight i) : x ≡ y :=
  identical_iff.mpr
    ⟨⟨fun i ↦ ⟨l i, hl i⟩, fun i ↦ ⟨il i, hil i⟩⟩, ⟨fun i ↦ ⟨r i, hr i⟩, fun i ↦ ⟨ir i, hir i⟩⟩⟩

lemma Identical.of_equiv {x y : PGame}
    (l : x.LeftMoves ≃ y.LeftMoves) (r : x.RightMoves ≃ y.RightMoves)
    (hl : ∀ i, x.moveLeft i ≡ y.moveLeft (l i)) (hr : ∀ i, x.moveRight i ≡ y.moveRight (r i)) :
    x ≡ y :=
  .of_fn l l.symm r r.symm hl (by simpa using hl <| l.symm ·) hr (by simpa using hr <| r.symm ·)

/-! ### Pre-game order relations -/


/-- The less or equal relation on pre-games.

If `0 ≤ x`, then Left can win `x` as the second player. -/
instance le : LE PGame :=
  ⟨Sym2.GameAdd.fix wf_isOption fun x y le =>
      (∀ i, ¬le y (x.moveLeft i) (Sym2.GameAdd.snd_fst <| IsOption.moveLeft i)) ∧
        ∀ j, ¬le (y.moveRight j) x (Sym2.GameAdd.fst_snd <| IsOption.moveRight j)⟩

/-- The less or fuzzy relation on pre-games.

If `0 ⧏ x`, then Left can win `x` as the first player. -/
def LF (x y : PGame) : Prop :=
  ¬y ≤ x

@[inherit_doc]
scoped infixl:50 " ⧏ " => PGame.LF

@[simp]
protected theorem not_le {x y : PGame} : ¬x ≤ y ↔ y ⧏ x :=
  Iff.rfl

@[simp]
theorem not_lf {x y : PGame} : ¬x ⧏ y ↔ y ≤ x :=
  Classical.not_not

theorem _root_.LE.le.not_gf {x y : PGame} : x ≤ y → ¬y ⧏ x :=
  absurd

theorem LF.not_ge {x y : PGame} : x ⧏ y → ¬y ≤ x :=
  id

/-- Definition of `x ≤ y` on pre-games, in terms of `⧏`.

The ordering here is chosen so that `And.left` refer to moves by Left, and `And.right` refer to
moves by Right. -/
theorem le_iff_forall_lf {x y : PGame} :
    x ≤ y ↔ (∀ i, x.moveLeft i ⧏ y) ∧ ∀ j, x ⧏ y.moveRight j := by
  unfold LE.le le
  simp only
  rw [Sym2.GameAdd.fix_eq]
  rfl

/-- Definition of `x ≤ y` on pre-games built using the constructor. -/
@[simp]
theorem mk_le_mk {xl xr xL xR yl yr yL yR} :
    mk xl xr xL xR ≤ mk yl yr yL yR ↔ (∀ i, xL i ⧏ mk yl yr yL yR) ∧ ∀ j, mk xl xr xL xR ⧏ yR j :=
  le_iff_forall_lf

theorem le_of_forall_lf {x y : PGame} (h₁ : ∀ i, x.moveLeft i ⧏ y) (h₂ : ∀ j, x ⧏ y.moveRight j) :
    x ≤ y :=
  le_iff_forall_lf.2 ⟨h₁, h₂⟩

/-- Definition of `x ⧏ y` on pre-games, in terms of `≤`.

The ordering here is chosen so that `or.inl` refer to moves by Left, and `or.inr` refer to
moves by Right. -/
theorem lf_iff_exists_le {x y : PGame} :
    x ⧏ y ↔ (∃ i, x ≤ y.moveLeft i) ∨ ∃ j, x.moveRight j ≤ y := by
  rw [LF, le_iff_forall_lf, not_and_or]
  simp

/-- Definition of `x ⧏ y` on pre-games built using the constructor. -/
@[simp]
theorem mk_lf_mk {xl xr xL xR yl yr yL yR} :
    mk xl xr xL xR ⧏ mk yl yr yL yR ↔ (∃ i, mk xl xr xL xR ≤ yL i) ∨ ∃ j, xR j ≤ mk yl yr yL yR :=
  lf_iff_exists_le

theorem le_or_gf (x y : PGame) : x ≤ y ∨ y ⧏ x := by
  rw [← PGame.not_le]
  apply em

theorem moveLeft_lf_of_le {x y : PGame} (h : x ≤ y) (i) : x.moveLeft i ⧏ y :=
  (le_iff_forall_lf.1 h).1 i

alias _root_.LE.le.moveLeft_lf := moveLeft_lf_of_le

theorem lf_moveRight_of_le {x y : PGame} (h : x ≤ y) (j) : x ⧏ y.moveRight j :=
  (le_iff_forall_lf.1 h).2 j

alias _root_.LE.le.lf_moveRight := lf_moveRight_of_le

theorem lf_of_moveRight_le {x y : PGame} {j} (h : x.moveRight j ≤ y) : x ⧏ y :=
  lf_iff_exists_le.2 <| Or.inr ⟨j, h⟩

theorem lf_of_le_moveLeft {x y : PGame} {i} (h : x ≤ y.moveLeft i) : x ⧏ y :=
  lf_iff_exists_le.2 <| Or.inl ⟨i, h⟩

theorem lf_of_le_mk {xl xr xL xR y} : mk xl xr xL xR ≤ y → ∀ i, xL i ⧏ y :=
  moveLeft_lf_of_le

theorem lf_of_mk_le {x yl yr yL yR} : x ≤ mk yl yr yL yR → ∀ j, x ⧏ yR j :=
  lf_moveRight_of_le

theorem mk_lf_of_le {xl xr y j} (xL) {xR : xr → PGame} : xR j ≤ y → mk xl xr xL xR ⧏ y :=
  @lf_of_moveRight_le (mk _ _ _ _) y j

theorem lf_mk_of_le {x yl yr} {yL : yl → PGame} (yR) {i} : x ≤ yL i → x ⧏ mk yl yr yL yR :=
  @lf_of_le_moveLeft x (mk _ _ _ _) i

/- We prove that `x ≤ y → y ≤ z → x ≤ z` inductively, by also simultaneously proving its cyclic
reorderings. This auxiliary lemma is used during said induction. -/
private theorem le_trans_aux {x y z : PGame}
    (h₁ : ∀ {i}, y ≤ z → z ≤ x.moveLeft i → y ≤ x.moveLeft i)
    (h₂ : ∀ {j}, z.moveRight j ≤ x → x ≤ y → z.moveRight j ≤ y) (hxy : x ≤ y) (hyz : y ≤ z) :
    x ≤ z :=
  le_of_forall_lf (fun i => PGame.not_le.1 fun h => (h₁ hyz h).not_gf <| hxy.moveLeft_lf i)
    fun j => PGame.not_le.1 fun h => (h₂ h hxy).not_gf <| hyz.lf_moveRight j

instance : Preorder PGame :=
  { PGame.le with
    le_refl := fun x => by
      induction' x with _ _ _ _ IHl IHr
      exact
        le_of_forall_lf (fun i => lf_of_le_moveLeft (IHl i)) fun i => lf_of_moveRight_le (IHr i)
    le_trans := by
      suffices
        ∀ {x y z : PGame},
          (x ≤ y → y ≤ z → x ≤ z) ∧ (y ≤ z → z ≤ x → y ≤ x) ∧ (z ≤ x → x ≤ y → z ≤ y) from
        fun x y z => this.1
      intro x y z
      induction' x with xl xr xL xR IHxl IHxr generalizing y z
      induction' y with yl yr yL yR IHyl IHyr generalizing z
      induction' z with zl zr zL zR IHzl IHzr
      exact
        ⟨le_trans_aux (fun {i} => (IHxl i).2.1) fun {j} => (IHzr j).2.2,
          le_trans_aux (fun {i} => (IHyl i).2.2) fun {j} => (IHxr j).1,
          le_trans_aux (fun {i} => (IHzl i).1) fun {j} => (IHyr j).2.1⟩
    lt := fun x y => x ≤ y ∧ x ⧏ y }

lemma Identical.le : ∀ {x y}, x ≡ y → x ≤ y
  | mk _ _ _ _, mk _ _ _ _, ⟨hL, hR⟩ => le_of_forall_lf
    (fun i ↦ let ⟨_, hj⟩ := hL.1 i; lf_of_le_moveLeft hj.le)
    (fun i ↦ let ⟨_, hj⟩ := hR.2 i; lf_of_moveRight_le hj.le)

lemma Identical.ge {x y} (h : x ≡ y) : y ≤ x := h.symm.le

theorem lt_iff_le_and_lf {x y : PGame} : x < y ↔ x ≤ y ∧ x ⧏ y :=
  Iff.rfl

theorem lt_of_le_of_lf {x y : PGame} (h₁ : x ≤ y) (h₂ : x ⧏ y) : x < y :=
  ⟨h₁, h₂⟩

theorem lf_of_lt {x y : PGame} (h : x < y) : x ⧏ y :=
  h.2

alias _root_.LT.lt.lf := lf_of_lt

theorem lf_irrefl (x : PGame) : ¬x ⧏ x :=
  le_rfl.not_gf

instance : IsIrrefl _ (· ⧏ ·) :=
  ⟨lf_irrefl⟩

@[trans]
theorem lf_of_le_of_lf {x y z : PGame} (h₁ : x ≤ y) (h₂ : y ⧏ z) : x ⧏ z := by
  rw [← PGame.not_le] at h₂ ⊢
  exact fun h₃ => h₂ (h₃.trans h₁)

-- Porting note (#10754): added instance
instance : Trans (· ≤ ·) (· ⧏ ·) (· ⧏ ·) := ⟨lf_of_le_of_lf⟩

@[trans]
theorem lf_of_lf_of_le {x y z : PGame} (h₁ : x ⧏ y) (h₂ : y ≤ z) : x ⧏ z := by
  rw [← PGame.not_le] at h₁ ⊢
  exact fun h₃ => h₁ (h₂.trans h₃)

-- Porting note (#10754): added instance
instance : Trans (· ⧏ ·) (· ≤ ·) (· ⧏ ·) := ⟨lf_of_lf_of_le⟩

alias _root_.LE.le.trans_lf := lf_of_le_of_lf

alias LF.trans_le := lf_of_lf_of_le

@[trans]
theorem lf_of_lt_of_lf {x y z : PGame} (h₁ : x < y) (h₂ : y ⧏ z) : x ⧏ z :=
  h₁.le.trans_lf h₂

@[trans]
theorem lf_of_lf_of_lt {x y z : PGame} (h₁ : x ⧏ y) (h₂ : y < z) : x ⧏ z :=
  h₁.trans_le h₂.le

alias _root_.LT.lt.trans_lf := lf_of_lt_of_lf

alias LF.trans_lt := lf_of_lf_of_lt

theorem moveLeft_lf {x : PGame} : ∀ i, x.moveLeft i ⧏ x :=
  le_rfl.moveLeft_lf

theorem lf_moveRight {x : PGame} : ∀ j, x ⧏ x.moveRight j :=
  le_rfl.lf_moveRight

theorem lf_mk {xl xr} (xL : xl → PGame) (xR : xr → PGame) (i) : xL i ⧏ mk xl xr xL xR :=
  @moveLeft_lf (mk _ _ _ _) i

theorem mk_lf {xl xr} (xL : xl → PGame) (xR : xr → PGame) (j) : mk xl xr xL xR ⧏ xR j :=
  @lf_moveRight (mk _ _ _ _) j

/-- This special case of `PGame.le_of_forall_lf` is useful when dealing with surreals, where `<` is
preferred over `⧏`. -/
theorem le_of_forall_lt {x y : PGame} (h₁ : ∀ i, x.moveLeft i < y) (h₂ : ∀ j, x < y.moveRight j) :
    x ≤ y :=
  le_of_forall_lf (fun i => (h₁ i).lf) fun i => (h₂ i).lf

/-- The definition of `x ≤ y` on pre-games, in terms of `≤` two moves later. -/
theorem le_def {x y : PGame} :
    x ≤ y ↔
      (∀ i, (∃ i', x.moveLeft i ≤ y.moveLeft i') ∨ ∃ j, (x.moveLeft i).moveRight j ≤ y) ∧
        ∀ j, (∃ i, x ≤ (y.moveRight j).moveLeft i) ∨ ∃ j', x.moveRight j' ≤ y.moveRight j := by
  rw [le_iff_forall_lf]
  conv =>
    lhs
    simp only [lf_iff_exists_le]

/-- The definition of `x ⧏ y` on pre-games, in terms of `⧏` two moves later. -/
theorem lf_def {x y : PGame} :
    x ⧏ y ↔
      (∃ i, (∀ i', x.moveLeft i' ⧏ y.moveLeft i) ∧ ∀ j, x ⧏ (y.moveLeft i).moveRight j) ∨
        ∃ j, (∀ i, (x.moveRight j).moveLeft i ⧏ y) ∧ ∀ j', x.moveRight j ⧏ y.moveRight j' := by
  rw [lf_iff_exists_le]
  conv =>
    lhs
    simp only [le_iff_forall_lf]

/-- The definition of `0 ≤ x` on pre-games, in terms of `0 ⧏`. -/
theorem zero_le_lf {x : PGame} : 0 ≤ x ↔ ∀ j, 0 ⧏ x.moveRight j := by
  rw [le_iff_forall_lf]
  simp

/-- The definition of `x ≤ 0` on pre-games, in terms of `⧏ 0`. -/
theorem le_zero_lf {x : PGame} : x ≤ 0 ↔ ∀ i, x.moveLeft i ⧏ 0 := by
  rw [le_iff_forall_lf]
  simp

/-- The definition of `0 ⧏ x` on pre-games, in terms of `0 ≤`. -/
theorem zero_lf_le {x : PGame} : 0 ⧏ x ↔ ∃ i, 0 ≤ x.moveLeft i := by
  rw [lf_iff_exists_le]
  simp

/-- The definition of `x ⧏ 0` on pre-games, in terms of `≤ 0`. -/
theorem lf_zero_le {x : PGame} : x ⧏ 0 ↔ ∃ j, x.moveRight j ≤ 0 := by
  rw [lf_iff_exists_le]
  simp

/-- The definition of `0 ≤ x` on pre-games, in terms of `0 ≤` two moves later. -/
theorem zero_le {x : PGame} : 0 ≤ x ↔ ∀ j, ∃ i, 0 ≤ (x.moveRight j).moveLeft i := by
  rw [le_def]
  simp

/-- The definition of `x ≤ 0` on pre-games, in terms of `≤ 0` two moves later. -/
theorem le_zero {x : PGame} : x ≤ 0 ↔ ∀ i, ∃ j, (x.moveLeft i).moveRight j ≤ 0 := by
  rw [le_def]
  simp

/-- The definition of `0 ⧏ x` on pre-games, in terms of `0 ⧏` two moves later. -/
theorem zero_lf {x : PGame} : 0 ⧏ x ↔ ∃ i, ∀ j, 0 ⧏ (x.moveLeft i).moveRight j := by
  rw [lf_def]
  simp

/-- The definition of `x ⧏ 0` on pre-games, in terms of `⧏ 0` two moves later. -/
theorem lf_zero {x : PGame} : x ⧏ 0 ↔ ∃ j, ∀ i, (x.moveRight j).moveLeft i ⧏ 0 := by
  rw [lf_def]
  simp

@[simp]
theorem zero_le_of_isEmpty_rightMoves (x : PGame) [IsEmpty x.RightMoves] : 0 ≤ x :=
  zero_le.2 isEmptyElim

@[simp]
theorem le_zero_of_isEmpty_leftMoves (x : PGame) [IsEmpty x.LeftMoves] : x ≤ 0 :=
  le_zero.2 isEmptyElim

/-- Given a game won by the right player when they play second, provide a response to any move by
left. -/
noncomputable def rightResponse {x : PGame} (h : x ≤ 0) (i : x.LeftMoves) :
    (x.moveLeft i).RightMoves :=
  Classical.choose <| (le_zero.1 h) i

/-- Show that the response for right provided by `rightResponse` preserves the right-player-wins
condition. -/
theorem rightResponse_spec {x : PGame} (h : x ≤ 0) (i : x.LeftMoves) :
    (x.moveLeft i).moveRight (rightResponse h i) ≤ 0 :=
  Classical.choose_spec <| (le_zero.1 h) i

/-- Given a game won by the left player when they play second, provide a response to any move by
right. -/
noncomputable def leftResponse {x : PGame} (h : 0 ≤ x) (j : x.RightMoves) :
    (x.moveRight j).LeftMoves :=
  Classical.choose <| (zero_le.1 h) j

/-- Show that the response for left provided by `leftResponse` preserves the left-player-wins
condition. -/
theorem leftResponse_spec {x : PGame} (h : 0 ≤ x) (j : x.RightMoves) :
    0 ≤ (x.moveRight j).moveLeft (leftResponse h j) :=
  Classical.choose_spec <| (zero_le.1 h) j

/-- A small family of pre-games is bounded above. -/
lemma bddAbove_range_of_small {ι : Type*} [Small.{u} ι] (f : ι → PGame.{u}) :
    BddAbove (Set.range f) := by
  let x : PGame.{u} := ⟨Σ i, (f $ (equivShrink.{u} ι).symm i).LeftMoves, PEmpty,
    fun x ↦ moveLeft _ x.2, PEmpty.elim⟩
  refine ⟨x, Set.forall_mem_range.2 fun i ↦ ?_⟩
  rw [← (equivShrink ι).symm_apply_apply i, le_iff_forall_lf]
  simpa [x] using fun j ↦ @moveLeft_lf x ⟨equivShrink ι i, j⟩

/-- A small set of pre-games is bounded above. -/
lemma bddAbove_of_small (s : Set PGame.{u}) [Small.{u} s] : BddAbove s := by
  simpa using bddAbove_range_of_small (Subtype.val : s → PGame.{u})

/-- A small family of pre-games is bounded below. -/
lemma bddBelow_range_of_small {ι : Type*} [Small.{u} ι] (f : ι → PGame.{u}) :
    BddBelow (Set.range f) := by
  let x : PGame.{u} := ⟨PEmpty, Σ i, (f $ (equivShrink.{u} ι).symm i).RightMoves, PEmpty.elim,
    fun x ↦ moveRight _ x.2⟩
  refine ⟨x, Set.forall_mem_range.2 fun i ↦ ?_⟩
  rw [← (equivShrink ι).symm_apply_apply i, le_iff_forall_lf]
  simpa [x] using fun j ↦ @lf_moveRight x ⟨equivShrink ι i, j⟩

/-- A small set of pre-games is bounded below. -/
lemma bddBelow_of_small (s : Set PGame.{u}) [Small.{u} s] : BddBelow s := by
  simpa using bddBelow_range_of_small (Subtype.val : s → PGame.{u})

/-- The equivalence relation on pre-games. Two pre-games `x`, `y` are equivalent if `x ≤ y` and
`y ≤ x`.

If `x ≈ 0`, then the second player can always win `x`. -/
def Equiv (x y : PGame) : Prop :=
  x ≤ y ∧ y ≤ x

-- Porting note: deleted the scoped notation due to notation overloading with the setoid
-- instance and this causes the PGame.equiv docstring to not show up on hover.

instance : IsEquiv _ PGame.Equiv where
  refl _ := ⟨le_rfl, le_rfl⟩
  trans := fun _ _ _ ⟨xy, yx⟩ ⟨yz, zy⟩ => ⟨xy.trans yz, zy.trans yx⟩
  symm _ _ := And.symm

-- Porting note: moved the setoid instance from Basic.lean to here

instance setoid : Setoid PGame :=
  ⟨Equiv, refl, symm, Trans.trans⟩

theorem equiv_def {x y : PGame} : x ≈ y ↔ x ≤ y ∧ y ≤ x := Iff.rfl

theorem Equiv.le {x y : PGame} (h : x ≈ y) : x ≤ y :=
  h.1

theorem Equiv.ge {x y : PGame} (h : x ≈ y) : y ≤ x :=
  h.2

@[refl, simp]
theorem equiv_rfl {x : PGame} : x ≈ x :=
  refl x

theorem equiv_refl (x : PGame) : x ≈ x :=
  refl x

@[symm]
protected theorem Equiv.symm {x y : PGame} : (x ≈ y) → (y ≈ x) :=
  symm

@[trans]
protected theorem Equiv.trans {x y z : PGame} : (x ≈ y) → (y ≈ z) → (x ≈ z) :=
  _root_.trans

protected theorem equiv_comm {x y : PGame} : (x ≈ y) ↔ (y ≈ x) :=
  comm

theorem equiv_of_eq {x y : PGame} (h : x = y) : x ≈ y := by subst h; rfl

lemma Identical.equiv {x y} (h : x ≡ y) : x ≈ y := ⟨h.le, h.symm.le⟩

@[trans]
theorem le_of_le_of_equiv {x y z : PGame} (h₁ : x ≤ y) (h₂ : y ≈ z) : x ≤ z :=
  h₁.trans h₂.1

instance : Trans
    ((· ≤ ·) : PGame → PGame → Prop)
    ((· ≈ ·) : PGame → PGame → Prop)
    ((· ≤ ·) : PGame → PGame → Prop) where
  trans := le_of_le_of_equiv

@[trans]
theorem le_of_equiv_of_le {x y z : PGame} (h₁ : x ≈ y) : y ≤ z → x ≤ z :=
  h₁.1.trans

instance : Trans
    ((· ≈ ·) : PGame → PGame → Prop)
    ((· ≤ ·) : PGame → PGame → Prop)
    ((· ≤ ·) : PGame → PGame → Prop) where
  trans := le_of_equiv_of_le

theorem LF.not_equiv {x y : PGame} (h : x ⧏ y) : ¬(x ≈ y) := fun h' => h.not_ge h'.2

theorem LF.not_equiv' {x y : PGame} (h : x ⧏ y) : ¬(y ≈ x) := fun h' => h.not_ge h'.1

theorem LF.not_gt {x y : PGame} (h : x ⧏ y) : ¬y < x := fun h' => h.not_ge h'.le

theorem le_congr_imp {x₁ y₁ x₂ y₂ : PGame} (hx : x₁ ≈ x₂) (hy : y₁ ≈ y₂) (h : x₁ ≤ y₁) : x₂ ≤ y₂ :=
  hx.2.trans (h.trans hy.1)

theorem le_congr {x₁ y₁ x₂ y₂ : PGame} (hx : x₁ ≈ x₂) (hy : y₁ ≈ y₂) : x₁ ≤ y₁ ↔ x₂ ≤ y₂ :=
  ⟨le_congr_imp hx hy, le_congr_imp (Equiv.symm hx) (Equiv.symm hy)⟩

theorem le_congr_left {x₁ x₂ y : PGame} (hx : x₁ ≈ x₂) : x₁ ≤ y ↔ x₂ ≤ y :=
  le_congr hx equiv_rfl

theorem le_congr_right {x y₁ y₂ : PGame} (hy : y₁ ≈ y₂) : x ≤ y₁ ↔ x ≤ y₂ :=
  le_congr equiv_rfl hy

theorem lf_congr {x₁ y₁ x₂ y₂ : PGame} (hx : x₁ ≈ x₂) (hy : y₁ ≈ y₂) : x₁ ⧏ y₁ ↔ x₂ ⧏ y₂ :=
  PGame.not_le.symm.trans <| (not_congr (le_congr hy hx)).trans PGame.not_le

theorem lf_congr_imp {x₁ y₁ x₂ y₂ : PGame} (hx : x₁ ≈ x₂) (hy : y₁ ≈ y₂) : x₁ ⧏ y₁ → x₂ ⧏ y₂ :=
  (lf_congr hx hy).1

theorem lf_congr_left {x₁ x₂ y : PGame} (hx : x₁ ≈ x₂) : x₁ ⧏ y ↔ x₂ ⧏ y :=
  lf_congr hx equiv_rfl

theorem lf_congr_right {x y₁ y₂ : PGame} (hy : y₁ ≈ y₂) : x ⧏ y₁ ↔ x ⧏ y₂ :=
  lf_congr equiv_rfl hy

@[trans]
theorem lf_of_lf_of_equiv {x y z : PGame} (h₁ : x ⧏ y) (h₂ : y ≈ z) : x ⧏ z :=
  lf_congr_imp equiv_rfl h₂ h₁

instance : Trans (· ⧏ ·) (· ≈ ·) (· ⧏ ·) := ⟨lf_of_lf_of_equiv⟩

@[trans]
theorem lf_of_equiv_of_lf {x y z : PGame} (h₁ : x ≈ y) : y ⧏ z → x ⧏ z :=
  lf_congr_imp (Equiv.symm h₁) equiv_rfl

instance : Trans (· ≈ ·) (· ⧏ ·) (· ⧏ ·) := ⟨lf_of_equiv_of_lf⟩

@[trans]
theorem lt_of_lt_of_equiv {x y z : PGame} (h₁ : x < y) (h₂ : y ≈ z) : x < z :=
  h₁.trans_le h₂.1

instance : Trans
    ((· < ·) : PGame → PGame → Prop)
    ((· ≈ ·) : PGame → PGame → Prop)
    ((· < ·) : PGame → PGame → Prop) where
  trans := lt_of_lt_of_equiv

@[trans]
theorem lt_of_equiv_of_lt {x y z : PGame} (h₁ : x ≈ y) : y < z → x < z :=
  h₁.1.trans_lt

instance : Trans
    ((· ≈ ·) : PGame → PGame → Prop)
    ((· < ·) : PGame → PGame → Prop)
    ((· < ·) : PGame → PGame → Prop) where
  trans := lt_of_equiv_of_lt

theorem lt_congr_imp {x₁ y₁ x₂ y₂ : PGame} (hx : x₁ ≈ x₂) (hy : y₁ ≈ y₂) (h : x₁ < y₁) : x₂ < y₂ :=
  hx.2.trans_lt (h.trans_le hy.1)

theorem lt_congr {x₁ y₁ x₂ y₂ : PGame} (hx : x₁ ≈ x₂) (hy : y₁ ≈ y₂) : x₁ < y₁ ↔ x₂ < y₂ :=
  ⟨lt_congr_imp hx hy, lt_congr_imp (Equiv.symm hx) (Equiv.symm hy)⟩

theorem lt_congr_left {x₁ x₂ y : PGame} (hx : x₁ ≈ x₂) : x₁ < y ↔ x₂ < y :=
  lt_congr hx equiv_rfl

theorem lt_congr_right {x y₁ y₂ : PGame} (hy : y₁ ≈ y₂) : x < y₁ ↔ x < y₂ :=
  lt_congr equiv_rfl hy

theorem lt_or_equiv_of_le {x y : PGame} (h : x ≤ y) : x < y ∨ (x ≈ y) :=
  and_or_left.mp ⟨h, (em <| y ≤ x).symm.imp_left PGame.not_le.1⟩

theorem lf_or_equiv_or_gf (x y : PGame) : x ⧏ y ∨ (x ≈ y) ∨ y ⧏ x := by
  by_cases h : x ⧏ y
  · exact Or.inl h
  · right
    cases' lt_or_equiv_of_le (PGame.not_lf.1 h) with h' h'
    · exact Or.inr h'.lf
    · exact Or.inl (Equiv.symm h')

theorem equiv_congr_left {y₁ y₂ : PGame} : (y₁ ≈ y₂) ↔ ∀ x₁, (x₁ ≈ y₁) ↔ (x₁ ≈ y₂) :=
  ⟨fun h _ => ⟨fun h' => Equiv.trans h' h, fun h' => Equiv.trans h' (Equiv.symm h)⟩,
   fun h => (h y₁).1 <| equiv_rfl⟩

theorem equiv_congr_right {x₁ x₂ : PGame} : (x₁ ≈ x₂) ↔ ∀ y₁, (x₁ ≈ y₁) ↔ (x₂ ≈ y₁) :=
  ⟨fun h _ => ⟨fun h' => Equiv.trans (Equiv.symm h) h', fun h' => Equiv.trans h h'⟩,
   fun h => (h x₂).2 <| equiv_rfl⟩

theorem Equiv.ext {x y : PGame}
    (hl : Relator.BiTotal (fun i j ↦ x.moveLeft i ≈ y.moveLeft j))
    (hr : Relator.BiTotal (fun i j ↦ x.moveRight i ≈ y.moveRight j)) : x ≈ y := by
  constructor <;> rw [le_def]
  · exact ⟨fun i ↦ .inl <| (hl.1 i).imp (fun _ ↦ (·.1)),
      fun j ↦ .inr <| (hr.2 j).imp (fun _ ↦ (·.1))⟩
  · exact ⟨fun i ↦ .inl <| (hl.2 i).imp (fun _ ↦ (·.2)),
      fun j ↦ .inr <| (hr.1 j).imp (fun _ ↦ (·.2))⟩

/-- Show `x ≈ y` by giving an explicit correspondence between the moves of `x` and `y`. -/
lemma Equiv.of_fn {x y : PGame}
    (l : x.LeftMoves → y.LeftMoves) (il : y.LeftMoves → x.LeftMoves)
    (r : x.RightMoves → y.RightMoves) (ir : y.RightMoves → x.RightMoves)
    (hl : ∀ i, x.moveLeft i ≈ y.moveLeft (l i))
    (hil : ∀ i, x.moveLeft (il i) ≈ y.moveLeft i)
    (hr : ∀ i, x.moveRight i ≈ y.moveRight (r i))
    (hir : ∀ i, x.moveRight (ir i) ≈ y.moveRight i) : x ≈ y :=
  .ext ⟨fun i ↦ ⟨l i, hl i⟩, fun i ↦ ⟨il i, hil i⟩⟩ ⟨fun i ↦ ⟨r i, hr i⟩, fun i ↦ ⟨ir i, hir i⟩⟩

lemma Equiv.of_equiv {x y : PGame}
    (l : x.LeftMoves ≃ y.LeftMoves) (r : x.RightMoves ≃ y.RightMoves)
    (hl : ∀ i, x.moveLeft i ≈ y.moveLeft (l i)) (hr : ∀ i, x.moveRight i ≈ y.moveRight (r i)) :
    x ≈ y :=
  .of_fn l l.symm r r.symm hl (by simpa using hl <| l.symm ·) hr (by simpa using hr <| r.symm ·)

theorem Equiv.ext' {x y : PGame}
    (hl : (∀ a ∈ₗ x, ∃ b ∈ₗ y, a ≈ b) ∧ (∀ b ∈ₗ y, ∃ a ∈ₗ x, a ≈ b))
    (hr : (∀ a ∈ᵣ x, ∃ b ∈ᵣ y, a ≈ b) ∧ (∀ b ∈ᵣ y, ∃ a ∈ᵣ x, a ≈ b)) :
    x ≈ y := by
  refine Equiv.ext (hl.imp (fun h i ↦ ?_) (fun h i ↦ ?_)) (hr.imp (fun h i ↦ ?_) (fun h i ↦ ?_)) <;>
    obtain ⟨_, ⟨i, hi⟩, h⟩ := h _ ⟨i, refl _⟩
  · exact ⟨i, Equiv.trans h hi.equiv⟩
  · exact ⟨i, Equiv.trans hi.symm.equiv h⟩
  · exact ⟨i, Equiv.trans h hi.equiv⟩
  · exact ⟨i, Equiv.trans hi.symm.equiv h⟩

/-- The fuzzy, confused, or incomparable relation on pre-games.

If `x ‖ 0`, then the first player can always win `x`. -/
def Fuzzy (x y : PGame) : Prop :=
  x ⧏ y ∧ y ⧏ x

@[inherit_doc]
scoped infixl:50 " ‖ " => PGame.Fuzzy

@[symm]
theorem Fuzzy.swap {x y : PGame} : x ‖ y → y ‖ x :=
  And.symm

instance : IsSymm _ (· ‖ ·) :=
  ⟨fun _ _ => Fuzzy.swap⟩

theorem Fuzzy.swap_iff {x y : PGame} : x ‖ y ↔ y ‖ x :=
  ⟨Fuzzy.swap, Fuzzy.swap⟩

theorem fuzzy_irrefl (x : PGame) : ¬x ‖ x := fun h => lf_irrefl x h.1

instance : IsIrrefl _ (· ‖ ·) :=
  ⟨fuzzy_irrefl⟩

theorem lf_iff_lt_or_fuzzy {x y : PGame} : x ⧏ y ↔ x < y ∨ x ‖ y := by
  simp only [lt_iff_le_and_lf, Fuzzy, ← PGame.not_le]
  tauto

theorem lf_of_fuzzy {x y : PGame} (h : x ‖ y) : x ⧏ y :=
  lf_iff_lt_or_fuzzy.2 (Or.inr h)

alias Fuzzy.lf := lf_of_fuzzy

theorem lt_or_fuzzy_of_lf {x y : PGame} : x ⧏ y → x < y ∨ x ‖ y :=
  lf_iff_lt_or_fuzzy.1

theorem Fuzzy.not_equiv {x y : PGame} (h : x ‖ y) : ¬(x ≈ y) := fun h' => h'.1.not_gf h.2

theorem Fuzzy.not_equiv' {x y : PGame} (h : x ‖ y) : ¬(y ≈ x) := fun h' => h'.2.not_gf h.2

theorem not_fuzzy_of_le {x y : PGame} (h : x ≤ y) : ¬x ‖ y := fun h' => h'.2.not_ge h

theorem not_fuzzy_of_ge {x y : PGame} (h : y ≤ x) : ¬x ‖ y := fun h' => h'.1.not_ge h

theorem Equiv.not_fuzzy {x y : PGame} (h : x ≈ y) : ¬x ‖ y :=
  not_fuzzy_of_le h.1

theorem Equiv.not_fuzzy' {x y : PGame} (h : x ≈ y) : ¬y ‖ x :=
  not_fuzzy_of_le h.2

theorem fuzzy_congr {x₁ y₁ x₂ y₂ : PGame} (hx : x₁ ≈ x₂) (hy : y₁ ≈ y₂) : x₁ ‖ y₁ ↔ x₂ ‖ y₂ :=
  show _ ∧ _ ↔ _ ∧ _ by rw [lf_congr hx hy, lf_congr hy hx]

theorem fuzzy_congr_imp {x₁ y₁ x₂ y₂ : PGame} (hx : x₁ ≈ x₂) (hy : y₁ ≈ y₂) : x₁ ‖ y₁ → x₂ ‖ y₂ :=
  (fuzzy_congr hx hy).1

theorem fuzzy_congr_left {x₁ x₂ y : PGame} (hx : x₁ ≈ x₂) : x₁ ‖ y ↔ x₂ ‖ y :=
  fuzzy_congr hx equiv_rfl

theorem fuzzy_congr_right {x y₁ y₂ : PGame} (hy : y₁ ≈ y₂) : x ‖ y₁ ↔ x ‖ y₂ :=
  fuzzy_congr equiv_rfl hy

@[trans]
theorem fuzzy_of_fuzzy_of_equiv {x y z : PGame} (h₁ : x ‖ y) (h₂ : y ≈ z) : x ‖ z :=
  (fuzzy_congr_right h₂).1 h₁

@[trans]
theorem fuzzy_of_equiv_of_fuzzy {x y z : PGame} (h₁ : x ≈ y) (h₂ : y ‖ z) : x ‖ z :=
  (fuzzy_congr_left h₁).2 h₂

/-- Exactly one of the following is true (although we don't prove this here). -/
theorem lt_or_equiv_or_gt_or_fuzzy (x y : PGame) : x < y ∨ (x ≈ y) ∨ y < x ∨ x ‖ y := by
  cases' le_or_gf x y with h₁ h₁ <;> cases' le_or_gf y x with h₂ h₂
  · right
    left
    exact ⟨h₁, h₂⟩
  · left
    exact ⟨h₁, h₂⟩
  · right
    right
    left
    exact ⟨h₂, h₁⟩
  · right
    right
    right
    exact ⟨h₂, h₁⟩

theorem lt_or_equiv_or_gf (x y : PGame) : x < y ∨ (x ≈ y) ∨ y ⧏ x := by
  rw [lf_iff_lt_or_fuzzy, Fuzzy.swap_iff]
  exact lt_or_equiv_or_gt_or_fuzzy x y

/-! ### Relabellings -/


/-- `Relabelling x y` says that `x` and `y` are really the same game, just dressed up differently.
Specifically, there is a bijection between the moves for Left in `x` and in `y`, and similarly
for Right, and under these bijections we inductively have `Relabelling`s for the consequent games.
-/
inductive Relabelling : PGame.{u} → PGame.{u} → Type (u + 1)
  |
  mk :
    ∀ {x y : PGame} (L : x.LeftMoves ≃ y.LeftMoves) (R : x.RightMoves ≃ y.RightMoves),
      (∀ i, Relabelling (x.moveLeft i) (y.moveLeft (L i))) →
        (∀ j, Relabelling (x.moveRight j) (y.moveRight (R j))) → Relabelling x y

@[inherit_doc]
scoped infixl:50 " ≡r " => PGame.Relabelling

namespace Relabelling

variable {x y : PGame.{u}}

/-- A constructor for relabellings swapping the equivalences. -/
def mk' (L : y.LeftMoves ≃ x.LeftMoves) (R : y.RightMoves ≃ x.RightMoves)
    (hL : ∀ i, x.moveLeft (L i) ≡r y.moveLeft i) (hR : ∀ j, x.moveRight (R j) ≡r y.moveRight j) :
    x ≡r y :=
  ⟨L.symm, R.symm, fun i => by simpa using hL (L.symm i), fun j => by simpa using hR (R.symm j)⟩

/-- The equivalence between left moves of `x` and `y` given by the relabelling. -/
def leftMovesEquiv : x ≡r y → x.LeftMoves ≃ y.LeftMoves
  | ⟨L,_, _,_⟩ => L

@[simp]
theorem mk_leftMovesEquiv {x y L R hL hR} : (@Relabelling.mk x y L R hL hR).leftMovesEquiv = L :=
  rfl

@[simp]
theorem mk'_leftMovesEquiv {x y L R hL hR} :
    (@Relabelling.mk' x y L R hL hR).leftMovesEquiv = L.symm :=
  rfl

/-- The equivalence between right moves of `x` and `y` given by the relabelling. -/
def rightMovesEquiv : x ≡r y → x.RightMoves ≃ y.RightMoves
  | ⟨_, R, _, _⟩ => R

@[simp]
theorem mk_rightMovesEquiv {x y L R hL hR} : (@Relabelling.mk x y L R hL hR).rightMovesEquiv = R :=
  rfl

@[simp]
theorem mk'_rightMovesEquiv {x y L R hL hR} :
    (@Relabelling.mk' x y L R hL hR).rightMovesEquiv = R.symm :=
  rfl

/-- A left move of `x` is a relabelling of a left move of `y`. -/
def moveLeft : ∀ (r : x ≡r y) (i : x.LeftMoves), x.moveLeft i ≡r y.moveLeft (r.leftMovesEquiv i)
  | ⟨_, _, hL, _⟩ => hL

/-- A left move of `y` is a relabelling of a left move of `x`. -/
def moveLeftSymm :
    ∀ (r : x ≡r y) (i : y.LeftMoves), x.moveLeft (r.leftMovesEquiv.symm i) ≡r y.moveLeft i
  | ⟨L, R, hL, hR⟩, i => by simpa using hL (L.symm i)

/-- A right move of `x` is a relabelling of a right move of `y`. -/
def moveRight :
    ∀ (r : x ≡r y) (i : x.RightMoves), x.moveRight i ≡r y.moveRight (r.rightMovesEquiv i)
  | ⟨_, _, _, hR⟩ => hR

/-- A right move of `y` is a relabelling of a right move of `x`. -/
def moveRightSymm :
    ∀ (r : x ≡r y) (i : y.RightMoves), x.moveRight (r.rightMovesEquiv.symm i) ≡r y.moveRight i
  | ⟨L, R, hL, hR⟩, i => by simpa using hR (R.symm i)

/-- The identity relabelling. -/
@[refl]
def refl (x : PGame) : x ≡r x :=
  ⟨Equiv.refl _, Equiv.refl _, fun i => refl _, fun j => refl _⟩
termination_by x

instance (x : PGame) : Inhabited (x ≡r x) :=
  ⟨refl _⟩

/-- Flip a relabelling. -/
@[symm]
def symm : ∀ {x y : PGame}, x ≡r y → y ≡r x
  | _, _, ⟨L, R, hL, hR⟩ => mk' L R (fun i => (hL i).symm) fun j => (hR j).symm

theorem le {x y : PGame} (r : x ≡r y) : x ≤ y :=
  le_def.2
    ⟨fun i => Or.inl ⟨_, (r.moveLeft i).le⟩, fun j =>
      Or.inr ⟨_, (r.moveRightSymm j).le⟩⟩
termination_by x

theorem ge {x y : PGame} (r : x ≡r y) : y ≤ x :=
  r.symm.le

/-- A relabelling lets us prove equivalence of games. -/
theorem equiv (r : x ≡r y) : x ≈ y :=
  ⟨r.le, r.ge⟩

/-- Transitivity of relabelling. -/
@[trans]
def trans : ∀ {x y z : PGame}, x ≡r y → y ≡r z → x ≡r z
  | _, _, _, ⟨L₁, R₁, hL₁, hR₁⟩, ⟨L₂, R₂, hL₂, hR₂⟩ =>
    ⟨L₁.trans L₂, R₁.trans R₂, fun i => (hL₁ i).trans (hL₂ _), fun j => (hR₁ j).trans (hR₂ _)⟩

/-- Any game without left or right moves is a relabelling of 0. -/
def isEmpty (x : PGame) [IsEmpty x.LeftMoves] [IsEmpty x.RightMoves] : x ≡r 0 :=
  ⟨Equiv.equivPEmpty _, Equiv.equivOfIsEmpty _ _, isEmptyElim, isEmptyElim⟩

end Relabelling

theorem Equiv.isEmpty (x : PGame) [IsEmpty x.LeftMoves] [IsEmpty x.RightMoves] : x ≈ 0 :=
  (Relabelling.isEmpty x).equiv

instance {x y : PGame} : Coe (x ≡r y) (x ≈ y) :=
  ⟨Relabelling.equiv⟩

/-- Replace the types indexing the next moves for Left and Right by equivalent types. -/
def relabel {x : PGame} {xl' xr'} (el : xl' ≃ x.LeftMoves) (er : xr' ≃ x.RightMoves) : PGame :=
  ⟨xl', xr', x.moveLeft ∘ el, x.moveRight ∘ er⟩

@[simp]
theorem relabel_moveLeft' {x : PGame} {xl' xr'} (el : xl' ≃ x.LeftMoves) (er : xr' ≃ x.RightMoves)
    (i : xl') : moveLeft (relabel el er) i = x.moveLeft (el i) :=
  rfl

theorem relabel_moveLeft {x : PGame} {xl' xr'} (el : xl' ≃ x.LeftMoves) (er : xr' ≃ x.RightMoves)
    (i : x.LeftMoves) : moveLeft (relabel el er) (el.symm i) = x.moveLeft i := by simp

@[simp]
theorem relabel_moveRight' {x : PGame} {xl' xr'} (el : xl' ≃ x.LeftMoves) (er : xr' ≃ x.RightMoves)
    (j : xr') : moveRight (relabel el er) j = x.moveRight (er j) :=
  rfl

theorem relabel_moveRight {x : PGame} {xl' xr'} (el : xl' ≃ x.LeftMoves) (er : xr' ≃ x.RightMoves)
    (j : x.RightMoves) : moveRight (relabel el er) (er.symm j) = x.moveRight j := by simp

/-- The game obtained by relabelling the next moves is a relabelling of the original game. -/
def relabelRelabelling {x : PGame} {xl' xr'} (el : xl' ≃ x.LeftMoves) (er : xr' ≃ x.RightMoves) :
    x ≡r relabel el er :=
  -- Porting note: needed to add `rfl`
  Relabelling.mk' el er (fun i => by simp; rfl) (fun j => by simp; rfl)

/-! ### Negation -/


/-- The negation of `{L | R}` is `{-R | -L}`. -/
def neg : PGame → PGame
  | ⟨l, r, L, R⟩ => ⟨r, l, fun i => neg (R i), fun i => neg (L i)⟩

instance : Neg PGame :=
  ⟨neg⟩

@[simp]
theorem neg_def {xl xr xL xR} : -mk xl xr xL xR = mk xr xl (-xR ·) (-xL ·) :=
  rfl

instance : InvolutiveNeg PGame :=
  { inferInstanceAs (Neg PGame) with
    neg_neg := fun x => by
      induction' x with xl xr xL xR ihL ihR
      simp_rw [neg_def, ihL, ihR] }

instance : NegZeroClass PGame :=
  { inferInstanceAs (Zero PGame), inferInstanceAs (Neg PGame) with
    neg_zero := by
      dsimp [Zero.zero, Neg.neg, neg]
      congr <;> funext i <;> cases i }

@[simp]
theorem neg_ofLists (L R : List PGame) :
    -ofLists L R = ofLists (R.map fun x => -x) (L.map fun x => -x) := by
  simp only [ofLists, neg_def, List.getElem_map, mk.injEq, List.length_map, true_and]
  constructor
  all_goals
    apply hfunext
    · simp
    · rintro ⟨⟨a, ha⟩⟩ ⟨⟨b, hb⟩⟩ h
      have :
        ∀ {m n} (_ : m = n) {b : ULift (Fin m)} {c : ULift (Fin n)} (_ : HEq b c),
          (b.down : ℕ) = ↑c.down := by
        rintro m n rfl b c
        simp only [heq_eq_eq]
        rintro rfl
        rfl
      simp only [heq_eq_eq]
      congr 5
      exact this (List.length_map _ _).symm h

theorem isOption_neg {x y : PGame} : IsOption x (-y) ↔ IsOption (-x) y := by
  rw [isOption_iff, isOption_iff, or_comm]
  cases y
  apply or_congr <;>
    · apply exists_congr
      intro
      rw [neg_eq_iff_eq_neg]
      rfl

@[simp]
theorem isOption_neg_neg {x y : PGame} : IsOption (-x) (-y) ↔ IsOption x y := by
  rw [isOption_neg, neg_neg]

theorem leftMoves_neg : ∀ x : PGame, (-x).LeftMoves = x.RightMoves
  | ⟨_, _, _, _⟩ => rfl

theorem rightMoves_neg : ∀ x : PGame, (-x).RightMoves = x.LeftMoves
  | ⟨_, _, _, _⟩ => rfl

/-- Turns a right move for `x` into a left move for `-x` and vice versa.

Even though these types are the same (not definitionally so), this is the preferred way to convert
between them. -/
def toLeftMovesNeg {x : PGame} : x.RightMoves ≃ (-x).LeftMoves :=
  Equiv.cast (leftMoves_neg x).symm

/-- Turns a left move for `x` into a right move for `-x` and vice versa.

Even though these types are the same (not definitionally so), this is the preferred way to convert
between them. -/
def toRightMovesNeg {x : PGame} : x.LeftMoves ≃ (-x).RightMoves :=
  Equiv.cast (rightMoves_neg x).symm

theorem moveLeft_neg {x : PGame} (i) : (-x).moveLeft (toLeftMovesNeg i) = -x.moveRight i := by
  cases x
  rfl

@[simp]
theorem moveLeft_neg' {x : PGame} (i) : (-x).moveLeft i = -x.moveRight (toLeftMovesNeg.symm i) := by
  cases x
  rfl

theorem moveRight_neg {x : PGame} (i) : (-x).moveRight (toRightMovesNeg i) = -x.moveLeft i := by
  cases x
  rfl

@[simp]
theorem moveRight_neg' {x : PGame} (i) :
    (-x).moveRight i = -x.moveLeft (toRightMovesNeg.symm i) := by
  cases x
  rfl

theorem moveLeft_neg_symm {x : PGame} (i) :
    x.moveLeft (toRightMovesNeg.symm i) = -(-x).moveRight i := by simp

theorem moveLeft_neg_symm' {x : PGame} (i) :
    x.moveLeft i = -(-x).moveRight (toRightMovesNeg i) := by simp

theorem moveRight_neg_symm {x : PGame} (i) :
    x.moveRight (toLeftMovesNeg.symm i) = -(-x).moveLeft i := by simp

theorem moveRight_neg_symm' {x : PGame} (i) :
    x.moveRight i = -(-x).moveLeft (toLeftMovesNeg i) := by simp

lemma memₗ_neg_iff : ∀ {x y : PGame},
    x ∈ₗ -y ↔ ∃ i, x ≡ -y.moveRight i
  | mk _ _ _ _, mk _ _ _ _ => Iff.rfl

lemma memᵣ_neg_iff : ∀ {x y : PGame},
    x ∈ᵣ -y ↔ ∃ i, x ≡ -y.moveLeft i
  | mk _ _ _ _, mk _ _ _ _ => Iff.rfl

/-- If `x` has the same moves as `y`, then `-x` has the sames moves as `-y`. -/
lemma Identical.neg : ∀ {x₁ x₂ : PGame}, x₁ ≡ x₂ → -x₁ ≡ -x₂
  | mk _ _ _ _, mk _ _ _ _, ⟨⟨hL₁, hL₂⟩, ⟨hR₁, hR₂⟩⟩ =>
    ⟨⟨fun i ↦ (hR₁ i).imp (fun _ ↦ Identical.neg), fun j ↦ (hR₂ j).imp (fun _ ↦ Identical.neg)⟩,
      ⟨fun i ↦ (hL₁ i).imp (fun _ ↦ Identical.neg), fun j ↦ (hL₂ j).imp (fun _ ↦ Identical.neg)⟩⟩

/-- If `-x` has the same moves as `-y`, then `x` has the sames moves as `y`. -/
lemma Identical.of_neg : ∀ {x₁ x₂ : PGame}, -x₁ ≡ -x₂ → x₁ ≡ x₂
  | mk x₁l x₁r x₁L x₁R, mk x₂l x₂r x₂L x₂R => by
    simpa using Identical.neg (x₁ := mk _ _ (-x₁R ·) (-x₁L ·)) (x₂ := mk _ _ (-x₂R ·) (-x₂L ·))

lemma memₗ_neg_iff' : ∀ {x y : PGame},
    x ∈ₗ -y ↔ ∃ z ∈ᵣ y, x ≡ -z
  | mk _ _ _ _, mk _ _ _ _ => memₗ_neg_iff.trans
    ⟨fun ⟨_i, hi⟩ ↦ ⟨_, ⟨_, refl _⟩, hi⟩, fun ⟨_, ⟨i, hi⟩, h⟩ ↦ ⟨i, h.trans hi.neg⟩⟩

lemma memᵣ_neg_iff' : ∀ {x y : PGame},
    x ∈ᵣ -y ↔ ∃ z ∈ₗ y, x ≡ -z
  | mk _ _ _ _, mk _ _ _ _ => memᵣ_neg_iff.trans
    ⟨fun ⟨_i, hi⟩ ↦ ⟨_, ⟨_, refl _⟩, hi⟩, fun ⟨_, ⟨i, hi⟩, h⟩ ↦ ⟨i, h.trans hi.neg⟩⟩

/-- If `x` has the same moves as `y`, then `-x` has the same moves as `-y`. -/
def Relabelling.negCongr : ∀ {x y : PGame}, x ≡r y → -x ≡r -y
  | ⟨_, _, _, _⟩, ⟨_, _, _, _⟩, ⟨L, R, hL, hR⟩ =>
    ⟨R, L, fun j => (hR j).negCongr, fun i => (hL i).negCongr⟩

private theorem neg_le_lf_neg_iff : ∀ {x y : PGame.{u}}, (-y ≤ -x ↔ x ≤ y) ∧ (-y ⧏ -x ↔ x ⧏ y)
  | mk xl xr xL xR, mk yl yr yL yR => by
    simp_rw [neg_def, mk_le_mk, mk_lf_mk, ← neg_def]
    constructor
    · rw [and_comm]
      apply and_congr <;> exact forall_congr' fun _ => neg_le_lf_neg_iff.2
    · rw [or_comm]
      apply or_congr <;> exact exists_congr fun _ => neg_le_lf_neg_iff.1
termination_by x y => (x, y)

@[simp]
theorem neg_le_neg_iff {x y : PGame} : -y ≤ -x ↔ x ≤ y :=
  neg_le_lf_neg_iff.1

@[simp]
theorem neg_lf_neg_iff {x y : PGame} : -y ⧏ -x ↔ x ⧏ y :=
  neg_le_lf_neg_iff.2

@[simp]
theorem neg_lt_neg_iff {x y : PGame} : -y < -x ↔ x < y := by
  rw [lt_iff_le_and_lf, lt_iff_le_and_lf, neg_le_neg_iff, neg_lf_neg_iff]

@[simp]
theorem neg_identical_neg_iff {x y : PGame} : (-x ≡ -y) ↔ (x ≡ y) :=
  ⟨Identical.of_neg, Identical.neg⟩

@[simp]
theorem neg_equiv_neg_iff {x y : PGame} : (-x ≈ -y) ↔ (x ≈ y) := by
  show Equiv (-x) (-y) ↔ Equiv x y
  rw [Equiv, Equiv, neg_le_neg_iff, neg_le_neg_iff, and_comm]

@[simp]
theorem neg_fuzzy_neg_iff {x y : PGame} : -x ‖ -y ↔ x ‖ y := by
  rw [Fuzzy, Fuzzy, neg_lf_neg_iff, neg_lf_neg_iff, and_comm]

theorem neg_le_iff {x y : PGame} : -y ≤ x ↔ -x ≤ y := by rw [← neg_neg x, neg_le_neg_iff, neg_neg]

theorem neg_lf_iff {x y : PGame} : -y ⧏ x ↔ -x ⧏ y := by rw [← neg_neg x, neg_lf_neg_iff, neg_neg]

theorem neg_lt_iff {x y : PGame} : -y < x ↔ -x < y := by rw [← neg_neg x, neg_lt_neg_iff, neg_neg]

theorem neg_equiv_iff {x y : PGame} : (-x ≈ y) ↔ (x ≈ -y) := by
  rw [← neg_neg y, neg_equiv_neg_iff, neg_neg]

theorem neg_fuzzy_iff {x y : PGame} : -x ‖ y ↔ x ‖ -y := by
  rw [← neg_neg y, neg_fuzzy_neg_iff, neg_neg]

theorem le_neg_iff {x y : PGame} : y ≤ -x ↔ x ≤ -y := by rw [← neg_neg x, neg_le_neg_iff, neg_neg]

theorem lf_neg_iff {x y : PGame} : y ⧏ -x ↔ x ⧏ -y := by rw [← neg_neg x, neg_lf_neg_iff, neg_neg]

theorem lt_neg_iff {x y : PGame} : y < -x ↔ x < -y := by rw [← neg_neg x, neg_lt_neg_iff, neg_neg]

@[simp]
theorem neg_le_zero_iff {x : PGame} : -x ≤ 0 ↔ 0 ≤ x := by rw [neg_le_iff, neg_zero]

@[simp]
theorem zero_le_neg_iff {x : PGame} : 0 ≤ -x ↔ x ≤ 0 := by rw [le_neg_iff, neg_zero]

@[simp]
theorem neg_lf_zero_iff {x : PGame} : -x ⧏ 0 ↔ 0 ⧏ x := by rw [neg_lf_iff, neg_zero]

@[simp]
theorem zero_lf_neg_iff {x : PGame} : 0 ⧏ -x ↔ x ⧏ 0 := by rw [lf_neg_iff, neg_zero]

@[simp]
theorem neg_lt_zero_iff {x : PGame} : -x < 0 ↔ 0 < x := by rw [neg_lt_iff, neg_zero]

@[simp]
theorem zero_lt_neg_iff {x : PGame} : 0 < -x ↔ x < 0 := by rw [lt_neg_iff, neg_zero]

@[simp]
theorem neg_equiv_zero_iff {x : PGame} : (-x ≈ 0) ↔ (x ≈ 0) := by rw [neg_equiv_iff, neg_zero]

@[simp]
theorem neg_fuzzy_zero_iff {x : PGame} : -x ‖ 0 ↔ x ‖ 0 := by rw [neg_fuzzy_iff, neg_zero]

@[simp]
theorem zero_equiv_neg_iff {x : PGame} : (0 ≈ -x) ↔ (0 ≈ x) := by rw [← neg_equiv_iff, neg_zero]

@[simp]
theorem zero_fuzzy_neg_iff {x : PGame} : 0 ‖ -x ↔ 0 ‖ x := by rw [← neg_fuzzy_iff, neg_zero]

/-! ### Addition and subtraction -/

/-- The sum of `x = {xL | xR}` and `y = {yL | yR}` is `{xL + y, x + yL | xR + y, x + yR}`. -/
instance : Add PGame.{u} :=
  ⟨fun x y => by
    induction' x with xl xr _ _ IHxl IHxr generalizing y
    induction' y with yl yr yL yR IHyl IHyr
    have y := mk yl yr yL yR
    refine ⟨xl ⊕ yl, xr ⊕ yr, Sum.rec ?_ ?_, Sum.rec ?_ ?_⟩
    · exact fun i => IHxl i y
    · exact IHyl
    · exact fun i => IHxr i y
    · exact IHyr⟩

<<<<<<< HEAD
@[simp]
lemma leftMoves_mk_add {xl xr yl yr} {xL xR yL yR} :
    (mk xl xr xL xR + mk yl yr yL yR).LeftMoves =
      ((mk xl xr xL xR).LeftMoves ⊕ (mk yl yr yL yR).LeftMoves) :=
  rfl

@[simp]
lemma rightMoves_mk_add {xl xr yl yr} {xL xR yL yR} :
    (mk xl xr xL xR + mk yl yr yL yR).RightMoves =
      ((mk xl xr xL xR).RightMoves ⊕ (mk yl yr yL yR).RightMoves) :=
  rfl

@[simp]
theorem mk_add_moveLeft {xl xr yl yr} {xL xR yL yR} {i} :
    (mk xl xr xL xR + mk yl yr yL yR).moveLeft i =
      i.elim (xL · + mk yl yr yL yR) (mk xl xr xL xR + yL ·) :=
  rfl

@[simp]
theorem mk_add_moveRight {xl xr yl yr} {xL xR yL yR} {i} :
    (mk xl xr xL xR + mk yl yr yL yR).moveRight i =
      i.elim (xR · + mk yl yr yL yR) (mk xl xr xL xR + yR ·) :=
  rfl

/-- The pre-game `((0+1)+⋯)+1`. -/
=======
/-- The pre-game `((0 + 1) + ⋯) + 1`.

Note that this is **not** the usual recursive definition `n = {0, 1, … | }`. For instance,
`2 = 0 + 1 + 1 = {0 + 0 + 1, 0 + 1 + 0 | }` does not contain any left option equivalent to `0`. For
an implementation of said definition, see `Ordinal.toPGame`. -/
>>>>>>> 86a406ac
instance : NatCast PGame :=
  ⟨Nat.unaryCast⟩

@[simp]
protected theorem nat_succ (n : ℕ) : ((n + 1 : ℕ) : PGame) = n + 1 :=
  rfl

instance isEmpty_leftMoves_add (x y : PGame.{u}) [IsEmpty x.LeftMoves] [IsEmpty y.LeftMoves] :
    IsEmpty (x + y).LeftMoves := by
  cases x
  cases y
  apply isEmpty_sum.2 ⟨_, _⟩
  assumption'

instance isEmpty_rightMoves_add (x y : PGame.{u}) [IsEmpty x.RightMoves] [IsEmpty y.RightMoves] :
    IsEmpty (x + y).RightMoves := by
  cases x
  cases y
  apply isEmpty_sum.2 ⟨_, _⟩
  assumption'

/-- `x + 0` has exactly the same moves as `x`. -/
def addZeroRelabelling : ∀ x : PGame.{u}, x + 0 ≡r x
  | ⟨xl, xr, xL, xR⟩ => by
    refine ⟨Equiv.sumEmpty xl PEmpty, Equiv.sumEmpty xr PEmpty, ?_, ?_⟩ <;> rintro (⟨i⟩ | ⟨⟨⟩⟩) <;>
      apply addZeroRelabelling
termination_by x => x

/-- `x + 0` is equivalent to `x`. -/
theorem add_zero_equiv (x : PGame.{u}) : x + 0 ≈ x :=
  (addZeroRelabelling x).equiv

/-- `0 + x` has exactly the same moves as `x`. -/
def zeroAddRelabelling : ∀ x : PGame.{u}, 0 + x ≡r x
  | ⟨xl, xr, xL, xR⟩ => by
    refine ⟨Equiv.emptySum PEmpty xl, Equiv.emptySum PEmpty xr, ?_, ?_⟩ <;> rintro (⟨⟨⟩⟩ | ⟨i⟩) <;>
      apply zeroAddRelabelling

/-- `0 + x` is equivalent to `x`. -/
theorem zero_add_equiv (x : PGame.{u}) : 0 + x ≈ x :=
  (zeroAddRelabelling x).equiv

theorem leftMoves_add : ∀ x y : PGame.{u}, (x + y).LeftMoves = (x.LeftMoves ⊕ y.LeftMoves)
  | ⟨_, _, _, _⟩, ⟨_, _, _, _⟩ => rfl

theorem rightMoves_add : ∀ x y : PGame.{u}, (x + y).RightMoves = (x.RightMoves ⊕ y.RightMoves)
  | ⟨_, _, _, _⟩, ⟨_, _, _, _⟩ => rfl

/-- Converts a left move for `x` or `y` into a left move for `x + y` and vice versa.

Even though these types are the same (not definitionally so), this is the preferred way to convert
between them. -/
def toLeftMovesAdd {x y : PGame} : x.LeftMoves ⊕ y.LeftMoves ≃ (x + y).LeftMoves :=
  Equiv.cast (leftMoves_add x y).symm

/-- Converts a right move for `x` or `y` into a right move for `x + y` and vice versa.

Even though these types are the same (not definitionally so), this is the preferred way to convert
between them. -/
def toRightMovesAdd {x y : PGame} : x.RightMoves ⊕ y.RightMoves ≃ (x + y).RightMoves :=
  Equiv.cast (rightMoves_add x y).symm

@[simp]
theorem mk_add_moveLeft_inl {xl xr yl yr} {xL xR yL yR} {i} :
    (mk xl xr xL xR + mk yl yr yL yR).moveLeft (Sum.inl i) =
      (mk xl xr xL xR).moveLeft i + mk yl yr yL yR :=
  rfl

@[simp]
theorem add_moveLeft_inl {x : PGame} (y : PGame) (i) :
    (x + y).moveLeft (toLeftMovesAdd (Sum.inl i)) = x.moveLeft i + y := by
  cases x
  cases y
  rfl

@[simp]
theorem mk_add_moveRight_inl {xl xr yl yr} {xL xR yL yR} {i} :
    (mk xl xr xL xR + mk yl yr yL yR).moveRight (Sum.inl i) =
      (mk xl xr xL xR).moveRight i + mk yl yr yL yR :=
  rfl

@[simp]
theorem add_moveRight_inl {x : PGame} (y : PGame) (i) :
    (x + y).moveRight (toRightMovesAdd (Sum.inl i)) = x.moveRight i + y := by
  cases x
  cases y
  rfl

@[simp]
theorem mk_add_moveLeft_inr {xl xr yl yr} {xL xR yL yR} {i} :
    (mk xl xr xL xR + mk yl yr yL yR).moveLeft (Sum.inr i) =
      mk xl xr xL xR + (mk yl yr yL yR).moveLeft i :=
  rfl

@[simp]
theorem add_moveLeft_inr (x : PGame) {y : PGame} (i) :
    (x + y).moveLeft (toLeftMovesAdd (Sum.inr i)) = x + y.moveLeft i := by
  cases x
  cases y
  rfl

@[simp]
theorem mk_add_moveRight_inr {xl xr yl yr} {xL xR yL yR} {i} :
    (mk xl xr xL xR + mk yl yr yL yR).moveRight (Sum.inr i) =
      mk xl xr xL xR + (mk yl yr yL yR).moveRight i :=
  rfl

@[simp]
theorem add_moveRight_inr (x : PGame) {y : PGame} (i) :
    (x + y).moveRight (toRightMovesAdd (Sum.inr i)) = x + y.moveRight i := by
  cases x
  cases y
  rfl

theorem leftMoves_add_cases {x y : PGame} (k) {P : (x + y).LeftMoves → Prop}
    (hl : ∀ i, P <| toLeftMovesAdd (Sum.inl i)) (hr : ∀ i, P <| toLeftMovesAdd (Sum.inr i)) :
    P k := by
  rw [← toLeftMovesAdd.apply_symm_apply k]
  cases' toLeftMovesAdd.symm k with i i
  · exact hl i
  · exact hr i

theorem rightMoves_add_cases {x y : PGame} (k) {P : (x + y).RightMoves → Prop}
    (hl : ∀ j, P <| toRightMovesAdd (Sum.inl j)) (hr : ∀ j, P <| toRightMovesAdd (Sum.inr j)) :
    P k := by
  rw [← toRightMovesAdd.apply_symm_apply k]
  cases' toRightMovesAdd.symm k with i i
  · exact hl i
  · exact hr i

instance isEmpty_nat_rightMoves : ∀ n : ℕ, IsEmpty (RightMoves n)
  | 0 => inferInstanceAs (IsEmpty PEmpty)
  | n + 1 => by
    haveI := isEmpty_nat_rightMoves n
    rw [PGame.nat_succ, rightMoves_add]
    infer_instance

lemma LeftMovesAdd.exists {x y : PGame} {p : (x + y).LeftMoves → Prop} :
    (∃ i, p i) ↔ (∃ i, p (toLeftMovesAdd (.inl i))) ∨ (∃ i, p (toLeftMovesAdd (.inr i))) := by
  cases' x with xl xr xL xR
  cases' y with yl yr yL yR
  constructor
  · rintro ⟨(i | i), hi⟩
    exacts [.inl ⟨i, hi⟩, .inr ⟨i, hi⟩]
  · rintro (⟨i, hi⟩ | ⟨i, hi⟩)
    exacts [⟨_, hi⟩, ⟨_, hi⟩]

lemma RightMovesAdd.exists {x y : PGame} {p : (x + y).RightMoves → Prop} :
    (∃ i, p i) ↔ (∃ i, p (toRightMovesAdd (.inl i))) ∨ (∃ i, p (toRightMovesAdd (.inr i))) := by
  cases' x with xl xr xL xR
  cases' y with yl yr yL yR
  constructor
  · rintro ⟨(i | i), hi⟩
    exacts [.inl ⟨i, hi⟩, .inr ⟨i, hi⟩]
  · rintro (⟨i, hi⟩ | ⟨i, hi⟩)
    exacts [⟨_, hi⟩, ⟨_, hi⟩]

lemma memₗ_add_iff : ∀ {x y₁ y₂ : PGame},
    x ∈ₗ y₁ + y₂ ↔ (∃ i, x ≡ (y₁.moveLeft i) + y₂) ∨ (∃ i, x ≡ y₁ + (y₂.moveLeft i))
  | mk _ _ _ _, mk _ _ _ _, mk _ _ _ _ => LeftMovesAdd.exists

lemma memᵣ_add_iff : ∀ {x y₁ y₂ : PGame},
    x ∈ᵣ y₁ + y₂ ↔ (∃ i, x ≡ (y₁.moveRight i) + y₂) ∨ (∃ i, x ≡ y₁ + (y₂.moveRight i))
  | mk _ _ _ _, mk _ _ _ _, mk _ _ _ _ => RightMovesAdd.exists

/-- `x + y` has exactly the same moves as `y + x`. -/
protected lemma add_comm (x y : PGame) : x + y ≡ y + x :=
  match x, y with
  | mk xl xr xL xR, mk yl yr yL yR => by
    refine Identical.of_equiv (Equiv.sumComm _ _) (Equiv.sumComm _ _) ?_ ?_ <;>
    · rintro (_ | _) <;>
      · dsimp; exact PGame.add_comm _ _
  termination_by (x, y)

/-- `(x + y) + z` has exactly the same moves as `x + (y + z)`. -/
protected lemma add_assoc (x y z : PGame) : x + y + z ≡ x + (y + z) :=
  match x, y, z with
  | mk xl xr xL xR, mk yl yr yL yR, mk zl zr zL zR => by
    refine Identical.of_equiv (Equiv.sumAssoc _ _ _) (Equiv.sumAssoc _ _ _) ?_ ?_ <;>
    · rintro ((_ | _) | _)
      · exact PGame.add_assoc _ _ _
      · exact PGame.add_assoc (mk _ _ _ _) _ _
      · exact PGame.add_assoc (mk _ _ _ _) (mk _ _ _ _) _
  termination_by (x, y, z)

/-- `x + 0` has exactly the same moves as `x`. -/
protected lemma add_zero : ∀ (x : PGame), x + 0 ≡ x
  | mk xl xr xL xR => by
    refine Identical.of_equiv (Equiv.sumEmpty _ _) (Equiv.sumEmpty _ _) ?_ ?_ <;>
    · rintro (_ | ⟨⟨⟩⟩)
      exact PGame.add_zero _

/-- `0 + x` has exactly the same moves as `x`. -/
protected lemma zero_add (x : PGame) : 0 + x ≡ x :=
  (PGame.add_comm _ _).trans x.add_zero

/-- `-(x + y)` has exactly the same moves as `-x + -y`. -/
protected lemma neg_add (x y : PGame) : -(x + y) = -x + -y :=
  match x, y with
  | mk xl xr xL xR, mk yl yr yL yR => by
    refine ext rfl rfl ?_ ?_ <;>
    · rintro (i | i) _ ⟨rfl⟩
      · exact PGame.neg_add _ _
      · simpa [Equiv.refl] using PGame.neg_add _ _
  termination_by (x, y)

/-- `-(x + y)` has exactly the same moves as `-y + -x`. -/
protected lemma neg_add_rev (x y : PGame) : -(x + y) ≡ -y + -x :=
  Identical.trans (of_eq (x.neg_add y)) (PGame.add_comm _ _)

lemma identical_zero_iff : ∀ (x : PGame),
    x ≡ 0 ↔ IsEmpty x.LeftMoves ∧ IsEmpty x.RightMoves
  | mk xl xr xL xR => by
    constructor
    · rintro ⟨h₁, h₂⟩
      dsimp [Relator.BiTotal, Relator.LeftTotal, Relator.RightTotal] at h₁ h₂
      simp_rw [IsEmpty.forall_iff, and_true, IsEmpty.exists_iff] at h₁ h₂
      exact ⟨⟨h₁⟩, ⟨h₂⟩⟩
    · rintro ⟨h₁, h₂⟩
      exact identical_of_is_empty _ _

/-- Any game without left or right moves is identival to 0. -/
lemma identical_zero (x : PGame) [IsEmpty x.LeftMoves] [IsEmpty x.RightMoves] : x ≡ 0 :=
  x.identical_zero_iff.mpr ⟨by infer_instance, by infer_instance⟩

lemma add_eq_zero_iff' : ∀ (x y : PGame), x + y ≡ 0 ↔ x ≡ 0 ∧ y ≡ 0
  | mk xl xr xL xR, mk yl yr yL yR => by
    simp_rw [identical_zero_iff, leftMoves_add, rightMoves_add, isEmpty_sum]
    tauto

lemma add_eq_zero_iff (x y : PGame.{u}) :
    x + y ≡ (0 : PGame.{u}) ↔ x ≡ (0 : PGame.{u}) ∧ y ≡ (0 : PGame.{u}) :=
  add_eq_zero_iff' _ _

lemma Identical.add_right {x₁ x₂ y} : x₁ ≡ x₂ → x₁ + y ≡ x₂ + y :=
  match x₁, x₂, y with
  | mk x₁l x₁r x₁L x₁R, mk x₂l x₂r x₂L x₂R, mk yl yr yL yR => by
    intro h
    refine ⟨⟨?_, ?_⟩, ⟨?_, ?_⟩⟩ <;> rintro (_ | _) <;> try exact ⟨.inr _, h.add_right⟩
    · exact (h.1.1 _).elim (⟨.inl ·, ·.add_right⟩)
    · exact (h.1.2 _).elim (⟨.inl ·, ·.add_right⟩)
    · exact (h.2.1 _).elim (⟨.inl ·, ·.add_right⟩)
    · exact (h.2.2 _).elim (⟨.inl ·, ·.add_right⟩)
  termination_by (x₁, x₂, y)

lemma Identical.add_left {x y₁ y₂} (hy : y₁ ≡ y₂) : x + y₁ ≡ x + y₂ :=
  (x.add_comm y₁).trans (hy.add_right.trans (y₂.add_comm x))

/-- If `w` has the same moves as `x` and `y` has the same moves as `z`,
then `w + y` has the same moves as `x + z`. -/
lemma Identical.add {x₁ x₂ y₁ y₂ : PGame.{u}} (hx : x₁ ≡ x₂) (hy : y₁ ≡ y₂) : x₁ + y₁ ≡ x₂ + y₂ :=
  hx.add_right.trans hy.add_left

lemma memₗ_add_iff' : ∀ {x y₁ y₂ : PGame},
    x ∈ₗ y₁ + y₂ ↔ (∃ z ∈ₗ y₁, x ≡ z + y₂) ∨ (∃ z ∈ₗ y₂, x ≡ y₁ + z)
  | mk _ _ _ _, mk _ _ _ _, mk _ _ _ _ => memₗ_add_iff.trans <| or_congr
    ⟨fun ⟨_, hi⟩ ↦ ⟨_, ⟨_, refl _⟩, hi⟩, fun ⟨_, ⟨i, hi⟩, h⟩ ↦ ⟨i, h.trans hi.add_right⟩⟩
    ⟨fun ⟨_, hi⟩ ↦ ⟨_, ⟨_, refl _⟩, hi⟩, fun ⟨_, ⟨i, hi⟩, h⟩ ↦ ⟨i, h.trans hi.add_left⟩⟩

lemma memᵣ_add_iff' : ∀ {x y₁ y₂ : PGame},
    x ∈ᵣ y₁ + y₂ ↔ (∃ z ∈ᵣ y₁, x ≡ z + y₂) ∨ (∃ z ∈ᵣ y₂, x ≡ y₁ + z)
  | mk _ _ _ _, mk _ _ _ _, mk _ _ _ _ => memᵣ_add_iff.trans <| or_congr
    ⟨fun ⟨_, hi⟩ ↦ ⟨_, ⟨_, refl _⟩, hi⟩, fun ⟨_, ⟨i, hi⟩, h⟩ ↦ ⟨i, h.trans hi.add_right⟩⟩
    ⟨fun ⟨_, hi⟩ ↦ ⟨_, ⟨_, refl _⟩, hi⟩, fun ⟨_, ⟨i, hi⟩, h⟩ ↦ ⟨i, h.trans hi.add_left⟩⟩

/-- If `w` has the same moves as `x` and `y` has the same moves as `z`,
then `w + y` has the same moves as `x + z`. -/
def Relabelling.addCongr : ∀ {w x y z : PGame.{u}}, w ≡r x → y ≡r z → w + y ≡r x + z
  | ⟨wl, wr, wL, wR⟩, ⟨xl, xr, xL, xR⟩, ⟨yl, yr, yL, yR⟩, ⟨zl, zr, zL, zR⟩, ⟨L₁, R₁, hL₁, hR₁⟩,
    ⟨L₂, R₂, hL₂, hR₂⟩ => by
    let Hwx : ⟨wl, wr, wL, wR⟩ ≡r ⟨xl, xr, xL, xR⟩ := ⟨L₁, R₁, hL₁, hR₁⟩
    let Hyz : ⟨yl, yr, yL, yR⟩ ≡r ⟨zl, zr, zL, zR⟩ := ⟨L₂, R₂, hL₂, hR₂⟩
    refine ⟨Equiv.sumCongr L₁ L₂, Equiv.sumCongr R₁ R₂, ?_, ?_⟩ <;> rintro (i | j)
    · exact (hL₁ i).addCongr Hyz
    · exact Hwx.addCongr (hL₂ j)
    · exact (hR₁ i).addCongr Hyz
    · exact Hwx.addCongr (hR₂ j)
termination_by _ x _ z => (x, z)

instance : Sub PGame :=
  ⟨fun x y => x + -y⟩

@[simp]
theorem sub_zero_eq_add_zero (x : PGame) : x - 0 = x + 0 :=
  show x + -0 = x + 0 by rw [neg_zero]

protected lemma sub_zero (x : PGame) : x - 0 ≡ x :=
  _root_.trans (of_eq x.sub_zero_eq_add_zero) x.add_zero

protected lemma neg_sub' (x y : PGame) : -(x - y) = -x - -y := PGame.neg_add _ _

/-- If `w` has the same moves as `x` and `y` has the same moves as `z`,
then `w - y` has the same moves as `x - z`. -/
lemma Identical.sub {x₁ x₂ y₁ y₂ : PGame.{u}} (hx : x₁ ≡ x₂) (hy : y₁ ≡ y₂) : x₁ - y₁ ≡ x₂ - y₂ :=
  hx.add hy.neg

/-- If `w` has the same moves as `x` and `y` has the same moves as `z`,
then `w - y` has the same moves as `x - z`. -/
def Relabelling.subCongr {w x y z : PGame} (h₁ : w ≡r x) (h₂ : y ≡r z) : w - y ≡r x - z :=
  h₁.addCongr h₂.negCongr

/-- `-(x + y)` has exactly the same moves as `-x + -y`. -/
def negAddRelabelling : ∀ x y : PGame, -(x + y) ≡r -x + -y
  | ⟨xl, xr, xL, xR⟩, ⟨yl, yr, yL, yR⟩ => by
    refine ⟨Equiv.refl _, Equiv.refl _, ?_, ?_⟩
    all_goals
      exact fun j =>
        Sum.casesOn j (fun j => negAddRelabelling _ _) fun j =>
          negAddRelabelling ⟨xl, xr, xL, xR⟩ _
termination_by x y => (x, y)

theorem neg_add_le {x y : PGame} : -(x + y) ≤ -x + -y :=
  (negAddRelabelling x y).le

/-- `x + y` has exactly the same moves as `y + x`. -/
def addCommRelabelling : ∀ x y : PGame.{u}, x + y ≡r y + x
  | mk xl xr xL xR, mk yl yr yL yR => by
    refine ⟨Equiv.sumComm _ _, Equiv.sumComm _ _, ?_, ?_⟩ <;> rintro (_ | _) <;>
      · dsimp
        apply addCommRelabelling
termination_by x y => (x, y)

theorem add_comm_le {x y : PGame} : x + y ≤ y + x :=
  (addCommRelabelling x y).le

theorem add_comm_equiv {x y : PGame} : x + y ≈ y + x :=
  (addCommRelabelling x y).equiv

/-- `(x + y) + z` has exactly the same moves as `x + (y + z)`. -/
def addAssocRelabelling : ∀ x y z : PGame.{u}, x + y + z ≡r x + (y + z)
  | ⟨xl, xr, xL, xR⟩, ⟨yl, yr, yL, yR⟩, ⟨zl, zr, zL, zR⟩ => by
    refine ⟨Equiv.sumAssoc _ _ _, Equiv.sumAssoc _ _ _, ?_, ?_⟩
    · rintro (⟨i | i⟩ | i)
      · apply addAssocRelabelling
      · apply addAssocRelabelling ⟨xl, xr, xL, xR⟩ (yL i)
      · apply addAssocRelabelling ⟨xl, xr, xL, xR⟩ ⟨yl, yr, yL, yR⟩ (zL i)
    · rintro (⟨i | i⟩ | i)
      · apply addAssocRelabelling
      · apply addAssocRelabelling ⟨xl, xr, xL, xR⟩ (yR i)
      · apply addAssocRelabelling ⟨xl, xr, xL, xR⟩ ⟨yl, yr, yL, yR⟩ (zR i)
termination_by x y z => (x, y, z)

theorem add_assoc_equiv {x y z : PGame} : x + y + z ≈ x + (y + z) :=
  (addAssocRelabelling x y z).equiv

theorem neg_add_cancel_le_zero : ∀ x : PGame, -x + x ≤ 0
  | ⟨xl, xr, xL, xR⟩ =>
    le_zero.2 fun i => by
      cases' i with i i
      · -- If Left played in -x, Right responds with the same move in x.
        refine ⟨@toRightMovesAdd _ ⟨_, _, _, _⟩ (Sum.inr i), ?_⟩
        convert @neg_add_cancel_le_zero (xR i)
        apply add_moveRight_inr
      · -- If Left in x, Right responds with the same move in -x.
        dsimp
        refine ⟨@toRightMovesAdd ⟨_, _, _, _⟩ _ (Sum.inl i), ?_⟩
        convert @neg_add_cancel_le_zero (xL i)
        apply add_moveRight_inl

theorem zero_le_neg_add_cancel (x : PGame) : 0 ≤ -x + x := by
  rw [← neg_le_neg_iff, neg_zero]
  exact neg_add_le.trans (neg_add_cancel_le_zero _)

theorem neg_add_cancel_equiv (x : PGame) : -x + x ≈ 0 :=
  ⟨neg_add_cancel_le_zero x, zero_le_neg_add_cancel x⟩

theorem add_neg_cancel_le_zero (x : PGame) : x + -x ≤ 0 :=
  add_comm_le.trans (neg_add_cancel_le_zero x)

theorem zero_le_add_neg_cancel (x : PGame) : 0 ≤ x + -x :=
  (zero_le_neg_add_cancel x).trans add_comm_le

theorem add_neg_cancel_equiv (x : PGame) : x + -x ≈ 0 :=
  ⟨add_neg_cancel_le_zero x, zero_le_add_neg_cancel x⟩

theorem sub_self_equiv : ∀ (x : PGame), x - x ≈ 0 :=
  add_neg_cancel_equiv

private theorem add_le_add_right' : ∀ {x y z : PGame}, x ≤ y → x + z ≤ y + z
  | mk xl xr xL xR, mk yl yr yL yR, mk zl zr zL zR => fun h => by
    refine le_def.2 ⟨fun i => ?_, fun i => ?_⟩ <;> cases' i with i i
    · rw [le_def] at h
      cases' h with h_left h_right
      rcases h_left i with (⟨i', ih⟩ | ⟨j, jh⟩)
      · exact Or.inl ⟨toLeftMovesAdd (Sum.inl i'), add_le_add_right' ih⟩
      · refine Or.inr ⟨toRightMovesAdd (Sum.inl j), ?_⟩
        convert add_le_add_right' jh
        apply add_moveRight_inl
    · exact Or.inl ⟨@toLeftMovesAdd _ ⟨_, _, _, _⟩ (Sum.inr i), add_le_add_right' h⟩
    · rw [le_def] at h
      rcases h.right i with (⟨i, ih⟩ | ⟨j', jh⟩)
      · refine Or.inl ⟨toLeftMovesAdd (Sum.inl i), ?_⟩
        convert add_le_add_right' ih
        apply add_moveLeft_inl
      · exact Or.inr ⟨toRightMovesAdd (Sum.inl j'), add_le_add_right' jh⟩
    · exact
        Or.inr ⟨@toRightMovesAdd _ ⟨_, _, _, _⟩ (Sum.inr i), add_le_add_right' h⟩
termination_by x y z => (x, y, z)

instance covariantClass_swap_add_le : CovariantClass PGame PGame (swap (· + ·)) (· ≤ ·) :=
  ⟨fun _ _ _ => add_le_add_right'⟩

instance covariantClass_add_le : CovariantClass PGame PGame (· + ·) (· ≤ ·) :=
  ⟨fun x _ _ h => (add_comm_le.trans (add_le_add_right h x)).trans add_comm_le⟩

theorem add_lf_add_right {y z : PGame} (h : y ⧏ z) (x) : y + x ⧏ z + x :=
  suffices z + x ≤ y + x → z ≤ y by
    rw [← PGame.not_le] at h ⊢
    exact mt this h
  fun w =>
  calc
    z ≤ z + 0 := (addZeroRelabelling _).symm.le
    _ ≤ z + (x + -x) := add_le_add_left (zero_le_add_neg_cancel x) _
    _ ≤ z + x + -x := (addAssocRelabelling _ _ _).symm.le
    _ ≤ y + x + -x := add_le_add_right w _
    _ ≤ y + (x + -x) := (addAssocRelabelling _ _ _).le
    _ ≤ y + 0 := add_le_add_left (add_neg_cancel_le_zero x) _
    _ ≤ y := (addZeroRelabelling _).le

theorem add_lf_add_left {y z : PGame} (h : y ⧏ z) (x) : x + y ⧏ x + z := by
  rw [lf_congr add_comm_equiv add_comm_equiv]
  apply add_lf_add_right h

instance covariantClass_swap_add_lt : CovariantClass PGame PGame (swap (· + ·)) (· < ·) :=
  ⟨fun x _ _ h => ⟨add_le_add_right h.1 x, add_lf_add_right h.2 x⟩⟩

instance covariantClass_add_lt : CovariantClass PGame PGame (· + ·) (· < ·) :=
  ⟨fun x _ _ h => ⟨add_le_add_left h.1 x, add_lf_add_left h.2 x⟩⟩

theorem add_lf_add_of_lf_of_le {w x y z : PGame} (hwx : w ⧏ x) (hyz : y ≤ z) : w + y ⧏ x + z :=
  lf_of_lf_of_le (add_lf_add_right hwx y) (add_le_add_left hyz x)

theorem add_lf_add_of_le_of_lf {w x y z : PGame} (hwx : w ≤ x) (hyz : y ⧏ z) : w + y ⧏ x + z :=
  lf_of_le_of_lf (add_le_add_right hwx y) (add_lf_add_left hyz x)

theorem add_congr {w x y z : PGame} (h₁ : w ≈ x) (h₂ : y ≈ z) : w + y ≈ x + z :=
  ⟨(add_le_add_left h₂.1 w).trans (add_le_add_right h₁.1 z),
    (add_le_add_left h₂.2 x).trans (add_le_add_right h₁.2 y)⟩

theorem add_congr_left {x y z : PGame} (h : x ≈ y) : x + z ≈ y + z :=
  add_congr h equiv_rfl

theorem add_congr_right {x y z : PGame} : (y ≈ z) → (x + y ≈ x + z) :=
  add_congr equiv_rfl

theorem sub_congr {w x y z : PGame} (h₁ : w ≈ x) (h₂ : y ≈ z) : w - y ≈ x - z :=
  add_congr h₁ (neg_equiv_neg_iff.2 h₂)

theorem sub_congr_left {x y z : PGame} (h : x ≈ y) : x - z ≈ y - z :=
  sub_congr h equiv_rfl

theorem sub_congr_right {x y z : PGame} : (y ≈ z) → (x - y ≈ x - z) :=
  sub_congr equiv_rfl

theorem le_iff_sub_nonneg {x y : PGame} : x ≤ y ↔ 0 ≤ y - x :=
  ⟨fun h => (zero_le_add_neg_cancel x).trans (add_le_add_right h _), fun h =>
    calc
      x ≤ 0 + x := (zeroAddRelabelling x).symm.le
      _ ≤ y - x + x := add_le_add_right h _
      _ ≤ y + (-x + x) := (addAssocRelabelling _ _ _).le
      _ ≤ y + 0 := add_le_add_left (neg_add_cancel_le_zero x) _
      _ ≤ y := (addZeroRelabelling y).le
      ⟩

theorem lf_iff_sub_zero_lf {x y : PGame} : x ⧏ y ↔ 0 ⧏ y - x :=
  ⟨fun h => (zero_le_add_neg_cancel x).trans_lf (add_lf_add_right h _), fun h =>
    calc
      x ≤ 0 + x := (zeroAddRelabelling x).symm.le
      _ ⧏ y - x + x := add_lf_add_right h _
      _ ≤ y + (-x + x) := (addAssocRelabelling _ _ _).le
      _ ≤ y + 0 := add_le_add_left (neg_add_cancel_le_zero x) _
      _ ≤ y := (addZeroRelabelling y).le
      ⟩

theorem lt_iff_sub_pos {x y : PGame} : x < y ↔ 0 < y - x :=
  ⟨fun h => lt_of_le_of_lt (zero_le_add_neg_cancel x) (add_lt_add_right h _), fun h =>
    calc
      x ≤ 0 + x := (zeroAddRelabelling x).symm.le
      _ < y - x + x := add_lt_add_right h _
      _ ≤ y + (-x + x) := (addAssocRelabelling _ _ _).le
      _ ≤ y + 0 := add_le_add_left (neg_add_cancel_le_zero x) _
      _ ≤ y := (addZeroRelabelling y).le
      ⟩

/-! ### Inserting an option -/

/-- The pregame constructed by inserting `x'` as a new left option into x. -/
def insertLeft (x x' : PGame.{u}) : PGame :=
  match x with
  | mk xl xr xL xR => mk (xl ⊕ PUnit) xr (Sum.elim xL fun _ => x') xR

/-- A new left option cannot hurt Left. -/
lemma le_insertLeft (x x' : PGame) : x ≤ insertLeft x x' := by
  rw [le_def]
  constructor
  · intro i
    left
    rcases x with ⟨xl, xr, xL, xR⟩
    simp only [insertLeft, leftMoves_mk, moveLeft_mk, Sum.exists, Sum.elim_inl]
    left
    use i
  · intro j
    right
    rcases x with ⟨xl, xr, xL, xR⟩
    simp only [rightMoves_mk, moveRight_mk, insertLeft]
    use j

/-- Adding a gift horse left option does not change the value of `x`. A gift horse left option is
 a game `x'` with `x' ⧏ x`. It is called "gift horse" because it seems like Left has gotten the
 "gift" of a new option, but actually the value of the game did not change. -/
lemma insertLeft_equiv_of_lf {x x' : PGame} (h : x' ⧏ x) : insertLeft x x' ≈ x := by
  rw [equiv_def]
  constructor
  · rw [le_def]
    constructor
    · intro i
      rcases x with ⟨xl, xr, xL, xR⟩
      simp only [insertLeft, leftMoves_mk, moveLeft_mk] at i ⊢
      rcases i with i | _
      · simp only [Sum.elim_inl]
        left
        use i
      · simp only [Sum.elim_inr]
        rw [lf_iff_exists_le] at h
        simp only [leftMoves_mk, moveLeft_mk] at h
        exact h
    · intro j
      right
      rcases x with ⟨xl, xr, xL, xR⟩
      simp only [insertLeft, rightMoves_mk, moveRight_mk]
      use j
  · apply le_insertLeft

/-- The pregame constructed by inserting `x'` as a new right option into x. -/
def insertRight (x x' : PGame.{u}) : PGame :=
  match x with
  | mk xl xr xL xR => mk xl (xr ⊕ PUnit) xL (Sum.elim xR fun _ => x')

theorem neg_insertRight_neg (x x' : PGame.{u}) : (-x).insertRight (-x') = -x.insertLeft x' := by
  cases x
  cases x'
  dsimp [insertRight, insertLeft]
  congr! with (i | j)

theorem neg_insertLeft_neg (x x' : PGame.{u}) : (-x).insertLeft (-x') = -x.insertRight x' := by
  rw [← neg_eq_iff_eq_neg, ← neg_insertRight_neg, neg_neg, neg_neg]

/-- A new right option cannot hurt Right. -/
lemma insertRight_le (x x' : PGame) : insertRight x x' ≤ x := by
  rw [← neg_le_neg_iff, ← neg_insertLeft_neg]
  exact le_insertLeft _ _

/-- Adding a gift horse right option does not change the value of `x`. A gift horse right option is
 a game `x'` with `x ⧏ x'`. It is called "gift horse" because it seems like Right has gotten the
 "gift" of a new option, but actually the value of the game did not change. -/
lemma insertRight_equiv_of_lf {x x' : PGame} (h : x ⧏ x') : insertRight x x' ≈ x := by
  rw [← neg_equiv_neg_iff, ← neg_insertLeft_neg]
  exact insertLeft_equiv_of_lf (neg_lf_neg_iff.mpr h)

/-- Inserting on the left and right commutes. -/
theorem insertRight_insertLeft {x x' x'' : PGame} :
    insertRight (insertLeft x x') x'' = insertLeft (insertRight x x'') x' := by
  cases x; cases x'; cases x''
  dsimp [insertLeft, insertRight]

/-! ### Special pre-games -/


/-- The pre-game `star`, which is fuzzy with zero. -/
def star : PGame.{u} :=
  ⟨PUnit, PUnit, fun _ => 0, fun _ => 0⟩

@[simp]
theorem star_leftMoves : star.LeftMoves = PUnit :=
  rfl

@[simp]
theorem star_rightMoves : star.RightMoves = PUnit :=
  rfl

@[simp]
theorem star_moveLeft (x) : star.moveLeft x = 0 :=
  rfl

@[simp]
theorem star_moveRight (x) : star.moveRight x = 0 :=
  rfl

instance uniqueStarLeftMoves : Unique star.LeftMoves :=
  PUnit.unique

instance uniqueStarRightMoves : Unique star.RightMoves :=
  PUnit.unique

theorem star_fuzzy_zero : star ‖ 0 :=
  ⟨by
    rw [lf_zero]
    use default
    rintro ⟨⟩,
   by
    rw [zero_lf]
    use default
    rintro ⟨⟩⟩

@[simp]
theorem neg_star : -star = star := by simp [star]

@[simp]
protected theorem zero_lt_one : (0 : PGame) < 1 :=
  lt_of_le_of_lf (zero_le_of_isEmpty_rightMoves 1) (zero_lf_le.2 ⟨default, le_rfl⟩)

instance : ZeroLEOneClass PGame :=
  ⟨PGame.zero_lt_one.le⟩

@[simp]
theorem zero_lf_one : (0 : PGame) ⧏ 1 :=
  PGame.zero_lt_one.lf

end PGame

end SetTheory<|MERGE_RESOLUTION|>--- conflicted
+++ resolved
@@ -1492,7 +1492,6 @@
     · exact fun i => IHxr i y
     · exact IHyr⟩
 
-<<<<<<< HEAD
 @[simp]
 lemma leftMoves_mk_add {xl xr yl yr} {xL xR yL yR} :
     (mk xl xr xL xR + mk yl yr yL yR).LeftMoves =
@@ -1517,14 +1516,11 @@
       i.elim (xR · + mk yl yr yL yR) (mk xl xr xL xR + yR ·) :=
   rfl
 
-/-- The pre-game `((0+1)+⋯)+1`. -/
-=======
 /-- The pre-game `((0 + 1) + ⋯) + 1`.
 
 Note that this is **not** the usual recursive definition `n = {0, 1, … | }`. For instance,
 `2 = 0 + 1 + 1 = {0 + 0 + 1, 0 + 1 + 0 | }` does not contain any left option equivalent to `0`. For
 an implementation of said definition, see `Ordinal.toPGame`. -/
->>>>>>> 86a406ac
 instance : NatCast PGame :=
   ⟨Nat.unaryCast⟩
 
