--- conflicted
+++ resolved
@@ -151,18 +151,6 @@
 theorem moveRight_mk {xl xr xL xR} : (⟨xl, xr, xL, xR⟩ : PGame).moveRight = xR :=
   rfl
 
-<<<<<<< HEAD
-lemma ext' {x y : PGame} (hl : x.LeftMoves = y.LeftMoves) (hr : x.RightMoves = y.RightMoves)
-    (hL : HEq x.moveLeft y.moveLeft) (hR : HEq x.moveRight y.moveRight) :
-    x = y := by
-  cases x; cases y; cases hl; cases hr; cases hL; cases hR; rfl
-
-lemma ext {x y : PGame} (hl : x.LeftMoves = y.LeftMoves) (hr : x.RightMoves = y.RightMoves)
-    (hL : ∀ i j, HEq i j → x.moveLeft i = y.moveLeft j)
-    (hR : ∀ i j, HEq i j → x.moveRight i = y.moveRight j) :
-    x = y :=
-  ext' hl hr (hfunext hl (heq_of_eq <| hL · · ·)) (hfunext hr (heq_of_eq <| hR · · ·))
-=======
 lemma ext {x y : PGame} (hl : x.LeftMoves = y.LeftMoves) (hr : x.RightMoves = y.RightMoves)
     (hL : ∀ i j, HEq i j → x.moveLeft i = y.moveLeft j)
     (hR : ∀ i j, HEq i j → x.moveRight i = y.moveRight j) :
@@ -172,7 +160,6 @@
   subst hl hr
   simp only [leftMoves_mk, rightMoves_mk, heq_eq_eq, forall_eq', mk.injEq, true_and] at *
   exact ⟨funext hL, funext hR⟩
->>>>>>> f68a59e8
 
 -- TODO define this at the level of games, as well, and perhaps also for finsets of games.
 /-- Construct a pre-game from list of pre-games describing the available moves for Left and Right.
@@ -1278,39 +1265,6 @@
     P k := by
   rw [← toLeftMovesNeg.apply_symm_apply k]
   exact h _
-<<<<<<< HEAD
-
-theorem rightMoves_neg_cases {x : PGame} (k) {P : (-x).RightMoves → Prop}
-    (h : ∀ i, P <| toRightMovesNeg i) :
-    P k := by
-  rw [← toRightMovesNeg.apply_symm_apply k]
-  exact h _
-
-/-- If `x` has the same moves as `y`, then `-x` has the sames moves as `-y`. -/
-lemma Identical.neg : ∀ {x₁ x₂ : PGame}, x₁ ≡ x₂ → -x₁ ≡ -x₂
-  | mk _ _ _ _, mk _ _ _ _, ⟨⟨hL₁, hL₂⟩, ⟨hR₁, hR₂⟩⟩ =>
-    ⟨⟨fun i ↦ (hR₁ i).imp (fun _ ↦ Identical.neg), fun j ↦ (hR₂ j).imp (fun _ ↦ Identical.neg)⟩,
-      ⟨fun i ↦ (hL₁ i).imp (fun _ ↦ Identical.neg), fun j ↦ (hL₂ j).imp (fun _ ↦ Identical.neg)⟩⟩
-
-/-- If `-x` has the same moves as `-y`, then `x` has the sames moves as `y`. -/
-lemma Identical.of_neg : ∀ {x₁ x₂ : PGame}, -x₁ ≡ -x₂ → x₁ ≡ x₂
-  | mk x₁l x₁r x₁L x₁R, mk x₂l x₂r x₂L x₂R => by
-    simpa using Identical.neg (x₁ := mk _ _ (-x₁R ·) (-x₁L ·)) (x₂ := mk _ _ (-x₂R ·) (-x₂L ·))
-
-lemma memₗ_neg_iff : ∀ {x y : PGame},
-    x ∈ₗ -y ↔ ∃ z ∈ᵣ y, x ≡ -z
-  | mk _ _ _ _, mk _ _ _ _ =>
-    ⟨fun ⟨_i, hi⟩ ↦ ⟨_, ⟨_, refl _⟩, hi⟩, fun ⟨_, ⟨i, hi⟩, h⟩ ↦ ⟨i, h.trans hi.neg⟩⟩
-
-lemma memᵣ_neg_iff : ∀ {x y : PGame},
-    x ∈ᵣ -y ↔ ∃ z ∈ₗ y, x ≡ -z
-  | mk _ _ _ _, mk _ _ _ _ =>
-    ⟨fun ⟨_i, hi⟩ ↦ ⟨_, ⟨_, refl _⟩, hi⟩, fun ⟨_, ⟨i, hi⟩, h⟩ ↦ ⟨i, h.trans hi.neg⟩⟩
-
-@[simp] theorem neg_identical_neg_iff : ∀ {x y : PGame.{u}}, -x ≡ -y ↔ x ≡ y
-  ⟨Identical.of_neg, Identical.neg⟩
-=======
->>>>>>> f68a59e8
 
 theorem rightMoves_neg_cases {x : PGame} (k) {P : (-x).RightMoves → Prop}
     (h : ∀ i, P <| toRightMovesNeg i) :
@@ -1362,19 +1316,11 @@
   rw [lt_iff_le_and_lf, lt_iff_le_and_lf, neg_le_neg_iff, neg_lf_neg_iff]
 
 @[simp]
-<<<<<<< HEAD
-theorem neg_identical_neg_iff {x y : PGame} : (-x ≡ -y) ↔ (x ≡ y) :=
-  ⟨Identical.of_neg, Identical.neg⟩
-
-@[simp]
-theorem neg_equiv_neg_iff {x y : PGame} : (-x ≈ -y) ↔ (x ≈ y) := by
-=======
 theorem neg_identical_neg {x y : PGame} : -x ≡ -y ↔ x ≡ y :=
   ⟨Identical.of_neg, Identical.neg⟩
 
 @[simp]
 theorem neg_equiv_neg_iff {x y : PGame} : -x ≈ -y ↔ x ≈ y := by
->>>>>>> f68a59e8
   show Equiv (-x) (-y) ↔ Equiv x y
   rw [Equiv, Equiv, neg_le_neg_iff, neg_le_neg_iff, and_comm]
 
@@ -1444,19 +1390,11 @@
     · exact fun i => IHxr i y
     · exact IHyr⟩
 
-<<<<<<< HEAD
-@[simp]
-=======
->>>>>>> f68a59e8
 theorem mk_add_moveLeft {xl xr yl yr} {xL xR yL yR} {i} :
     (mk xl xr xL xR + mk yl yr yL yR).moveLeft i =
       i.rec (xL · + mk yl yr yL yR) (mk xl xr xL xR + yL ·) :=
   rfl
 
-<<<<<<< HEAD
-@[simp]
-=======
->>>>>>> f68a59e8
 theorem mk_add_moveRight {xl xr yl yr} {xL xR yL yR} {i} :
     (mk xl xr xL xR + mk yl yr yL yR).moveRight i =
       i.rec (xR · + mk yl yr yL yR) (mk xl xr xL xR + yR ·) :=
@@ -1618,7 +1556,6 @@
 protected lemma zero_add (x : PGame) : 0 + x ≡ x :=
   (PGame.add_comm _ _).trans x.add_zero
 
-<<<<<<< HEAD
 /-- `x + 0` is equivalent to `x`. -/
 theorem add_zero_equiv (x : PGame.{u}) : x + 0 ≈ x :=
   x.add_zero.equiv
@@ -1627,8 +1564,6 @@
 theorem zero_add_equiv (x : PGame.{u}) : 0 + x ≈ x :=
   x.zero_add.equiv
 
-=======
->>>>>>> f68a59e8
 /-- `-(x + y)` has exactly the same moves as `-x + -y`. -/
 protected lemma neg_add (x y : PGame) : -(x + y) = -x + -y :=
   match x, y with
@@ -1636,11 +1571,7 @@
     refine ext rfl rfl ?_ ?_ <;>
     · rintro (i | i) _ ⟨rfl⟩
       · exact PGame.neg_add _ _
-<<<<<<< HEAD
-      · simpa [Equiv.refl] using PGame.neg_add _ _
-=======
       · simpa [Equiv.refl, mk_add_moveLeft, mk_add_moveRight] using PGame.neg_add _ _
->>>>>>> f68a59e8
   termination_by (x, y)
 
 /-- `-(x + y)` has exactly the same moves as `-y + -x`. -/
@@ -1656,7 +1587,6 @@
       simp_rw [IsEmpty.forall_iff, and_true, IsEmpty.exists_iff] at h₁ h₂
       exact ⟨⟨h₁⟩, ⟨h₂⟩⟩
     · rintro ⟨h₁, h₂⟩
-<<<<<<< HEAD
       exact identical_of_is_empty _ _
 
 /-- Any game without left or right moves is identival to 0. -/
@@ -1666,16 +1596,7 @@
 theorem equiv_zero (x : PGame) [IsEmpty x.LeftMoves] [IsEmpty x.RightMoves] : x ≈ 0 :=
   (identical_zero x).equiv
 
-lemma add_eq_zero_iff : ∀ (x y : PGame), x + y ≡ 0 ↔ x ≡ 0 ∧ y ≡ 0
-=======
-      exact identical_of_isEmpty _ _
-
-/-- Any game without left or right moves is identical to 0. -/
-lemma identical_zero (x : PGame) [IsEmpty x.LeftMoves] [IsEmpty x.RightMoves] : x ≡ 0 :=
-  x.identical_zero_iff.mpr ⟨by infer_instance, by infer_instance⟩
-
 protected lemma add_eq_zero : ∀ {x y : PGame}, x + y ≡ 0 ↔ x ≡ 0 ∧ y ≡ 0
->>>>>>> f68a59e8
   | mk xl xr xL xR, mk yl yr yL yR => by
     simp_rw [identical_zero_iff, leftMoves_add, rightMoves_add, isEmpty_sum]
     tauto
@@ -1694,8 +1615,6 @@
 lemma Identical.add_left {x y₁ y₂} (hy : y₁ ≡ y₂) : x + y₁ ≡ x + y₂ :=
   (x.add_comm y₁).trans (hy.add_right.trans (y₂.add_comm x))
 
-<<<<<<< HEAD
-=======
 /-- If `w` has the same moves as `x` and `y` has the same moves as `z`,
 then `w + y` has the same moves as `x + z`. -/
 lemma Identical.add {x₁ x₂ y₁ y₂ : PGame.{u}} (hx : x₁ ≡ x₂) (hy : y₁ ≡ y₂) : x₁ + y₁ ≡ x₂ + y₂ :=
@@ -1721,32 +1640,6 @@
   · rintro (⟨_, ⟨i, hi⟩, h⟩ | ⟨_, ⟨i, hi⟩, h⟩)
     exacts [⟨.inl i, h.trans hi.add_right⟩, ⟨.inr i, h.trans hi.add_left⟩]
 
->>>>>>> f68a59e8
-/-- If `w` has the same moves as `x` and `y` has the same moves as `z`,
-then `w + y` has the same moves as `x + z`. -/
-lemma Identical.add {x₁ x₂ y₁ y₂ : PGame.{u}} (hx : x₁ ≡ x₂) (hy : y₁ ≡ y₂) : x₁ + y₁ ≡ x₂ + y₂ :=
-  hx.add_right.trans hy.add_left
-
-lemma memₗ_add_iff {x y₁ y₂ : PGame} :
-    x ∈ₗ y₁ + y₂ ↔ (∃ z ∈ₗ y₁, x ≡ z + y₂) ∨ (∃ z ∈ₗ y₂, x ≡ y₁ + z) := by
-  cases' y₁ with y₁l y₁r y₁L y₁R
-  cases' y₂ with y₂l y₂r y₂L y₂R
-  constructor
-  · rintro ⟨(i | i), hi⟩
-    exacts [.inl ⟨y₁L i, moveLeft_memₗ _ _, hi⟩, .inr ⟨y₂L i, moveLeft_memₗ _ _, hi⟩]
-  · rintro (⟨_, ⟨i, hi⟩, h⟩ | ⟨_, ⟨i, hi⟩, h⟩)
-    exacts [⟨.inl i, h.trans hi.add_right⟩, ⟨.inr i, h.trans hi.add_left⟩]
-
-lemma memᵣ_add_iff {x y₁ y₂ : PGame} :
-    x ∈ᵣ y₁ + y₂ ↔ (∃ z ∈ᵣ y₁, x ≡ z + y₂) ∨ (∃ z ∈ᵣ y₂, x ≡ y₁ + z) := by
-  cases' y₁ with y₁l y₁r y₁L y₁R
-  cases' y₂ with y₂l y₂r y₂L y₂R
-  constructor
-  · rintro ⟨(i | i), hi⟩
-    exacts [.inl ⟨y₁R i, moveRight_memᵣ _ _, hi⟩, .inr ⟨y₂R i, moveRight_memᵣ _ _, hi⟩]
-  · rintro (⟨_, ⟨i, hi⟩, h⟩ | ⟨_, ⟨i, hi⟩, h⟩)
-    exacts [⟨.inl i, h.trans hi.add_right⟩, ⟨.inr i, h.trans hi.add_left⟩]
-
 instance : Sub PGame :=
   ⟨fun x y => x + -y⟩
 
@@ -1754,14 +1647,6 @@
 theorem sub_zero_eq_add_zero (x : PGame) : x - 0 = x + 0 :=
   show x + -0 = x + 0 by rw [neg_zero]
 
-<<<<<<< HEAD
-protected lemma sub_zero_eq (x : PGame) : x - 0 ≡ x :=
-  _root_.trans (of_eq x.sub_zero_eq_add_zero) x.add_zero
-
-protected lemma neg_sub' (x y : PGame) : -(x - y) = -x - -y := PGame.neg_add _ _
-
-@[deprecated (since := "2024-09-26")] alias sub_zero := sub_zero_eq_add_zero
-=======
 protected lemma sub_zero (x : PGame) : x - 0 ≡ x :=
   _root_.trans (of_eq x.sub_zero_eq_add_zero) x.add_zero
 
@@ -1772,7 +1657,6 @@
 then `w - y` has the same moves as `x - z`. -/
 lemma Identical.sub {x₁ x₂ y₁ y₂ : PGame.{u}} (hx : x₁ ≡ x₂) (hy : y₁ ≡ y₂) : x₁ - y₁ ≡ x₂ - y₂ :=
   hx.add hy.neg
->>>>>>> f68a59e8
 
 /-- If `w` has the same moves as `x` and `y` has the same moves as `z`,
 then `w - y` has the same moves as `x - z`. -/
