/-
Copyright (c) 2019 Sébastien Gouëzel. All rights reserved.
Released under Apache 2.0 license as described in the file LICENSE.
Authors: Sébastien Gouëzel
-/
import Mathlib.Analysis.SpecificLimits.Basic
import Mathlib.Topology.MetricSpace.IsometricSMul

/-!
# Hausdorff distance

The Hausdorff distance on subsets of a metric (or emetric) space.

Given two subsets `s` and `t` of a metric space, their Hausdorff distance is the smallest `d`
such that any point `s` is within `d` of a point in `t`, and conversely. This quantity
is often infinite (think of `s` bounded and `t` unbounded), and therefore better
expressed in the setting of emetric spaces.

## Main definitions

This files introduces:
* `EMetric.infEdist x s`, the infimum edistance of a point `x` to a set `s` in an emetric space
* `EMetric.hausdorffEdist s t`, the Hausdorff edistance of two sets in an emetric space
* Versions of these notions on metric spaces, called respectively `Metric.infDist`
  and `Metric.hausdorffDist`

## Main results
* `infEdist_closure`: the edistance to a set and its closure coincide
* `EMetric.mem_closure_iff_infEdist_zero`: a point `x` belongs to the closure of `s` iff
  `infEdist x s = 0`
* `IsCompact.exists_infEdist_eq_edist`: if `s` is compact and non-empty, there exists a point `y`
  which attains this edistance
* `IsOpen.exists_iUnion_isClosed`: every open set `U` can be written as the increasing union
  of countably many closed subsets of `U`

* `hausdorffEdist_closure`: replacing a set by its closure does not change the Hausdorff edistance
* `hausdorffEdist_zero_iff_closure_eq_closure`: two sets have Hausdorff edistance zero
  iff their closures coincide
* the Hausdorff edistance is symmetric and satisfies the triangle inequality
* in particular, closed sets in an emetric space are an emetric space
  (this is shown in `EMetricSpace.closeds.emetricspace`)

* versions of these notions on metric spaces
* `hausdorffEdist_ne_top_of_nonempty_of_bounded`: if two sets in a metric space
  are nonempty and bounded in a metric space, they are at finite Hausdorff edistance.

## Tags
metric space, Hausdorff distance
-/


noncomputable section

open NNReal ENNReal Topology Set Filter Pointwise Bornology

universe u v w

variable {ι : Sort*} {α : Type u} {β : Type v}

namespace EMetric

section InfEdist

variable [PseudoEMetricSpace α] [PseudoEMetricSpace β] {x y : α} {s t : Set α} {Φ : α → β}

/-! ### Distance of a point to a set as a function into `ℝ≥0∞`. -/

/-- The minimal edistance of a point to a set -/
def infEdist (x : α) (s : Set α) : ℝ≥0∞ :=
  ⨅ y ∈ s, edist x y

@[simp]
theorem infEdist_empty : infEdist x ∅ = ∞ :=
  iInf_emptyset

theorem le_infEdist {d} : d ≤ infEdist x s ↔ ∀ y ∈ s, d ≤ edist x y := by
  simp only [infEdist, le_iInf_iff]

/-- The edist to a union is the minimum of the edists -/
@[simp]
theorem infEdist_union : infEdist x (s ∪ t) = infEdist x s ⊓ infEdist x t :=
  iInf_union

@[simp]
theorem infEdist_iUnion (f : ι → Set α) (x : α) : infEdist x (⋃ i, f i) = ⨅ i, infEdist x (f i) :=
  iInf_iUnion f _

lemma infEdist_biUnion {ι : Type*} (f : ι → Set α) (I : Set ι) (x : α) :
    infEdist x (⋃ i ∈ I, f i) = ⨅ i ∈ I, infEdist x (f i) := by simp only [infEdist_iUnion]

/-- The edist to a singleton is the edistance to the single point of this singleton -/
@[simp]
theorem infEdist_singleton : infEdist x {y} = edist x y :=
  iInf_singleton

/-- The edist to a set is bounded above by the edist to any of its points -/
theorem infEdist_le_edist_of_mem (h : y ∈ s) : infEdist x s ≤ edist x y :=
  iInf₂_le y h

/-- If a point `x` belongs to `s`, then its edist to `s` vanishes -/
theorem infEdist_zero_of_mem (h : x ∈ s) : infEdist x s = 0 :=
  nonpos_iff_eq_zero.1 <| @edist_self _ _ x ▸ infEdist_le_edist_of_mem h

/-- The edist is antitone with respect to inclusion. -/
theorem infEdist_anti (h : s ⊆ t) : infEdist x t ≤ infEdist x s :=
  iInf_le_iInf_of_subset h

/-- The edist to a set is `< r` iff there exists a point in the set at edistance `< r` -/
theorem infEdist_lt_iff {r : ℝ≥0∞} : infEdist x s < r ↔ ∃ y ∈ s, edist x y < r := by
  simp_rw [infEdist, iInf_lt_iff, exists_prop]

/-- The edist of `x` to `s` is bounded by the sum of the edist of `y` to `s` and
the edist from `x` to `y` -/
theorem infEdist_le_infEdist_add_edist : infEdist x s ≤ infEdist y s + edist x y :=
  calc
    ⨅ z ∈ s, edist x z ≤ ⨅ z ∈ s, edist y z + edist x y :=
      iInf₂_mono fun _ _ => (edist_triangle _ _ _).trans_eq (add_comm _ _)
    _ = (⨅ z ∈ s, edist y z) + edist x y := by simp only [ENNReal.iInf_add]

theorem infEdist_le_edist_add_infEdist : infEdist x s ≤ edist x y + infEdist y s := by
  rw [add_comm]
  exact infEdist_le_infEdist_add_edist

theorem edist_le_infEdist_add_ediam (hy : y ∈ s) : edist x y ≤ infEdist x s + diam s := by
  simp_rw [infEdist, ENNReal.iInf_add]
  refine le_iInf₂ fun i hi => ?_
  calc
    edist x y ≤ edist x i + edist i y := edist_triangle _ _ _
    _ ≤ edist x i + diam s := add_le_add le_rfl (edist_le_diam_of_mem hi hy)

/-- The edist to a set depends continuously on the point -/
@[continuity]
theorem continuous_infEdist : Continuous fun x => infEdist x s :=
  continuous_of_le_add_edist 1 (by simp) <| by
    simp only [one_mul, infEdist_le_infEdist_add_edist, forall₂_true_iff]

/-- The edist to a set and to its closure coincide -/
theorem infEdist_closure : infEdist x (closure s) = infEdist x s := by
  refine le_antisymm (infEdist_anti subset_closure) ?_
  refine ENNReal.le_of_forall_pos_le_add fun ε εpos h => ?_
  have ε0 : 0 < (ε / 2 : ℝ≥0∞) := by simpa [pos_iff_ne_zero] using εpos
  have : infEdist x (closure s) < infEdist x (closure s) + ε / 2 :=
    ENNReal.lt_add_right h.ne ε0.ne'
  obtain ⟨y : α, ycs : y ∈ closure s, hy : edist x y < infEdist x (closure s) + ↑ε / 2⟩ :=
    infEdist_lt_iff.mp this
  obtain ⟨z : α, zs : z ∈ s, dyz : edist y z < ↑ε / 2⟩ := EMetric.mem_closure_iff.1 ycs (ε / 2) ε0
  calc
    infEdist x s ≤ edist x z := infEdist_le_edist_of_mem zs
    _ ≤ edist x y + edist y z := edist_triangle _ _ _
    _ ≤ infEdist x (closure s) + ε / 2 + ε / 2 := add_le_add (le_of_lt hy) (le_of_lt dyz)
    _ = infEdist x (closure s) + ↑ε := by rw [add_assoc, ENNReal.add_halves]

/-- A point belongs to the closure of `s` iff its infimum edistance to this set vanishes -/
theorem mem_closure_iff_infEdist_zero : x ∈ closure s ↔ infEdist x s = 0 :=
  ⟨fun h => by
    rw [← infEdist_closure]
    exact infEdist_zero_of_mem h,
   fun h =>
    EMetric.mem_closure_iff.2 fun ε εpos => infEdist_lt_iff.mp <| by rwa [h]⟩

/-- Given a closed set `s`, a point belongs to `s` iff its infimum edistance to this set vanishes -/
theorem mem_iff_infEdist_zero_of_closed (h : IsClosed s) : x ∈ s ↔ infEdist x s = 0 := by
  rw [← mem_closure_iff_infEdist_zero, h.closure_eq]

/-- The infimum edistance of a point to a set is positive if and only if the point is not in the
closure of the set. -/
theorem infEdist_pos_iff_not_mem_closure {x : α} {E : Set α} :
    0 < infEdist x E ↔ x ∉ closure E := by
  rw [mem_closure_iff_infEdist_zero, pos_iff_ne_zero]

theorem infEdist_closure_pos_iff_not_mem_closure {x : α} {E : Set α} :
    0 < infEdist x (closure E) ↔ x ∉ closure E := by
  rw [infEdist_closure, infEdist_pos_iff_not_mem_closure]

theorem exists_real_pos_lt_infEdist_of_not_mem_closure {x : α} {E : Set α} (h : x ∉ closure E) :
    ∃ ε : ℝ, 0 < ε ∧ ENNReal.ofReal ε < infEdist x E := by
  rw [← infEdist_pos_iff_not_mem_closure, ENNReal.lt_iff_exists_real_btwn] at h
  rcases h with ⟨ε, ⟨_, ⟨ε_pos, ε_lt⟩⟩⟩
  exact ⟨ε, ⟨ENNReal.ofReal_pos.mp ε_pos, ε_lt⟩⟩

theorem disjoint_closedBall_of_lt_infEdist {r : ℝ≥0∞} (h : r < infEdist x s) :
    Disjoint (closedBall x r) s := by
  rw [disjoint_left]
  intro y hy h'y
  apply lt_irrefl (infEdist x s)
  calc
    infEdist x s ≤ edist x y := infEdist_le_edist_of_mem h'y
    _ ≤ r := by rwa [mem_closedBall, edist_comm] at hy
    _ < infEdist x s := h

/-- The infimum edistance is invariant under isometries -/
theorem infEdist_image (hΦ : Isometry Φ) : infEdist (Φ x) (Φ '' t) = infEdist x t := by
  simp only [infEdist, iInf_image, hΦ.edist_eq]

@[to_additive (attr := simp)]
theorem infEdist_smul {M} [SMul M α] [IsometricSMul M α] (c : M) (x : α) (s : Set α) :
    infEdist (c • x) (c • s) = infEdist x s :=
  infEdist_image (isometry_smul _ _)

theorem _root_.IsOpen.exists_iUnion_isClosed {U : Set α} (hU : IsOpen U) :
    ∃ F : ℕ → Set α, (∀ n, IsClosed (F n)) ∧ (∀ n, F n ⊆ U) ∧ ⋃ n, F n = U ∧ Monotone F := by
  obtain ⟨a, a_pos, a_lt_one⟩ : ∃ a : ℝ≥0∞, 0 < a ∧ a < 1 := exists_between zero_lt_one
  let F := fun n : ℕ => (fun x => infEdist x Uᶜ) ⁻¹' Ici (a ^ n)
  have F_subset : ∀ n, F n ⊆ U := fun n x hx ↦ by
    by_contra h
    have : infEdist x Uᶜ ≠ 0 := ((ENNReal.pow_pos a_pos _).trans_le hx).ne'
    exact this (infEdist_zero_of_mem h)
  refine ⟨F, fun n => IsClosed.preimage continuous_infEdist isClosed_Ici, F_subset, ?_, ?_⟩
  · show ⋃ n, F n = U
<<<<<<< HEAD
    refine' Subset.antisymm (by simp only [iUnion_subset_iff, F_subset, forall_const]) fun x hx => _
=======
    refine Subset.antisymm (by simp only [iUnion_subset_iff, F_subset, forall_const]) fun x hx => ?_
>>>>>>> a60b09cd
    have : ¬x ∈ Uᶜ := by simpa using hx
    rw [mem_iff_infEdist_zero_of_closed hU.isClosed_compl] at this
    have B : 0 < infEdist x Uᶜ := by simpa [pos_iff_ne_zero] using this
    have : Filter.Tendsto (fun n => a ^ n) atTop (𝓝 0) :=
      ENNReal.tendsto_pow_atTop_nhds_zero_of_lt_one a_lt_one
    rcases ((tendsto_order.1 this).2 _ B).exists with ⟨n, hn⟩
    simp only [mem_iUnion, mem_Ici, mem_preimage]
    exact ⟨n, hn.le⟩
  show Monotone F
  intro m n hmn x hx
  simp only [F, mem_Ici, mem_preimage] at hx ⊢
  apply le_trans (pow_le_pow_right_of_le_one' a_lt_one.le hmn) hx

theorem _root_.IsCompact.exists_infEdist_eq_edist (hs : IsCompact s) (hne : s.Nonempty) (x : α) :
    ∃ y ∈ s, infEdist x s = edist x y := by
  have A : Continuous fun y => edist x y := continuous_const.edist continuous_id
  obtain ⟨y, ys, hy⟩ := hs.exists_isMinOn hne A.continuousOn
  exact ⟨y, ys, le_antisymm (infEdist_le_edist_of_mem ys) (by rwa [le_infEdist])⟩

theorem exists_pos_forall_lt_edist (hs : IsCompact s) (ht : IsClosed t) (hst : Disjoint s t) :
    ∃ r : ℝ≥0, 0 < r ∧ ∀ x ∈ s, ∀ y ∈ t, (r : ℝ≥0∞) < edist x y := by
  rcases s.eq_empty_or_nonempty with (rfl | hne)
  · use 1
    simp
  obtain ⟨x, hx, h⟩ := hs.exists_isMinOn hne continuous_infEdist.continuousOn
  have : 0 < infEdist x t :=
    pos_iff_ne_zero.2 fun H => hst.le_bot ⟨hx, (mem_iff_infEdist_zero_of_closed ht).mpr H⟩
  rcases ENNReal.lt_iff_exists_nnreal_btwn.1 this with ⟨r, h₀, hr⟩
  exact ⟨r, ENNReal.coe_pos.mp h₀, fun y hy z hz => hr.trans_le <| le_infEdist.1 (h hy) z hz⟩

end InfEdist

/-! ### The Hausdorff distance as a function into `ℝ≥0∞`. -/

/-- The Hausdorff edistance between two sets is the smallest `r` such that each set
is contained in the `r`-neighborhood of the other one -/
irreducible_def hausdorffEdist {α : Type u} [PseudoEMetricSpace α] (s t : Set α) : ℝ≥0∞ :=
  (⨆ x ∈ s, infEdist x t) ⊔ ⨆ y ∈ t, infEdist y s

section HausdorffEdist

variable [PseudoEMetricSpace α] [PseudoEMetricSpace β] {x y : α} {s t u : Set α} {Φ : α → β}

/-- The Hausdorff edistance of a set to itself vanishes. -/
@[simp]
theorem hausdorffEdist_self : hausdorffEdist s s = 0 := by
  simp only [hausdorffEdist_def, sup_idem, ENNReal.iSup_eq_zero]
  exact fun x hx => infEdist_zero_of_mem hx

/-- The Haudorff edistances of `s` to `t` and of `t` to `s` coincide. -/
theorem hausdorffEdist_comm : hausdorffEdist s t = hausdorffEdist t s := by
  simp only [hausdorffEdist_def]; apply sup_comm

/-- Bounding the Hausdorff edistance by bounding the edistance of any point
in each set to the other set -/
theorem hausdorffEdist_le_of_infEdist {r : ℝ≥0∞} (H1 : ∀ x ∈ s, infEdist x t ≤ r)
    (H2 : ∀ x ∈ t, infEdist x s ≤ r) : hausdorffEdist s t ≤ r := by
  simp only [hausdorffEdist_def, sup_le_iff, iSup_le_iff]
  exact ⟨H1, H2⟩

/-- Bounding the Hausdorff edistance by exhibiting, for any point in each set,
another point in the other set at controlled distance -/
theorem hausdorffEdist_le_of_mem_edist {r : ℝ≥0∞} (H1 : ∀ x ∈ s, ∃ y ∈ t, edist x y ≤ r)
    (H2 : ∀ x ∈ t, ∃ y ∈ s, edist x y ≤ r) : hausdorffEdist s t ≤ r := by
  refine hausdorffEdist_le_of_infEdist (fun x xs ↦ ?_) (fun x xt ↦ ?_)
  · rcases H1 x xs with ⟨y, yt, hy⟩
    exact le_trans (infEdist_le_edist_of_mem yt) hy
  · rcases H2 x xt with ⟨y, ys, hy⟩
    exact le_trans (infEdist_le_edist_of_mem ys) hy

/-- The distance to a set is controlled by the Hausdorff distance. -/
theorem infEdist_le_hausdorffEdist_of_mem (h : x ∈ s) : infEdist x t ≤ hausdorffEdist s t := by
  rw [hausdorffEdist_def]
  refine le_trans ?_ le_sup_left
  exact le_iSup₂ (α := ℝ≥0∞) x h

/-- If the Hausdorff distance is `< r`, then any point in one of the sets has
a corresponding point at distance `< r` in the other set. -/
theorem exists_edist_lt_of_hausdorffEdist_lt {r : ℝ≥0∞} (h : x ∈ s) (H : hausdorffEdist s t < r) :
    ∃ y ∈ t, edist x y < r :=
  infEdist_lt_iff.mp <|
    calc
      infEdist x t ≤ hausdorffEdist s t := infEdist_le_hausdorffEdist_of_mem h
      _ < r := H

/-- The distance from `x` to `s` or `t` is controlled in terms of the Hausdorff distance
between `s` and `t`. -/
theorem infEdist_le_infEdist_add_hausdorffEdist :
    infEdist x t ≤ infEdist x s + hausdorffEdist s t :=
  ENNReal.le_of_forall_pos_le_add fun ε εpos h => by
    have ε0 : (ε / 2 : ℝ≥0∞) ≠ 0 := by simpa [pos_iff_ne_zero] using εpos
    have : infEdist x s < infEdist x s + ε / 2 :=
      ENNReal.lt_add_right (ENNReal.add_lt_top.1 h).1.ne ε0
    obtain ⟨y : α, ys : y ∈ s, dxy : edist x y < infEdist x s + ↑ε / 2⟩ := infEdist_lt_iff.mp this
    have : hausdorffEdist s t < hausdorffEdist s t + ε / 2 :=
      ENNReal.lt_add_right (ENNReal.add_lt_top.1 h).2.ne ε0
    obtain ⟨z : α, zt : z ∈ t, dyz : edist y z < hausdorffEdist s t + ↑ε / 2⟩ :=
      exists_edist_lt_of_hausdorffEdist_lt ys this
    calc
      infEdist x t ≤ edist x z := infEdist_le_edist_of_mem zt
      _ ≤ edist x y + edist y z := edist_triangle _ _ _
      _ ≤ infEdist x s + ε / 2 + (hausdorffEdist s t + ε / 2) := add_le_add dxy.le dyz.le
      _ = infEdist x s + hausdorffEdist s t + ε := by
        simp [ENNReal.add_halves, add_comm, add_left_comm]

/-- The Hausdorff edistance is invariant under isometries. -/
theorem hausdorffEdist_image (h : Isometry Φ) :
    hausdorffEdist (Φ '' s) (Φ '' t) = hausdorffEdist s t := by
  simp only [hausdorffEdist_def, iSup_image, infEdist_image h]

/-- The Hausdorff distance is controlled by the diameter of the union. -/
theorem hausdorffEdist_le_ediam (hs : s.Nonempty) (ht : t.Nonempty) :
    hausdorffEdist s t ≤ diam (s ∪ t) := by
  rcases hs with ⟨x, xs⟩
  rcases ht with ⟨y, yt⟩
  refine hausdorffEdist_le_of_mem_edist ?_ ?_
  · intro z hz
    exact ⟨y, yt, edist_le_diam_of_mem (subset_union_left hz) (subset_union_right yt)⟩
  · intro z hz
    exact ⟨x, xs, edist_le_diam_of_mem (subset_union_right hz) (subset_union_left xs)⟩

/-- The Hausdorff distance satisfies the triangle inequality. -/
theorem hausdorffEdist_triangle : hausdorffEdist s u ≤ hausdorffEdist s t + hausdorffEdist t u := by
  rw [hausdorffEdist_def]
  simp only [sup_le_iff, iSup_le_iff]
  constructor
  · show ∀ x ∈ s, infEdist x u ≤ hausdorffEdist s t + hausdorffEdist t u
    exact fun x xs =>
      calc
        infEdist x u ≤ infEdist x t + hausdorffEdist t u :=
          infEdist_le_infEdist_add_hausdorffEdist
        _ ≤ hausdorffEdist s t + hausdorffEdist t u :=
          add_le_add_right (infEdist_le_hausdorffEdist_of_mem xs) _
  · show ∀ x ∈ u, infEdist x s ≤ hausdorffEdist s t + hausdorffEdist t u
    exact fun x xu =>
      calc
        infEdist x s ≤ infEdist x t + hausdorffEdist t s :=
          infEdist_le_infEdist_add_hausdorffEdist
        _ ≤ hausdorffEdist u t + hausdorffEdist t s :=
          add_le_add_right (infEdist_le_hausdorffEdist_of_mem xu) _
        _ = hausdorffEdist s t + hausdorffEdist t u := by simp [hausdorffEdist_comm, add_comm]

/-- Two sets are at zero Hausdorff edistance if and only if they have the same closure. -/
theorem hausdorffEdist_zero_iff_closure_eq_closure :
    hausdorffEdist s t = 0 ↔ closure s = closure t := by
  simp only [hausdorffEdist_def, ENNReal.sup_eq_zero, ENNReal.iSup_eq_zero, ← subset_def,
    ← mem_closure_iff_infEdist_zero, subset_antisymm_iff, isClosed_closure.closure_subset_iff]

/-- The Hausdorff edistance between a set and its closure vanishes. -/
@[simp]
theorem hausdorffEdist_self_closure : hausdorffEdist s (closure s) = 0 := by
  rw [hausdorffEdist_zero_iff_closure_eq_closure, closure_closure]

/-- Replacing a set by its closure does not change the Hausdorff edistance. -/
@[simp]
theorem hausdorffEdist_closure₁ : hausdorffEdist (closure s) t = hausdorffEdist s t := by
  refine le_antisymm ?_ ?_
  · calc
      _ ≤ hausdorffEdist (closure s) s + hausdorffEdist s t := hausdorffEdist_triangle
      _ = hausdorffEdist s t := by simp [hausdorffEdist_comm]
  · calc
      _ ≤ hausdorffEdist s (closure s) + hausdorffEdist (closure s) t := hausdorffEdist_triangle
      _ = hausdorffEdist (closure s) t := by simp

/-- Replacing a set by its closure does not change the Hausdorff edistance. -/
@[simp]
theorem hausdorffEdist_closure₂ : hausdorffEdist s (closure t) = hausdorffEdist s t := by
  simp [@hausdorffEdist_comm _ _ s _]

/-- The Hausdorff edistance between sets or their closures is the same. -/
-- @[simp] -- Porting note (#10618): simp can prove this
theorem hausdorffEdist_closure : hausdorffEdist (closure s) (closure t) = hausdorffEdist s t := by
  simp

/-- Two closed sets are at zero Hausdorff edistance if and only if they coincide. -/
theorem hausdorffEdist_zero_iff_eq_of_closed (hs : IsClosed s) (ht : IsClosed t) :
    hausdorffEdist s t = 0 ↔ s = t := by
  rw [hausdorffEdist_zero_iff_closure_eq_closure, hs.closure_eq, ht.closure_eq]

/-- The Haudorff edistance to the empty set is infinite. -/
theorem hausdorffEdist_empty (ne : s.Nonempty) : hausdorffEdist s ∅ = ∞ := by
  rcases ne with ⟨x, xs⟩
  have : infEdist x ∅ ≤ hausdorffEdist s ∅ := infEdist_le_hausdorffEdist_of_mem xs
  simpa using this

/-- If a set is at finite Hausdorff edistance of a nonempty set, it is nonempty. -/
theorem nonempty_of_hausdorffEdist_ne_top (hs : s.Nonempty) (fin : hausdorffEdist s t ≠ ⊤) :
    t.Nonempty :=
  t.eq_empty_or_nonempty.resolve_left fun ht ↦ fin (ht.symm ▸ hausdorffEdist_empty hs)

theorem empty_or_nonempty_of_hausdorffEdist_ne_top (fin : hausdorffEdist s t ≠ ⊤) :
    (s = ∅ ∧ t = ∅) ∨ (s.Nonempty ∧ t.Nonempty) := by
  rcases s.eq_empty_or_nonempty with hs | hs
  · rcases t.eq_empty_or_nonempty with ht | ht
    · exact Or.inl ⟨hs, ht⟩
    · rw [hausdorffEdist_comm] at fin
      exact Or.inr ⟨nonempty_of_hausdorffEdist_ne_top ht fin, ht⟩
  · exact Or.inr ⟨hs, nonempty_of_hausdorffEdist_ne_top hs fin⟩

end HausdorffEdist

-- section
end EMetric

/-! Now, we turn to the same notions in metric spaces. To avoid the difficulties related to
`sInf` and `sSup` on `ℝ` (which is only conditionally complete), we use the notions in `ℝ≥0∞`
formulated in terms of the edistance, and coerce them to `ℝ`.
Then their properties follow readily from the corresponding properties in `ℝ≥0∞`,
modulo some tedious rewriting of inequalities from one to the other. -/

--namespace
namespace Metric

section

variable [PseudoMetricSpace α] [PseudoMetricSpace β] {s t u : Set α} {x y : α} {Φ : α → β}

open EMetric

/-! ### Distance of a point to a set as a function into `ℝ`. -/

/-- The minimal distance of a point to a set -/
def infDist (x : α) (s : Set α) : ℝ :=
  ENNReal.toReal (infEdist x s)

theorem infDist_eq_iInf : infDist x s = ⨅ y : s, dist x y := by
  rw [infDist, infEdist, iInf_subtype', ENNReal.toReal_iInf]
  · simp only [dist_edist]
  · exact fun _ ↦ edist_ne_top _ _

/-- The minimal distance is always nonnegative -/
theorem infDist_nonneg : 0 ≤ infDist x s := toReal_nonneg

/-- The minimal distance to the empty set is 0 (if you want to have the more reasonable
value `∞` instead, use `EMetric.infEdist`, which takes values in `ℝ≥0∞`) -/
@[simp]
theorem infDist_empty : infDist x ∅ = 0 := by simp [infDist]

/-- In a metric space, the minimal edistance to a nonempty set is finite. -/
theorem infEdist_ne_top (h : s.Nonempty) : infEdist x s ≠ ⊤ := by
  rcases h with ⟨y, hy⟩
  exact ne_top_of_le_ne_top (edist_ne_top _ _) (infEdist_le_edist_of_mem hy)

@[simp]
theorem infEdist_eq_top_iff : infEdist x s = ∞ ↔ s = ∅ := by
  rcases s.eq_empty_or_nonempty with rfl | hs <;> simp [*, Nonempty.ne_empty, infEdist_ne_top]

/-- The minimal distance of a point to a set containing it vanishes. -/
theorem infDist_zero_of_mem (h : x ∈ s) : infDist x s = 0 := by
  simp [infEdist_zero_of_mem h, infDist]

/-- The minimal distance to a singleton is the distance to the unique point in this singleton. -/
@[simp]
theorem infDist_singleton : infDist x {y} = dist x y := by simp [infDist, dist_edist]

/-- The minimal distance to a set is bounded by the distance to any point in this set. -/
theorem infDist_le_dist_of_mem (h : y ∈ s) : infDist x s ≤ dist x y := by
  rw [dist_edist, infDist]
  exact ENNReal.toReal_mono (edist_ne_top _ _) (infEdist_le_edist_of_mem h)

/-- The minimal distance is monotone with respect to inclusion. -/
theorem infDist_le_infDist_of_subset (h : s ⊆ t) (hs : s.Nonempty) : infDist x t ≤ infDist x s :=
  ENNReal.toReal_mono (infEdist_ne_top hs) (infEdist_anti h)

/-- The minimal distance to a set `s` is `< r` iff there exists a point in `s` at distance `< r`. -/
theorem infDist_lt_iff {r : ℝ} (hs : s.Nonempty) : infDist x s < r ↔ ∃ y ∈ s, dist x y < r := by
  simp_rw [infDist, ← ENNReal.lt_ofReal_iff_toReal_lt (infEdist_ne_top hs), infEdist_lt_iff,
    ENNReal.lt_ofReal_iff_toReal_lt (edist_ne_top _ _), ← dist_edist]

/-- The minimal distance from `x` to `s` is bounded by the distance from `y` to `s`, modulo
the distance between `x` and `y`. -/
theorem infDist_le_infDist_add_dist : infDist x s ≤ infDist y s + dist x y := by
  rw [infDist, infDist, dist_edist]
  refine ENNReal.toReal_le_add' infEdist_le_infEdist_add_edist ?_ (flip absurd (edist_ne_top _ _))
  simp only [infEdist_eq_top_iff, imp_self]

theorem not_mem_of_dist_lt_infDist (h : dist x y < infDist x s) : y ∉ s := fun hy =>
  h.not_le <| infDist_le_dist_of_mem hy

theorem disjoint_ball_infDist : Disjoint (ball x (infDist x s)) s :=
  disjoint_left.2 fun _y hy => not_mem_of_dist_lt_infDist <| mem_ball'.1 hy

theorem ball_infDist_subset_compl : ball x (infDist x s) ⊆ sᶜ :=
  (disjoint_ball_infDist (s := s)).subset_compl_right

theorem ball_infDist_compl_subset : ball x (infDist x sᶜ) ⊆ s :=
  ball_infDist_subset_compl.trans_eq (compl_compl s)

theorem disjoint_closedBall_of_lt_infDist {r : ℝ} (h : r < infDist x s) :
    Disjoint (closedBall x r) s :=
  disjoint_ball_infDist.mono_left <| closedBall_subset_ball h

theorem dist_le_infDist_add_diam (hs : IsBounded s) (hy : y ∈ s) :
    dist x y ≤ infDist x s + diam s := by
  rw [infDist, diam, dist_edist]
  exact toReal_le_add (edist_le_infEdist_add_ediam hy) (infEdist_ne_top ⟨y, hy⟩) hs.ediam_ne_top

variable (s)

/-- The minimal distance to a set is Lipschitz in point with constant 1 -/
theorem lipschitz_infDist_pt : LipschitzWith 1 (infDist · s) :=
  LipschitzWith.of_le_add fun _ _ => infDist_le_infDist_add_dist

/-- The minimal distance to a set is uniformly continuous in point -/
theorem uniformContinuous_infDist_pt : UniformContinuous (infDist · s) :=
  (lipschitz_infDist_pt s).uniformContinuous

/-- The minimal distance to a set is continuous in point -/
@[continuity]
theorem continuous_infDist_pt : Continuous (infDist · s) :=
  (uniformContinuous_infDist_pt s).continuous

variable {s}

/-- The minimal distances to a set and its closure coincide. -/
theorem infDist_closure : infDist x (closure s) = infDist x s := by
  simp [infDist, infEdist_closure]

/-- If a point belongs to the closure of `s`, then its infimum distance to `s` equals zero.
The converse is true provided that `s` is nonempty, see `Metric.mem_closure_iff_infDist_zero`. -/
theorem infDist_zero_of_mem_closure (hx : x ∈ closure s) : infDist x s = 0 := by
  rw [← infDist_closure]
  exact infDist_zero_of_mem hx

/-- A point belongs to the closure of `s` iff its infimum distance to this set vanishes. -/
theorem mem_closure_iff_infDist_zero (h : s.Nonempty) : x ∈ closure s ↔ infDist x s = 0 := by
  simp [mem_closure_iff_infEdist_zero, infDist, ENNReal.toReal_eq_zero_iff, infEdist_ne_top h]

/-- Given a closed set `s`, a point belongs to `s` iff its infimum distance to this set vanishes -/
theorem _root_.IsClosed.mem_iff_infDist_zero (h : IsClosed s) (hs : s.Nonempty) :
    x ∈ s ↔ infDist x s = 0 := by rw [← mem_closure_iff_infDist_zero hs, h.closure_eq]

/-- Given a closed set `s`, a point belongs to `s` iff its infimum distance to this set vanishes. -/
theorem _root_.IsClosed.not_mem_iff_infDist_pos (h : IsClosed s) (hs : s.Nonempty) :
    x ∉ s ↔ 0 < infDist x s := by
  simp [h.mem_iff_infDist_zero hs, infDist_nonneg.gt_iff_ne]

theorem continuousAt_inv_infDist_pt (h : x ∉ closure s) :
    ContinuousAt (fun x ↦ (infDist x s)⁻¹) x := by
  rcases s.eq_empty_or_nonempty with (rfl | hs)
  · simp only [infDist_empty, continuousAt_const]
  · refine (continuous_infDist_pt s).continuousAt.inv₀ ?_
    rwa [Ne, ← mem_closure_iff_infDist_zero hs]

/-- The infimum distance is invariant under isometries. -/
theorem infDist_image (hΦ : Isometry Φ) : infDist (Φ x) (Φ '' t) = infDist x t := by
  simp [infDist, infEdist_image hΦ]

theorem infDist_inter_closedBall_of_mem (h : y ∈ s) :
    infDist x (s ∩ closedBall x (dist y x)) = infDist x s := by
  replace h : y ∈ s ∩ closedBall x (dist y x) := ⟨h, mem_closedBall.2 le_rfl⟩
  refine le_antisymm ?_ (infDist_le_infDist_of_subset inter_subset_left ⟨y, h⟩)
  refine not_lt.1 fun hlt => ?_
  rcases (infDist_lt_iff ⟨y, h.1⟩).mp hlt with ⟨z, hzs, hz⟩
  rcases le_or_lt (dist z x) (dist y x) with hle | hlt
  · exact hz.not_le (infDist_le_dist_of_mem ⟨hzs, hle⟩)
  · rw [dist_comm z, dist_comm y] at hlt
    exact (hlt.trans hz).not_le (infDist_le_dist_of_mem h)

theorem _root_.IsCompact.exists_infDist_eq_dist (h : IsCompact s) (hne : s.Nonempty) (x : α) :
    ∃ y ∈ s, infDist x s = dist x y :=
  let ⟨y, hys, hy⟩ := h.exists_infEdist_eq_edist hne x
  ⟨y, hys, by rw [infDist, dist_edist, hy]⟩

theorem _root_.IsClosed.exists_infDist_eq_dist [ProperSpace α] (h : IsClosed s) (hne : s.Nonempty)
    (x : α) : ∃ y ∈ s, infDist x s = dist x y := by
  rcases hne with ⟨z, hz⟩
  rw [← infDist_inter_closedBall_of_mem hz]
  set t := s ∩ closedBall x (dist z x)
  have htc : IsCompact t := (isCompact_closedBall x (dist z x)).inter_left h
  have htne : t.Nonempty := ⟨z, hz, mem_closedBall.2 le_rfl⟩
  obtain ⟨y, ⟨hys, -⟩, hyd⟩ : ∃ y ∈ t, infDist x t = dist x y := htc.exists_infDist_eq_dist htne x
  exact ⟨y, hys, hyd⟩

theorem exists_mem_closure_infDist_eq_dist [ProperSpace α] (hne : s.Nonempty) (x : α) :
    ∃ y ∈ closure s, infDist x s = dist x y := by
  simpa only [infDist_closure] using isClosed_closure.exists_infDist_eq_dist hne.closure x

/-! ### Distance of a point to a set as a function into `ℝ≥0`. -/

/-- The minimal distance of a point to a set as a `ℝ≥0` -/
def infNndist (x : α) (s : Set α) : ℝ≥0 :=
  ENNReal.toNNReal (infEdist x s)

@[simp]
theorem coe_infNndist : (infNndist x s : ℝ) = infDist x s :=
  rfl

/-- The minimal distance to a set (as `ℝ≥0`) is Lipschitz in point with constant 1 -/
theorem lipschitz_infNndist_pt (s : Set α) : LipschitzWith 1 fun x => infNndist x s :=
  LipschitzWith.of_le_add fun _ _ => infDist_le_infDist_add_dist

/-- The minimal distance to a set (as `ℝ≥0`) is uniformly continuous in point -/
theorem uniformContinuous_infNndist_pt (s : Set α) : UniformContinuous fun x => infNndist x s :=
  (lipschitz_infNndist_pt s).uniformContinuous

/-- The minimal distance to a set (as `ℝ≥0`) is continuous in point -/
theorem continuous_infNndist_pt (s : Set α) : Continuous fun x => infNndist x s :=
  (uniformContinuous_infNndist_pt s).continuous

/-! ### The Hausdorff distance as a function into `ℝ`. -/

/-- The Hausdorff distance between two sets is the smallest nonnegative `r` such that each set is
included in the `r`-neighborhood of the other. If there is no such `r`, it is defined to
be `0`, arbitrarily. -/
def hausdorffDist (s t : Set α) : ℝ :=
  ENNReal.toReal (hausdorffEdist s t)

/-- The Hausdorff distance is nonnegative. -/
theorem hausdorffDist_nonneg : 0 ≤ hausdorffDist s t := by simp [hausdorffDist]

/-- If two sets are nonempty and bounded in a metric space, they are at finite Hausdorff
edistance. -/
theorem hausdorffEdist_ne_top_of_nonempty_of_bounded (hs : s.Nonempty) (ht : t.Nonempty)
    (bs : IsBounded s) (bt : IsBounded t) : hausdorffEdist s t ≠ ⊤ := by
  rcases hs with ⟨cs, hcs⟩
  rcases ht with ⟨ct, hct⟩
  rcases bs.subset_closedBall ct with ⟨rs, hrs⟩
  rcases bt.subset_closedBall cs with ⟨rt, hrt⟩
  have : hausdorffEdist s t ≤ ENNReal.ofReal (max rs rt) := by
    apply hausdorffEdist_le_of_mem_edist
    · intro x xs
      exists ct, hct
      have : dist x ct ≤ max rs rt := le_trans (hrs xs) (le_max_left _ _)
      rwa [edist_dist, ENNReal.ofReal_le_ofReal_iff]
      exact le_trans dist_nonneg this
    · intro x xt
      exists cs, hcs
      have : dist x cs ≤ max rs rt := le_trans (hrt xt) (le_max_right _ _)
      rwa [edist_dist, ENNReal.ofReal_le_ofReal_iff]
      exact le_trans dist_nonneg this
  exact ne_top_of_le_ne_top ENNReal.ofReal_ne_top this

/-- The Hausdorff distance between a set and itself is zero. -/
@[simp]
theorem hausdorffDist_self_zero : hausdorffDist s s = 0 := by simp [hausdorffDist]

/-- The Hausdorff distances from `s` to `t` and from `t` to `s` coincide. -/
theorem hausdorffDist_comm : hausdorffDist s t = hausdorffDist t s := by
  simp [hausdorffDist, hausdorffEdist_comm]

/-- The Hausdorff distance to the empty set vanishes (if you want to have the more reasonable
value `∞` instead, use `EMetric.hausdorffEdist`, which takes values in `ℝ≥0∞`). -/
@[simp]
theorem hausdorffDist_empty : hausdorffDist s ∅ = 0 := by
  rcases s.eq_empty_or_nonempty with h | h
  · simp [h]
  · simp [hausdorffDist, hausdorffEdist_empty h]

/-- The Hausdorff distance to the empty set vanishes (if you want to have the more reasonable
value `∞` instead, use `EMetric.hausdorffEdist`, which takes values in `ℝ≥0∞`). -/
@[simp]
theorem hausdorffDist_empty' : hausdorffDist ∅ s = 0 := by simp [hausdorffDist_comm]

/-- Bounding the Hausdorff distance by bounding the distance of any point
in each set to the other set -/
theorem hausdorffDist_le_of_infDist {r : ℝ} (hr : 0 ≤ r) (H1 : ∀ x ∈ s, infDist x t ≤ r)
    (H2 : ∀ x ∈ t, infDist x s ≤ r) : hausdorffDist s t ≤ r := by
  by_cases h1 : hausdorffEdist s t = ⊤
  · rwa [hausdorffDist, h1, ENNReal.top_toReal]
  rcases s.eq_empty_or_nonempty with hs | hs
  · rwa [hs, hausdorffDist_empty']
  rcases t.eq_empty_or_nonempty with ht | ht
  · rwa [ht, hausdorffDist_empty]
  have : hausdorffEdist s t ≤ ENNReal.ofReal r := by
    apply hausdorffEdist_le_of_infEdist _ _
    · intro x hx
      have I := H1 x hx
      rwa [infDist, ← ENNReal.toReal_ofReal hr,
        ENNReal.toReal_le_toReal (infEdist_ne_top ht) ENNReal.ofReal_ne_top] at I
    · intro x hx
      have I := H2 x hx
      rwa [infDist, ← ENNReal.toReal_ofReal hr,
        ENNReal.toReal_le_toReal (infEdist_ne_top hs) ENNReal.ofReal_ne_top] at I
  rwa [hausdorffDist, ← ENNReal.toReal_ofReal hr,
    ENNReal.toReal_le_toReal h1 ENNReal.ofReal_ne_top]

/-- Bounding the Hausdorff distance by exhibiting, for any point in each set,
another point in the other set at controlled distance -/
theorem hausdorffDist_le_of_mem_dist {r : ℝ} (hr : 0 ≤ r) (H1 : ∀ x ∈ s, ∃ y ∈ t, dist x y ≤ r)
    (H2 : ∀ x ∈ t, ∃ y ∈ s, dist x y ≤ r) : hausdorffDist s t ≤ r := by
  apply hausdorffDist_le_of_infDist hr
  · intro x xs
    rcases H1 x xs with ⟨y, yt, hy⟩
    exact le_trans (infDist_le_dist_of_mem yt) hy
  · intro x xt
    rcases H2 x xt with ⟨y, ys, hy⟩
    exact le_trans (infDist_le_dist_of_mem ys) hy

/-- The Hausdorff distance is controlled by the diameter of the union. -/
theorem hausdorffDist_le_diam (hs : s.Nonempty) (bs : IsBounded s) (ht : t.Nonempty)
    (bt : IsBounded t) : hausdorffDist s t ≤ diam (s ∪ t) := by
  rcases hs with ⟨x, xs⟩
  rcases ht with ⟨y, yt⟩
  refine hausdorffDist_le_of_mem_dist diam_nonneg ?_ ?_
  · exact fun z hz => ⟨y, yt, dist_le_diam_of_mem (bs.union bt) (subset_union_left hz)
      (subset_union_right yt)⟩
  · exact fun z hz => ⟨x, xs, dist_le_diam_of_mem (bs.union bt) (subset_union_right hz)
      (subset_union_left xs)⟩

/-- The distance to a set is controlled by the Hausdorff distance. -/
theorem infDist_le_hausdorffDist_of_mem (hx : x ∈ s) (fin : hausdorffEdist s t ≠ ⊤) :
    infDist x t ≤ hausdorffDist s t :=
  toReal_mono fin (infEdist_le_hausdorffEdist_of_mem hx)

/-- If the Hausdorff distance is `< r`, any point in one of the sets is at distance
`< r` of a point in the other set. -/
theorem exists_dist_lt_of_hausdorffDist_lt {r : ℝ} (h : x ∈ s) (H : hausdorffDist s t < r)
    (fin : hausdorffEdist s t ≠ ⊤) : ∃ y ∈ t, dist x y < r := by
  have r0 : 0 < r := lt_of_le_of_lt hausdorffDist_nonneg H
  have : hausdorffEdist s t < ENNReal.ofReal r := by
    rwa [hausdorffDist, ← ENNReal.toReal_ofReal (le_of_lt r0),
      ENNReal.toReal_lt_toReal fin ENNReal.ofReal_ne_top] at H
  rcases exists_edist_lt_of_hausdorffEdist_lt h this with ⟨y, hy, yr⟩
  rw [edist_dist, ENNReal.ofReal_lt_ofReal_iff r0] at yr
  exact ⟨y, hy, yr⟩

/-- If the Hausdorff distance is `< r`, any point in one of the sets is at distance
`< r` of a point in the other set. -/
theorem exists_dist_lt_of_hausdorffDist_lt' {r : ℝ} (h : y ∈ t) (H : hausdorffDist s t < r)
    (fin : hausdorffEdist s t ≠ ⊤) : ∃ x ∈ s, dist x y < r := by
  rw [hausdorffDist_comm] at H
  rw [hausdorffEdist_comm] at fin
  simpa [dist_comm] using exists_dist_lt_of_hausdorffDist_lt h H fin

/-- The infimum distance to `s` and `t` are the same, up to the Hausdorff distance
between `s` and `t` -/
theorem infDist_le_infDist_add_hausdorffDist (fin : hausdorffEdist s t ≠ ⊤) :
    infDist x t ≤ infDist x s + hausdorffDist s t := by
  refine toReal_le_add' infEdist_le_infEdist_add_hausdorffEdist (fun h ↦ ?_) (flip absurd fin)
  rw [infEdist_eq_top_iff, ← not_nonempty_iff_eq_empty] at h ⊢
  rw [hausdorffEdist_comm] at fin
  exact mt (nonempty_of_hausdorffEdist_ne_top · fin) h

/-- The Hausdorff distance is invariant under isometries. -/
theorem hausdorffDist_image (h : Isometry Φ) :
    hausdorffDist (Φ '' s) (Φ '' t) = hausdorffDist s t := by
  simp [hausdorffDist, hausdorffEdist_image h]

/-- The Hausdorff distance satisfies the triangle inequality. -/
theorem hausdorffDist_triangle (fin : hausdorffEdist s t ≠ ⊤) :
    hausdorffDist s u ≤ hausdorffDist s t + hausdorffDist t u := by
  refine toReal_le_add' hausdorffEdist_triangle (flip absurd fin) (not_imp_not.1 fun h ↦ ?_)
  rw [hausdorffEdist_comm] at fin
  exact ne_top_of_le_ne_top (add_ne_top.2 ⟨fin, h⟩) hausdorffEdist_triangle

/-- The Hausdorff distance satisfies the triangle inequality. -/
theorem hausdorffDist_triangle' (fin : hausdorffEdist t u ≠ ⊤) :
    hausdorffDist s u ≤ hausdorffDist s t + hausdorffDist t u := by
  rw [hausdorffEdist_comm] at fin
  have I : hausdorffDist u s ≤ hausdorffDist u t + hausdorffDist t s :=
    hausdorffDist_triangle fin
  simpa [add_comm, hausdorffDist_comm] using I

/-- The Hausdorff distance between a set and its closure vanishes. -/
@[simp]
theorem hausdorffDist_self_closure : hausdorffDist s (closure s) = 0 := by simp [hausdorffDist]

/-- Replacing a set by its closure does not change the Hausdorff distance. -/
@[simp]
theorem hausdorffDist_closure₁ : hausdorffDist (closure s) t = hausdorffDist s t := by
  simp [hausdorffDist]

/-- Replacing a set by its closure does not change the Hausdorff distance. -/
@[simp]
theorem hausdorffDist_closure₂ : hausdorffDist s (closure t) = hausdorffDist s t := by
  simp [hausdorffDist]

/-- The Hausdorff distances between two sets and their closures coincide. -/
-- @[simp] -- Porting note (#10618): simp can prove this
theorem hausdorffDist_closure : hausdorffDist (closure s) (closure t) = hausdorffDist s t := by
  simp [hausdorffDist]

/-- Two sets are at zero Hausdorff distance if and only if they have the same closures. -/
theorem hausdorffDist_zero_iff_closure_eq_closure (fin : hausdorffEdist s t ≠ ⊤) :
    hausdorffDist s t = 0 ↔ closure s = closure t := by
  simp [← hausdorffEdist_zero_iff_closure_eq_closure, hausdorffDist,
    ENNReal.toReal_eq_zero_iff, fin]

/-- Two closed sets are at zero Hausdorff distance if and only if they coincide. -/
theorem _root_.IsClosed.hausdorffDist_zero_iff_eq (hs : IsClosed s) (ht : IsClosed t)
    (fin : hausdorffEdist s t ≠ ⊤) : hausdorffDist s t = 0 ↔ s = t := by
  simp [← hausdorffEdist_zero_iff_eq_of_closed hs ht, hausdorffDist, ENNReal.toReal_eq_zero_iff,
    fin]

end

end Metric<|MERGE_RESOLUTION|>--- conflicted
+++ resolved
@@ -207,11 +207,7 @@
     exact this (infEdist_zero_of_mem h)
   refine ⟨F, fun n => IsClosed.preimage continuous_infEdist isClosed_Ici, F_subset, ?_, ?_⟩
   · show ⋃ n, F n = U
-<<<<<<< HEAD
-    refine' Subset.antisymm (by simp only [iUnion_subset_iff, F_subset, forall_const]) fun x hx => _
-=======
     refine Subset.antisymm (by simp only [iUnion_subset_iff, F_subset, forall_const]) fun x hx => ?_
->>>>>>> a60b09cd
     have : ¬x ∈ Uᶜ := by simpa using hx
     rw [mem_iff_infEdist_zero_of_closed hU.isClosed_compl] at this
     have B : 0 < infEdist x Uᶜ := by simpa [pos_iff_ne_zero] using this
