/-
Copyright (c) 2021 Sébastien Gouëzel. All rights reserved.
Released under Apache 2.0 license as described in the file LICENSE.
Authors: Sébastien Gouëzel
-/
import Mathlib.Algebra.GroupWithZero.Indicator
import Mathlib.Topology.ContinuousOn
import Mathlib.Topology.Instances.ENNReal

/-!
# Semicontinuous maps

A function `f` from a topological space `α` to an ordered space `β` is lower semicontinuous at a
point `x` if, for any `y < f x`, for any `x'` close enough to `x`, one has `f x' > y`. In other
words, `f` can jump up, but it can not jump down.

Upper semicontinuous functions are defined similarly.

This file introduces these notions, and a basic API around them mimicking the API for continuous
functions.

## Main definitions and results

We introduce 4 definitions related to lower semicontinuity:
* `LowerSemicontinuousWithinAt f s x`
* `LowerSemicontinuousAt f x`
* `LowerSemicontinuousOn f s`
* `LowerSemicontinuous f`

We build a basic API using dot notation around these notions, and we prove that
* constant functions are lower semicontinuous;
* `indicator s (fun _ ↦ y)` is lower semicontinuous when `s` is open and `0 ≤ y`,
  or when `s` is closed and `y ≤ 0`;
* continuous functions are lower semicontinuous;
* left composition with a continuous monotone functions maps lower semicontinuous functions to lower
  semicontinuous functions. If the function is anti-monotone, it instead maps lower semicontinuous
  functions to upper semicontinuous functions;
* right composition with continuous functions preserves lower and upper semicontinuity;
* a sum of two (or finitely many) lower semicontinuous functions is lower semicontinuous;
* a supremum of a family of lower semicontinuous functions is lower semicontinuous;
* An infinite sum of `ℝ≥0∞`-valued lower semicontinuous functions is lower semicontinuous.

Similar results are stated and proved for upper semicontinuity.

We also prove that a function is continuous if and only if it is both lower and upper
semicontinuous.

We have some equivalent definitions of lower- and upper-semicontinuity (under certain
restrictions on the order on the codomain):
* `lowerSemicontinuous_iff_isOpen_preimage` in a linear order;
* `lowerSemicontinuous_iff_isClosed_preimage` in a linear order;
* `lowerSemicontinuousAt_iff_le_liminf` in a dense complete linear order;
* `lowerSemicontinuous_iff_isClosed_epigraph` in a dense complete linear order with the order
  topology.

## Implementation details

All the nontrivial results for upper semicontinuous functions are deduced from the corresponding
ones for lower semicontinuous functions using `OrderDual`.

## References

* <https://en.wikipedia.org/wiki/Closed_convex_function>
* <https://en.wikipedia.org/wiki/Semi-continuity>

-/


open Topology ENNReal

open Set Function Filter

variable {α : Type*} [TopologicalSpace α] {β : Type*} [Preorder β] {f g : α → β} {x : α}
  {s t : Set α} {y z : β}

/-! ### Main definitions -/


/-- A real function `f` is lower semicontinuous at `x` within a set `s` if, for any `ε > 0`, for all
`x'` close enough to `x` in `s`, then `f x'` is at least `f x - ε`. We formulate this in a general
preordered space, using an arbitrary `y < f x` instead of `f x - ε`. -/
def LowerSemicontinuousWithinAt (f : α → β) (s : Set α) (x : α) :=
  ∀ y < f x, ∀ᶠ x' in 𝓝[s] x, y < f x'

/-- A real function `f` is lower semicontinuous on a set `s` if, for any `ε > 0`, for any `x ∈ s`,
for all `x'` close enough to `x` in `s`, then `f x'` is at least `f x - ε`. We formulate this in
a general preordered space, using an arbitrary `y < f x` instead of `f x - ε`. -/
def LowerSemicontinuousOn (f : α → β) (s : Set α) :=
  ∀ x ∈ s, LowerSemicontinuousWithinAt f s x

/-- A real function `f` is lower semicontinuous at `x` if, for any `ε > 0`, for all `x'` close
enough to `x`, then `f x'` is at least `f x - ε`. We formulate this in a general preordered space,
using an arbitrary `y < f x` instead of `f x - ε`. -/
def LowerSemicontinuousAt (f : α → β) (x : α) :=
  ∀ y < f x, ∀ᶠ x' in 𝓝 x, y < f x'

/-- A real function `f` is lower semicontinuous if, for any `ε > 0`, for any `x`, for all `x'` close
enough to `x`, then `f x'` is at least `f x - ε`. We formulate this in a general preordered space,
using an arbitrary `y < f x` instead of `f x - ε`. -/
def LowerSemicontinuous (f : α → β) :=
  ∀ x, LowerSemicontinuousAt f x

/-- A real function `f` is upper semicontinuous at `x` within a set `s` if, for any `ε > 0`, for all
`x'` close enough to `x` in `s`, then `f x'` is at most `f x + ε`. We formulate this in a general
preordered space, using an arbitrary `y > f x` instead of `f x + ε`. -/
def UpperSemicontinuousWithinAt (f : α → β) (s : Set α) (x : α) :=
  ∀ y, f x < y → ∀ᶠ x' in 𝓝[s] x, f x' < y

/-- A real function `f` is upper semicontinuous on a set `s` if, for any `ε > 0`, for any `x ∈ s`,
for all `x'` close enough to `x` in `s`, then `f x'` is at most `f x + ε`. We formulate this in a
general preordered space, using an arbitrary `y > f x` instead of `f x + ε`. -/
def UpperSemicontinuousOn (f : α → β) (s : Set α) :=
  ∀ x ∈ s, UpperSemicontinuousWithinAt f s x

/-- A real function `f` is upper semicontinuous at `x` if, for any `ε > 0`, for all `x'` close
enough to `x`, then `f x'` is at most `f x + ε`. We formulate this in a general preordered space,
using an arbitrary `y > f x` instead of `f x + ε`. -/
def UpperSemicontinuousAt (f : α → β) (x : α) :=
  ∀ y, f x < y → ∀ᶠ x' in 𝓝 x, f x' < y

/-- A real function `f` is upper semicontinuous if, for any `ε > 0`, for any `x`, for all `x'`
close enough to `x`, then `f x'` is at most `f x + ε`. We formulate this in a general preordered
space, using an arbitrary `y > f x` instead of `f x + ε`. -/
def UpperSemicontinuous (f : α → β) :=
  ∀ x, UpperSemicontinuousAt f x

/-!
### Lower semicontinuous functions
-/


/-! #### Basic dot notation interface for lower semicontinuity -/


theorem LowerSemicontinuousWithinAt.mono (h : LowerSemicontinuousWithinAt f s x) (hst : t ⊆ s) :
    LowerSemicontinuousWithinAt f t x := fun y hy =>
  Filter.Eventually.filter_mono (nhdsWithin_mono _ hst) (h y hy)

theorem lowerSemicontinuousWithinAt_univ_iff :
    LowerSemicontinuousWithinAt f univ x ↔ LowerSemicontinuousAt f x := by
  simp [LowerSemicontinuousWithinAt, LowerSemicontinuousAt, nhdsWithin_univ]

theorem LowerSemicontinuousAt.lowerSemicontinuousWithinAt (s : Set α)
    (h : LowerSemicontinuousAt f x) : LowerSemicontinuousWithinAt f s x := fun y hy =>
  Filter.Eventually.filter_mono nhdsWithin_le_nhds (h y hy)

theorem LowerSemicontinuousOn.lowerSemicontinuousWithinAt (h : LowerSemicontinuousOn f s)
    (hx : x ∈ s) : LowerSemicontinuousWithinAt f s x :=
  h x hx

theorem LowerSemicontinuousOn.mono (h : LowerSemicontinuousOn f s) (hst : t ⊆ s) :
    LowerSemicontinuousOn f t := fun x hx => (h x (hst hx)).mono hst

theorem lowerSemicontinuousOn_univ_iff : LowerSemicontinuousOn f univ ↔ LowerSemicontinuous f := by
  simp [LowerSemicontinuousOn, LowerSemicontinuous, lowerSemicontinuousWithinAt_univ_iff]

theorem LowerSemicontinuous.lowerSemicontinuousAt (h : LowerSemicontinuous f) (x : α) :
    LowerSemicontinuousAt f x :=
  h x

theorem LowerSemicontinuous.lowerSemicontinuousWithinAt (h : LowerSemicontinuous f) (s : Set α)
    (x : α) : LowerSemicontinuousWithinAt f s x :=
  (h x).lowerSemicontinuousWithinAt s

theorem LowerSemicontinuous.lowerSemicontinuousOn (h : LowerSemicontinuous f) (s : Set α) :
    LowerSemicontinuousOn f s := fun x _hx => h.lowerSemicontinuousWithinAt s x

/-! #### Constants -/


theorem lowerSemicontinuousWithinAt_const : LowerSemicontinuousWithinAt (fun _x => z) s x :=
  fun _y hy => Filter.Eventually.of_forall fun _x => hy

theorem lowerSemicontinuousAt_const : LowerSemicontinuousAt (fun _x => z) x := fun _y hy =>
  Filter.Eventually.of_forall fun _x => hy

theorem lowerSemicontinuousOn_const : LowerSemicontinuousOn (fun _x => z) s := fun _x _hx =>
  lowerSemicontinuousWithinAt_const

theorem lowerSemicontinuous_const : LowerSemicontinuous fun _x : α => z := fun _x =>
  lowerSemicontinuousAt_const

/-! #### Indicators -/


section

variable [Zero β]

theorem IsOpen.lowerSemicontinuous_indicator (hs : IsOpen s) (hy : 0 ≤ y) :
    LowerSemicontinuous (indicator s fun _x => y) := by
  intro x z hz
  by_cases h : x ∈ s <;> simp [h] at hz
  · filter_upwards [hs.mem_nhds h]
<<<<<<< HEAD
    simp (config := { contextual := true }) [hz]
=======
    simp +contextual [hz]
>>>>>>> d0df76bd
  · refine Filter.Eventually.of_forall fun x' => ?_
    by_cases h' : x' ∈ s <;> simp [h', hz.trans_le hy, hz]

theorem IsOpen.lowerSemicontinuousOn_indicator (hs : IsOpen s) (hy : 0 ≤ y) :
    LowerSemicontinuousOn (indicator s fun _x => y) t :=
  (hs.lowerSemicontinuous_indicator hy).lowerSemicontinuousOn t

theorem IsOpen.lowerSemicontinuousAt_indicator (hs : IsOpen s) (hy : 0 ≤ y) :
    LowerSemicontinuousAt (indicator s fun _x => y) x :=
  (hs.lowerSemicontinuous_indicator hy).lowerSemicontinuousAt x

theorem IsOpen.lowerSemicontinuousWithinAt_indicator (hs : IsOpen s) (hy : 0 ≤ y) :
    LowerSemicontinuousWithinAt (indicator s fun _x => y) t x :=
  (hs.lowerSemicontinuous_indicator hy).lowerSemicontinuousWithinAt t x

theorem IsClosed.lowerSemicontinuous_indicator (hs : IsClosed s) (hy : y ≤ 0) :
    LowerSemicontinuous (indicator s fun _x => y) := by
  intro x z hz
  by_cases h : x ∈ s <;> simp [h] at hz
  · refine Filter.Eventually.of_forall fun x' => ?_
    by_cases h' : x' ∈ s <;> simp [h', hz, hz.trans_le hy]
  · filter_upwards [hs.isOpen_compl.mem_nhds h]
    simp +contextual [hz]

theorem IsClosed.lowerSemicontinuousOn_indicator (hs : IsClosed s) (hy : y ≤ 0) :
    LowerSemicontinuousOn (indicator s fun _x => y) t :=
  (hs.lowerSemicontinuous_indicator hy).lowerSemicontinuousOn t

theorem IsClosed.lowerSemicontinuousAt_indicator (hs : IsClosed s) (hy : y ≤ 0) :
    LowerSemicontinuousAt (indicator s fun _x => y) x :=
  (hs.lowerSemicontinuous_indicator hy).lowerSemicontinuousAt x

theorem IsClosed.lowerSemicontinuousWithinAt_indicator (hs : IsClosed s) (hy : y ≤ 0) :
    LowerSemicontinuousWithinAt (indicator s fun _x => y) t x :=
  (hs.lowerSemicontinuous_indicator hy).lowerSemicontinuousWithinAt t x

end

/-! #### Relationship with continuity -/


theorem lowerSemicontinuous_iff_isOpen_preimage :
    LowerSemicontinuous f ↔ ∀ y, IsOpen (f ⁻¹' Ioi y) :=
  ⟨fun H y => isOpen_iff_mem_nhds.2 fun x hx => H x y hx, fun H _x y y_lt =>
    IsOpen.mem_nhds (H y) y_lt⟩

theorem LowerSemicontinuous.isOpen_preimage (hf : LowerSemicontinuous f) (y : β) :
    IsOpen (f ⁻¹' Ioi y) :=
  lowerSemicontinuous_iff_isOpen_preimage.1 hf y

section

variable {γ : Type*} [LinearOrder γ]

theorem lowerSemicontinuous_iff_isClosed_preimage {f : α → γ} :
    LowerSemicontinuous f ↔ ∀ y, IsClosed (f ⁻¹' Iic y) := by
  rw [lowerSemicontinuous_iff_isOpen_preimage]
  simp only [← isOpen_compl_iff, ← preimage_compl, compl_Iic]

theorem LowerSemicontinuous.isClosed_preimage {f : α → γ} (hf : LowerSemicontinuous f) (y : γ) :
    IsClosed (f ⁻¹' Iic y) :=
  lowerSemicontinuous_iff_isClosed_preimage.1 hf y

variable [TopologicalSpace γ] [OrderTopology γ]

theorem ContinuousWithinAt.lowerSemicontinuousWithinAt {f : α → γ} (h : ContinuousWithinAt f s x) :
    LowerSemicontinuousWithinAt f s x := fun _y hy => h (Ioi_mem_nhds hy)

theorem ContinuousAt.lowerSemicontinuousAt {f : α → γ} (h : ContinuousAt f x) :
    LowerSemicontinuousAt f x := fun _y hy => h (Ioi_mem_nhds hy)

theorem ContinuousOn.lowerSemicontinuousOn {f : α → γ} (h : ContinuousOn f s) :
    LowerSemicontinuousOn f s := fun x hx => (h x hx).lowerSemicontinuousWithinAt

theorem Continuous.lowerSemicontinuous {f : α → γ} (h : Continuous f) : LowerSemicontinuous f :=
  fun _x => h.continuousAt.lowerSemicontinuousAt

end

/-! #### Equivalent definitions -/

section

variable {γ : Type*} [CompleteLinearOrder γ] [DenselyOrdered γ]

theorem lowerSemicontinuousWithinAt_iff_le_liminf {f : α → γ} :
    LowerSemicontinuousWithinAt f s x ↔ f x ≤ liminf f (𝓝[s] x) := by
  constructor
  · intro hf; unfold LowerSemicontinuousWithinAt at hf
    contrapose! hf
    obtain ⟨y, lty, ylt⟩ := exists_between hf; use y
    exact ⟨ylt, fun h => lty.not_le
      (le_liminf_of_le (by isBoundedDefault) (h.mono fun _ hx => le_of_lt hx))⟩
  exact fun hf y ylt => eventually_lt_of_lt_liminf (ylt.trans_le hf)

alias ⟨LowerSemicontinuousWithinAt.le_liminf, _⟩ := lowerSemicontinuousWithinAt_iff_le_liminf

theorem lowerSemicontinuousAt_iff_le_liminf {f : α → γ} :
    LowerSemicontinuousAt f x ↔ f x ≤ liminf f (𝓝 x) := by
  rw [← lowerSemicontinuousWithinAt_univ_iff, lowerSemicontinuousWithinAt_iff_le_liminf,
    ← nhdsWithin_univ]

alias ⟨LowerSemicontinuousAt.le_liminf, _⟩ := lowerSemicontinuousAt_iff_le_liminf

theorem lowerSemicontinuous_iff_le_liminf {f : α → γ} :
    LowerSemicontinuous f ↔ ∀ x, f x ≤ liminf f (𝓝 x) := by
  simp only [← lowerSemicontinuousAt_iff_le_liminf, LowerSemicontinuous]

alias ⟨LowerSemicontinuous.le_liminf, _⟩ := lowerSemicontinuous_iff_le_liminf

theorem lowerSemicontinuousOn_iff_le_liminf {f : α → γ} :
    LowerSemicontinuousOn f s ↔ ∀ x ∈ s, f x ≤ liminf f (𝓝[s] x) := by
  simp only [← lowerSemicontinuousWithinAt_iff_le_liminf, LowerSemicontinuousOn]

alias ⟨LowerSemicontinuousOn.le_liminf, _⟩ := lowerSemicontinuousOn_iff_le_liminf

variable [TopologicalSpace γ] [OrderTopology γ]

theorem lowerSemicontinuous_iff_isClosed_epigraph {f : α → γ} :
    LowerSemicontinuous f ↔ IsClosed {p : α × γ | f p.1 ≤ p.2} := by
  constructor
  · rw [lowerSemicontinuous_iff_le_liminf, isClosed_iff_forall_filter]
    rintro hf ⟨x, y⟩ F F_ne h h'
    rw [nhds_prod_eq, le_prod] at h'
    calc f x ≤ liminf f (𝓝 x) := hf x
    _ ≤ liminf f (map Prod.fst F) := liminf_le_liminf_of_le h'.1
    _ = liminf (f ∘ Prod.fst) F := (Filter.liminf_comp _ _ _).symm
    _ ≤ liminf Prod.snd F := liminf_le_liminf <| by
          simpa using (eventually_principal.2 fun (_ : α × γ) ↦ id).filter_mono h
    _ = y := h'.2.liminf_eq
  · rw [lowerSemicontinuous_iff_isClosed_preimage]
    exact fun hf y ↦ hf.preimage (Continuous.Prod.mk_left y)

@[deprecated (since := "2024-03-02")]
alias lowerSemicontinuous_iff_IsClosed_epigraph := lowerSemicontinuous_iff_isClosed_epigraph

alias ⟨LowerSemicontinuous.isClosed_epigraph, _⟩ := lowerSemicontinuous_iff_isClosed_epigraph

@[deprecated (since := "2024-03-02")]
alias LowerSemicontinuous.IsClosed_epigraph := LowerSemicontinuous.isClosed_epigraph

end

/-! ### Composition -/


section

variable {γ : Type*} [LinearOrder γ] [TopologicalSpace γ] [OrderTopology γ]
variable {δ : Type*} [LinearOrder δ] [TopologicalSpace δ] [OrderTopology δ]
variable {ι : Type*} [TopologicalSpace ι]

theorem ContinuousAt.comp_lowerSemicontinuousWithinAt {g : γ → δ} {f : α → γ}
    (hg : ContinuousAt g (f x)) (hf : LowerSemicontinuousWithinAt f s x) (gmon : Monotone g) :
    LowerSemicontinuousWithinAt (g ∘ f) s x := by
  intro y hy
  by_cases h : ∃ l, l < f x
  · obtain ⟨z, zlt, hz⟩ : ∃ z < f x, Ioc z (f x) ⊆ g ⁻¹' Ioi y :=
      exists_Ioc_subset_of_mem_nhds (hg (Ioi_mem_nhds hy)) h
    filter_upwards [hf z zlt] with a ha
    calc
      y < g (min (f x) (f a)) := hz (by simp [zlt, ha, le_refl])
      _ ≤ g (f a) := gmon (min_le_right _ _)

  · simp only [not_exists, not_lt] at h
    exact Filter.Eventually.of_forall fun a => hy.trans_le (gmon (h (f a)))

theorem ContinuousAt.comp_lowerSemicontinuousAt {g : γ → δ} {f : α → γ} (hg : ContinuousAt g (f x))
    (hf : LowerSemicontinuousAt f x) (gmon : Monotone g) : LowerSemicontinuousAt (g ∘ f) x := by
  simp only [← lowerSemicontinuousWithinAt_univ_iff] at hf ⊢
  exact hg.comp_lowerSemicontinuousWithinAt hf gmon

theorem Continuous.comp_lowerSemicontinuousOn {g : γ → δ} {f : α → γ} (hg : Continuous g)
    (hf : LowerSemicontinuousOn f s) (gmon : Monotone g) : LowerSemicontinuousOn (g ∘ f) s :=
  fun x hx => hg.continuousAt.comp_lowerSemicontinuousWithinAt (hf x hx) gmon

theorem Continuous.comp_lowerSemicontinuous {g : γ → δ} {f : α → γ} (hg : Continuous g)
    (hf : LowerSemicontinuous f) (gmon : Monotone g) : LowerSemicontinuous (g ∘ f) := fun x =>
  hg.continuousAt.comp_lowerSemicontinuousAt (hf x) gmon

theorem ContinuousAt.comp_lowerSemicontinuousWithinAt_antitone {g : γ → δ} {f : α → γ}
    (hg : ContinuousAt g (f x)) (hf : LowerSemicontinuousWithinAt f s x) (gmon : Antitone g) :
    UpperSemicontinuousWithinAt (g ∘ f) s x :=
  @ContinuousAt.comp_lowerSemicontinuousWithinAt α _ x s γ _ _ _ δᵒᵈ _ _ _ g f hg hf gmon

theorem ContinuousAt.comp_lowerSemicontinuousAt_antitone {g : γ → δ} {f : α → γ}
    (hg : ContinuousAt g (f x)) (hf : LowerSemicontinuousAt f x) (gmon : Antitone g) :
    UpperSemicontinuousAt (g ∘ f) x :=
  @ContinuousAt.comp_lowerSemicontinuousAt α _ x γ _ _ _ δᵒᵈ _ _ _ g f hg hf gmon

theorem Continuous.comp_lowerSemicontinuousOn_antitone {g : γ → δ} {f : α → γ} (hg : Continuous g)
    (hf : LowerSemicontinuousOn f s) (gmon : Antitone g) : UpperSemicontinuousOn (g ∘ f) s :=
  fun x hx => hg.continuousAt.comp_lowerSemicontinuousWithinAt_antitone (hf x hx) gmon

theorem Continuous.comp_lowerSemicontinuous_antitone {g : γ → δ} {f : α → γ} (hg : Continuous g)
    (hf : LowerSemicontinuous f) (gmon : Antitone g) : UpperSemicontinuous (g ∘ f) := fun x =>
  hg.continuousAt.comp_lowerSemicontinuousAt_antitone (hf x) gmon

theorem LowerSemicontinuousAt.comp_continuousAt {f : α → β} {g : ι → α} {x : ι}
    (hf : LowerSemicontinuousAt f (g x)) (hg : ContinuousAt g x) :
    LowerSemicontinuousAt (fun x ↦ f (g x)) x :=
  fun _ lt ↦ hg.eventually (hf _ lt)

theorem LowerSemicontinuousAt.comp_continuousAt_of_eq {f : α → β} {g : ι → α} {y : α} {x : ι}
    (hf : LowerSemicontinuousAt f y) (hg : ContinuousAt g x) (hy : g x = y) :
    LowerSemicontinuousAt (fun x ↦ f (g x)) x := by
  rw [← hy] at hf
  exact comp_continuousAt hf hg

theorem LowerSemicontinuous.comp_continuous {f : α → β} {g : ι → α}
    (hf : LowerSemicontinuous f) (hg : Continuous g) : LowerSemicontinuous fun x ↦ f (g x) :=
  fun x ↦ (hf (g x)).comp_continuousAt hg.continuousAt

end

/-! #### Addition -/


section

variable {ι : Type*} {γ : Type*} [LinearOrderedAddCommMonoid γ] [TopologicalSpace γ]
  [OrderTopology γ]

/-- The sum of two lower semicontinuous functions is lower semicontinuous. Formulated with an
explicit continuity assumption on addition, for application to `EReal`. The unprimed version of
the lemma uses `[ContinuousAdd]`. -/
theorem LowerSemicontinuousWithinAt.add' {f g : α → γ} (hf : LowerSemicontinuousWithinAt f s x)
    (hg : LowerSemicontinuousWithinAt g s x)
    (hcont : ContinuousAt (fun p : γ × γ => p.1 + p.2) (f x, g x)) :
    LowerSemicontinuousWithinAt (fun z => f z + g z) s x := by
  intro y hy
  obtain ⟨u, v, u_open, xu, v_open, xv, h⟩ :
    ∃ u v : Set γ,
      IsOpen u ∧ f x ∈ u ∧ IsOpen v ∧ g x ∈ v ∧ u ×ˢ v ⊆ { p : γ × γ | y < p.fst + p.snd } :=
    mem_nhds_prod_iff'.1 (hcont (isOpen_Ioi.mem_nhds hy))
  by_cases hx₁ : ∃ l, l < f x
  · obtain ⟨z₁, z₁lt, h₁⟩ : ∃ z₁ < f x, Ioc z₁ (f x) ⊆ u :=
      exists_Ioc_subset_of_mem_nhds (u_open.mem_nhds xu) hx₁
    by_cases hx₂ : ∃ l, l < g x
    · obtain ⟨z₂, z₂lt, h₂⟩ : ∃ z₂ < g x, Ioc z₂ (g x) ⊆ v :=
        exists_Ioc_subset_of_mem_nhds (v_open.mem_nhds xv) hx₂
      filter_upwards [hf z₁ z₁lt, hg z₂ z₂lt] with z h₁z h₂z
      have A1 : min (f z) (f x) ∈ u := by
        by_cases H : f z ≤ f x
        · simpa [H] using h₁ ⟨h₁z, H⟩
        · simpa [le_of_not_le H]
      have A2 : min (g z) (g x) ∈ v := by
        by_cases H : g z ≤ g x
        · simpa [H] using h₂ ⟨h₂z, H⟩
        · simpa [le_of_not_le H]
      have : (min (f z) (f x), min (g z) (g x)) ∈ u ×ˢ v := ⟨A1, A2⟩
      calc
        y < min (f z) (f x) + min (g z) (g x) := h this
        _ ≤ f z + g z := add_le_add (min_le_left _ _) (min_le_left _ _)

    · simp only [not_exists, not_lt] at hx₂
      filter_upwards [hf z₁ z₁lt] with z h₁z
      have A1 : min (f z) (f x) ∈ u := by
        by_cases H : f z ≤ f x
        · simpa [H] using h₁ ⟨h₁z, H⟩
        · simpa [le_of_not_le H]
      have : (min (f z) (f x), g x) ∈ u ×ˢ v := ⟨A1, xv⟩
      calc
        y < min (f z) (f x) + g x := h this
        _ ≤ f z + g z := add_le_add (min_le_left _ _) (hx₂ (g z))

  · simp only [not_exists, not_lt] at hx₁
    by_cases hx₂ : ∃ l, l < g x
    · obtain ⟨z₂, z₂lt, h₂⟩ : ∃ z₂ < g x, Ioc z₂ (g x) ⊆ v :=
        exists_Ioc_subset_of_mem_nhds (v_open.mem_nhds xv) hx₂
      filter_upwards [hg z₂ z₂lt] with z h₂z
      have A2 : min (g z) (g x) ∈ v := by
        by_cases H : g z ≤ g x
        · simpa [H] using h₂ ⟨h₂z, H⟩
        · simpa [le_of_not_le H] using h₂ ⟨z₂lt, le_rfl⟩
      have : (f x, min (g z) (g x)) ∈ u ×ˢ v := ⟨xu, A2⟩
      calc
        y < f x + min (g z) (g x) := h this
        _ ≤ f z + g z := add_le_add (hx₁ (f z)) (min_le_left _ _)
    · simp only [not_exists, not_lt] at hx₁ hx₂
      apply Filter.Eventually.of_forall
      intro z
      have : (f x, g x) ∈ u ×ˢ v := ⟨xu, xv⟩
      calc
        y < f x + g x := h this
        _ ≤ f z + g z := add_le_add (hx₁ (f z)) (hx₂ (g z))

/-- The sum of two lower semicontinuous functions is lower semicontinuous. Formulated with an
explicit continuity assumption on addition, for application to `EReal`. The unprimed version of
the lemma uses `[ContinuousAdd]`. -/
theorem LowerSemicontinuousAt.add' {f g : α → γ} (hf : LowerSemicontinuousAt f x)
    (hg : LowerSemicontinuousAt g x)
    (hcont : ContinuousAt (fun p : γ × γ => p.1 + p.2) (f x, g x)) :
    LowerSemicontinuousAt (fun z => f z + g z) x := by
  simp_rw [← lowerSemicontinuousWithinAt_univ_iff] at *
  exact hf.add' hg hcont

/-- The sum of two lower semicontinuous functions is lower semicontinuous. Formulated with an
explicit continuity assumption on addition, for application to `EReal`. The unprimed version of
the lemma uses `[ContinuousAdd]`. -/
theorem LowerSemicontinuousOn.add' {f g : α → γ} (hf : LowerSemicontinuousOn f s)
    (hg : LowerSemicontinuousOn g s)
    (hcont : ∀ x ∈ s, ContinuousAt (fun p : γ × γ => p.1 + p.2) (f x, g x)) :
    LowerSemicontinuousOn (fun z => f z + g z) s := fun x hx =>
  (hf x hx).add' (hg x hx) (hcont x hx)

/-- The sum of two lower semicontinuous functions is lower semicontinuous. Formulated with an
explicit continuity assumption on addition, for application to `EReal`. The unprimed version of
the lemma uses `[ContinuousAdd]`. -/
theorem LowerSemicontinuous.add' {f g : α → γ} (hf : LowerSemicontinuous f)
    (hg : LowerSemicontinuous g)
    (hcont : ∀ x, ContinuousAt (fun p : γ × γ => p.1 + p.2) (f x, g x)) :
    LowerSemicontinuous fun z => f z + g z := fun x => (hf x).add' (hg x) (hcont x)

variable [ContinuousAdd γ]

/-- The sum of two lower semicontinuous functions is lower semicontinuous. Formulated with
`[ContinuousAdd]`. The primed version of the lemma uses an explicit continuity assumption on
addition, for application to `EReal`. -/
theorem LowerSemicontinuousWithinAt.add {f g : α → γ} (hf : LowerSemicontinuousWithinAt f s x)
    (hg : LowerSemicontinuousWithinAt g s x) :
    LowerSemicontinuousWithinAt (fun z => f z + g z) s x :=
  hf.add' hg continuous_add.continuousAt

/-- The sum of two lower semicontinuous functions is lower semicontinuous. Formulated with
`[ContinuousAdd]`. The primed version of the lemma uses an explicit continuity assumption on
addition, for application to `EReal`. -/
theorem LowerSemicontinuousAt.add {f g : α → γ} (hf : LowerSemicontinuousAt f x)
    (hg : LowerSemicontinuousAt g x) : LowerSemicontinuousAt (fun z => f z + g z) x :=
  hf.add' hg continuous_add.continuousAt

/-- The sum of two lower semicontinuous functions is lower semicontinuous. Formulated with
`[ContinuousAdd]`. The primed version of the lemma uses an explicit continuity assumption on
addition, for application to `EReal`. -/
theorem LowerSemicontinuousOn.add {f g : α → γ} (hf : LowerSemicontinuousOn f s)
    (hg : LowerSemicontinuousOn g s) : LowerSemicontinuousOn (fun z => f z + g z) s :=
  hf.add' hg fun _x _hx => continuous_add.continuousAt

/-- The sum of two lower semicontinuous functions is lower semicontinuous. Formulated with
`[ContinuousAdd]`. The primed version of the lemma uses an explicit continuity assumption on
addition, for application to `EReal`. -/
theorem LowerSemicontinuous.add {f g : α → γ} (hf : LowerSemicontinuous f)
    (hg : LowerSemicontinuous g) : LowerSemicontinuous fun z => f z + g z :=
  hf.add' hg fun _x => continuous_add.continuousAt

theorem lowerSemicontinuousWithinAt_sum {f : ι → α → γ} {a : Finset ι}
    (ha : ∀ i ∈ a, LowerSemicontinuousWithinAt (f i) s x) :
    LowerSemicontinuousWithinAt (fun z => ∑ i ∈ a, f i z) s x := by
  classical
    induction' a using Finset.induction_on with i a ia IH
    · exact lowerSemicontinuousWithinAt_const
    · simp only [ia, Finset.sum_insert, not_false_iff]
      exact
        LowerSemicontinuousWithinAt.add (ha _ (Finset.mem_insert_self i a))
          (IH fun j ja => ha j (Finset.mem_insert_of_mem ja))

theorem lowerSemicontinuousAt_sum {f : ι → α → γ} {a : Finset ι}
    (ha : ∀ i ∈ a, LowerSemicontinuousAt (f i) x) :
    LowerSemicontinuousAt (fun z => ∑ i ∈ a, f i z) x := by
  simp_rw [← lowerSemicontinuousWithinAt_univ_iff] at *
  exact lowerSemicontinuousWithinAt_sum ha

theorem lowerSemicontinuousOn_sum {f : ι → α → γ} {a : Finset ι}
    (ha : ∀ i ∈ a, LowerSemicontinuousOn (f i) s) :
    LowerSemicontinuousOn (fun z => ∑ i ∈ a, f i z) s := fun x hx =>
  lowerSemicontinuousWithinAt_sum fun i hi => ha i hi x hx

theorem lowerSemicontinuous_sum {f : ι → α → γ} {a : Finset ι}
    (ha : ∀ i ∈ a, LowerSemicontinuous (f i)) : LowerSemicontinuous fun z => ∑ i ∈ a, f i z :=
  fun x => lowerSemicontinuousAt_sum fun i hi => ha i hi x

end

/-! #### Supremum -/


section

variable {ι : Sort*} {δ δ' : Type*} [CompleteLinearOrder δ] [ConditionallyCompleteLinearOrder δ']

theorem lowerSemicontinuousWithinAt_ciSup {f : ι → α → δ'}
    (bdd : ∀ᶠ y in 𝓝[s] x, BddAbove (range fun i => f i y))
    (h : ∀ i, LowerSemicontinuousWithinAt (f i) s x) :
    LowerSemicontinuousWithinAt (fun x' => ⨆ i, f i x') s x := by
  cases isEmpty_or_nonempty ι
  · simpa only [iSup_of_empty'] using lowerSemicontinuousWithinAt_const
  · intro y hy
    rcases exists_lt_of_lt_ciSup hy with ⟨i, hi⟩
    filter_upwards [h i y hi, bdd] with y hy hy' using hy.trans_le (le_ciSup hy' i)

theorem lowerSemicontinuousWithinAt_iSup {f : ι → α → δ}
    (h : ∀ i, LowerSemicontinuousWithinAt (f i) s x) :
    LowerSemicontinuousWithinAt (fun x' => ⨆ i, f i x') s x :=
  lowerSemicontinuousWithinAt_ciSup (by simp) h

theorem lowerSemicontinuousWithinAt_biSup {p : ι → Prop} {f : ∀ i, p i → α → δ}
    (h : ∀ i hi, LowerSemicontinuousWithinAt (f i hi) s x) :
    LowerSemicontinuousWithinAt (fun x' => ⨆ (i) (hi), f i hi x') s x :=
  lowerSemicontinuousWithinAt_iSup fun i => lowerSemicontinuousWithinAt_iSup fun hi => h i hi

theorem lowerSemicontinuousAt_ciSup {f : ι → α → δ'}
    (bdd : ∀ᶠ y in 𝓝 x, BddAbove (range fun i => f i y)) (h : ∀ i, LowerSemicontinuousAt (f i) x) :
    LowerSemicontinuousAt (fun x' => ⨆ i, f i x') x := by
  simp_rw [← lowerSemicontinuousWithinAt_univ_iff] at *
  rw [← nhdsWithin_univ] at bdd
  exact lowerSemicontinuousWithinAt_ciSup bdd h

theorem lowerSemicontinuousAt_iSup {f : ι → α → δ} (h : ∀ i, LowerSemicontinuousAt (f i) x) :
    LowerSemicontinuousAt (fun x' => ⨆ i, f i x') x :=
  lowerSemicontinuousAt_ciSup (by simp) h

theorem lowerSemicontinuousAt_biSup {p : ι → Prop} {f : ∀ i, p i → α → δ}
    (h : ∀ i hi, LowerSemicontinuousAt (f i hi) x) :
    LowerSemicontinuousAt (fun x' => ⨆ (i) (hi), f i hi x') x :=
  lowerSemicontinuousAt_iSup fun i => lowerSemicontinuousAt_iSup fun hi => h i hi

theorem lowerSemicontinuousOn_ciSup {f : ι → α → δ'}
    (bdd : ∀ x ∈ s, BddAbove (range fun i => f i x)) (h : ∀ i, LowerSemicontinuousOn (f i) s) :
    LowerSemicontinuousOn (fun x' => ⨆ i, f i x') s := fun x hx =>
  lowerSemicontinuousWithinAt_ciSup (eventually_nhdsWithin_of_forall bdd) fun i => h i x hx

theorem lowerSemicontinuousOn_iSup {f : ι → α → δ} (h : ∀ i, LowerSemicontinuousOn (f i) s) :
    LowerSemicontinuousOn (fun x' => ⨆ i, f i x') s :=
  lowerSemicontinuousOn_ciSup (by simp) h

theorem lowerSemicontinuousOn_biSup {p : ι → Prop} {f : ∀ i, p i → α → δ}
    (h : ∀ i hi, LowerSemicontinuousOn (f i hi) s) :
    LowerSemicontinuousOn (fun x' => ⨆ (i) (hi), f i hi x') s :=
  lowerSemicontinuousOn_iSup fun i => lowerSemicontinuousOn_iSup fun hi => h i hi

theorem lowerSemicontinuous_ciSup {f : ι → α → δ'} (bdd : ∀ x, BddAbove (range fun i => f i x))
    (h : ∀ i, LowerSemicontinuous (f i)) : LowerSemicontinuous fun x' => ⨆ i, f i x' := fun x =>
  lowerSemicontinuousAt_ciSup (Eventually.of_forall bdd) fun i => h i x

theorem lowerSemicontinuous_iSup {f : ι → α → δ} (h : ∀ i, LowerSemicontinuous (f i)) :
    LowerSemicontinuous fun x' => ⨆ i, f i x' :=
  lowerSemicontinuous_ciSup (by simp) h

theorem lowerSemicontinuous_biSup {p : ι → Prop} {f : ∀ i, p i → α → δ}
    (h : ∀ i hi, LowerSemicontinuous (f i hi)) :
    LowerSemicontinuous fun x' => ⨆ (i) (hi), f i hi x' :=
  lowerSemicontinuous_iSup fun i => lowerSemicontinuous_iSup fun hi => h i hi

end

/-! #### Infinite sums -/


section

variable {ι : Type*}

theorem lowerSemicontinuousWithinAt_tsum {f : ι → α → ℝ≥0∞}
    (h : ∀ i, LowerSemicontinuousWithinAt (f i) s x) :
    LowerSemicontinuousWithinAt (fun x' => ∑' i, f i x') s x := by
  simp_rw [ENNReal.tsum_eq_iSup_sum]
  refine lowerSemicontinuousWithinAt_iSup fun b => ?_
  exact lowerSemicontinuousWithinAt_sum fun i _hi => h i

theorem lowerSemicontinuousAt_tsum {f : ι → α → ℝ≥0∞} (h : ∀ i, LowerSemicontinuousAt (f i) x) :
    LowerSemicontinuousAt (fun x' => ∑' i, f i x') x := by
  simp_rw [← lowerSemicontinuousWithinAt_univ_iff] at *
  exact lowerSemicontinuousWithinAt_tsum h

theorem lowerSemicontinuousOn_tsum {f : ι → α → ℝ≥0∞} (h : ∀ i, LowerSemicontinuousOn (f i) s) :
    LowerSemicontinuousOn (fun x' => ∑' i, f i x') s := fun x hx =>
  lowerSemicontinuousWithinAt_tsum fun i => h i x hx

theorem lowerSemicontinuous_tsum {f : ι → α → ℝ≥0∞} (h : ∀ i, LowerSemicontinuous (f i)) :
    LowerSemicontinuous fun x' => ∑' i, f i x' := fun x => lowerSemicontinuousAt_tsum fun i => h i x

end

/-!
### Upper semicontinuous functions
-/


/-! #### Basic dot notation interface for upper semicontinuity -/


theorem UpperSemicontinuousWithinAt.mono (h : UpperSemicontinuousWithinAt f s x) (hst : t ⊆ s) :
    UpperSemicontinuousWithinAt f t x := fun y hy =>
  Filter.Eventually.filter_mono (nhdsWithin_mono _ hst) (h y hy)

theorem upperSemicontinuousWithinAt_univ_iff :
    UpperSemicontinuousWithinAt f univ x ↔ UpperSemicontinuousAt f x := by
  simp [UpperSemicontinuousWithinAt, UpperSemicontinuousAt, nhdsWithin_univ]

theorem UpperSemicontinuousAt.upperSemicontinuousWithinAt (s : Set α)
    (h : UpperSemicontinuousAt f x) : UpperSemicontinuousWithinAt f s x := fun y hy =>
  Filter.Eventually.filter_mono nhdsWithin_le_nhds (h y hy)

theorem UpperSemicontinuousOn.upperSemicontinuousWithinAt (h : UpperSemicontinuousOn f s)
    (hx : x ∈ s) : UpperSemicontinuousWithinAt f s x :=
  h x hx

theorem UpperSemicontinuousOn.mono (h : UpperSemicontinuousOn f s) (hst : t ⊆ s) :
    UpperSemicontinuousOn f t := fun x hx => (h x (hst hx)).mono hst

theorem upperSemicontinuousOn_univ_iff : UpperSemicontinuousOn f univ ↔ UpperSemicontinuous f := by
  simp [UpperSemicontinuousOn, UpperSemicontinuous, upperSemicontinuousWithinAt_univ_iff]

theorem UpperSemicontinuous.upperSemicontinuousAt (h : UpperSemicontinuous f) (x : α) :
    UpperSemicontinuousAt f x :=
  h x

theorem UpperSemicontinuous.upperSemicontinuousWithinAt (h : UpperSemicontinuous f) (s : Set α)
    (x : α) : UpperSemicontinuousWithinAt f s x :=
  (h x).upperSemicontinuousWithinAt s

theorem UpperSemicontinuous.upperSemicontinuousOn (h : UpperSemicontinuous f) (s : Set α) :
    UpperSemicontinuousOn f s := fun x _hx => h.upperSemicontinuousWithinAt s x

/-! #### Constants -/


theorem upperSemicontinuousWithinAt_const : UpperSemicontinuousWithinAt (fun _x => z) s x :=
  fun _y hy => Filter.Eventually.of_forall fun _x => hy

theorem upperSemicontinuousAt_const : UpperSemicontinuousAt (fun _x => z) x := fun _y hy =>
  Filter.Eventually.of_forall fun _x => hy

theorem upperSemicontinuousOn_const : UpperSemicontinuousOn (fun _x => z) s := fun _x _hx =>
  upperSemicontinuousWithinAt_const

theorem upperSemicontinuous_const : UpperSemicontinuous fun _x : α => z := fun _x =>
  upperSemicontinuousAt_const

/-! #### Indicators -/


section

variable [Zero β]

theorem IsOpen.upperSemicontinuous_indicator (hs : IsOpen s) (hy : y ≤ 0) :
    UpperSemicontinuous (indicator s fun _x => y) :=
  @IsOpen.lowerSemicontinuous_indicator α _ βᵒᵈ _ s y _ hs hy

theorem IsOpen.upperSemicontinuousOn_indicator (hs : IsOpen s) (hy : y ≤ 0) :
    UpperSemicontinuousOn (indicator s fun _x => y) t :=
  (hs.upperSemicontinuous_indicator hy).upperSemicontinuousOn t

theorem IsOpen.upperSemicontinuousAt_indicator (hs : IsOpen s) (hy : y ≤ 0) :
    UpperSemicontinuousAt (indicator s fun _x => y) x :=
  (hs.upperSemicontinuous_indicator hy).upperSemicontinuousAt x

theorem IsOpen.upperSemicontinuousWithinAt_indicator (hs : IsOpen s) (hy : y ≤ 0) :
    UpperSemicontinuousWithinAt (indicator s fun _x => y) t x :=
  (hs.upperSemicontinuous_indicator hy).upperSemicontinuousWithinAt t x

theorem IsClosed.upperSemicontinuous_indicator (hs : IsClosed s) (hy : 0 ≤ y) :
    UpperSemicontinuous (indicator s fun _x => y) :=
  @IsClosed.lowerSemicontinuous_indicator α _ βᵒᵈ _ s y _ hs hy

theorem IsClosed.upperSemicontinuousOn_indicator (hs : IsClosed s) (hy : 0 ≤ y) :
    UpperSemicontinuousOn (indicator s fun _x => y) t :=
  (hs.upperSemicontinuous_indicator hy).upperSemicontinuousOn t

theorem IsClosed.upperSemicontinuousAt_indicator (hs : IsClosed s) (hy : 0 ≤ y) :
    UpperSemicontinuousAt (indicator s fun _x => y) x :=
  (hs.upperSemicontinuous_indicator hy).upperSemicontinuousAt x

theorem IsClosed.upperSemicontinuousWithinAt_indicator (hs : IsClosed s) (hy : 0 ≤ y) :
    UpperSemicontinuousWithinAt (indicator s fun _x => y) t x :=
  (hs.upperSemicontinuous_indicator hy).upperSemicontinuousWithinAt t x

end

/-! #### Relationship with continuity -/


theorem upperSemicontinuous_iff_isOpen_preimage :
    UpperSemicontinuous f ↔ ∀ y, IsOpen (f ⁻¹' Iio y) :=
  ⟨fun H y => isOpen_iff_mem_nhds.2 fun x hx => H x y hx, fun H _x y y_lt =>
    IsOpen.mem_nhds (H y) y_lt⟩

theorem UpperSemicontinuous.isOpen_preimage (hf : UpperSemicontinuous f) (y : β) :
    IsOpen (f ⁻¹' Iio y) :=
  upperSemicontinuous_iff_isOpen_preimage.1 hf y

section

variable {γ : Type*} [LinearOrder γ]

theorem upperSemicontinuous_iff_isClosed_preimage {f : α → γ} :
    UpperSemicontinuous f ↔ ∀ y, IsClosed (f ⁻¹' Ici y) := by
  rw [upperSemicontinuous_iff_isOpen_preimage]
  simp only [← isOpen_compl_iff, ← preimage_compl, compl_Ici]

theorem UpperSemicontinuous.isClosed_preimage {f : α → γ} (hf : UpperSemicontinuous f) (y : γ) :
    IsClosed (f ⁻¹' Ici y) :=
  upperSemicontinuous_iff_isClosed_preimage.1 hf y

variable [TopologicalSpace γ] [OrderTopology γ]

theorem ContinuousWithinAt.upperSemicontinuousWithinAt {f : α → γ} (h : ContinuousWithinAt f s x) :
    UpperSemicontinuousWithinAt f s x := fun _y hy => h (Iio_mem_nhds hy)

theorem ContinuousAt.upperSemicontinuousAt {f : α → γ} (h : ContinuousAt f x) :
    UpperSemicontinuousAt f x := fun _y hy => h (Iio_mem_nhds hy)

theorem ContinuousOn.upperSemicontinuousOn {f : α → γ} (h : ContinuousOn f s) :
    UpperSemicontinuousOn f s := fun x hx => (h x hx).upperSemicontinuousWithinAt

theorem Continuous.upperSemicontinuous {f : α → γ} (h : Continuous f) : UpperSemicontinuous f :=
  fun _x => h.continuousAt.upperSemicontinuousAt

end

/-! #### Equivalent definitions -/

section

variable {γ : Type*} [CompleteLinearOrder γ] [DenselyOrdered γ]

theorem upperSemicontinuousWithinAt_iff_limsup_le {f : α → γ} :
    UpperSemicontinuousWithinAt f s x ↔ limsup f (𝓝[s] x) ≤ f x :=
  lowerSemicontinuousWithinAt_iff_le_liminf (γ := γᵒᵈ)

alias ⟨UpperSemicontinuousWithinAt.limsup_le, _⟩ := upperSemicontinuousWithinAt_iff_limsup_le

theorem upperSemicontinuousAt_iff_limsup_le {f : α → γ} :
    UpperSemicontinuousAt f x ↔ limsup f (𝓝 x) ≤ f x :=
  lowerSemicontinuousAt_iff_le_liminf (γ := γᵒᵈ)

alias ⟨UpperSemicontinuousAt.limsup_le, _⟩ := upperSemicontinuousAt_iff_limsup_le

theorem upperSemicontinuous_iff_limsup_le {f : α → γ} :
    UpperSemicontinuous f ↔ ∀ x, limsup f (𝓝 x) ≤ f x :=
  lowerSemicontinuous_iff_le_liminf (γ := γᵒᵈ)

alias ⟨UpperSemicontinuous.limsup_le, _⟩ := upperSemicontinuous_iff_limsup_le

theorem upperSemicontinuousOn_iff_limsup_le {f : α → γ} :
    UpperSemicontinuousOn f s ↔ ∀ x ∈ s, limsup f (𝓝[s] x) ≤ f x :=
  lowerSemicontinuousOn_iff_le_liminf (γ := γᵒᵈ)

alias ⟨UpperSemicontinuousOn.limsup_le, _⟩ := upperSemicontinuousOn_iff_limsup_le

variable [TopologicalSpace γ] [OrderTopology γ]

theorem upperSemicontinuous_iff_IsClosed_hypograph {f : α → γ} :
    UpperSemicontinuous f ↔ IsClosed {p : α × γ | p.2 ≤ f p.1} :=
  lowerSemicontinuous_iff_isClosed_epigraph (γ := γᵒᵈ)

alias ⟨UpperSemicontinuous.IsClosed_hypograph, _⟩ := upperSemicontinuous_iff_IsClosed_hypograph

end

/-! ### Composition -/

section

variable {γ : Type*} [LinearOrder γ] [TopologicalSpace γ] [OrderTopology γ]
variable {δ : Type*} [LinearOrder δ] [TopologicalSpace δ] [OrderTopology δ]
variable {ι : Type*} [TopologicalSpace ι]

theorem ContinuousAt.comp_upperSemicontinuousWithinAt {g : γ → δ} {f : α → γ}
    (hg : ContinuousAt g (f x)) (hf : UpperSemicontinuousWithinAt f s x) (gmon : Monotone g) :
    UpperSemicontinuousWithinAt (g ∘ f) s x :=
  @ContinuousAt.comp_lowerSemicontinuousWithinAt α _ x s γᵒᵈ _ _ _ δᵒᵈ _ _ _ g f hg hf gmon.dual

theorem ContinuousAt.comp_upperSemicontinuousAt {g : γ → δ} {f : α → γ} (hg : ContinuousAt g (f x))
    (hf : UpperSemicontinuousAt f x) (gmon : Monotone g) : UpperSemicontinuousAt (g ∘ f) x :=
  @ContinuousAt.comp_lowerSemicontinuousAt α _ x γᵒᵈ _ _ _ δᵒᵈ _ _ _ g f hg hf gmon.dual

theorem Continuous.comp_upperSemicontinuousOn {g : γ → δ} {f : α → γ} (hg : Continuous g)
    (hf : UpperSemicontinuousOn f s) (gmon : Monotone g) : UpperSemicontinuousOn (g ∘ f) s :=
  fun x hx => hg.continuousAt.comp_upperSemicontinuousWithinAt (hf x hx) gmon

theorem Continuous.comp_upperSemicontinuous {g : γ → δ} {f : α → γ} (hg : Continuous g)
    (hf : UpperSemicontinuous f) (gmon : Monotone g) : UpperSemicontinuous (g ∘ f) := fun x =>
  hg.continuousAt.comp_upperSemicontinuousAt (hf x) gmon

theorem ContinuousAt.comp_upperSemicontinuousWithinAt_antitone {g : γ → δ} {f : α → γ}
    (hg : ContinuousAt g (f x)) (hf : UpperSemicontinuousWithinAt f s x) (gmon : Antitone g) :
    LowerSemicontinuousWithinAt (g ∘ f) s x :=
  @ContinuousAt.comp_upperSemicontinuousWithinAt α _ x s γ _ _ _ δᵒᵈ _ _ _ g f hg hf gmon

theorem ContinuousAt.comp_upperSemicontinuousAt_antitone {g : γ → δ} {f : α → γ}
    (hg : ContinuousAt g (f x)) (hf : UpperSemicontinuousAt f x) (gmon : Antitone g) :
    LowerSemicontinuousAt (g ∘ f) x :=
  @ContinuousAt.comp_upperSemicontinuousAt α _ x γ _ _ _ δᵒᵈ _ _ _ g f hg hf gmon

theorem Continuous.comp_upperSemicontinuousOn_antitone {g : γ → δ} {f : α → γ} (hg : Continuous g)
    (hf : UpperSemicontinuousOn f s) (gmon : Antitone g) : LowerSemicontinuousOn (g ∘ f) s :=
  fun x hx => hg.continuousAt.comp_upperSemicontinuousWithinAt_antitone (hf x hx) gmon

theorem Continuous.comp_upperSemicontinuous_antitone {g : γ → δ} {f : α → γ} (hg : Continuous g)
    (hf : UpperSemicontinuous f) (gmon : Antitone g) : LowerSemicontinuous (g ∘ f) := fun x =>
  hg.continuousAt.comp_upperSemicontinuousAt_antitone (hf x) gmon

theorem UpperSemicontinuousAt.comp_continuousAt {f : α → β} {g : ι → α} {x : ι}
    (hf : UpperSemicontinuousAt f (g x)) (hg : ContinuousAt g x) :
    UpperSemicontinuousAt (fun x ↦ f (g x)) x :=
  fun _ lt ↦ hg.eventually (hf _ lt)

theorem UpperSemicontinuousAt.comp_continuousAt_of_eq {f : α → β} {g : ι → α} {y : α} {x : ι}
    (hf : UpperSemicontinuousAt f y) (hg : ContinuousAt g x) (hy : g x = y) :
    UpperSemicontinuousAt (fun x ↦ f (g x)) x := by
  rw [← hy] at hf
  exact comp_continuousAt hf hg

theorem UpperSemicontinuous.comp_continuous {f : α → β} {g : ι → α}
    (hf : UpperSemicontinuous f) (hg : Continuous g) : UpperSemicontinuous fun x ↦ f (g x) :=
  fun x ↦ (hf (g x)).comp_continuousAt hg.continuousAt

end

/-! #### Addition -/


section

variable {ι : Type*} {γ : Type*} [LinearOrderedAddCommMonoid γ] [TopologicalSpace γ]
  [OrderTopology γ]

/-- The sum of two upper semicontinuous functions is upper semicontinuous. Formulated with an
explicit continuity assumption on addition, for application to `EReal`. The unprimed version of
the lemma uses `[ContinuousAdd]`. -/
theorem UpperSemicontinuousWithinAt.add' {f g : α → γ} (hf : UpperSemicontinuousWithinAt f s x)
    (hg : UpperSemicontinuousWithinAt g s x)
    (hcont : ContinuousAt (fun p : γ × γ => p.1 + p.2) (f x, g x)) :
    UpperSemicontinuousWithinAt (fun z => f z + g z) s x :=
  @LowerSemicontinuousWithinAt.add' α _ x s γᵒᵈ _ _ _ _ _ hf hg hcont

/-- The sum of two upper semicontinuous functions is upper semicontinuous. Formulated with an
explicit continuity assumption on addition, for application to `EReal`. The unprimed version of
the lemma uses `[ContinuousAdd]`. -/
theorem UpperSemicontinuousAt.add' {f g : α → γ} (hf : UpperSemicontinuousAt f x)
    (hg : UpperSemicontinuousAt g x)
    (hcont : ContinuousAt (fun p : γ × γ => p.1 + p.2) (f x, g x)) :
    UpperSemicontinuousAt (fun z => f z + g z) x := by
  simp_rw [← upperSemicontinuousWithinAt_univ_iff] at *
  exact hf.add' hg hcont

/-- The sum of two upper semicontinuous functions is upper semicontinuous. Formulated with an
explicit continuity assumption on addition, for application to `EReal`. The unprimed version of
the lemma uses `[ContinuousAdd]`. -/
theorem UpperSemicontinuousOn.add' {f g : α → γ} (hf : UpperSemicontinuousOn f s)
    (hg : UpperSemicontinuousOn g s)
    (hcont : ∀ x ∈ s, ContinuousAt (fun p : γ × γ => p.1 + p.2) (f x, g x)) :
    UpperSemicontinuousOn (fun z => f z + g z) s := fun x hx =>
  (hf x hx).add' (hg x hx) (hcont x hx)

/-- The sum of two upper semicontinuous functions is upper semicontinuous. Formulated with an
explicit continuity assumption on addition, for application to `EReal`. The unprimed version of
the lemma uses `[ContinuousAdd]`. -/
theorem UpperSemicontinuous.add' {f g : α → γ} (hf : UpperSemicontinuous f)
    (hg : UpperSemicontinuous g)
    (hcont : ∀ x, ContinuousAt (fun p : γ × γ => p.1 + p.2) (f x, g x)) :
    UpperSemicontinuous fun z => f z + g z := fun x => (hf x).add' (hg x) (hcont x)

variable [ContinuousAdd γ]

/-- The sum of two upper semicontinuous functions is upper semicontinuous. Formulated with
`[ContinuousAdd]`. The primed version of the lemma uses an explicit continuity assumption on
addition, for application to `EReal`. -/
theorem UpperSemicontinuousWithinAt.add {f g : α → γ} (hf : UpperSemicontinuousWithinAt f s x)
    (hg : UpperSemicontinuousWithinAt g s x) :
    UpperSemicontinuousWithinAt (fun z => f z + g z) s x :=
  hf.add' hg continuous_add.continuousAt

/-- The sum of two upper semicontinuous functions is upper semicontinuous. Formulated with
`[ContinuousAdd]`. The primed version of the lemma uses an explicit continuity assumption on
addition, for application to `EReal`. -/
theorem UpperSemicontinuousAt.add {f g : α → γ} (hf : UpperSemicontinuousAt f x)
    (hg : UpperSemicontinuousAt g x) : UpperSemicontinuousAt (fun z => f z + g z) x :=
  hf.add' hg continuous_add.continuousAt

/-- The sum of two upper semicontinuous functions is upper semicontinuous. Formulated with
`[ContinuousAdd]`. The primed version of the lemma uses an explicit continuity assumption on
addition, for application to `EReal`. -/
theorem UpperSemicontinuousOn.add {f g : α → γ} (hf : UpperSemicontinuousOn f s)
    (hg : UpperSemicontinuousOn g s) : UpperSemicontinuousOn (fun z => f z + g z) s :=
  hf.add' hg fun _x _hx => continuous_add.continuousAt

/-- The sum of two upper semicontinuous functions is upper semicontinuous. Formulated with
`[ContinuousAdd]`. The primed version of the lemma uses an explicit continuity assumption on
addition, for application to `EReal`. -/
theorem UpperSemicontinuous.add {f g : α → γ} (hf : UpperSemicontinuous f)
    (hg : UpperSemicontinuous g) : UpperSemicontinuous fun z => f z + g z :=
  hf.add' hg fun _x => continuous_add.continuousAt

theorem upperSemicontinuousWithinAt_sum {f : ι → α → γ} {a : Finset ι}
    (ha : ∀ i ∈ a, UpperSemicontinuousWithinAt (f i) s x) :
    UpperSemicontinuousWithinAt (fun z => ∑ i ∈ a, f i z) s x :=
  @lowerSemicontinuousWithinAt_sum α _ x s ι γᵒᵈ _ _ _ _ f a ha

theorem upperSemicontinuousAt_sum {f : ι → α → γ} {a : Finset ι}
    (ha : ∀ i ∈ a, UpperSemicontinuousAt (f i) x) :
    UpperSemicontinuousAt (fun z => ∑ i ∈ a, f i z) x := by
  simp_rw [← upperSemicontinuousWithinAt_univ_iff] at *
  exact upperSemicontinuousWithinAt_sum ha

theorem upperSemicontinuousOn_sum {f : ι → α → γ} {a : Finset ι}
    (ha : ∀ i ∈ a, UpperSemicontinuousOn (f i) s) :
    UpperSemicontinuousOn (fun z => ∑ i ∈ a, f i z) s := fun x hx =>
  upperSemicontinuousWithinAt_sum fun i hi => ha i hi x hx

theorem upperSemicontinuous_sum {f : ι → α → γ} {a : Finset ι}
    (ha : ∀ i ∈ a, UpperSemicontinuous (f i)) : UpperSemicontinuous fun z => ∑ i ∈ a, f i z :=
  fun x => upperSemicontinuousAt_sum fun i hi => ha i hi x

end

/-! #### Infimum -/


section

variable {ι : Sort*} {δ δ' : Type*} [CompleteLinearOrder δ] [ConditionallyCompleteLinearOrder δ']

theorem upperSemicontinuousWithinAt_ciInf {f : ι → α → δ'}
    (bdd : ∀ᶠ y in 𝓝[s] x, BddBelow (range fun i => f i y))
    (h : ∀ i, UpperSemicontinuousWithinAt (f i) s x) :
    UpperSemicontinuousWithinAt (fun x' => ⨅ i, f i x') s x :=
  @lowerSemicontinuousWithinAt_ciSup α _ x s ι δ'ᵒᵈ _ f bdd h

theorem upperSemicontinuousWithinAt_iInf {f : ι → α → δ}
    (h : ∀ i, UpperSemicontinuousWithinAt (f i) s x) :
    UpperSemicontinuousWithinAt (fun x' => ⨅ i, f i x') s x :=
  @lowerSemicontinuousWithinAt_iSup α _ x s ι δᵒᵈ _ f h

theorem upperSemicontinuousWithinAt_biInf {p : ι → Prop} {f : ∀ i, p i → α → δ}
    (h : ∀ i hi, UpperSemicontinuousWithinAt (f i hi) s x) :
    UpperSemicontinuousWithinAt (fun x' => ⨅ (i) (hi), f i hi x') s x :=
  upperSemicontinuousWithinAt_iInf fun i => upperSemicontinuousWithinAt_iInf fun hi => h i hi

theorem upperSemicontinuousAt_ciInf {f : ι → α → δ'}
    (bdd : ∀ᶠ y in 𝓝 x, BddBelow (range fun i => f i y)) (h : ∀ i, UpperSemicontinuousAt (f i) x) :
    UpperSemicontinuousAt (fun x' => ⨅ i, f i x') x :=
  @lowerSemicontinuousAt_ciSup α _ x ι δ'ᵒᵈ _ f bdd h

theorem upperSemicontinuousAt_iInf {f : ι → α → δ} (h : ∀ i, UpperSemicontinuousAt (f i) x) :
    UpperSemicontinuousAt (fun x' => ⨅ i, f i x') x :=
  @lowerSemicontinuousAt_iSup α _ x ι δᵒᵈ _ f h

theorem upperSemicontinuousAt_biInf {p : ι → Prop} {f : ∀ i, p i → α → δ}
    (h : ∀ i hi, UpperSemicontinuousAt (f i hi) x) :
    UpperSemicontinuousAt (fun x' => ⨅ (i) (hi), f i hi x') x :=
  upperSemicontinuousAt_iInf fun i => upperSemicontinuousAt_iInf fun hi => h i hi

theorem upperSemicontinuousOn_ciInf {f : ι → α → δ'}
    (bdd : ∀ x ∈ s, BddBelow (range fun i => f i x)) (h : ∀ i, UpperSemicontinuousOn (f i) s) :
    UpperSemicontinuousOn (fun x' => ⨅ i, f i x') s := fun x hx =>
  upperSemicontinuousWithinAt_ciInf (eventually_nhdsWithin_of_forall bdd) fun i => h i x hx

theorem upperSemicontinuousOn_iInf {f : ι → α → δ} (h : ∀ i, UpperSemicontinuousOn (f i) s) :
    UpperSemicontinuousOn (fun x' => ⨅ i, f i x') s := fun x hx =>
  upperSemicontinuousWithinAt_iInf fun i => h i x hx

theorem upperSemicontinuousOn_biInf {p : ι → Prop} {f : ∀ i, p i → α → δ}
    (h : ∀ i hi, UpperSemicontinuousOn (f i hi) s) :
    UpperSemicontinuousOn (fun x' => ⨅ (i) (hi), f i hi x') s :=
  upperSemicontinuousOn_iInf fun i => upperSemicontinuousOn_iInf fun hi => h i hi

theorem upperSemicontinuous_ciInf {f : ι → α → δ'} (bdd : ∀ x, BddBelow (range fun i => f i x))
    (h : ∀ i, UpperSemicontinuous (f i)) : UpperSemicontinuous fun x' => ⨅ i, f i x' := fun x =>
  upperSemicontinuousAt_ciInf (Eventually.of_forall bdd) fun i => h i x

theorem upperSemicontinuous_iInf {f : ι → α → δ} (h : ∀ i, UpperSemicontinuous (f i)) :
    UpperSemicontinuous fun x' => ⨅ i, f i x' := fun x => upperSemicontinuousAt_iInf fun i => h i x

theorem upperSemicontinuous_biInf {p : ι → Prop} {f : ∀ i, p i → α → δ}
    (h : ∀ i hi, UpperSemicontinuous (f i hi)) :
    UpperSemicontinuous fun x' => ⨅ (i) (hi), f i hi x' :=
  upperSemicontinuous_iInf fun i => upperSemicontinuous_iInf fun hi => h i hi

end

section

variable {γ : Type*} [LinearOrder γ] [TopologicalSpace γ] [OrderTopology γ]

theorem continuousWithinAt_iff_lower_upperSemicontinuousWithinAt {f : α → γ} :
    ContinuousWithinAt f s x ↔
      LowerSemicontinuousWithinAt f s x ∧ UpperSemicontinuousWithinAt f s x := by
  refine ⟨fun h => ⟨h.lowerSemicontinuousWithinAt, h.upperSemicontinuousWithinAt⟩, ?_⟩
  rintro ⟨h₁, h₂⟩
  intro v hv
  simp only [Filter.mem_map]
  by_cases Hl : ∃ l, l < f x
  · rcases exists_Ioc_subset_of_mem_nhds hv Hl with ⟨l, lfx, hl⟩
    by_cases Hu : ∃ u, f x < u
    · rcases exists_Ico_subset_of_mem_nhds hv Hu with ⟨u, fxu, hu⟩
      filter_upwards [h₁ l lfx, h₂ u fxu] with a lfa fau
      cases' le_or_gt (f a) (f x) with h h
      · exact hl ⟨lfa, h⟩
      · exact hu ⟨le_of_lt h, fau⟩
    · simp only [not_exists, not_lt] at Hu
      filter_upwards [h₁ l lfx] with a lfa using hl ⟨lfa, Hu (f a)⟩
  · simp only [not_exists, not_lt] at Hl
    by_cases Hu : ∃ u, f x < u
    · rcases exists_Ico_subset_of_mem_nhds hv Hu with ⟨u, fxu, hu⟩
      filter_upwards [h₂ u fxu] with a lfa
      apply hu
      exact ⟨Hl (f a), lfa⟩
    · simp only [not_exists, not_lt] at Hu
      apply Filter.Eventually.of_forall
      intro a
      have : f a = f x := le_antisymm (Hu _) (Hl _)
      rw [this]
      exact mem_of_mem_nhds hv

theorem continuousAt_iff_lower_upperSemicontinuousAt {f : α → γ} :
    ContinuousAt f x ↔ LowerSemicontinuousAt f x ∧ UpperSemicontinuousAt f x := by
  simp_rw [← continuousWithinAt_univ, ← lowerSemicontinuousWithinAt_univ_iff, ←
    upperSemicontinuousWithinAt_univ_iff, continuousWithinAt_iff_lower_upperSemicontinuousWithinAt]

theorem continuousOn_iff_lower_upperSemicontinuousOn {f : α → γ} :
    ContinuousOn f s ↔ LowerSemicontinuousOn f s ∧ UpperSemicontinuousOn f s := by
  simp only [ContinuousOn, continuousWithinAt_iff_lower_upperSemicontinuousWithinAt]
  exact
    ⟨fun H => ⟨fun x hx => (H x hx).1, fun x hx => (H x hx).2⟩, fun H x hx => ⟨H.1 x hx, H.2 x hx⟩⟩

theorem continuous_iff_lower_upperSemicontinuous {f : α → γ} :
    Continuous f ↔ LowerSemicontinuous f ∧ UpperSemicontinuous f := by
  simp_rw [continuous_iff_continuousOn_univ, continuousOn_iff_lower_upperSemicontinuousOn,
    lowerSemicontinuousOn_univ_iff, upperSemicontinuousOn_univ_iff]

end<|MERGE_RESOLUTION|>--- conflicted
+++ resolved
@@ -192,11 +192,7 @@
   intro x z hz
   by_cases h : x ∈ s <;> simp [h] at hz
   · filter_upwards [hs.mem_nhds h]
-<<<<<<< HEAD
-    simp (config := { contextual := true }) [hz]
-=======
     simp +contextual [hz]
->>>>>>> d0df76bd
   · refine Filter.Eventually.of_forall fun x' => ?_
     by_cases h' : x' ∈ s <;> simp [h', hz.trans_le hy, hz]
 
