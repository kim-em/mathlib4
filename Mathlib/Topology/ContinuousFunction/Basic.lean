--- conflicted
+++ resolved
@@ -30,11 +30,7 @@
   /-- The function `α → β` -/
   protected toFun : α → β
   /-- Proposition that `toFun` is continuous -/
-<<<<<<< HEAD
-  continuous_toFun : Continuous toFun := by continuity
-=======
   protected continuous_toFun : Continuous toFun := by continuity
->>>>>>> 03d30d75
 #align continuous_map ContinuousMap
 
 /-- The type of continuous maps from `α` to `β`. -/
