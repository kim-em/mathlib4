--- conflicted
+++ resolved
@@ -225,20 +225,6 @@
 instance : HasTerminal LightProfinite.{u} :=
   Limits.hasTerminal_of_unique (FintypeCat.of PUnit.{u+1}).toLightProfinite
 
-<<<<<<< HEAD
-noncomputable instance : PreservesFiniteCoproducts LightProfinite.toTopCat.{u} where
-  preserves J _ := by
-    have : PreservesColimitsOfShape (Discrete J) Profinite.toTopCat.{u} :=
-      (inferInstance : PreservesColimitsOfShape _ (profiniteToCompHaus.{u} ⋙ compHausToTop.{u}))
-    exact (inferInstance : PreservesColimitsOfShape (Discrete J)
-      (LightProfinite.lightToProfinite.{u} ⋙ Profinite.toTopCat.{u}))
-
-noncomputable instance : PreservesLimitsOfShape WalkingCospan LightProfinite.toTopCat.{u} := by
-  have : PreservesLimitsOfShape WalkingCospan Profinite.toTopCat.{u} :=
-      (inferInstance : PreservesLimitsOfShape _ (profiniteToCompHaus.{u} ⋙ compHausToTop.{u}))
-  unfold LightProfinite.toTopCat
-  infer_instance
-=======
 /-- The isomorphism from an arbitrary terminal object of `LightProfinite` to a one-element space. -/
 noncomputable def terminalIsoPUnit :
     ⊤_ LightProfinite.{u} ≅ (FintypeCat.of PUnit.{u+1}).toLightProfinite :=
@@ -251,7 +237,6 @@
 noncomputable instance : PreservesLimitsOfShape WalkingCospan LightProfinite.toTopCat.{u} :=
   (inferInstance : PreservesLimitsOfShape WalkingCospan
     (LightProfinite.lightToProfinite.{u} ⋙ Profinite.toTopCat.{u}))
->>>>>>> 623e469f
 
 end HasPreserves
 
