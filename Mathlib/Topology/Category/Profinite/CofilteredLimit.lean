--- conflicted
+++ resolved
@@ -98,13 +98,8 @@
     · intro hx
       simp_rw [W, Set.preimage_iUnion, Set.mem_iUnion]
       obtain ⟨_, ⟨s, rfl⟩, _, ⟨hs, rfl⟩, hh⟩ := hG hx
-<<<<<<< HEAD
-      refine' ⟨s, hs, _⟩
-      rwa [dif_pos hs, ← Set.preimage_comp, ← CompHausLike.coe_comp, ← Functor.map_comp, C.w]
-=======
       refine ⟨s, hs, ?_⟩
       rwa [dif_pos hs, ← Set.preimage_comp, ← Profinite.coe_comp, ← Functor.map_comp, C.w]
->>>>>>> 9f012931
     · intro hx
       simp_rw [W, Set.preimage_iUnion, Set.mem_iUnion] at hx
       obtain ⟨s, hs, hx⟩ := hx
