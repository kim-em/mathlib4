/-
Copyright (c) 2017 Johannes Hölzl. All rights reserved.
Released under Apache 2.0 license as described in the file LICENSE.
Authors: Johannes Hölzl, Mario Carneiro, Patrick Massot
-/
import Mathlib.Topology.Maps.Basic
import Mathlib.Topology.NhdsSet

/-!
# Constructions of new topological spaces from old ones

This file constructs products, sums, subtypes and quotients of topological spaces
and sets up their basic theory, such as criteria for maps into or out of these
constructions to be continuous; descriptions of the open sets, neighborhood filters,
and generators of these constructions; and their behavior with respect to embeddings
and other specific classes of maps.

## Implementation note

The constructed topologies are defined using induced and coinduced topologies
along with the complete lattice structure on topologies. Their universal properties
(for example, a map `X → Y × Z` is continuous if and only if both projections
`X → Y`, `X → Z` are) follow easily using order-theoretic descriptions of
continuity. With more work we can also extract descriptions of the open sets,
neighborhood filters and so on.

## Tags

product, sum, disjoint union, subspace, quotient space

-/

noncomputable section

open Topology TopologicalSpace Set Filter Function

universe u v

variable {X : Type u} {Y : Type v} {Z W ε ζ : Type*}

section Constructions

instance {r : X → X → Prop} [t : TopologicalSpace X] : TopologicalSpace (Quot r) :=
  coinduced (Quot.mk r) t

instance instTopologicalSpaceQuotient {s : Setoid X} [t : TopologicalSpace X] :
    TopologicalSpace (Quotient s) :=
  coinduced Quotient.mk' t

instance instTopologicalSpaceProd [t₁ : TopologicalSpace X] [t₂ : TopologicalSpace Y] :
    TopologicalSpace (X × Y) :=
  induced Prod.fst t₁ ⊓ induced Prod.snd t₂

instance instTopologicalSpaceSum [t₁ : TopologicalSpace X] [t₂ : TopologicalSpace Y] :
    TopologicalSpace (X ⊕ Y) :=
  coinduced Sum.inl t₁ ⊔ coinduced Sum.inr t₂

instance instTopologicalSpaceSigma {ι : Type*} {X : ι → Type v} [t₂ : ∀ i, TopologicalSpace (X i)] :
    TopologicalSpace (Sigma X) :=
  ⨆ i, coinduced (Sigma.mk i) (t₂ i)

instance Pi.topologicalSpace {ι : Type*} {Y : ι → Type v} [t₂ : (i : ι) → TopologicalSpace (Y i)] :
    TopologicalSpace ((i : ι) → Y i) :=
  ⨅ i, induced (fun f => f i) (t₂ i)

instance ULift.topologicalSpace [t : TopologicalSpace X] : TopologicalSpace (ULift.{v, u} X) :=
  t.induced ULift.down

/-!
### `Additive`, `Multiplicative`

The topology on those type synonyms is inherited without change.
-/

section

variable [TopologicalSpace X]

open Additive Multiplicative

instance : TopologicalSpace (Additive X) := ‹TopologicalSpace X›
instance : TopologicalSpace (Multiplicative X) := ‹TopologicalSpace X›

instance [DiscreteTopology X] : DiscreteTopology (Additive X) := ‹DiscreteTopology X›
instance [DiscreteTopology X] : DiscreteTopology (Multiplicative X) := ‹DiscreteTopology X›

theorem continuous_ofMul : Continuous (ofMul : X → Additive X) := continuous_id

theorem continuous_toMul : Continuous (toMul : Additive X → X) := continuous_id

theorem continuous_ofAdd : Continuous (ofAdd : X → Multiplicative X) := continuous_id

theorem continuous_toAdd : Continuous (toAdd : Multiplicative X → X) := continuous_id

theorem isOpenMap_ofMul : IsOpenMap (ofMul : X → Additive X) := IsOpenMap.id

theorem isOpenMap_toMul : IsOpenMap (toMul : Additive X → X) := IsOpenMap.id

theorem isOpenMap_ofAdd : IsOpenMap (ofAdd : X → Multiplicative X) := IsOpenMap.id

theorem isOpenMap_toAdd : IsOpenMap (toAdd : Multiplicative X → X) := IsOpenMap.id

theorem isClosedMap_ofMul : IsClosedMap (ofMul : X → Additive X) := IsClosedMap.id

theorem isClosedMap_toMul : IsClosedMap (toMul : Additive X → X) := IsClosedMap.id

theorem isClosedMap_ofAdd : IsClosedMap (ofAdd : X → Multiplicative X) := IsClosedMap.id

theorem isClosedMap_toAdd : IsClosedMap (toAdd : Multiplicative X → X) := IsClosedMap.id

theorem nhds_ofMul (x : X) : 𝓝 (ofMul x) = map ofMul (𝓝 x) := rfl

theorem nhds_ofAdd (x : X) : 𝓝 (ofAdd x) = map ofAdd (𝓝 x) := rfl

theorem nhds_toMul (x : Additive X) : 𝓝 (toMul x) = map toMul (𝓝 x) := rfl

theorem nhds_toAdd (x : Multiplicative X) : 𝓝 (toAdd x) = map toAdd (𝓝 x) := rfl

end

/-!
### Order dual

The topology on this type synonym is inherited without change.
-/


section

variable [TopologicalSpace X]

open OrderDual

instance OrderDual.instTopologicalSpace : TopologicalSpace Xᵒᵈ := ‹_›
instance OrderDual.instDiscreteTopology [DiscreteTopology X] : DiscreteTopology Xᵒᵈ := ‹_›

theorem continuous_toDual : Continuous (toDual : X → Xᵒᵈ) := continuous_id

theorem continuous_ofDual : Continuous (ofDual : Xᵒᵈ → X) := continuous_id

theorem isOpenMap_toDual : IsOpenMap (toDual : X → Xᵒᵈ) := IsOpenMap.id

theorem isOpenMap_ofDual : IsOpenMap (ofDual : Xᵒᵈ → X) := IsOpenMap.id

theorem isClosedMap_toDual : IsClosedMap (toDual : X → Xᵒᵈ) := IsClosedMap.id

theorem isClosedMap_ofDual : IsClosedMap (ofDual : Xᵒᵈ → X) := IsClosedMap.id

theorem nhds_toDual (x : X) : 𝓝 (toDual x) = map toDual (𝓝 x) := rfl

theorem nhds_ofDual (x : X) : 𝓝 (ofDual x) = map ofDual (𝓝 x) := rfl

variable [Preorder X] {x : X}

instance OrderDual.instNeBotNhdsWithinIoi [(𝓝[<] x).NeBot] : (𝓝[>] toDual x).NeBot := ‹_›
instance OrderDual.instNeBotNhdsWithinIio [(𝓝[>] x).NeBot] : (𝓝[<] toDual x).NeBot := ‹_›

end

theorem Quotient.preimage_mem_nhds [TopologicalSpace X] [s : Setoid X] {V : Set <| Quotient s}
    {x : X} (hs : V ∈ 𝓝 (Quotient.mk' x)) : Quotient.mk' ⁻¹' V ∈ 𝓝 x :=
  preimage_nhds_coinduced hs

/-- The image of a dense set under `Quotient.mk'` is a dense set. -/
theorem Dense.quotient [Setoid X] [TopologicalSpace X] {s : Set X} (H : Dense s) :
    Dense (Quotient.mk' '' s) :=
  Quotient.surjective_mk.denseRange.dense_image continuous_coinduced_rng H

/-- The composition of `Quotient.mk'` and a function with dense range has dense range. -/
theorem DenseRange.quotient [Setoid X] [TopologicalSpace X] {f : Y → X} (hf : DenseRange f) :
    DenseRange (Quotient.mk' ∘ f) :=
  Quotient.surjective_mk.denseRange.comp hf continuous_coinduced_rng

theorem continuous_map_of_le {α : Type*} [TopologicalSpace α]
    {s t : Setoid α} (h : s ≤ t) : Continuous (Setoid.map_of_le h) :=
  continuous_coinduced_rng

theorem continuous_map_sInf {α : Type*} [TopologicalSpace α]
    {S : Set (Setoid α)} {s : Setoid α} (h : s ∈ S) : Continuous (Setoid.map_sInf h) :=
  continuous_coinduced_rng

instance {p : X → Prop} [TopologicalSpace X] [DiscreteTopology X] : DiscreteTopology (Subtype p) :=
  ⟨bot_unique fun s _ => ⟨(↑) '' s, isOpen_discrete _, preimage_image_eq _ Subtype.val_injective⟩⟩

instance Sum.discreteTopology [TopologicalSpace X] [TopologicalSpace Y] [h : DiscreteTopology X]
    [hY : DiscreteTopology Y] : DiscreteTopology (X ⊕ Y) :=
  ⟨sup_eq_bot_iff.2 <| by simp [h.eq_bot, hY.eq_bot]⟩

instance Sigma.discreteTopology {ι : Type*} {Y : ι → Type v} [∀ i, TopologicalSpace (Y i)]
    [h : ∀ i, DiscreteTopology (Y i)] : DiscreteTopology (Sigma Y) :=
  ⟨iSup_eq_bot.2 fun _ => by simp only [(h _).eq_bot, coinduced_bot]⟩

@[simp] lemma comap_nhdsWithin_range {α β} [TopologicalSpace β] (f : α → β) (y : β) :
    comap f (𝓝[range f] y) = comap f (𝓝 y) := comap_inf_principal_range

section Top

variable [TopologicalSpace X]

/-
The 𝓝 filter and the subspace topology.
-/
theorem mem_nhds_subtype (s : Set X) (x : { x // x ∈ s }) (t : Set { x // x ∈ s }) :
    t ∈ 𝓝 x ↔ ∃ u ∈ 𝓝 (x : X), Subtype.val ⁻¹' u ⊆ t :=
  mem_nhds_induced _ x t

theorem nhds_subtype (s : Set X) (x : { x // x ∈ s }) : 𝓝 x = comap (↑) (𝓝 (x : X)) :=
  nhds_induced _ x

lemma nhds_subtype_eq_comap_nhdsWithin (s : Set X) (x : { x // x ∈ s }) :
    𝓝 x = comap (↑) (𝓝[s] (x : X)) := by
  rw [nhds_subtype, ← comap_nhdsWithin_range, Subtype.range_val]

theorem nhdsWithin_subtype_eq_bot_iff {s t : Set X} {x : s} :
    𝓝[((↑) : s → X) ⁻¹' t] x = ⊥ ↔ 𝓝[t] (x : X) ⊓ 𝓟 s = ⊥ := by
  rw [inf_principal_eq_bot_iff_comap, nhdsWithin, nhdsWithin, comap_inf, comap_principal,
    nhds_induced]

theorem nhds_ne_subtype_eq_bot_iff {S : Set X} {x : S} :
    𝓝[≠] x = ⊥ ↔ 𝓝[≠] (x : X) ⊓ 𝓟 S = ⊥ := by
  rw [← nhdsWithin_subtype_eq_bot_iff, preimage_compl, ← image_singleton,
    Subtype.coe_injective.preimage_image]

theorem nhds_ne_subtype_neBot_iff {S : Set X} {x : S} :
    (𝓝[≠] x).NeBot ↔ (𝓝[≠] (x : X) ⊓ 𝓟 S).NeBot := by
  rw [neBot_iff, neBot_iff, not_iff_not, nhds_ne_subtype_eq_bot_iff]

theorem discreteTopology_subtype_iff {S : Set X} :
    DiscreteTopology S ↔ ∀ x ∈ S, 𝓝[≠] x ⊓ 𝓟 S = ⊥ := by
  simp_rw [discreteTopology_iff_nhds_ne, SetCoe.forall', nhds_ne_subtype_eq_bot_iff]

end Top

/-- A type synonym equipped with the topology whose open sets are the empty set and the sets with
finite complements. -/
def CofiniteTopology (X : Type*) := X

namespace CofiniteTopology

/-- The identity equivalence between `` and `CofiniteTopology `. -/
def of : X ≃ CofiniteTopology X :=
  Equiv.refl X

instance [Inhabited X] : Inhabited (CofiniteTopology X) where default := of default

instance : TopologicalSpace (CofiniteTopology X) where
  IsOpen s := s.Nonempty → Set.Finite sᶜ
  isOpen_univ := by simp
  isOpen_inter s t := by
    rintro hs ht ⟨x, hxs, hxt⟩
    rw [compl_inter]
    exact (hs ⟨x, hxs⟩).union (ht ⟨x, hxt⟩)
  isOpen_sUnion := by
    rintro s h ⟨x, t, hts, hzt⟩
    rw [compl_sUnion]
    exact Finite.sInter (mem_image_of_mem _ hts) (h t hts ⟨x, hzt⟩)

theorem isOpen_iff {s : Set (CofiniteTopology X)} : IsOpen s ↔ s.Nonempty → sᶜ.Finite :=
  Iff.rfl

theorem isOpen_iff' {s : Set (CofiniteTopology X)} : IsOpen s ↔ s = ∅ ∨ sᶜ.Finite := by
  simp only [isOpen_iff, nonempty_iff_ne_empty, or_iff_not_imp_left]

theorem isClosed_iff {s : Set (CofiniteTopology X)} : IsClosed s ↔ s = univ ∨ s.Finite := by
  simp only [← isOpen_compl_iff, isOpen_iff', compl_compl, compl_empty_iff]

theorem nhds_eq (x : CofiniteTopology X) : 𝓝 x = pure x ⊔ cofinite := by
  ext U
  rw [mem_nhds_iff]
  constructor
  · rintro ⟨V, hVU, V_op, haV⟩
    exact mem_sup.mpr ⟨hVU haV, mem_of_superset (V_op ⟨_, haV⟩) hVU⟩
  · rintro ⟨hU : x ∈ U, hU' : Uᶜ.Finite⟩
    exact ⟨U, Subset.rfl, fun _ => hU', hU⟩

theorem mem_nhds_iff {x : CofiniteTopology X} {s : Set (CofiniteTopology X)} :
    s ∈ 𝓝 x ↔ x ∈ s ∧ sᶜ.Finite := by simp [nhds_eq]

end CofiniteTopology

end Constructions

section Prod

variable [TopologicalSpace X] [TopologicalSpace Y] [TopologicalSpace Z] [TopologicalSpace W]
  [TopologicalSpace ε] [TopologicalSpace ζ]

-- Porting note (#11215): TODO: Lean 4 fails to deduce implicit args
@[simp] theorem continuous_prod_mk {f : X → Y} {g : X → Z} :
    (Continuous fun x => (f x, g x)) ↔ Continuous f ∧ Continuous g :=
  (@continuous_inf_rng X (Y × Z) _ _ (TopologicalSpace.induced Prod.fst _)
    (TopologicalSpace.induced Prod.snd _)).trans <|
    continuous_induced_rng.and continuous_induced_rng

@[continuity]
theorem continuous_fst : Continuous (@Prod.fst X Y) :=
  (continuous_prod_mk.1 continuous_id).1

/-- Postcomposing `f` with `Prod.fst` is continuous -/
@[fun_prop]
theorem Continuous.fst {f : X → Y × Z} (hf : Continuous f) : Continuous fun x : X => (f x).1 :=
  continuous_fst.comp hf

/-- Precomposing `f` with `Prod.fst` is continuous -/
theorem Continuous.fst' {f : X → Z} (hf : Continuous f) : Continuous fun x : X × Y => f x.fst :=
  hf.comp continuous_fst

theorem continuousAt_fst {p : X × Y} : ContinuousAt Prod.fst p :=
  continuous_fst.continuousAt

/-- Postcomposing `f` with `Prod.fst` is continuous at `x` -/
@[fun_prop]
theorem ContinuousAt.fst {f : X → Y × Z} {x : X} (hf : ContinuousAt f x) :
    ContinuousAt (fun x : X => (f x).1) x :=
  continuousAt_fst.comp hf

/-- Precomposing `f` with `Prod.fst` is continuous at `(x, y)` -/
theorem ContinuousAt.fst' {f : X → Z} {x : X} {y : Y} (hf : ContinuousAt f x) :
    ContinuousAt (fun x : X × Y => f x.fst) (x, y) :=
  ContinuousAt.comp hf continuousAt_fst

/-- Precomposing `f` with `Prod.fst` is continuous at `x : X × Y` -/
theorem ContinuousAt.fst'' {f : X → Z} {x : X × Y} (hf : ContinuousAt f x.fst) :
    ContinuousAt (fun x : X × Y => f x.fst) x :=
  hf.comp continuousAt_fst

theorem Filter.Tendsto.fst_nhds {X} {l : Filter X} {f : X → Y × Z} {p : Y × Z}
    (h : Tendsto f l (𝓝 p)) : Tendsto (fun a ↦ (f a).1) l (𝓝 <| p.1) :=
  continuousAt_fst.tendsto.comp h

@[continuity]
theorem continuous_snd : Continuous (@Prod.snd X Y) :=
  (continuous_prod_mk.1 continuous_id).2

/-- Postcomposing `f` with `Prod.snd` is continuous -/
@[fun_prop]
theorem Continuous.snd {f : X → Y × Z} (hf : Continuous f) : Continuous fun x : X => (f x).2 :=
  continuous_snd.comp hf

/-- Precomposing `f` with `Prod.snd` is continuous -/
theorem Continuous.snd' {f : Y → Z} (hf : Continuous f) : Continuous fun x : X × Y => f x.snd :=
  hf.comp continuous_snd

theorem continuousAt_snd {p : X × Y} : ContinuousAt Prod.snd p :=
  continuous_snd.continuousAt

/-- Postcomposing `f` with `Prod.snd` is continuous at `x` -/
@[fun_prop]
theorem ContinuousAt.snd {f : X → Y × Z} {x : X} (hf : ContinuousAt f x) :
    ContinuousAt (fun x : X => (f x).2) x :=
  continuousAt_snd.comp hf

/-- Precomposing `f` with `Prod.snd` is continuous at `(x, y)` -/
theorem ContinuousAt.snd' {f : Y → Z} {x : X} {y : Y} (hf : ContinuousAt f y) :
    ContinuousAt (fun x : X × Y => f x.snd) (x, y) :=
  ContinuousAt.comp hf continuousAt_snd

/-- Precomposing `f` with `Prod.snd` is continuous at `x : X × Y` -/
theorem ContinuousAt.snd'' {f : Y → Z} {x : X × Y} (hf : ContinuousAt f x.snd) :
    ContinuousAt (fun x : X × Y => f x.snd) x :=
  hf.comp continuousAt_snd

theorem Filter.Tendsto.snd_nhds {X} {l : Filter X} {f : X → Y × Z} {p : Y × Z}
    (h : Tendsto f l (𝓝 p)) : Tendsto (fun a ↦ (f a).2) l (𝓝 <| p.2) :=
  continuousAt_snd.tendsto.comp h

@[continuity, fun_prop]
theorem Continuous.prod_mk {f : Z → X} {g : Z → Y} (hf : Continuous f) (hg : Continuous g) :
    Continuous fun x => (f x, g x) :=
  continuous_prod_mk.2 ⟨hf, hg⟩

@[continuity]
theorem Continuous.Prod.mk (x : X) : Continuous fun y : Y => (x, y) :=
  continuous_const.prod_mk continuous_id

@[continuity]
theorem Continuous.Prod.mk_left (y : Y) : Continuous fun x : X => (x, y) :=
  continuous_id.prod_mk continuous_const

/-- If `f x y` is continuous in `x` for all `y ∈ s`,
then the set of `x` such that `f x` maps `s` to `t` is closed. -/
lemma IsClosed.setOf_mapsTo {α : Type*} {f : X → α → Z} {s : Set α} {t : Set Z} (ht : IsClosed t)
    (hf : ∀ a ∈ s, Continuous (f · a)) : IsClosed {x | MapsTo (f x) s t} := by
  simpa only [MapsTo, setOf_forall] using isClosed_biInter fun y hy ↦ ht.preimage (hf y hy)

theorem Continuous.comp₂ {g : X × Y → Z} (hg : Continuous g) {e : W → X} (he : Continuous e)
    {f : W → Y} (hf : Continuous f) : Continuous fun w => g (e w, f w) :=
  hg.comp <| he.prod_mk hf

theorem Continuous.comp₃ {g : X × Y × Z → ε} (hg : Continuous g) {e : W → X} (he : Continuous e)
    {f : W → Y} (hf : Continuous f) {k : W → Z} (hk : Continuous k) :
    Continuous fun w => g (e w, f w, k w) :=
  hg.comp₂ he <| hf.prod_mk hk

theorem Continuous.comp₄ {g : X × Y × Z × ζ → ε} (hg : Continuous g) {e : W → X} (he : Continuous e)
    {f : W → Y} (hf : Continuous f) {k : W → Z} (hk : Continuous k) {l : W → ζ}
    (hl : Continuous l) : Continuous fun w => g (e w, f w, k w, l w) :=
  hg.comp₃ he hf <| hk.prod_mk hl

@[continuity]
theorem Continuous.prod_map {f : Z → X} {g : W → Y} (hf : Continuous f) (hg : Continuous g) :
    Continuous fun p : Z × W => (f p.1, g p.2) :=
  hf.fst'.prod_mk hg.snd'

/-- A version of `continuous_inf_dom_left` for binary functions -/
theorem continuous_inf_dom_left₂ {X Y Z} {f : X → Y → Z} {ta1 ta2 : TopologicalSpace X}
    {tb1 tb2 : TopologicalSpace Y} {tc1 : TopologicalSpace Z}
    (h : by haveI := ta1; haveI := tb1; exact Continuous fun p : X × Y => f p.1 p.2) : by
    haveI := ta1 ⊓ ta2; haveI := tb1 ⊓ tb2; exact Continuous fun p : X × Y => f p.1 p.2 := by
  have ha := @continuous_inf_dom_left _ _ id ta1 ta2 ta1 (@continuous_id _ (id _))
  have hb := @continuous_inf_dom_left _ _ id tb1 tb2 tb1 (@continuous_id _ (id _))
  have h_continuous_id := @Continuous.prod_map _ _ _ _ ta1 tb1 (ta1 ⊓ ta2) (tb1 ⊓ tb2) _ _ ha hb
  exact @Continuous.comp _ _ _ (id _) (id _) _ _ _ h h_continuous_id

/-- A version of `continuous_inf_dom_right` for binary functions -/
theorem continuous_inf_dom_right₂ {X Y Z} {f : X → Y → Z} {ta1 ta2 : TopologicalSpace X}
    {tb1 tb2 : TopologicalSpace Y} {tc1 : TopologicalSpace Z}
    (h : by haveI := ta2; haveI := tb2; exact Continuous fun p : X × Y => f p.1 p.2) : by
    haveI := ta1 ⊓ ta2; haveI := tb1 ⊓ tb2; exact Continuous fun p : X × Y => f p.1 p.2 := by
  have ha := @continuous_inf_dom_right _ _ id ta1 ta2 ta2 (@continuous_id _ (id _))
  have hb := @continuous_inf_dom_right _ _ id tb1 tb2 tb2 (@continuous_id _ (id _))
  have h_continuous_id := @Continuous.prod_map _ _ _ _ ta2 tb2 (ta1 ⊓ ta2) (tb1 ⊓ tb2) _ _ ha hb
  exact @Continuous.comp _ _ _ (id _) (id _) _ _ _ h h_continuous_id

/-- A version of `continuous_sInf_dom` for binary functions -/
theorem continuous_sInf_dom₂ {X Y Z} {f : X → Y → Z} {tas : Set (TopologicalSpace X)}
    {tbs : Set (TopologicalSpace Y)} {tX : TopologicalSpace X} {tY : TopologicalSpace Y}
    {tc : TopologicalSpace Z} (hX : tX ∈ tas) (hY : tY ∈ tbs)
    (hf : Continuous fun p : X × Y => f p.1 p.2) : by
    haveI := sInf tas; haveI := sInf tbs
    exact @Continuous _ _ _ tc fun p : X × Y => f p.1 p.2 := by
  have hX := continuous_sInf_dom hX continuous_id
  have hY := continuous_sInf_dom hY continuous_id
  have h_continuous_id := @Continuous.prod_map _ _ _ _ tX tY (sInf tas) (sInf tbs) _ _ hX hY
  exact @Continuous.comp _ _ _ (id _) (id _) _ _ _ hf h_continuous_id

theorem Filter.Eventually.prod_inl_nhds {p : X → Prop} {x : X} (h : ∀ᶠ x in 𝓝 x, p x) (y : Y) :
    ∀ᶠ x in 𝓝 (x, y), p (x : X × Y).1 :=
  continuousAt_fst h

theorem Filter.Eventually.prod_inr_nhds {p : Y → Prop} {y : Y} (h : ∀ᶠ x in 𝓝 y, p x) (x : X) :
    ∀ᶠ x in 𝓝 (x, y), p (x : X × Y).2 :=
  continuousAt_snd h

theorem Filter.Eventually.prod_mk_nhds {px : X → Prop} {x} (hx : ∀ᶠ x in 𝓝 x, px x) {py : Y → Prop}
    {y} (hy : ∀ᶠ y in 𝓝 y, py y) : ∀ᶠ p in 𝓝 (x, y), px (p : X × Y).1 ∧ py p.2 :=
  (hx.prod_inl_nhds y).and (hy.prod_inr_nhds x)

theorem continuous_swap : Continuous (Prod.swap : X × Y → Y × X) :=
  continuous_snd.prod_mk continuous_fst

lemma isClosedMap_swap : IsClosedMap (Prod.swap : X × Y → Y × X) := fun s hs ↦ by
  rw [image_swap_eq_preimage_swap]
  exact hs.preimage continuous_swap

theorem Continuous.uncurry_left {f : X → Y → Z} (x : X) (h : Continuous (uncurry f)) :
    Continuous (f x) :=
  h.comp (Continuous.Prod.mk _)

theorem Continuous.uncurry_right {f : X → Y → Z} (y : Y) (h : Continuous (uncurry f)) :
    Continuous fun a => f a y :=
  h.comp (Continuous.Prod.mk_left _)

@[deprecated (since := "2024-03-09")] alias continuous_uncurry_left := Continuous.uncurry_left
@[deprecated (since := "2024-03-09")] alias continuous_uncurry_right := Continuous.uncurry_right

theorem continuous_curry {g : X × Y → Z} (x : X) (h : Continuous g) : Continuous (curry g x) :=
  Continuous.uncurry_left x h

theorem IsOpen.prod {s : Set X} {t : Set Y} (hs : IsOpen s) (ht : IsOpen t) : IsOpen (s ×ˢ t) :=
  (hs.preimage continuous_fst).inter (ht.preimage continuous_snd)

-- Porting note (#11215): TODO: Lean fails to find `t₁` and `t₂` by unification
theorem nhds_prod_eq {x : X} {y : Y} : 𝓝 (x, y) = 𝓝 x ×ˢ 𝓝 y := by
  dsimp only [SProd.sprod]
  rw [Filter.prod, instTopologicalSpaceProd, nhds_inf (t₁ := TopologicalSpace.induced Prod.fst _)
    (t₂ := TopologicalSpace.induced Prod.snd _), nhds_induced, nhds_induced]

-- Porting note: moved from `Topology.ContinuousOn`
theorem nhdsWithin_prod_eq (x : X) (y : Y) (s : Set X) (t : Set Y) :
    𝓝[s ×ˢ t] (x, y) = 𝓝[s] x ×ˢ 𝓝[t] y := by
  simp only [nhdsWithin, nhds_prod_eq, ← prod_inf_prod, prod_principal_principal]

instance Prod.instNeBotNhdsWithinIio [Preorder X] [Preorder Y] {x : X × Y}
    [hx₁ : (𝓝[<] x.1).NeBot] [hx₂ : (𝓝[<] x.2).NeBot] : (𝓝[<] x).NeBot := by
  refine (hx₁.prod hx₂).mono ?_
  rw [← nhdsWithin_prod_eq]
  exact nhdsWithin_mono _ fun _ ⟨h₁, h₂⟩ ↦ Prod.lt_iff.2 <| .inl ⟨h₁, h₂.le⟩

instance Prod.instNeBotNhdsWithinIoi [Preorder X] [Preorder Y] {x : X × Y}
    [(𝓝[>] x.1).NeBot] [(𝓝[>] x.2).NeBot] : (𝓝[>] x).NeBot :=
  Prod.instNeBotNhdsWithinIio (X := Xᵒᵈ) (Y := Yᵒᵈ)
    (x := (OrderDual.toDual x.1, OrderDual.toDual x.2))

theorem mem_nhds_prod_iff {x : X} {y : Y} {s : Set (X × Y)} :
    s ∈ 𝓝 (x, y) ↔ ∃ u ∈ 𝓝 x, ∃ v ∈ 𝓝 y, u ×ˢ v ⊆ s := by rw [nhds_prod_eq, mem_prod_iff]

theorem mem_nhdsWithin_prod_iff {x : X} {y : Y} {s : Set (X × Y)} {tx : Set X} {ty : Set Y} :
    s ∈ 𝓝[tx ×ˢ ty] (x, y) ↔ ∃ u ∈ 𝓝[tx] x, ∃ v ∈ 𝓝[ty] y, u ×ˢ v ⊆ s := by
  rw [nhdsWithin_prod_eq, mem_prod_iff]

-- Porting note: moved up
theorem Filter.HasBasis.prod_nhds {ιX ιY : Type*} {px : ιX → Prop} {py : ιY → Prop}
    {sx : ιX → Set X} {sy : ιY → Set Y} {x : X} {y : Y} (hx : (𝓝 x).HasBasis px sx)
    (hy : (𝓝 y).HasBasis py sy) :
    (𝓝 (x, y)).HasBasis (fun i : ιX × ιY => px i.1 ∧ py i.2) fun i => sx i.1 ×ˢ sy i.2 := by
  rw [nhds_prod_eq]
  exact hx.prod hy

-- Porting note: moved up
theorem Filter.HasBasis.prod_nhds' {ιX ιY : Type*} {pX : ιX → Prop} {pY : ιY → Prop}
    {sx : ιX → Set X} {sy : ιY → Set Y} {p : X × Y} (hx : (𝓝 p.1).HasBasis pX sx)
    (hy : (𝓝 p.2).HasBasis pY sy) :
    (𝓝 p).HasBasis (fun i : ιX × ιY => pX i.1 ∧ pY i.2) fun i => sx i.1 ×ˢ sy i.2 :=
  hx.prod_nhds hy

theorem mem_nhds_prod_iff' {x : X} {y : Y} {s : Set (X × Y)} :
    s ∈ 𝓝 (x, y) ↔ ∃ u v, IsOpen u ∧ x ∈ u ∧ IsOpen v ∧ y ∈ v ∧ u ×ˢ v ⊆ s :=
  ((nhds_basis_opens x).prod_nhds (nhds_basis_opens y)).mem_iff.trans <| by
    simp only [Prod.exists, and_comm, and_assoc, and_left_comm]

theorem Prod.tendsto_iff {X} (seq : X → Y × Z) {f : Filter X} (p : Y × Z) :
    Tendsto seq f (𝓝 p) ↔
      Tendsto (fun n => (seq n).fst) f (𝓝 p.fst) ∧ Tendsto (fun n => (seq n).snd) f (𝓝 p.snd) := by
  rw [nhds_prod_eq, Filter.tendsto_prod_iff']

instance [DiscreteTopology X] [DiscreteTopology Y] : DiscreteTopology (X × Y) :=
  discreteTopology_iff_nhds.2 fun (a, b) => by
    rw [nhds_prod_eq, nhds_discrete X, nhds_discrete Y, prod_pure_pure]

theorem prod_mem_nhds_iff {s : Set X} {t : Set Y} {x : X} {y : Y} :
    s ×ˢ t ∈ 𝓝 (x, y) ↔ s ∈ 𝓝 x ∧ t ∈ 𝓝 y := by rw [nhds_prod_eq, prod_mem_prod_iff]

theorem prod_mem_nhds {s : Set X} {t : Set Y} {x : X} {y : Y} (hx : s ∈ 𝓝 x) (hy : t ∈ 𝓝 y) :
    s ×ˢ t ∈ 𝓝 (x, y) :=
  prod_mem_nhds_iff.2 ⟨hx, hy⟩

theorem isOpen_setOf_disjoint_nhds_nhds : IsOpen { p : X × X | Disjoint (𝓝 p.1) (𝓝 p.2) } := by
  simp only [isOpen_iff_mem_nhds, Prod.forall, mem_setOf_eq]
  intro x y h
  obtain ⟨U, hU, V, hV, hd⟩ := ((nhds_basis_opens x).disjoint_iff (nhds_basis_opens y)).mp h
  exact mem_nhds_prod_iff'.mpr ⟨U, V, hU.2, hU.1, hV.2, hV.1, fun ⟨x', y'⟩ ⟨hx', hy'⟩ =>
    disjoint_of_disjoint_of_mem hd (hU.2.mem_nhds hx') (hV.2.mem_nhds hy')⟩

theorem Filter.Eventually.prod_nhds {p : X → Prop} {q : Y → Prop} {x : X} {y : Y}
    (hx : ∀ᶠ x in 𝓝 x, p x) (hy : ∀ᶠ y in 𝓝 y, q y) : ∀ᶠ z : X × Y in 𝓝 (x, y), p z.1 ∧ q z.2 :=
  prod_mem_nhds hx hy

theorem nhds_swap (x : X) (y : Y) : 𝓝 (x, y) = (𝓝 (y, x)).map Prod.swap := by
  rw [nhds_prod_eq, Filter.prod_comm, nhds_prod_eq]; rfl

theorem Filter.Tendsto.prod_mk_nhds {γ} {x : X} {y : Y} {f : Filter γ} {mx : γ → X} {my : γ → Y}
    (hx : Tendsto mx f (𝓝 x)) (hy : Tendsto my f (𝓝 y)) :
    Tendsto (fun c => (mx c, my c)) f (𝓝 (x, y)) := by
  rw [nhds_prod_eq]; exact Filter.Tendsto.prod_mk hx hy

theorem Filter.Eventually.curry_nhds {p : X × Y → Prop} {x : X} {y : Y}
    (h : ∀ᶠ x in 𝓝 (x, y), p x) : ∀ᶠ x' in 𝓝 x, ∀ᶠ y' in 𝓝 y, p (x', y') := by
  rw [nhds_prod_eq] at h
  exact h.curry

@[fun_prop]
theorem ContinuousAt.prod {f : X → Y} {g : X → Z} {x : X} (hf : ContinuousAt f x)
    (hg : ContinuousAt g x) : ContinuousAt (fun x => (f x, g x)) x :=
  hf.prod_mk_nhds hg

theorem ContinuousAt.prod_map {f : X → Z} {g : Y → W} {p : X × Y} (hf : ContinuousAt f p.fst)
    (hg : ContinuousAt g p.snd) : ContinuousAt (fun p : X × Y => (f p.1, g p.2)) p :=
  hf.fst''.prod hg.snd''

theorem ContinuousAt.prod_map' {f : X → Z} {g : Y → W} {x : X} {y : Y} (hf : ContinuousAt f x)
    (hg : ContinuousAt g y) : ContinuousAt (fun p : X × Y => (f p.1, g p.2)) (x, y) :=
  hf.fst'.prod hg.snd'

theorem ContinuousAt.comp₂ {f : Y × Z → W} {g : X → Y} {h : X → Z} {x : X}
    (hf : ContinuousAt f (g x, h x)) (hg : ContinuousAt g x) (hh : ContinuousAt h x) :
    ContinuousAt (fun x ↦ f (g x, h x)) x :=
  ContinuousAt.comp hf (hg.prod hh)

theorem ContinuousAt.comp₂_of_eq {f : Y × Z → W} {g : X → Y} {h : X → Z} {x : X} {y : Y × Z}
    (hf : ContinuousAt f y) (hg : ContinuousAt g x) (hh : ContinuousAt h x) (e : (g x, h x) = y) :
    ContinuousAt (fun x ↦ f (g x, h x)) x := by
  rw [← e] at hf
  exact hf.comp₂ hg hh

/-- Continuous functions on products are continuous in their first argument -/
theorem Continuous.curry_left {f : X × Y → Z} (hf : Continuous f) {y : Y} :
    Continuous fun x ↦ f (x, y) :=
  hf.comp (continuous_id.prod_mk continuous_const)
alias Continuous.along_fst := Continuous.curry_left

/-- Continuous functions on products are continuous in their second argument -/
theorem Continuous.curry_right {f : X × Y → Z} (hf : Continuous f) {x : X} :
    Continuous fun y ↦ f (x, y) :=
  hf.comp (continuous_const.prod_mk continuous_id)
alias Continuous.along_snd := Continuous.curry_right

-- todo: prove a version of `generateFrom_union` with `image2 (∩) s t` in the LHS and use it here
theorem prod_generateFrom_generateFrom_eq {X Y : Type*} {s : Set (Set X)} {t : Set (Set Y)}
    (hs : ⋃₀ s = univ) (ht : ⋃₀ t = univ) :
    @instTopologicalSpaceProd X Y (generateFrom s) (generateFrom t) =
      generateFrom (image2 (·  ×ˢ ·) s t) :=
  let G := generateFrom (image2  (·  ×ˢ ·) s t)
  le_antisymm
    (le_generateFrom fun g ⟨u, hu, v, hv, g_eq⟩ =>
      g_eq.symm ▸
        @IsOpen.prod _ _ (generateFrom s) (generateFrom t) _ _ (GenerateOpen.basic _ hu)
          (GenerateOpen.basic _ hv))
    (le_inf
      (coinduced_le_iff_le_induced.mp <|
        le_generateFrom fun u hu =>
          have : ⋃ v ∈ t, u ×ˢ v = Prod.fst ⁻¹' u := by
            simp_rw [← prod_iUnion, ← sUnion_eq_biUnion, ht, prod_univ]
          show G.IsOpen (Prod.fst ⁻¹' u) by
            rw [← this]
            exact
              isOpen_iUnion fun v =>
                isOpen_iUnion fun hv => GenerateOpen.basic _ ⟨_, hu, _, hv, rfl⟩)
      (coinduced_le_iff_le_induced.mp <|
        le_generateFrom fun v hv =>
          have : ⋃ u ∈ s, u ×ˢ v = Prod.snd ⁻¹' v := by
            simp_rw [← iUnion_prod_const, ← sUnion_eq_biUnion, hs, univ_prod]
          show G.IsOpen (Prod.snd ⁻¹' v) by
            rw [← this]
            exact
              isOpen_iUnion fun u =>
                isOpen_iUnion fun hu => GenerateOpen.basic _ ⟨_, hu, _, hv, rfl⟩))

-- todo: use the previous lemma?
theorem prod_eq_generateFrom :
    instTopologicalSpaceProd =
      generateFrom { g | ∃ (s : Set X) (t : Set Y), IsOpen s ∧ IsOpen t ∧ g = s ×ˢ t } :=
  le_antisymm (le_generateFrom fun g ⟨s, t, hs, ht, g_eq⟩ => g_eq.symm ▸ hs.prod ht)
    (le_inf
      (forall_mem_image.2 fun t ht =>
        GenerateOpen.basic _ ⟨t, univ, by simpa [Set.prod_eq] using ht⟩)
      (forall_mem_image.2 fun t ht =>
        GenerateOpen.basic _ ⟨univ, t, by simpa [Set.prod_eq] using ht⟩))

-- Porting note (#11215): TODO: align with `mem_nhds_prod_iff'`
theorem isOpen_prod_iff {s : Set (X × Y)} :
    IsOpen s ↔ ∀ a b, (a, b) ∈ s →
      ∃ u v, IsOpen u ∧ IsOpen v ∧ a ∈ u ∧ b ∈ v ∧ u ×ˢ v ⊆ s :=
  isOpen_iff_mem_nhds.trans <| by simp_rw [Prod.forall, mem_nhds_prod_iff', and_left_comm]

/-- A product of induced topologies is induced by the product map -/
theorem prod_induced_induced {X Z} (f : X → Y) (g : Z → W) :
    @instTopologicalSpaceProd X Z (induced f ‹_›) (induced g ‹_›) =
      induced (fun p => (f p.1, g p.2)) instTopologicalSpaceProd := by
  delta instTopologicalSpaceProd
  simp_rw [induced_inf, induced_compose]
  rfl

/-- Given a neighborhood `s` of `(x, x)`, then `(x, x)` has a square open neighborhood
  that is a subset of `s`. -/
theorem exists_nhds_square {s : Set (X × X)} {x : X} (hx : s ∈ 𝓝 (x, x)) :
    ∃ U : Set X, IsOpen U ∧ x ∈ U ∧ U ×ˢ U ⊆ s := by
  simpa [nhds_prod_eq, (nhds_basis_opens x).prod_self.mem_iff, and_assoc, and_left_comm] using hx

/-- `Prod.fst` maps neighborhood of `x : X × Y` within the section `Prod.snd ⁻¹' {x.2}`
to `𝓝 x.1`. -/
theorem map_fst_nhdsWithin (x : X × Y) : map Prod.fst (𝓝[Prod.snd ⁻¹' {x.2}] x) = 𝓝 x.1 := by
  refine le_antisymm (continuousAt_fst.mono_left inf_le_left) fun s hs => ?_
  rcases x with ⟨x, y⟩
  rw [mem_map, nhdsWithin, mem_inf_principal, mem_nhds_prod_iff] at hs
  rcases hs with ⟨u, hu, v, hv, H⟩
  simp only [prod_subset_iff, mem_singleton_iff, mem_setOf_eq, mem_preimage] at H
  exact mem_of_superset hu fun z hz => H _ hz _ (mem_of_mem_nhds hv) rfl

@[simp]
theorem map_fst_nhds (x : X × Y) : map Prod.fst (𝓝 x) = 𝓝 x.1 :=
  le_antisymm continuousAt_fst <| (map_fst_nhdsWithin x).symm.trans_le (map_mono inf_le_left)

/-- The first projection in a product of topological spaces sends open sets to open sets. -/
theorem isOpenMap_fst : IsOpenMap (@Prod.fst X Y) :=
  isOpenMap_iff_nhds_le.2 fun x => (map_fst_nhds x).ge

/-- `Prod.snd` maps neighborhood of `x : X × Y` within the section `Prod.fst ⁻¹' {x.1}`
to `𝓝 x.2`. -/
theorem map_snd_nhdsWithin (x : X × Y) : map Prod.snd (𝓝[Prod.fst ⁻¹' {x.1}] x) = 𝓝 x.2 := by
  refine le_antisymm (continuousAt_snd.mono_left inf_le_left) fun s hs => ?_
  rcases x with ⟨x, y⟩
  rw [mem_map, nhdsWithin, mem_inf_principal, mem_nhds_prod_iff] at hs
  rcases hs with ⟨u, hu, v, hv, H⟩
  simp only [prod_subset_iff, mem_singleton_iff, mem_setOf_eq, mem_preimage] at H
  exact mem_of_superset hv fun z hz => H _ (mem_of_mem_nhds hu) _ hz rfl

@[simp]
theorem map_snd_nhds (x : X × Y) : map Prod.snd (𝓝 x) = 𝓝 x.2 :=
  le_antisymm continuousAt_snd <| (map_snd_nhdsWithin x).symm.trans_le (map_mono inf_le_left)

/-- The second projection in a product of topological spaces sends open sets to open sets. -/
theorem isOpenMap_snd : IsOpenMap (@Prod.snd X Y) :=
  isOpenMap_iff_nhds_le.2 fun x => (map_snd_nhds x).ge

/-- A product set is open in a product space if and only if each factor is open, or one of them is
empty -/
theorem isOpen_prod_iff' {s : Set X} {t : Set Y} :
    IsOpen (s ×ˢ t) ↔ IsOpen s ∧ IsOpen t ∨ s = ∅ ∨ t = ∅ := by
  rcases (s ×ˢ t).eq_empty_or_nonempty with h | h
  · simp [h, prod_eq_empty_iff.1 h]
  · have st : s.Nonempty ∧ t.Nonempty := prod_nonempty_iff.1 h
    constructor
    · intro (H : IsOpen (s ×ˢ t))
      refine Or.inl ⟨?_, ?_⟩
      · show IsOpen s
        rw [← fst_image_prod s st.2]
        exact isOpenMap_fst _ H
      · show IsOpen t
        rw [← snd_image_prod st.1 t]
        exact isOpenMap_snd _ H
    · intro H
      simp only [st.1.ne_empty, st.2.ne_empty, not_false_iff, or_false_iff] at H
      exact H.1.prod H.2

theorem quotientMap_fst [Nonempty Y] : QuotientMap (Prod.fst : X × Y → X) :=
  isOpenMap_fst.to_quotientMap continuous_fst Prod.fst_surjective

theorem quotientMap_snd [Nonempty X] : QuotientMap (Prod.snd : X × Y → Y) :=
  isOpenMap_snd.to_quotientMap continuous_snd Prod.snd_surjective

theorem closure_prod_eq {s : Set X} {t : Set Y} : closure (s ×ˢ t) = closure s ×ˢ closure t :=
  ext fun ⟨a, b⟩ => by
    simp_rw [mem_prod, mem_closure_iff_nhdsWithin_neBot, nhdsWithin_prod_eq, prod_neBot]

theorem interior_prod_eq (s : Set X) (t : Set Y) : interior (s ×ˢ t) = interior s ×ˢ interior t :=
  ext fun ⟨a, b⟩ => by simp only [mem_interior_iff_mem_nhds, mem_prod, prod_mem_nhds_iff]

theorem frontier_prod_eq (s : Set X) (t : Set Y) :
    frontier (s ×ˢ t) = closure s ×ˢ frontier t ∪ frontier s ×ˢ closure t := by
  simp only [frontier, closure_prod_eq, interior_prod_eq, prod_diff_prod]

@[simp]
theorem frontier_prod_univ_eq (s : Set X) :
    frontier (s ×ˢ (univ : Set Y)) = frontier s ×ˢ univ := by
  simp [frontier_prod_eq]

@[simp]
theorem frontier_univ_prod_eq (s : Set Y) :
    frontier ((univ : Set X) ×ˢ s) = univ ×ˢ frontier s := by
  simp [frontier_prod_eq]

theorem map_mem_closure₂ {f : X → Y → Z} {x : X} {y : Y} {s : Set X} {t : Set Y} {u : Set Z}
    (hf : Continuous (uncurry f)) (hx : x ∈ closure s) (hy : y ∈ closure t)
    (h : ∀ a ∈ s, ∀ b ∈ t, f a b ∈ u) : f x y ∈ closure u :=
  have H₁ : (x, y) ∈ closure (s ×ˢ t) := by simpa only [closure_prod_eq] using mk_mem_prod hx hy
  have H₂ : MapsTo (uncurry f) (s ×ˢ t) u := forall_prod_set.2 h
  H₂.closure hf H₁

theorem IsClosed.prod {s₁ : Set X} {s₂ : Set Y} (h₁ : IsClosed s₁) (h₂ : IsClosed s₂) :
    IsClosed (s₁ ×ˢ s₂) :=
  closure_eq_iff_isClosed.mp <| by simp only [h₁.closure_eq, h₂.closure_eq, closure_prod_eq]

/-- The product of two dense sets is a dense set. -/
theorem Dense.prod {s : Set X} {t : Set Y} (hs : Dense s) (ht : Dense t) : Dense (s ×ˢ t) :=
  fun x => by
  rw [closure_prod_eq]
  exact ⟨hs x.1, ht x.2⟩

/-- If `f` and `g` are maps with dense range, then `Prod.map f g` has dense range. -/
theorem DenseRange.prod_map {ι : Type*} {κ : Type*} {f : ι → Y} {g : κ → Z} (hf : DenseRange f)
    (hg : DenseRange g) : DenseRange (Prod.map f g) := by
  simpa only [DenseRange, prod_range_range_eq] using hf.prod hg

theorem Inducing.prod_map {f : X → Y} {g : Z → W} (hf : Inducing f) (hg : Inducing g) :
    Inducing (Prod.map f g) :=
  inducing_iff_nhds.2 fun (x, z) => by simp_rw [Prod.map_def, nhds_prod_eq, hf.nhds_eq_comap,
    hg.nhds_eq_comap, prod_comap_comap_eq]

@[simp]
theorem inducing_const_prod {x : X} {f : Y → Z} : (Inducing fun x' => (x, f x')) ↔ Inducing f := by
  simp_rw [inducing_iff, instTopologicalSpaceProd, induced_inf, induced_compose, Function.comp,
    induced_const, top_inf_eq]

@[simp]
theorem inducing_prod_const {y : Y} {f : X → Z} : (Inducing fun x => (f x, y)) ↔ Inducing f := by
  simp_rw [inducing_iff, instTopologicalSpaceProd, induced_inf, induced_compose, Function.comp,
    induced_const, inf_top_eq]

theorem Embedding.prod_map {f : X → Y} {g : Z → W} (hf : Embedding f) (hg : Embedding g) :
    Embedding (Prod.map f g) :=
  { hf.toInducing.prod_map hg.toInducing with
    inj := fun ⟨x₁, z₁⟩ ⟨x₂, z₂⟩ => by simp [hf.inj.eq_iff, hg.inj.eq_iff] }

protected theorem IsOpenMap.prod {f : X → Y} {g : Z → W} (hf : IsOpenMap f) (hg : IsOpenMap g) :
    IsOpenMap fun p : X × Z => (f p.1, g p.2) := by
  rw [isOpenMap_iff_nhds_le]
  rintro ⟨a, b⟩
  rw [nhds_prod_eq, nhds_prod_eq, ← Filter.prod_map_map_eq]
  exact Filter.prod_mono (hf.nhds_le a) (hg.nhds_le b)

protected theorem OpenEmbedding.prod {f : X → Y} {g : Z → W} (hf : OpenEmbedding f)
    (hg : OpenEmbedding g) : OpenEmbedding fun x : X × Z => (f x.1, g x.2) :=
  openEmbedding_of_embedding_open (hf.1.prod_map hg.1) (hf.isOpenMap.prod hg.isOpenMap)

theorem embedding_graph {f : X → Y} (hf : Continuous f) : Embedding fun x => (x, f x) :=
  embedding_of_embedding_compose (continuous_id.prod_mk hf) continuous_fst embedding_id

theorem embedding_prod_mk (x : X) : Embedding (Prod.mk x : Y → X × Y) :=
  embedding_of_embedding_compose (Continuous.Prod.mk x) continuous_snd embedding_id

end Prod

section Bool

lemma continuous_bool_rng [TopologicalSpace X] {f : X → Bool} (b : Bool) :
    Continuous f ↔ IsClopen (f ⁻¹' {b}) := by
  rw [continuous_discrete_rng, Bool.forall_bool' b, IsClopen, ← isOpen_compl_iff, ← preimage_compl,
    Bool.compl_singleton, and_comm]

end Bool

section Sum

open Sum

variable [TopologicalSpace X] [TopologicalSpace Y] [TopologicalSpace Z] [TopologicalSpace W]

theorem continuous_sum_dom {f : X ⊕ Y → Z} :
    Continuous f ↔ Continuous (f ∘ Sum.inl) ∧ Continuous (f ∘ Sum.inr) :=
  (continuous_sup_dom (t₁ := TopologicalSpace.coinduced Sum.inl _)
    (t₂ := TopologicalSpace.coinduced Sum.inr _)).trans <|
    continuous_coinduced_dom.and continuous_coinduced_dom

theorem continuous_sum_elim {f : X → Z} {g : Y → Z} :
    Continuous (Sum.elim f g) ↔ Continuous f ∧ Continuous g :=
  continuous_sum_dom

@[continuity, fun_prop]
theorem Continuous.sum_elim {f : X → Z} {g : Y → Z} (hf : Continuous f) (hg : Continuous g) :
    Continuous (Sum.elim f g) :=
  continuous_sum_elim.2 ⟨hf, hg⟩

@[continuity, fun_prop]
theorem continuous_isLeft : Continuous (isLeft : X ⊕ Y → Bool) :=
  continuous_sum_dom.2 ⟨continuous_const, continuous_const⟩

@[continuity, fun_prop]
theorem continuous_isRight : Continuous (isRight : X ⊕ Y → Bool) :=
  continuous_sum_dom.2 ⟨continuous_const, continuous_const⟩

@[continuity, fun_prop]
-- Porting note: the proof was `continuous_sup_rng_left continuous_coinduced_rng`
theorem continuous_inl : Continuous (@inl X Y) := ⟨fun _ => And.left⟩

@[continuity, fun_prop]
-- Porting note: the proof was `continuous_sup_rng_right continuous_coinduced_rng`
theorem continuous_inr : Continuous (@inr X Y) := ⟨fun _ => And.right⟩

@[fun_prop, continuity]
lemma continuous_sum_swap : Continuous (@Sum.swap X Y) :=
  Continuous.sum_elim continuous_inr continuous_inl

theorem isOpen_sum_iff {s : Set (X ⊕ Y)} : IsOpen s ↔ IsOpen (inl ⁻¹' s) ∧ IsOpen (inr ⁻¹' s) :=
  Iff.rfl

theorem isClosed_sum_iff {s : Set (X ⊕ Y)} :
    IsClosed s ↔ IsClosed (inl ⁻¹' s) ∧ IsClosed (inr ⁻¹' s) := by
  simp only [← isOpen_compl_iff, isOpen_sum_iff, preimage_compl]

theorem isOpenMap_inl : IsOpenMap (@inl X Y) := fun u hu => by
  simpa [isOpen_sum_iff, preimage_image_eq u Sum.inl_injective]

theorem isOpenMap_inr : IsOpenMap (@inr X Y) := fun u hu => by
  simpa [isOpen_sum_iff, preimage_image_eq u Sum.inr_injective]

theorem openEmbedding_inl : OpenEmbedding (@inl X Y) :=
  openEmbedding_of_continuous_injective_open continuous_inl inl_injective isOpenMap_inl

theorem openEmbedding_inr : OpenEmbedding (@inr X Y) :=
  openEmbedding_of_continuous_injective_open continuous_inr inr_injective isOpenMap_inr

theorem embedding_inl : Embedding (@inl X Y) :=
  openEmbedding_inl.1

theorem embedding_inr : Embedding (@inr X Y) :=
  openEmbedding_inr.1

theorem isOpen_range_inl : IsOpen (range (inl : X → X ⊕ Y)) :=
  openEmbedding_inl.2

theorem isOpen_range_inr : IsOpen (range (inr : Y → X ⊕ Y)) :=
  openEmbedding_inr.2

theorem isClosed_range_inl : IsClosed (range (inl : X → X ⊕ Y)) := by
  rw [← isOpen_compl_iff, compl_range_inl]
  exact isOpen_range_inr

theorem isClosed_range_inr : IsClosed (range (inr : Y → X ⊕ Y)) := by
  rw [← isOpen_compl_iff, compl_range_inr]
  exact isOpen_range_inl

theorem closedEmbedding_inl : ClosedEmbedding (inl : X → X ⊕ Y) :=
  ⟨embedding_inl, isClosed_range_inl⟩

theorem closedEmbedding_inr : ClosedEmbedding (inr : Y → X ⊕ Y) :=
  ⟨embedding_inr, isClosed_range_inr⟩

theorem nhds_inl (x : X) : 𝓝 (inl x : X ⊕ Y) = map inl (𝓝 x) :=
  (openEmbedding_inl.map_nhds_eq _).symm

theorem nhds_inr (y : Y) : 𝓝 (inr y : X ⊕ Y) = map inr (𝓝 y) :=
  (openEmbedding_inr.map_nhds_eq _).symm

@[simp]
theorem continuous_sum_map {f : X → Y} {g : Z → W} :
    Continuous (Sum.map f g) ↔ Continuous f ∧ Continuous g :=
  continuous_sum_elim.trans <|
    embedding_inl.continuous_iff.symm.and embedding_inr.continuous_iff.symm

@[continuity, fun_prop]
theorem Continuous.sum_map {f : X → Y} {g : Z → W} (hf : Continuous f) (hg : Continuous g) :
    Continuous (Sum.map f g) :=
  continuous_sum_map.2 ⟨hf, hg⟩

theorem isOpenMap_sum {f : X ⊕ Y → Z} :
    IsOpenMap f ↔ (IsOpenMap fun a => f (inl a)) ∧ IsOpenMap fun b => f (inr b) := by
  simp only [isOpenMap_iff_nhds_le, Sum.forall, nhds_inl, nhds_inr, Filter.map_map, comp]

theorem IsOpenMap.sumMap {f : X → Y} {g : Z → W} (hf : IsOpenMap f) (hg : IsOpenMap g) :
    IsOpenMap (Sum.map f g) := by
  exact isOpenMap_sum.2 ⟨isOpenMap_inl.comp hf,isOpenMap_inr.comp hg⟩

@[simp]
theorem isOpenMap_sum_elim {f : X → Z} {g : Y → Z} :
    IsOpenMap (Sum.elim f g) ↔ IsOpenMap f ∧ IsOpenMap g := by
  simp only [isOpenMap_sum, elim_inl, elim_inr]

theorem IsOpenMap.sum_elim {f : X → Z} {g : Y → Z} (hf : IsOpenMap f) (hg : IsOpenMap g) :
    IsOpenMap (Sum.elim f g) :=
  isOpenMap_sum_elim.2 ⟨hf, hg⟩

theorem isClosedMap_sum {f : X ⊕ Y → Z} :
    IsClosedMap f ↔ (IsClosedMap fun a => f (.inl a)) ∧ IsClosedMap fun b => f (.inr b) := by
  constructor
  · intro h
    exact ⟨h.comp closedEmbedding_inl.isClosedMap, h.comp closedEmbedding_inr.isClosedMap⟩
  · rintro h Z hZ
    rw [isClosed_sum_iff] at hZ
    convert (h.1 _ hZ.1).union (h.2 _ hZ.2)
    ext
    simp only [mem_image, Sum.exists, mem_union, mem_preimage]

end Sum

section Subtype

variable [TopologicalSpace X] [TopologicalSpace Y] [TopologicalSpace Z] {p : X → Prop}

theorem inducing_subtype_val {t : Set Y} : Inducing ((↑) : t → Y) := ⟨rfl⟩

theorem Inducing.of_codRestrict {f : X → Y} {t : Set Y} (ht : ∀ x, f x ∈ t)
    (h : Inducing (t.codRestrict f ht)) : Inducing f :=
  inducing_subtype_val.comp h

theorem embedding_subtype_val : Embedding ((↑) : Subtype p → X) :=
  ⟨inducing_subtype_val, Subtype.coe_injective⟩

theorem closedEmbedding_subtype_val (h : IsClosed { a | p a }) :
    ClosedEmbedding ((↑) : Subtype p → X) :=
  ⟨embedding_subtype_val, by rwa [Subtype.range_coe_subtype]⟩

@[continuity, fun_prop]
theorem continuous_subtype_val : Continuous (@Subtype.val X p) :=
  continuous_induced_dom

theorem Continuous.subtype_val {f : Y → Subtype p} (hf : Continuous f) :
    Continuous fun x => (f x : X) :=
  continuous_subtype_val.comp hf

theorem IsOpen.openEmbedding_subtype_val {s : Set X} (hs : IsOpen s) :
    OpenEmbedding ((↑) : s → X) :=
  ⟨embedding_subtype_val, (@Subtype.range_coe _ s).symm ▸ hs⟩

theorem IsOpen.isOpenMap_subtype_val {s : Set X} (hs : IsOpen s) : IsOpenMap ((↑) : s → X) :=
  hs.openEmbedding_subtype_val.isOpenMap

theorem IsOpenMap.restrict {f : X → Y} (hf : IsOpenMap f) {s : Set X} (hs : IsOpen s) :
    IsOpenMap (s.restrict f) :=
  hf.comp hs.isOpenMap_subtype_val

nonrec theorem IsClosed.closedEmbedding_subtype_val {s : Set X} (hs : IsClosed s) :
    ClosedEmbedding ((↑) : s → X) :=
  closedEmbedding_subtype_val hs

theorem IsClosed.isClosedMap_subtype_val {s : Set X} (hs : IsClosed s) :
    IsClosedMap ((↑) : s → X) :=
  hs.closedEmbedding_subtype_val.isClosedMap

@[continuity, fun_prop]
theorem Continuous.subtype_mk {f : Y → X} (h : Continuous f) (hp : ∀ x, p (f x)) :
    Continuous fun x => (⟨f x, hp x⟩ : Subtype p) :=
  continuous_induced_rng.2 h

theorem Continuous.subtype_map {f : X → Y} (h : Continuous f) {q : Y → Prop}
    (hpq : ∀ x, p x → q (f x)) : Continuous (Subtype.map f hpq) :=
  (h.comp continuous_subtype_val).subtype_mk _

theorem continuous_inclusion {s t : Set X} (h : s ⊆ t) : Continuous (inclusion h) :=
  continuous_id.subtype_map h

theorem continuousAt_subtype_val {p : X → Prop} {x : Subtype p} :
    ContinuousAt ((↑) : Subtype p → X) x :=
  continuous_subtype_val.continuousAt

theorem Subtype.dense_iff {s : Set X} {t : Set s} : Dense t ↔ s ⊆ closure ((↑) '' t) := by
  rw [inducing_subtype_val.dense_iff, SetCoe.forall]
  rfl

theorem map_nhds_subtype_val {s : Set X} (x : s) : map ((↑) : s → X) (𝓝 x) = 𝓝[s] ↑x := by
  rw [inducing_subtype_val.map_nhds_eq, Subtype.range_val]

theorem map_nhds_subtype_coe_eq_nhds {x : X} (hx : p x) (h : ∀ᶠ x in 𝓝 x, p x) :
    map ((↑) : Subtype p → X) (𝓝 ⟨x, hx⟩) = 𝓝 x :=
  map_nhds_induced_of_mem <| by rw [Subtype.range_val]; exact h

theorem nhds_subtype_eq_comap {x : X} {h : p x} : 𝓝 (⟨x, h⟩ : Subtype p) = comap (↑) (𝓝 x) :=
  nhds_induced _ _

theorem tendsto_subtype_rng {Y : Type*} {p : X → Prop} {l : Filter Y} {f : Y → Subtype p} :
    ∀ {x : Subtype p}, Tendsto f l (𝓝 x) ↔ Tendsto (fun x => (f x : X)) l (𝓝 (x : X))
  | ⟨a, ha⟩ => by rw [nhds_subtype_eq_comap, tendsto_comap_iff]; rfl

theorem closure_subtype {x : { a // p a }} {s : Set { a // p a }} :
    x ∈ closure s ↔ (x : X) ∈ closure (((↑) : _ → X) '' s) :=
  closure_induced

@[simp]
theorem continuousAt_codRestrict_iff {f : X → Y} {t : Set Y} (h1 : ∀ x, f x ∈ t) {x : X} :
    ContinuousAt (codRestrict f t h1) x ↔ ContinuousAt f x :=
  inducing_subtype_val.continuousAt_iff

alias ⟨_, ContinuousAt.codRestrict⟩ := continuousAt_codRestrict_iff

theorem ContinuousAt.restrict {f : X → Y} {s : Set X} {t : Set Y} (h1 : MapsTo f s t) {x : s}
    (h2 : ContinuousAt f x) : ContinuousAt (h1.restrict f s t) x :=
  (h2.comp continuousAt_subtype_val).codRestrict _

theorem ContinuousAt.restrictPreimage {f : X → Y} {s : Set Y} {x : f ⁻¹' s} (h : ContinuousAt f x) :
    ContinuousAt (s.restrictPreimage f) x :=
  h.restrict _

@[continuity, fun_prop]
theorem Continuous.codRestrict {f : X → Y} {s : Set Y} (hf : Continuous f) (hs : ∀ a, f a ∈ s) :
    Continuous (s.codRestrict f hs) :=
  hf.subtype_mk hs

@[continuity, fun_prop]
theorem Continuous.restrict {f : X → Y} {s : Set X} {t : Set Y} (h1 : MapsTo f s t)
    (h2 : Continuous f) : Continuous (h1.restrict f s t) :=
  (h2.comp continuous_subtype_val).codRestrict _

@[continuity, fun_prop]
theorem Continuous.restrictPreimage {f : X → Y} {s : Set Y} (h : Continuous f) :
    Continuous (s.restrictPreimage f) :=
  h.restrict _

theorem Inducing.codRestrict {e : X → Y} (he : Inducing e) {s : Set Y} (hs : ∀ x, e x ∈ s) :
    Inducing (codRestrict e s hs) :=
  inducing_of_inducing_compose (he.continuous.codRestrict hs) continuous_subtype_val he

theorem Embedding.codRestrict {e : X → Y} (he : Embedding e) (s : Set Y) (hs : ∀ x, e x ∈ s) :
    Embedding (codRestrict e s hs) :=
  embedding_of_embedding_compose (he.continuous.codRestrict hs) continuous_subtype_val he

theorem embedding_inclusion {s t : Set X} (h : s ⊆ t) : Embedding (inclusion h) :=
  embedding_subtype_val.codRestrict _ _

/-- Let `s, t ⊆ X` be two subsets of a topological space `X`.  If `t ⊆ s` and the topology induced
by `X`on `s` is discrete, then also the topology induces on `t` is discrete. -/
theorem DiscreteTopology.of_subset {X : Type*} [TopologicalSpace X] {s t : Set X}
    (_ : DiscreteTopology s) (ts : t ⊆ s) : DiscreteTopology t :=
  (embedding_inclusion ts).discreteTopology

/-- Let `s` be a discrete subset of a topological space. Then the preimage of `s` by
a continuous injective map is also discrete. -/
theorem DiscreteTopology.preimage_of_continuous_injective {X Y : Type*} [TopologicalSpace X]
    [TopologicalSpace Y] (s : Set Y) [DiscreteTopology s] {f : X → Y} (hc : Continuous f)
    (hinj : Function.Injective f) : DiscreteTopology (f ⁻¹' s) :=
  DiscreteTopology.of_continuous_injective (β := s) (Continuous.restrict
    (by exact fun _ x ↦ x) hc) ((MapsTo.restrict_inj _).mpr hinj.injOn)

/-- If `f : X → Y` is a quotient map,
then its restriction to the preimage of an open set is a quotient map too. -/
theorem QuotientMap.restrictPreimage_isOpen {f : X → Y} (hf : QuotientMap f)
    {s : Set Y} (hs : IsOpen s) : QuotientMap (s.restrictPreimage f) := by
  refine quotientMap_iff.2 ⟨hf.surjective.restrictPreimage _, fun U ↦ ?_⟩
  rw [hs.openEmbedding_subtype_val.open_iff_image_open, ← hf.isOpen_preimage,
    (hs.preimage hf.continuous).openEmbedding_subtype_val.open_iff_image_open,
    image_val_preimage_restrictPreimage]

open scoped Set.Notation in
lemma isClosed_preimage_val {s t : Set X} : IsClosed (s ↓∩ t) ↔ s ∩ closure (s ∩ t) ⊆ t := by
  rw [← closure_eq_iff_isClosed, embedding_subtype_val.closure_eq_preimage_closure_image,
    ← Subtype.val_injective.image_injective.eq_iff, Subtype.image_preimage_coe,
    Subtype.image_preimage_coe, subset_antisymm_iff, and_iff_left, Set.subset_inter_iff,
    and_iff_right]
  exacts [Set.inter_subset_left, Set.subset_inter Set.inter_subset_left subset_closure]
end Subtype

section Quotient

variable [TopologicalSpace X] [TopologicalSpace Y] [TopologicalSpace Z]
variable {r : X → X → Prop} {s : Setoid X}

theorem quotientMap_quot_mk : QuotientMap (@Quot.mk X r) :=
  ⟨Quot.exists_rep, rfl⟩

@[continuity, fun_prop]
theorem continuous_quot_mk : Continuous (@Quot.mk X r) :=
  continuous_coinduced_rng

@[continuity, fun_prop]
theorem continuous_quot_lift {f : X → Y} (hr : ∀ a b, r a b → f a = f b) (h : Continuous f) :
    Continuous (Quot.lift f hr : Quot r → Y) :=
  continuous_coinduced_dom.2 h

theorem quotientMap_quotient_mk' : QuotientMap (@Quotient.mk' X s) :=
  quotientMap_quot_mk

theorem continuous_quotient_mk' : Continuous (@Quotient.mk' X s) :=
  continuous_coinduced_rng

theorem Continuous.quotient_lift {f : X → Y} (h : Continuous f) (hs : ∀ a b, a ≈ b → f a = f b) :
    Continuous (Quotient.lift f hs : Quotient s → Y) :=
  continuous_coinduced_dom.2 h

theorem Continuous.quotient_liftOn' {f : X → Y} (h : Continuous f)
<<<<<<< HEAD
    (hs : ∀ a b, s a b → f a = f b) :
    Continuous (fun x => Quotient.liftOn' x f hs : Quotient s → Y) :=
=======
    (hs : ∀ a b, @Setoid.r _ s a b → f a = f b) :
    Continuous (fun x => Quotient.liftOn x f hs : Quotient s → Y) :=
>>>>>>> 35c92c15
  h.quotient_lift hs

@[continuity, fun_prop]
theorem Continuous.quotient_map' {t : Setoid Y} {f : X → Y} (hf : Continuous f)
    (H : (s.r ⇒ t.r) f f) : Continuous (Quotient.map' f H) :=
  (continuous_quotient_mk'.comp hf).quotient_lift _

end Quotient

section Pi

variable {ι : Type*} {π : ι → Type*} {κ : Type*} [TopologicalSpace X]
  [T : ∀ i, TopologicalSpace (π i)] {f : X → ∀ i : ι, π i}

theorem continuous_pi_iff : Continuous f ↔ ∀ i, Continuous fun a => f a i := by
  simp only [continuous_iInf_rng, continuous_induced_rng, comp]

@[continuity, fun_prop]
theorem continuous_pi (h : ∀ i, Continuous fun a => f a i) : Continuous f :=
  continuous_pi_iff.2 h

@[continuity, fun_prop]
theorem continuous_apply (i : ι) : Continuous fun p : ∀ i, π i => p i :=
  continuous_iInf_dom continuous_induced_dom

@[continuity]
theorem continuous_apply_apply {ρ : κ → ι → Type*} [∀ j i, TopologicalSpace (ρ j i)] (j : κ)
    (i : ι) : Continuous fun p : ∀ j, ∀ i, ρ j i => p j i :=
  (continuous_apply i).comp (continuous_apply j)

theorem continuousAt_apply (i : ι) (x : ∀ i, π i) : ContinuousAt (fun p : ∀ i, π i => p i) x :=
  (continuous_apply i).continuousAt

theorem Filter.Tendsto.apply_nhds {l : Filter Y} {f : Y → ∀ i, π i} {x : ∀ i, π i}
    (h : Tendsto f l (𝓝 x)) (i : ι) : Tendsto (fun a => f a i) l (𝓝 <| x i) :=
  (continuousAt_apply i _).tendsto.comp h

theorem nhds_pi {a : ∀ i, π i} : 𝓝 a = pi fun i => 𝓝 (a i) := by
  simp only [nhds_iInf, nhds_induced, Filter.pi]

theorem tendsto_pi_nhds {f : Y → ∀ i, π i} {g : ∀ i, π i} {u : Filter Y} :
    Tendsto f u (𝓝 g) ↔ ∀ x, Tendsto (fun i => f i x) u (𝓝 (g x)) := by
  rw [nhds_pi, Filter.tendsto_pi]

theorem continuousAt_pi {f : X → ∀ i, π i} {x : X} :
    ContinuousAt f x ↔ ∀ i, ContinuousAt (fun y => f y i) x :=
  tendsto_pi_nhds

@[fun_prop]
theorem continuousAt_pi' {f : X → ∀ i, π i} {x : X} (hf : ∀ i, ContinuousAt (fun y => f y i) x) :
    ContinuousAt f x :=
  continuousAt_pi.2 hf

theorem Pi.continuous_precomp' {ι' : Type*} (φ : ι' → ι) :
    Continuous (fun (f : (∀ i, π i)) (j : ι') ↦ f (φ j)) :=
  continuous_pi fun j ↦ continuous_apply (φ j)

theorem Pi.continuous_precomp {ι' : Type*} (φ : ι' → ι) :
    Continuous (· ∘ φ : (ι → X) → (ι' → X)) :=
  Pi.continuous_precomp' φ

theorem Pi.continuous_postcomp' {X : ι → Type*} [∀ i, TopologicalSpace (X i)]
    {g : ∀ i, π i → X i} (hg : ∀ i, Continuous (g i)) :
    Continuous (fun (f : (∀ i, π i)) (i : ι) ↦ g i (f i)) :=
  continuous_pi fun i ↦ (hg i).comp <| continuous_apply i

theorem Pi.continuous_postcomp [TopologicalSpace Y] {g : X → Y} (hg : Continuous g) :
    Continuous (g ∘ · : (ι → X) → (ι → Y)) :=
  Pi.continuous_postcomp' fun _ ↦ hg

lemma Pi.induced_precomp' {ι' : Type*} (φ : ι' → ι) :
    induced (fun (f : (∀ i, π i)) (j : ι') ↦ f (φ j)) Pi.topologicalSpace =
    ⨅ i', induced (eval (φ i')) (T (φ i')) := by
  simp [Pi.topologicalSpace, induced_iInf, induced_compose, comp]

lemma Pi.induced_precomp [TopologicalSpace Y] {ι' : Type*} (φ : ι' → ι) :
    induced (· ∘ φ) Pi.topologicalSpace =
    ⨅ i', induced (eval (φ i')) ‹TopologicalSpace Y› :=
  induced_precomp' φ

lemma Pi.continuous_restrict (S : Set ι) :
    Continuous (S.restrict : (∀ i : ι, π i) → (∀ i : S, π i)) :=
  Pi.continuous_precomp' ((↑) : S → ι)

lemma Pi.induced_restrict (S : Set ι) :
    induced (S.restrict) Pi.topologicalSpace =
    ⨅ i ∈ S, induced (eval i) (T i) := by
  simp (config := { unfoldPartialApp := true }) [← iInf_subtype'', ← induced_precomp' ((↑) : S → ι),
    restrict]

lemma Pi.induced_restrict_sUnion (𝔖 : Set (Set ι)) :
    induced (⋃₀ 𝔖).restrict (Pi.topologicalSpace (Y := fun i : (⋃₀ 𝔖) ↦ π i)) =
    ⨅ S ∈ 𝔖, induced S.restrict Pi.topologicalSpace := by
  simp_rw [Pi.induced_restrict, iInf_sUnion]

theorem Filter.Tendsto.update [DecidableEq ι] {l : Filter Y} {f : Y → ∀ i, π i} {x : ∀ i, π i}
    (hf : Tendsto f l (𝓝 x)) (i : ι) {g : Y → π i} {xi : π i} (hg : Tendsto g l (𝓝 xi)) :
    Tendsto (fun a => update (f a) i (g a)) l (𝓝 <| update x i xi) :=
  tendsto_pi_nhds.2 fun j => by rcases eq_or_ne j i with (rfl | hj) <;> simp [*, hf.apply_nhds]

theorem ContinuousAt.update [DecidableEq ι] {x : X} (hf : ContinuousAt f x) (i : ι) {g : X → π i}
    (hg : ContinuousAt g x) : ContinuousAt (fun a => update (f a) i (g a)) x :=
  hf.tendsto.update i hg

theorem Continuous.update [DecidableEq ι] (hf : Continuous f) (i : ι) {g : X → π i}
    (hg : Continuous g) : Continuous fun a => update (f a) i (g a) :=
  continuous_iff_continuousAt.2 fun _ => hf.continuousAt.update i hg.continuousAt

/-- `Function.update f i x` is continuous in `(f, x)`. -/
@[continuity, fun_prop]
theorem continuous_update [DecidableEq ι] (i : ι) :
    Continuous fun f : (∀ j, π j) × π i => update f.1 i f.2 :=
  continuous_fst.update i continuous_snd

/-- `Pi.mulSingle i x` is continuous in `x`. -/
-- Porting note (#11215): TODO: restore @[continuity]
@[to_additive "`Pi.single i x` is continuous in `x`."]
theorem continuous_mulSingle [∀ i, One (π i)] [DecidableEq ι] (i : ι) :
    Continuous fun x => (Pi.mulSingle i x : ∀ i, π i) :=
  continuous_const.update _ continuous_id

theorem Filter.Tendsto.fin_insertNth {n} {π : Fin (n + 1) → Type*} [∀ i, TopologicalSpace (π i)]
    (i : Fin (n + 1)) {f : Y → π i} {l : Filter Y} {x : π i} (hf : Tendsto f l (𝓝 x))
    {g : Y → ∀ j : Fin n, π (i.succAbove j)} {y : ∀ j, π (i.succAbove j)} (hg : Tendsto g l (𝓝 y)) :
    Tendsto (fun a => i.insertNth (f a) (g a)) l (𝓝 <| i.insertNth x y) :=
  tendsto_pi_nhds.2 fun j => Fin.succAboveCases i (by simpa) (by simpa using tendsto_pi_nhds.1 hg) j

theorem ContinuousAt.fin_insertNth {n} {π : Fin (n + 1) → Type*} [∀ i, TopologicalSpace (π i)]
    (i : Fin (n + 1)) {f : X → π i} {x : X} (hf : ContinuousAt f x)
    {g : X → ∀ j : Fin n, π (i.succAbove j)} (hg : ContinuousAt g x) :
    ContinuousAt (fun a => i.insertNth (f a) (g a)) x :=
  hf.tendsto.fin_insertNth i hg

theorem Continuous.fin_insertNth {n} {π : Fin (n + 1) → Type*} [∀ i, TopologicalSpace (π i)]
    (i : Fin (n + 1)) {f : X → π i} (hf : Continuous f) {g : X → ∀ j : Fin n, π (i.succAbove j)}
    (hg : Continuous g) : Continuous fun a => i.insertNth (f a) (g a) :=
  continuous_iff_continuousAt.2 fun _ => hf.continuousAt.fin_insertNth i hg.continuousAt

theorem isOpen_set_pi {i : Set ι} {s : ∀ a, Set (π a)} (hi : i.Finite)
    (hs : ∀ a ∈ i, IsOpen (s a)) : IsOpen (pi i s) := by
  rw [pi_def]; exact hi.isOpen_biInter fun a ha => (hs _ ha).preimage (continuous_apply _)

theorem isOpen_pi_iff {s : Set (∀ a, π a)} :
    IsOpen s ↔
      ∀ f, f ∈ s → ∃ (I : Finset ι) (u : ∀ a, Set (π a)),
        (∀ a, a ∈ I → IsOpen (u a) ∧ f a ∈ u a) ∧ (I : Set ι).pi u ⊆ s := by
  rw [isOpen_iff_nhds]
  simp_rw [le_principal_iff, nhds_pi, Filter.mem_pi', mem_nhds_iff]
  refine forall₂_congr fun a _ => ⟨?_, ?_⟩
  · rintro ⟨I, t, ⟨h1, h2⟩⟩
    refine ⟨I, fun a => eval a '' (I : Set ι).pi fun a => (h1 a).choose, fun i hi => ?_, ?_⟩
    · simp_rw [eval_image_pi (Finset.mem_coe.mpr hi)
          (pi_nonempty_iff.mpr fun i => ⟨_, fun _ => (h1 i).choose_spec.2.2⟩)]
      exact (h1 i).choose_spec.2
    · exact Subset.trans
        (pi_mono fun i hi => (eval_image_pi_subset hi).trans (h1 i).choose_spec.1) h2
  · rintro ⟨I, t, ⟨h1, h2⟩⟩
    classical
    refine ⟨I, fun a => ite (a ∈ I) (t a) univ, fun i => ?_, ?_⟩
    · by_cases hi : i ∈ I
      · use t i
        simp_rw [if_pos hi]
        exact ⟨Subset.rfl, (h1 i) hi⟩
      · use univ
        simp_rw [if_neg hi]
        exact ⟨Subset.rfl, isOpen_univ, mem_univ _⟩
    · rw [← univ_pi_ite]
      simp only [← ite_and, ← Finset.mem_coe, and_self_iff, univ_pi_ite, h2]

theorem isOpen_pi_iff' [Finite ι] {s : Set (∀ a, π a)} :
    IsOpen s ↔
      ∀ f, f ∈ s → ∃ u : ∀ a, Set (π a), (∀ a, IsOpen (u a) ∧ f a ∈ u a) ∧ univ.pi u ⊆ s := by
  cases nonempty_fintype ι
  rw [isOpen_iff_nhds]
  simp_rw [le_principal_iff, nhds_pi, Filter.mem_pi', mem_nhds_iff]
  refine forall₂_congr fun a _ => ⟨?_, ?_⟩
  · rintro ⟨I, t, ⟨h1, h2⟩⟩
    refine
      ⟨fun i => (h1 i).choose,
        ⟨fun i => (h1 i).choose_spec.2,
          (pi_mono fun i _ => (h1 i).choose_spec.1).trans (Subset.trans ?_ h2)⟩⟩
    rw [← pi_inter_compl (I : Set ι)]
    exact inter_subset_left
  · exact fun ⟨u, ⟨h1, _⟩⟩ =>
      ⟨Finset.univ, u, ⟨fun i => ⟨u i, ⟨rfl.subset, h1 i⟩⟩, by rwa [Finset.coe_univ]⟩⟩

theorem isClosed_set_pi {i : Set ι} {s : ∀ a, Set (π a)} (hs : ∀ a ∈ i, IsClosed (s a)) :
    IsClosed (pi i s) := by
  rw [pi_def]; exact isClosed_biInter fun a ha => (hs _ ha).preimage (continuous_apply _)

theorem mem_nhds_of_pi_mem_nhds {I : Set ι} {s : ∀ i, Set (π i)} (a : ∀ i, π i) (hs : I.pi s ∈ 𝓝 a)
    {i : ι} (hi : i ∈ I) : s i ∈ 𝓝 (a i) := by
  rw [nhds_pi] at hs; exact mem_of_pi_mem_pi hs hi

theorem set_pi_mem_nhds {i : Set ι} {s : ∀ a, Set (π a)} {x : ∀ a, π a} (hi : i.Finite)
    (hs : ∀ a ∈ i, s a ∈ 𝓝 (x a)) : pi i s ∈ 𝓝 x := by
  rw [pi_def, biInter_mem hi]
  exact fun a ha => (continuous_apply a).continuousAt (hs a ha)

theorem set_pi_mem_nhds_iff {I : Set ι} (hI : I.Finite) {s : ∀ i, Set (π i)} (a : ∀ i, π i) :
    I.pi s ∈ 𝓝 a ↔ ∀ i : ι, i ∈ I → s i ∈ 𝓝 (a i) := by
  rw [nhds_pi, pi_mem_pi_iff hI]

theorem interior_pi_set {I : Set ι} (hI : I.Finite) {s : ∀ i, Set (π i)} :
    interior (pi I s) = I.pi fun i => interior (s i) := by
  ext a
  simp only [Set.mem_pi, mem_interior_iff_mem_nhds, set_pi_mem_nhds_iff hI]

theorem exists_finset_piecewise_mem_of_mem_nhds [DecidableEq ι] {s : Set (∀ a, π a)} {x : ∀ a, π a}
    (hs : s ∈ 𝓝 x) (y : ∀ a, π a) : ∃ I : Finset ι, I.piecewise x y ∈ s := by
  simp only [nhds_pi, Filter.mem_pi'] at hs
  rcases hs with ⟨I, t, htx, hts⟩
  refine ⟨I, hts fun i hi => ?_⟩
  simpa [Finset.mem_coe.1 hi] using mem_of_mem_nhds (htx i)

theorem pi_generateFrom_eq {π : ι → Type*} {g : ∀ a, Set (Set (π a))} :
    (@Pi.topologicalSpace ι π fun a => generateFrom (g a)) =
      generateFrom
        { t | ∃ (s : ∀ a, Set (π a)) (i : Finset ι), (∀ a ∈ i, s a ∈ g a) ∧ t = pi (↑i) s } := by
  refine le_antisymm ?_ ?_
  · apply le_generateFrom
    rintro _ ⟨s, i, hi, rfl⟩
    letI := fun a => generateFrom (g a)
    exact isOpen_set_pi i.finite_toSet (fun a ha => GenerateOpen.basic _ (hi a ha))
  · classical
    refine le_iInf fun i => coinduced_le_iff_le_induced.1 <| le_generateFrom fun s hs => ?_
    refine GenerateOpen.basic _ ⟨update (fun i => univ) i s, {i}, ?_⟩
    simp [hs]

theorem pi_eq_generateFrom :
    Pi.topologicalSpace =
      generateFrom
        { g | ∃ (s : ∀ a, Set (π a)) (i : Finset ι), (∀ a ∈ i, IsOpen (s a)) ∧ g = pi (↑i) s } :=
  calc Pi.topologicalSpace
  _ = @Pi.topologicalSpace ι π fun a => generateFrom { s | IsOpen s } := by
    simp only [generateFrom_setOf_isOpen]
  _ = _ := pi_generateFrom_eq

theorem pi_generateFrom_eq_finite {π : ι → Type*} {g : ∀ a, Set (Set (π a))} [Finite ι]
    (hg : ∀ a, ⋃₀ g a = univ) :
    (@Pi.topologicalSpace ι π fun a => generateFrom (g a)) =
      generateFrom { t | ∃ s : ∀ a, Set (π a), (∀ a, s a ∈ g a) ∧ t = pi univ s } := by
  cases nonempty_fintype ι
  rw [pi_generateFrom_eq]
  refine le_antisymm (generateFrom_anti ?_) (le_generateFrom ?_)
  · exact fun s ⟨t, ht, Eq⟩ => ⟨t, Finset.univ, by simp [ht, Eq]⟩
  · rintro s ⟨t, i, ht, rfl⟩
    letI := generateFrom { t | ∃ s : ∀ a, Set (π a), (∀ a, s a ∈ g a) ∧ t = pi univ s }
    refine isOpen_iff_forall_mem_open.2 fun f hf => ?_
    choose c hcg hfc using fun a => sUnion_eq_univ_iff.1 (hg a) (f a)
    refine ⟨pi i t ∩ pi ((↑i)ᶜ : Set ι) c, inter_subset_left, ?_, ⟨hf, fun a _ => hfc a⟩⟩
    classical
    rw [← univ_pi_piecewise]
    refine GenerateOpen.basic _ ⟨_, fun a => ?_, rfl⟩
    by_cases a ∈ i <;> simp [*]

theorem induced_to_pi {X : Type*} (f : X → ∀ i, π i) :
    induced f Pi.topologicalSpace = ⨅ i, induced (f · i) inferInstance := by
  simp_rw [Pi.topologicalSpace, induced_iInf, induced_compose, Function.comp]

/-- Suppose `π i` is a family of topological spaces indexed by `i : ι`, and `X` is a type
endowed with a family of maps `f i : X → π i` for every `i : ι`, hence inducing a
map `g : X → Π i, π i`. This lemma shows that infimum of the topologies on `X` induced by
the `f i` as `i : ι` varies is simply the topology on `X` induced by `g : X → Π i, π i`
where `Π i, π i` is endowed with the usual product topology. -/
theorem inducing_iInf_to_pi {X : Type*} (f : ∀ i, X → π i) :
    @Inducing X (∀ i, π i) (⨅ i, induced (f i) inferInstance) _ fun x i => f i x :=
  letI := ⨅ i, induced (f i) inferInstance; ⟨(induced_to_pi _).symm⟩

variable [Finite ι] [∀ i, DiscreteTopology (π i)]

/-- A finite product of discrete spaces is discrete. -/
instance Pi.discreteTopology : DiscreteTopology (∀ i, π i) :=
  singletons_open_iff_discrete.mp fun x => by
    rw [← univ_pi_singleton]
    exact isOpen_set_pi finite_univ fun i _ => (isOpen_discrete {x i})

end Pi

section Sigma

variable {ι κ : Type*} {σ : ι → Type*} {τ : κ → Type*} [∀ i, TopologicalSpace (σ i)]
  [∀ k, TopologicalSpace (τ k)] [TopologicalSpace X]

@[continuity, fun_prop]
theorem continuous_sigmaMk {i : ι} : Continuous (@Sigma.mk ι σ i) :=
  continuous_iSup_rng continuous_coinduced_rng

-- Porting note: the proof was `by simp only [isOpen_iSup_iff, isOpen_coinduced]`
theorem isOpen_sigma_iff {s : Set (Sigma σ)} : IsOpen s ↔ ∀ i, IsOpen (Sigma.mk i ⁻¹' s) := by
  delta instTopologicalSpaceSigma
  rw [isOpen_iSup_iff]
  rfl

theorem isClosed_sigma_iff {s : Set (Sigma σ)} : IsClosed s ↔ ∀ i, IsClosed (Sigma.mk i ⁻¹' s) := by
  simp only [← isOpen_compl_iff, isOpen_sigma_iff, preimage_compl]

theorem isOpenMap_sigmaMk {i : ι} : IsOpenMap (@Sigma.mk ι σ i) := by
  intro s hs
  rw [isOpen_sigma_iff]
  intro j
  rcases eq_or_ne j i with (rfl | hne)
  · rwa [preimage_image_eq _ sigma_mk_injective]
  · rw [preimage_image_sigmaMk_of_ne hne]
    exact isOpen_empty

theorem isOpen_range_sigmaMk {i : ι} : IsOpen (range (@Sigma.mk ι σ i)) :=
  isOpenMap_sigmaMk.isOpen_range

theorem isClosedMap_sigmaMk {i : ι} : IsClosedMap (@Sigma.mk ι σ i) := by
  intro s hs
  rw [isClosed_sigma_iff]
  intro j
  rcases eq_or_ne j i with (rfl | hne)
  · rwa [preimage_image_eq _ sigma_mk_injective]
  · rw [preimage_image_sigmaMk_of_ne hne]
    exact isClosed_empty

theorem isClosed_range_sigmaMk {i : ι} : IsClosed (range (@Sigma.mk ι σ i)) :=
  isClosedMap_sigmaMk.isClosed_range

theorem openEmbedding_sigmaMk {i : ι} : OpenEmbedding (@Sigma.mk ι σ i) :=
  openEmbedding_of_continuous_injective_open continuous_sigmaMk sigma_mk_injective
    isOpenMap_sigmaMk

theorem closedEmbedding_sigmaMk {i : ι} : ClosedEmbedding (@Sigma.mk ι σ i) :=
  closedEmbedding_of_continuous_injective_closed continuous_sigmaMk sigma_mk_injective
    isClosedMap_sigmaMk

theorem embedding_sigmaMk {i : ι} : Embedding (@Sigma.mk ι σ i) :=
  closedEmbedding_sigmaMk.1

theorem Sigma.nhds_mk (i : ι) (x : σ i) : 𝓝 (⟨i, x⟩ : Sigma σ) = Filter.map (Sigma.mk i) (𝓝 x) :=
  (openEmbedding_sigmaMk.map_nhds_eq x).symm

theorem Sigma.nhds_eq (x : Sigma σ) : 𝓝 x = Filter.map (Sigma.mk x.1) (𝓝 x.2) := by
  cases x
  apply Sigma.nhds_mk

theorem comap_sigmaMk_nhds (i : ι) (x : σ i) : comap (Sigma.mk i) (𝓝 ⟨i, x⟩) = 𝓝 x :=
  (embedding_sigmaMk.nhds_eq_comap _).symm

theorem isOpen_sigma_fst_preimage (s : Set ι) : IsOpen (Sigma.fst ⁻¹' s : Set (Σ a, σ a)) := by
  rw [← biUnion_of_singleton s, preimage_iUnion₂]
  simp only [← range_sigmaMk]
  exact isOpen_biUnion fun _ _ => isOpen_range_sigmaMk

/-- A map out of a sum type is continuous iff its restriction to each summand is. -/
@[simp]
theorem continuous_sigma_iff {f : Sigma σ → X} :
    Continuous f ↔ ∀ i, Continuous fun a => f ⟨i, a⟩ := by
  delta instTopologicalSpaceSigma
  rw [continuous_iSup_dom]
  exact forall_congr' fun _ => continuous_coinduced_dom

/-- A map out of a sum type is continuous if its restriction to each summand is. -/
@[continuity, fun_prop]
theorem continuous_sigma {f : Sigma σ → X} (hf : ∀ i, Continuous fun a => f ⟨i, a⟩) :
    Continuous f :=
  continuous_sigma_iff.2 hf

/-- A map defined on a sigma type (a.k.a. the disjoint union of an indexed family of topological
spaces) is inducing iff its restriction to each component is inducing and each the image of each
component under `f` can be separated from the images of all other components by an open set. -/
theorem inducing_sigma {f : Sigma σ → X} :
    Inducing f ↔ (∀ i, Inducing (f ∘ Sigma.mk i)) ∧
      (∀ i, ∃ U, IsOpen U ∧ ∀ x, f x ∈ U ↔ x.1 = i) := by
  refine ⟨fun h ↦ ⟨fun i ↦ h.comp embedding_sigmaMk.1, fun i ↦ ?_⟩, ?_⟩
  · rcases h.isOpen_iff.1 (isOpen_range_sigmaMk (i := i)) with ⟨U, hUo, hU⟩
    refine ⟨U, hUo, ?_⟩
    simpa [Set.ext_iff] using hU
  · refine fun ⟨h₁, h₂⟩ ↦ inducing_iff_nhds.2 fun ⟨i, x⟩ ↦ ?_
    rw [Sigma.nhds_mk, (h₁ i).nhds_eq_comap, comp_apply, ← comap_comap, map_comap_of_mem]
    rcases h₂ i with ⟨U, hUo, hU⟩
    filter_upwards [preimage_mem_comap <| hUo.mem_nhds <| (hU _).2 rfl] with y hy
    simpa [hU] using hy

@[simp 1100]
theorem continuous_sigma_map {f₁ : ι → κ} {f₂ : ∀ i, σ i → τ (f₁ i)} :
    Continuous (Sigma.map f₁ f₂) ↔ ∀ i, Continuous (f₂ i) :=
  continuous_sigma_iff.trans <| by simp only [Sigma.map, embedding_sigmaMk.continuous_iff, comp]

@[continuity, fun_prop]
theorem Continuous.sigma_map {f₁ : ι → κ} {f₂ : ∀ i, σ i → τ (f₁ i)} (hf : ∀ i, Continuous (f₂ i)) :
    Continuous (Sigma.map f₁ f₂) :=
  continuous_sigma_map.2 hf

theorem isOpenMap_sigma {f : Sigma σ → X} : IsOpenMap f ↔ ∀ i, IsOpenMap fun a => f ⟨i, a⟩ := by
  simp only [isOpenMap_iff_nhds_le, Sigma.forall, Sigma.nhds_eq, map_map, comp]

theorem isOpenMap_sigma_map {f₁ : ι → κ} {f₂ : ∀ i, σ i → τ (f₁ i)} :
    IsOpenMap (Sigma.map f₁ f₂) ↔ ∀ i, IsOpenMap (f₂ i) :=
  isOpenMap_sigma.trans <|
    forall_congr' fun i => (@openEmbedding_sigmaMk _ _ _ (f₁ i)).isOpenMap_iff.symm

theorem inducing_sigma_map {f₁ : ι → κ} {f₂ : ∀ i, σ i → τ (f₁ i)} (h₁ : Injective f₁) :
    Inducing (Sigma.map f₁ f₂) ↔ ∀ i, Inducing (f₂ i) := by
  simp only [inducing_iff_nhds, Sigma.forall, Sigma.nhds_mk, Sigma.map_mk, ← map_sigma_mk_comap h₁,
    map_inj sigma_mk_injective]

theorem embedding_sigma_map {f₁ : ι → κ} {f₂ : ∀ i, σ i → τ (f₁ i)} (h : Injective f₁) :
    Embedding (Sigma.map f₁ f₂) ↔ ∀ i, Embedding (f₂ i) := by
  simp only [embedding_iff, Injective.sigma_map, inducing_sigma_map h, forall_and, h.sigma_map_iff]

theorem openEmbedding_sigma_map {f₁ : ι → κ} {f₂ : ∀ i, σ i → τ (f₁ i)} (h : Injective f₁) :
    OpenEmbedding (Sigma.map f₁ f₂) ↔ ∀ i, OpenEmbedding (f₂ i) := by
  simp only [openEmbedding_iff_embedding_open, isOpenMap_sigma_map, embedding_sigma_map h,
    forall_and]

end Sigma

section ULift

theorem ULift.isOpen_iff [TopologicalSpace X] {s : Set (ULift.{v} X)} :
    IsOpen s ↔ IsOpen (ULift.up ⁻¹' s) := by
  rw [ULift.topologicalSpace, ← Equiv.ulift_apply, ← Equiv.ulift.coinduced_symm, ← isOpen_coinduced]

theorem ULift.isClosed_iff [TopologicalSpace X] {s : Set (ULift.{v} X)} :
    IsClosed s ↔ IsClosed (ULift.up ⁻¹' s) := by
  rw [← isOpen_compl_iff, ← isOpen_compl_iff, isOpen_iff, preimage_compl]

@[continuity]
theorem continuous_uLift_down [TopologicalSpace X] : Continuous (ULift.down : ULift.{v, u} X → X) :=
  continuous_induced_dom

@[continuity]
theorem continuous_uLift_up [TopologicalSpace X] : Continuous (ULift.up : X → ULift.{v, u} X) :=
  continuous_induced_rng.2 continuous_id

theorem embedding_uLift_down [TopologicalSpace X] : Embedding (ULift.down : ULift.{v, u} X → X) :=
  ⟨⟨rfl⟩, ULift.down_injective⟩

theorem ULift.closedEmbedding_down [TopologicalSpace X] :
    ClosedEmbedding (ULift.down : ULift.{v, u} X → X) :=
  ⟨embedding_uLift_down, by simp only [ULift.down_surjective.range_eq, isClosed_univ]⟩

instance [TopologicalSpace X] [DiscreteTopology X] : DiscreteTopology (ULift X) :=
  embedding_uLift_down.discreteTopology

end ULift

section Monad

variable [TopologicalSpace X] {s : Set X} {t : Set s}

theorem IsOpen.trans (ht : IsOpen t) (hs : IsOpen s) : IsOpen (t : Set X) := by
  rcases isOpen_induced_iff.mp ht with ⟨s', hs', rfl⟩
  rw [Subtype.image_preimage_coe]
  exact hs.inter hs'

theorem IsClosed.trans (ht : IsClosed t) (hs : IsClosed s) : IsClosed (t : Set X) := by
  rcases isClosed_induced_iff.mp ht with ⟨s', hs', rfl⟩
  rw [Subtype.image_preimage_coe]
  exact hs.inter hs'

end Monad

section NhdsSet
variable {X Y : Type*} [TopologicalSpace X] [TopologicalSpace Y] {f : Filter X}
  {s : Set X} {t : Set Y} {x : X}

/-- The product of a neighborhood of `s` and a neighborhood of `t` is a neighborhood of `s ×ˢ t`,
formulated in terms of a filter inequality. -/
theorem nhdsSet_prod_le (s : Set X) (t : Set Y) : 𝓝ˢ (s ×ˢ t) ≤ 𝓝ˢ s ×ˢ 𝓝ˢ t :=
  ((hasBasis_nhdsSet _).prod (hasBasis_nhdsSet _)).ge_iff.2 fun (_u, _v) ⟨⟨huo, hsu⟩, hvo, htv⟩ ↦
    (huo.prod hvo).mem_nhdsSet.2 <| prod_mono hsu htv

theorem Filter.eventually_nhdsSet_prod_iff {p : X × Y → Prop} :
    (∀ᶠ q in 𝓝ˢ (s ×ˢ t), p q) ↔
      ∀ x ∈ s, ∀ y ∈ t,
          ∃ px : X → Prop, (∀ᶠ x' in 𝓝 x, px x') ∧ ∃ py : Y → Prop, (∀ᶠ y' in 𝓝 y, py y') ∧
            ∀ {x : X}, px x → ∀ {y : Y}, py y → p (x, y) := by
  simp_rw [eventually_nhdsSet_iff_forall, forall_prod_set, nhds_prod_eq, eventually_prod_iff]

theorem Filter.Eventually.prod_nhdsSet {p : X × Y → Prop} {px : X → Prop} {py : Y → Prop}
    (hp : ∀ {x : X}, px x → ∀ {y : Y}, py y → p (x, y)) (hs : ∀ᶠ x in 𝓝ˢ s, px x)
    (ht : ∀ᶠ y in 𝓝ˢ t, py y) : ∀ᶠ q in 𝓝ˢ (s ×ˢ t), p q :=
  nhdsSet_prod_le _ _ (mem_of_superset (prod_mem_prod hs ht) fun _ ⟨hx, hy⟩ ↦ hp hx hy)

end NhdsSet

set_option linter.style.longFile 1700<|MERGE_RESOLUTION|>--- conflicted
+++ resolved
@@ -1126,13 +1126,8 @@
   continuous_coinduced_dom.2 h
 
 theorem Continuous.quotient_liftOn' {f : X → Y} (h : Continuous f)
-<<<<<<< HEAD
     (hs : ∀ a b, s a b → f a = f b) :
-    Continuous (fun x => Quotient.liftOn' x f hs : Quotient s → Y) :=
-=======
-    (hs : ∀ a b, @Setoid.r _ s a b → f a = f b) :
     Continuous (fun x => Quotient.liftOn x f hs : Quotient s → Y) :=
->>>>>>> 35c92c15
   h.quotient_lift hs
 
 @[continuity, fun_prop]
