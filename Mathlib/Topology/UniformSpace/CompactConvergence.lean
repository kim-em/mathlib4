/-
Copyright (c) 2021 Oliver Nash. All rights reserved.
Released under Apache 2.0 license as described in the file LICENSE.
Authors: Oliver Nash, Yury Kudryashov
-/
import Mathlib.Topology.CompactOpen
import Mathlib.Topology.LocallyFinite
import Mathlib.Topology.Maps.Proper.Basic
import Mathlib.Topology.UniformSpace.UniformConvergenceTopology
import Mathlib.Topology.UniformSpace.Compact

/-!
# Compact convergence (uniform convergence on compact sets)

Given a topological space `α` and a uniform space `β` (e.g., a metric space or a topological group),
the space of continuous maps `C(α, β)` carries a natural uniform space structure.
We define this uniform space structure in this file
and also prove its basic properties.

## Main definitions

- `ContinuousMap.toUniformOnFunIsCompact`:
  natural embedding of `C(α, β)`
  into the space `α →ᵤ[{K | IsCompact K}] β` of all maps `α → β`
  with the uniform space structure of uniform convergence on compacts.

- `ContinuousMap.compactConvergenceUniformSpace`:
  the `UniformSpace` structure on `C(α, β)` induced by the map above.

## Main results

* `ContinuousMap.mem_compactConvergence_entourage_iff`:
  a characterisation of the entourages of `C(α, β)`.

  The entourages are generated by the following sets.
  Given `K : Set α` and `V : Set (β × β)`,
  let `E(K, V) : Set (C(α, β) × C(α, β))` be the set of pairs of continuous functions `α → β`
  which are `V`-close on `K`:
  $$
    E(K, V) = \{ (f, g) | ∀ (x ∈ K), (f x, g x) ∈ V \}.
  $$
  Then the sets `E(K, V)` for all compact sets `K` and all entourages `V`
  form a basis of entourages of `C(α, β)`.

  As usual, this basis of entourages provides a basis of neighbourhoods
  by fixing `f`, see `nhds_basis_uniformity'`.

* `Filter.HasBasis.compactConvergenceUniformity`:
  a similar statement that uses a basis of entourages of `β` instead of all entourages.
  It is useful, e.g., if `β` is a metric space.

* `ContinuousMap.tendsto_iff_forall_isCompact_tendstoUniformlyOn`:
  a sequence of functions `Fₙ` in `C(α, β)` converges in the compact-open topology to some `f`
  iff `Fₙ` converges to `f` uniformly on each compact subset `K` of `α`.

* Topology induced by the uniformity described above agrees with the compact-open topology.
  This is essentially the same as `ContinuousMap.tendsto_iff_forall_isCompact_tendstoUniformlyOn`.

  This fact is not available as a separate theorem.
  Instead, we override the projection of `ContinuousMap.compactConvergenceUniformity`
  to `TopologicalSpace` to be `ContinuousMap.compactOpen` and prove that they agree,
  see Note [forgetful inheritance] and implementation notes below.

* `ContinuousMap.tendsto_iff_tendstoLocallyUniformly`:
  on a weakly locally compact space,
  a sequence of functions `Fₙ` in `C(α, β)` converges to some `f`
  iff `Fₙ` converges to `f` locally uniformly.

* `ContinuousMap.tendsto_iff_tendstoUniformly`:
  on a compact space, a sequence of functions `Fₙ` in `C(α, β)` converges to some `f`
  iff `Fₙ` converges to `f` uniformly.

## Implementation details

For technical reasons (see Note [forgetful inheritance]),
instead of defining a `UniformSpace C(α, β)` structure
and proving in a theorem that it agrees with the compact-open topology,
we override the projection right in the definition,
so that the resulting instance uses the compact-open topology.

## TODO

* Results about uniformly continuous functions `γ → C(α, β)`
  and uniform limits of sequences `ι → γ → C(α, β)`.
-/

open Filter Set Topology UniformSpace
open scoped Uniformity UniformConvergence

universe u₁ u₂ u₃
variable {α : Type u₁} {β : Type u₂} [TopologicalSpace α] [UniformSpace β]
variable (K : Set α) (V : Set (β × β)) (f : C(α, β))

namespace ContinuousMap

/-- Compact-open topology on `C(α, β)` agrees with the topology of uniform convergence on compacts:
a family of continuous functions `F i` tends to `f` in the compact-open topology
if and only if the `F i` tends to `f` uniformly on all compact sets. -/
theorem tendsto_iff_forall_isCompact_tendstoUniformlyOn
    {ι : Type u₃} {p : Filter ι} {F : ι → C(α, β)} {f} :
    Tendsto F p (𝓝 f) ↔ ∀ K, IsCompact K → TendstoUniformlyOn (fun i a => F i a) f p K := by
  rw [tendsto_nhds_compactOpen]
  constructor
  · -- Let us prove that convergence in the compact-open topology
    -- implies uniform convergence on compacts.
    -- Consider a compact set `K`
    intro h K hK
    -- Since `K` is compact, it suffices to prove locally uniform convergence
    rw [← tendstoLocallyUniformlyOn_iff_tendstoUniformlyOn_of_compact hK]
    -- Now choose an entourage `U` in the codomain and a point `x ∈ K`.
    intro U hU x _
    -- Choose an open symmetric entourage `V` such that `V ○ V ⊆ U`.
    rcases comp_open_symm_mem_uniformity_sets hU with ⟨V, hV, hVo, hVsymm, hVU⟩
    -- Then choose a closed entourage `W ⊆ V`
    rcases mem_uniformity_isClosed hV with ⟨W, hW, hWc, hWU⟩
    -- Consider `s = {y ∈ K | (f x, f y) ∈ W}`
    set s := K ∩ f ⁻¹' ball (f x) W
    -- This is a neighbourhood of `x` within `K`, because `W` is an entourage.
    have hnhds : s ∈ 𝓝[K] x := inter_mem_nhdsWithin _ <| f.continuousAt _ (ball_mem_nhds _ hW)
    -- This set is compact because it is an intersection of `K`
    -- with a closed set `{y | (f x, f y) ∈ W} = f ⁻¹' UniformSpace.ball (f x) W`
    have hcomp : IsCompact s := hK.inter_right <| (isClosed_ball _ hWc).preimage f.continuous
    -- `f` maps `s` to the open set `ball (f x) V = {z | (f x, z) ∈ V}`
    have hmaps : MapsTo f s (ball (f x) V) := fun x hx ↦ hWU hx.2
    use s, hnhds
    -- Continuous maps `F i` in a neighbourhood of `f` map `s` to `ball (f x) V` as well.
    refine (h s hcomp _ (isOpen_ball _ hVo) hmaps).mono fun g hg y hy ↦ ?_
    -- Then for `y ∈ s` we have `(f y, f x) ∈ V` and `(f x, F i y) ∈ V`, thus `(f y, F i y) ∈ U`
    exact hVU ⟨f x, hVsymm.mk_mem_comm.2 <| hmaps hy, hg hy⟩
  · -- Now we prove that uniform convergence on compacts
    -- implies convergence in the compact-open topology
    -- Consider a compact set `K`, an open set `U`, and a continuous map `f` that maps `K` to `U`
    intro h K hK U hU hf
    -- Due to Lebesgue number lemma, there exists an entourage `V`
    -- such that `U` includes the `V`-thickening of `f '' K`.
    rcases lebesgue_number_of_compact_open (hK.image (map_continuous f)) hU hf.image_subset
        with ⟨V, hV, -, hVf⟩
    -- Then any continuous map that is uniformly `V`-close to `f` on `K`
    -- maps `K` to `U` as well
    filter_upwards [h K hK V hV] with g hg x hx using hVf _ (mem_image_of_mem f hx) (hg x hx)

@[deprecated (since := "2024-11-19")] alias
tendsto_iff_forall_compact_tendstoUniformlyOn := tendsto_iff_forall_isCompact_tendstoUniformlyOn

/-- Interpret a bundled continuous map as an element of `α →ᵤ[{K | IsCompact K}] β`.

We use this map to induce the `UniformSpace` structure on `C(α, β)`. -/
def toUniformOnFunIsCompact (f : C(α, β)) : α →ᵤ[{K | IsCompact K}] β :=
  UniformOnFun.ofFun {K | IsCompact K} f

@[simp]
theorem toUniformOnFun_toFun (f : C(α, β)) :
    UniformOnFun.toFun _ f.toUniformOnFunIsCompact = f := rfl

theorem range_toUniformOnFunIsCompact :
    range (toUniformOnFunIsCompact) = {f : UniformOnFun α β {K | IsCompact K} | Continuous f} :=
  Set.ext fun f ↦ ⟨fun g ↦ g.choose_spec ▸ g.choose.2, fun hf ↦ ⟨⟨f, hf⟩, rfl⟩⟩

open UniformSpace in
/-- Uniform space structure on `C(α, β)`.

The uniformity comes from `α →ᵤ[{K | IsCompact K}] β` (i.e., `UniformOnFun α β {K | IsCompact K}`)
which defines topology of uniform convergence on compact sets.
We use `ContinuousMap.tendsto_iff_forall_isCompact_tendstoUniformlyOn`
to show that the induced topology agrees with the compact-open topology
and replace the topology with `compactOpen` to avoid non-defeq diamonds,
see Note [forgetful inheritance]. -/
instance compactConvergenceUniformSpace : UniformSpace C(α, β) :=
  .replaceTopology (.comap toUniformOnFunIsCompact inferInstance) <| by
    refine TopologicalSpace.ext_nhds fun f ↦ eq_of_forall_le_iff fun l ↦ ?_
    simp_rw [← tendsto_id', tendsto_iff_forall_isCompact_tendstoUniformlyOn,
      nhds_induced, tendsto_comap_iff, UniformOnFun.tendsto_iff_tendstoUniformlyOn]
    rfl

theorem isUniformEmbedding_toUniformOnFunIsCompact :
    IsUniformEmbedding (toUniformOnFunIsCompact : C(α, β) → α →ᵤ[{K | IsCompact K}] β) where
  comap_uniformity := rfl
  injective := DFunLike.coe_injective

-- The following definitions and theorems
-- used to be a part of the construction of the `UniformSpace C(α, β)` structure
-- before it was migrated to `UniformOnFun`

theorem _root_.Filter.HasBasis.compactConvergenceUniformity {ι : Type*} {pi : ι → Prop}
    {s : ι → Set (β × β)} (h : (𝓤 β).HasBasis pi s) :
    HasBasis (𝓤 C(α, β)) (fun p : Set α × ι => IsCompact p.1 ∧ pi p.2) fun p =>
      { fg : C(α, β) × C(α, β) | ∀ x ∈ p.1, (fg.1 x, fg.2 x) ∈ s p.2 } := by
  rw [← isUniformEmbedding_toUniformOnFunIsCompact.comap_uniformity]
  exact .comap _ <| UniformOnFun.hasBasis_uniformity_of_basis _ _ {K | IsCompact K}
    ⟨∅, isCompact_empty⟩ (directedOn_of_sup_mem fun _ _ ↦ IsCompact.union) h

theorem hasBasis_compactConvergenceUniformity :
    HasBasis (𝓤 C(α, β)) (fun p : Set α × Set (β × β) => IsCompact p.1 ∧ p.2 ∈ 𝓤 β) fun p =>
      { fg : C(α, β) × C(α, β) | ∀ x ∈ p.1, (fg.1 x, fg.2 x) ∈ p.2 } :=
  (basis_sets _).compactConvergenceUniformity

theorem mem_compactConvergence_entourage_iff (X : Set (C(α, β) × C(α, β))) :
    X ∈ 𝓤 C(α, β) ↔
      ∃ (K : Set α) (V : Set (β × β)), IsCompact K ∧ V ∈ 𝓤 β ∧
        { fg : C(α, β) × C(α, β) | ∀ x ∈ K, (fg.1 x, fg.2 x) ∈ V } ⊆ X := by
  simp [hasBasis_compactConvergenceUniformity.mem_iff, and_assoc]

/-- If `K` is a compact exhaustion of `α`
and `V i` bounded by `p i` is a basis of entourages of `β`,
then `fun (n, i) ↦ {(f, g) | ∀ x ∈ K n, (f x, g x) ∈ V i}` bounded by `p i`
is a basis of entourages of `C(α, β)`. -/
theorem _root_.CompactExhaustion.hasBasis_compactConvergenceUniformity {ι : Type*}
    {p : ι → Prop} {V : ι → Set (β × β)} (K : CompactExhaustion α) (hb : (𝓤 β).HasBasis p V) :
    HasBasis (𝓤 C(α, β)) (fun i : ℕ × ι ↦ p i.2) fun i ↦
      {fg | ∀ x ∈ K i.1, (fg.1 x, fg.2 x) ∈ V i.2} :=
  (UniformOnFun.hasBasis_uniformity_of_covering_of_basis {K | IsCompact K} K.isCompact
    (Monotone.directed_le K.subset) (fun _ ↦ K.exists_superset_of_isCompact) hb).comap _

theorem _root_.CompactExhaustion.hasAntitoneBasis_compactConvergenceUniformity
    {V : ℕ → Set (β × β)} (K : CompactExhaustion α) (hb : (𝓤 β).HasAntitoneBasis V) :
    HasAntitoneBasis (𝓤 C(α, β)) fun n ↦ {fg | ∀ x ∈ K n, (fg.1 x, fg.2 x) ∈ V n} :=
  (UniformOnFun.hasAntitoneBasis_uniformity {K | IsCompact K} K.isCompact
    K.subset (fun _ ↦ K.exists_superset_of_isCompact) hb).comap _

/-- If `α` is a weakly locally compact σ-compact space
(e.g., a proper pseudometric space or a compact spaces)
and the uniformity on `β` is pseudometrizable,
then the uniformity on `C(α, β)` is pseudometrizable too.
-/
instance [WeaklyLocallyCompactSpace α] [SigmaCompactSpace α] [IsCountablyGenerated (𝓤 β)] :
    IsCountablyGenerated (𝓤 (C(α, β))) :=
  let ⟨_V, hV⟩ := exists_antitone_basis (𝓤 β)
  ((CompactExhaustion.choice α).hasAntitoneBasis_compactConvergenceUniformity
    hV).isCountablyGenerated

variable {ι : Type u₃} {p : Filter ι} {F : ι → C(α, β)} {f}

/-- Locally uniform convergence implies convergence in the compact-open topology. -/
theorem tendsto_of_tendstoLocallyUniformly (h : TendstoLocallyUniformly (fun i a => F i a) f p) :
    Tendsto F p (𝓝 f) := by
  rw [tendsto_iff_forall_isCompact_tendstoUniformlyOn]
  intro K hK
  rw [← tendstoLocallyUniformlyOn_iff_tendstoUniformlyOn_of_compact hK]
  exact h.tendstoLocallyUniformlyOn

/-- In a weakly locally compact space,
convergence in the compact-open topology is the same as locally uniform convergence.

The right-to-left implication holds in any topological space,
see `ContinuousMap.tendsto_of_tendstoLocallyUniformly`. -/
theorem tendsto_iff_tendstoLocallyUniformly [WeaklyLocallyCompactSpace α] :
    Tendsto F p (𝓝 f) ↔ TendstoLocallyUniformly (fun i a => F i a) f p := by
  refine ⟨fun h V hV x ↦ ?_, tendsto_of_tendstoLocallyUniformly⟩
  rw [tendsto_iff_forall_isCompact_tendstoUniformlyOn] at h
  obtain ⟨n, hn₁, hn₂⟩ := exists_compact_mem_nhds x
  exact ⟨n, hn₂, h n hn₁ V hV⟩

section Functorial

variable {γ δ : Type*} [TopologicalSpace γ] [UniformSpace δ]

theorem uniformContinuous_comp (g : C(β, δ)) (hg : UniformContinuous g) :
    UniformContinuous (ContinuousMap.comp g : C(α, β) → C(α, δ)) :=
  isUniformEmbedding_toUniformOnFunIsCompact.uniformContinuous_iff.mpr <|
    UniformOnFun.postcomp_uniformContinuous hg |>.comp
      isUniformEmbedding_toUniformOnFunIsCompact.uniformContinuous

theorem isUniformInducing_comp (g : C(β, δ)) (hg : IsUniformInducing g) :
    IsUniformInducing (ContinuousMap.comp g : C(α, β) → C(α, δ)) :=
  isUniformEmbedding_toUniformOnFunIsCompact.isUniformInducing.of_comp_iff.mp <|
    UniformOnFun.postcomp_isUniformInducing hg |>.comp
      isUniformEmbedding_toUniformOnFunIsCompact.isUniformInducing

theorem isUniformEmbedding_comp (g : C(β, δ)) (hg : IsUniformEmbedding g) :
    IsUniformEmbedding (ContinuousMap.comp g : C(α, β) → C(α, δ)) :=
  isUniformEmbedding_toUniformOnFunIsCompact.of_comp_iff.mp <|
    UniformOnFun.postcomp_isUniformEmbedding hg |>.comp
      isUniformEmbedding_toUniformOnFunIsCompact

theorem uniformContinuous_comp_left (g : C(α, γ)) :
    UniformContinuous (fun f ↦ f.comp g : C(γ, β) → C(α, β)) :=
  isUniformEmbedding_toUniformOnFunIsCompact.uniformContinuous_iff.mpr <|
    UniformOnFun.precomp_uniformContinuous (fun _ hK ↦ hK.image g.continuous) |>.comp
      isUniformEmbedding_toUniformOnFunIsCompact.uniformContinuous

/-- Any pair of a homeomorphism `X ≃ₜ Z` and an isomorphism `Y ≃ᵤ T` of uniform spaces gives rise
to an isomorphism `C(X, Y) ≃ᵤ C(Z, T)`. -/
protected def _root_.UniformEquiv.arrowCongr (φ : α ≃ₜ γ) (ψ : β ≃ᵤ δ) :
    C(α, β) ≃ᵤ C(γ, δ) where
  toFun f := .comp ψ.toHomeomorph <| f.comp φ.symm
  invFun f := .comp ψ.symm.toHomeomorph <| f.comp φ
  left_inv f := ext fun _ ↦ ψ.left_inv (f _) |>.trans <| congrArg f <| φ.left_inv _
  right_inv f := ext fun _ ↦ ψ.right_inv (f _) |>.trans <| congrArg f <| φ.right_inv _
  uniformContinuous_toFun := uniformContinuous_comp _ ψ.uniformContinuous |>.comp <|
    uniformContinuous_comp_left _
  uniformContinuous_invFun := uniformContinuous_comp _ ψ.symm.uniformContinuous |>.comp <|
    uniformContinuous_comp_left _

end Functorial

section CompactDomain

variable [CompactSpace α]

theorem hasBasis_compactConvergenceUniformity_of_compact :
    HasBasis (𝓤 C(α, β)) (fun V : Set (β × β) => V ∈ 𝓤 β) fun V ↦
      {fg : C(α, β) × C(α, β) | ∀ x, (fg.1 x, fg.2 x) ∈ V} :=
  hasBasis_compactConvergenceUniformity.to_hasBasis
    (fun p hp => ⟨p.2, hp.2, fun _fg hfg x _hx => hfg x⟩) fun V hV ↦
    ⟨⟨univ, V⟩, ⟨isCompact_univ, hV⟩, fun _fg hfg x => hfg x (mem_univ x)⟩

<<<<<<< HEAD
theorem _root_.Filter.HasBasis.compactConvergenceUniformity_of_compactSpace
    {ι : Sort*} {p : ι → Prop} {s : ι → Set (β × β)} (h : (𝓤 β).HasBasis p s) :
    HasBasis (𝓤 C(α, β)) p fun i ↦ { fg : C(α, β) × C(α, β) | ∀ x, (fg.1 x, fg.2 x) ∈ s i } :=
  hasBasis_compactConvergenceUniformity_of_compact.to_hasBasis
    (fun _U hU ↦ (h.mem_iff.mp hU).imp fun _i hi ↦ ⟨hi.1, fun _f hf x ↦ hi.2 <| hf x⟩)
    (fun i hi ↦ ⟨s i, h.mem_of_mem hi, Subset.rfl⟩)
=======
theorem _root_.Filter.HasBasis.compactConvergenceUniformity_of_compact
    {ι : Sort*} {p : ι → Prop} {V : ι → Set (β × β)} (h : (𝓤 β).HasBasis p V) :
    HasBasis (𝓤 C(α, β)) p fun i ↦ {fg : C(α, β) × C(α, β) | ∀ x, (fg.1 x, fg.2 x) ∈ V i} :=
  hasBasis_compactConvergenceUniformity_of_compact.to_hasBasis
    (fun _U hU ↦ (h.mem_iff.mp hU).imp fun _i ⟨hpi, hi⟩ ↦ ⟨hpi, fun _ h a ↦ hi <| h a⟩)
    fun i hi ↦ ⟨V i, h.mem_of_mem hi, .rfl⟩
>>>>>>> b2ad23cc

/-- Convergence in the compact-open topology is the same as uniform convergence for sequences of
continuous functions on a compact space. -/
theorem tendsto_iff_tendstoUniformly :
    Tendsto F p (𝓝 f) ↔ TendstoUniformly (fun i a => F i a) f p := by
  rw [tendsto_iff_forall_isCompact_tendstoUniformlyOn, ← tendstoUniformlyOn_univ]
  exact ⟨fun h => h univ isCompact_univ, fun h K _hK => h.mono (subset_univ K)⟩

end CompactDomain

theorem uniformSpace_eq_inf_precomp_of_cover {δ₁ δ₂ : Type*} [TopologicalSpace δ₁]
    [TopologicalSpace δ₂] (φ₁ : C(δ₁, α)) (φ₂ : C(δ₂, α)) (h_proper₁ : IsProperMap φ₁)
    (h_proper₂ : IsProperMap φ₂) (h_cover : range φ₁ ∪ range φ₂ = univ) :
    (inferInstanceAs <| UniformSpace C(α, β)) =
      .comap (comp · φ₁) inferInstance ⊓
      .comap (comp · φ₂) inferInstance := by
  -- We check the analogous result for `UniformOnFun` using
  -- `UniformOnFun.uniformSpace_eq_inf_precomp_of_cover`...
  set 𝔖 : Set (Set α) := {K | IsCompact K}
  set 𝔗₁ : Set (Set δ₁) := {K | IsCompact K}
  set 𝔗₂ : Set (Set δ₂) := {K | IsCompact K}
  have h_image₁ : MapsTo (φ₁ '' ·) 𝔗₁ 𝔖 := fun K hK ↦ hK.image φ₁.continuous
  have h_image₂ : MapsTo (φ₂ '' ·) 𝔗₂ 𝔖 := fun K hK ↦ hK.image φ₂.continuous
  have h_preimage₁ : MapsTo (φ₁ ⁻¹' ·) 𝔖 𝔗₁ := fun K ↦ h_proper₁.isCompact_preimage
  have h_preimage₂ : MapsTo (φ₂ ⁻¹' ·) 𝔖 𝔗₂ := fun K ↦ h_proper₂.isCompact_preimage
  have h_cover' : ∀ S ∈ 𝔖, S ⊆ range φ₁ ∪ range φ₂ := fun S _ ↦ h_cover ▸ subset_univ _
  -- ... and we just pull it back.
  simp_rw +zetaDelta [compactConvergenceUniformSpace, replaceTopology_eq,
    UniformOnFun.uniformSpace_eq_inf_precomp_of_cover _ _ _ _ _
      h_image₁ h_image₂ h_preimage₁ h_preimage₂ h_cover',
    UniformSpace.comap_inf, ← UniformSpace.comap_comap]
  rfl

theorem uniformSpace_eq_iInf_precomp_of_cover {δ : ι → Type*} [∀ i, TopologicalSpace (δ i)]
    (φ : Π i, C(δ i, α)) (h_proper : ∀ i, IsProperMap (φ i))
    (h_lf : LocallyFinite fun i ↦ range (φ i)) (h_cover : ⋃ i, range (φ i) = univ) :
    (inferInstanceAs <| UniformSpace C(α, β)) = ⨅ i, .comap (comp · (φ i)) inferInstance := by
  -- We check the analogous result for `UniformOnFun` using
  -- `UniformOnFun.uniformSpace_eq_iInf_precomp_of_cover`...
  set 𝔖 : Set (Set α) := {K | IsCompact K}
  set 𝔗 : Π i, Set (Set (δ i)) := fun i ↦ {K | IsCompact K}
  have h_image : ∀ i, MapsTo (φ i '' ·) (𝔗 i) 𝔖 := fun i K hK ↦ hK.image (φ i).continuous
  have h_preimage : ∀ i, MapsTo (φ i ⁻¹' ·) 𝔖 (𝔗 i) := fun i K ↦ (h_proper i).isCompact_preimage
  have h_cover' : ∀ S ∈ 𝔖, ∃ I : Set ι, I.Finite ∧ S ⊆ ⋃ i ∈ I, range (φ i) := fun S hS ↦ by
    refine ⟨{i | (range (φ i) ∩ S).Nonempty}, h_lf.finite_nonempty_inter_compact hS,
      inter_eq_right.mp ?_⟩
    simp_rw [iUnion₂_inter, mem_setOf, iUnion_nonempty_self, ← iUnion_inter, h_cover, univ_inter]
  -- ... and we just pull it back.
  simp_rw +zetaDelta [compactConvergenceUniformSpace, replaceTopology_eq,
    UniformOnFun.uniformSpace_eq_iInf_precomp_of_cover _ _ _ h_image h_preimage h_cover',
    UniformSpace.comap_iInf, ← UniformSpace.comap_comap]
  rfl

section CompleteSpace

variable [CompleteSpace β]

/-- If the topology on `α` is generated by its restrictions to compact sets, then the space of
continuous maps `C(α, β)` is complete (wrt the compact convergence uniformity).

Sufficient conditions on `α` to satisfy this condition are (weak) local compactness (see
`ContinuousMap.instCompleteSpaceOfWeaklyLocallyCompactSpace`) and sequential compactness (see
`ContinuousMap.instCompleteSpaceOfSequentialSpace`). -/
lemma completeSpace_of_isCoherentWith (h : IsCoherentWith {K : Set α | IsCompact K}) :
    CompleteSpace C(α, β) := by
  rw [completeSpace_iff_isComplete_range
    isUniformEmbedding_toUniformOnFunIsCompact.isUniformInducing, range_toUniformOnFunIsCompact]
  exact (UniformOnFun.isClosed_setOf_continuous h).isComplete

@[deprecated (since := "2025-04-08")]
alias completeSpace_of_restrictGenTopology := completeSpace_of_isCoherentWith

instance instCompleteSpaceOfWeaklyLocallyCompactSpace [WeaklyLocallyCompactSpace α] :
    CompleteSpace C(α, β) := completeSpace_of_isCoherentWith .isCompact_of_weaklyLocallyCompact

instance instCompleteSpaceOfSequentialSpace [SequentialSpace α] :
    CompleteSpace C(α, β) := completeSpace_of_isCoherentWith .isCompact_of_seq

end CompleteSpace

/-- If `C(α, β)` is a complete space, then for any (possibly, discontinuous) function `f`
and any set `s`, the set of functions `g : C(α, β)` that are equal to `f` on `s`
is a complete set.

Note that this set does not have to be a closed set.
This lemma is useful to prove that, e.g., the space of paths between two points
and the space of homotopies between two continuous maps are complete spaces,
without assuming that the codomain is a Hausdorff space. -/
theorem isComplete_setOf_eqOn [CompleteSpace C(α, β)] (f : α → β) (s : Set α) :
    IsComplete {g : C(α, β) | EqOn g f s} := by
  classical
  intro l hlc hlf
  rcases CompleteSpace.complete hlc with ⟨f', hf'⟩
  have := hlc.1
  have H₁ : ∀ x ∈ s, Inseparable (f x) (f' x) := fun x hx ↦ by
    refine tendsto_nhds_unique_inseparable ?_ ((continuous_eval_const x).continuousAt.mono_left hf')
    refine tendsto_const_nhds.congr' <| .filter_mono ?_ hlf
    exact fun _ h ↦ (h hx).symm
  have H₂ (x) : Inseparable (s.piecewise f f' x) (f' x) := by
    by_cases hx : x ∈ s <;> simp [hx, H₁, Inseparable.refl]
  set g : C(α, β) :=
    ⟨s.piecewise f f', (continuous_congr_of_inseparable H₂).mpr <| map_continuous f'⟩
  refine ⟨g, Set.piecewise_eqOn _ _ _, hf'.trans_eq ?_⟩
  rwa [eq_comm, ← Inseparable, ← inseparable_coe, inseparable_pi]

end ContinuousMap<|MERGE_RESOLUTION|>--- conflicted
+++ resolved
@@ -304,21 +304,12 @@
     (fun p hp => ⟨p.2, hp.2, fun _fg hfg x _hx => hfg x⟩) fun V hV ↦
     ⟨⟨univ, V⟩, ⟨isCompact_univ, hV⟩, fun _fg hfg x => hfg x (mem_univ x)⟩
 
-<<<<<<< HEAD
-theorem _root_.Filter.HasBasis.compactConvergenceUniformity_of_compactSpace
-    {ι : Sort*} {p : ι → Prop} {s : ι → Set (β × β)} (h : (𝓤 β).HasBasis p s) :
-    HasBasis (𝓤 C(α, β)) p fun i ↦ { fg : C(α, β) × C(α, β) | ∀ x, (fg.1 x, fg.2 x) ∈ s i } :=
-  hasBasis_compactConvergenceUniformity_of_compact.to_hasBasis
-    (fun _U hU ↦ (h.mem_iff.mp hU).imp fun _i hi ↦ ⟨hi.1, fun _f hf x ↦ hi.2 <| hf x⟩)
-    (fun i hi ↦ ⟨s i, h.mem_of_mem hi, Subset.rfl⟩)
-=======
 theorem _root_.Filter.HasBasis.compactConvergenceUniformity_of_compact
     {ι : Sort*} {p : ι → Prop} {V : ι → Set (β × β)} (h : (𝓤 β).HasBasis p V) :
     HasBasis (𝓤 C(α, β)) p fun i ↦ {fg : C(α, β) × C(α, β) | ∀ x, (fg.1 x, fg.2 x) ∈ V i} :=
   hasBasis_compactConvergenceUniformity_of_compact.to_hasBasis
     (fun _U hU ↦ (h.mem_iff.mp hU).imp fun _i ⟨hpi, hi⟩ ↦ ⟨hpi, fun _ h a ↦ hi <| h a⟩)
     fun i hi ↦ ⟨V i, h.mem_of_mem hi, .rfl⟩
->>>>>>> b2ad23cc
 
 /-- Convergence in the compact-open topology is the same as uniform convergence for sequences of
 continuous functions on a compact space. -/
