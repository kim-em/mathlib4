--- conflicted
+++ resolved
@@ -563,11 +563,7 @@
     simp only [mem_image, iUnion_exists, biUnion_and', iUnion_iUnion_eq_right, image_subset_iff,
       preimage_iUnion, preimage_setOf_eq]
     simp? [subset_def] at hct says
-<<<<<<< HEAD
-      simp only [mem_setOf_eq, subset_def, mem_iUnion, exists_prop', nonempty_prop] at hct
-=======
       simp only [mem_setOf_eq, subset_def, mem_iUnion, exists_prop] at hct
->>>>>>> d0df76bd
     intro x hx
     simpa using hct x hx⟩
 
