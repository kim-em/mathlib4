/-
Copyright (c) 2021 Patrick Massot. All rights reserved.
Released under Apache 2.0 license as described in the file LICENSE.
Authors: Patrick Massot
-/
import Mathlib.Algebra.Order.Group.Units
import Mathlib.Topology.Algebra.Nonarchimedean.Bases
import Mathlib.Topology.Algebra.UniformFilterBasis
import Mathlib.RingTheory.Valuation.ValuationSubring

/-!
# The topology on a valued ring

In this file, we define the non archimedean topology induced by a valuation on a ring.
The main definition is a `Valued` type class which equips a ring with a valuation taking
values in a group with zero. Other instances are then deduced from this.
-/

open scoped Topology uniformity
open Set Valuation

noncomputable section

universe v u

variable {R : Type u} [Ring R] {Γ₀ : Type v} [LinearOrderedCommGroupWithZero Γ₀]

namespace Valuation

variable (v : Valuation R Γ₀)

instance {M : Type*} [Monoid M] {r : M → M → Prop}
    [CovariantClass M M (· * ·) r] (N : Submonoid M):
      CovariantClass N N (· * ·) (fun x y ↦ r x y) := ⟨ by
  rintro ⟨m, _⟩ ⟨n₁, _⟩ ⟨n₂, _⟩
  simpa only [Submonoid.mk_mul_mk] using CovariantClass.elim m ⟩

instance {M : Type*} [Monoid M] [LT M]
    [CovariantClass M M (· * ·) (· < ·)] (N : Submonoid M):
      CovariantClass N N (· * ·) (fun x y ↦ x < y) := ⟨ by
  rintro ⟨m, _⟩ ⟨n₁, _⟩ ⟨n₂, _⟩
  simp only [Subtype.mk_lt_mk, Submonoid.mk_mul_mk]
  exact fun a ↦ mul_lt_mul_left' a m
  ⟩

/-- The basis of open subgroups for the topology on a ring determined by a valuation. -/
theorem subgroups_basis :
    RingSubgroupsBasis fun γ : v.rangeGroup => (v.ltAddSubgroup γ : AddSubgroup R) :=
  { inter := by
      intro γ₀ γ₁
      use min γ₀ γ₁
      simp only [LinearOrderedCommGroup.min_def, Subtype.mk_le_mk, le_inf_iff]
      refine ⟨fun a ha ↦ ?_ , fun a ha ↦ ?_⟩ <;>
      split_ifs at ha with ha1 <;>
      try exact ha
      try apply lt_of_lt_of_le ha
      · exact le_of_lt <| lt_of_not_ge ha1
      · exact lt_of_lt_of_le ha ha1
    mul := by
      rintro γ
      obtain ⟨γ₀, h⟩ := exists_square_le γ
      use γ₀
      rintro - ⟨r, r_in, s, s_in, rfl⟩
      simp only [SetLike.mem_coe, mem_ltAddSubgroup_iff, _root_.map_mul]
      apply lt_of_lt_of_le (mul_lt_mul₀ r_in s_in) h
    leftMul := by
      rintro x γ
      rcases GroupWithZero.eq_zero_or_unit (v x) with (Hx | ⟨γx, Hx⟩)
      · use 1
        rintro y _
        change v (x * y) < _
        simp only [_root_.map_mul, Hx, zero_mul, Units.zero_lt]
      · use ⟨γx, mem_rangeGroup v Hx⟩⁻¹ * γ
        rintro y (vy_lt : v y < ↑(γx⁻¹ * γ))
        simp only [mem_preimage, SetLike.mem_coe, mem_ltAddSubgroup_iff, _root_.map_mul]
        rw [Hx, mul_comm]
        rw [Units.val_mul, mul_comm] at vy_lt
        simpa using mul_inv_lt_of_lt_mul₀ vy_lt
    rightMul := by
      rintro x γ
      rcases GroupWithZero.eq_zero_or_unit (v x) with (Hx | ⟨γx, Hx⟩)
      · use 1
        rintro y _
        change v (y * x) < _
        rw [Valuation.map_mul, Hx, mul_zero]
        exact @Units.zero_lt Γ₀ _ γ
      · use ⟨γx, mem_rangeGroup v Hx⟩⁻¹ * γ
        rintro y (vy_lt : v y < ↑(γx⁻¹ * γ))
        simp only [mem_preimage, SetLike.mem_coe, mem_ltAddSubgroup_iff, _root_.map_mul, Hx]
        rw [Units.val_mul, mul_comm] at vy_lt
        simpa using mul_inv_lt_of_lt_mul₀ vy_lt }

end Valuation

/-- A valued ring is a ring that comes equipped with a distinguished group-valued valuation.
The class `Valued` is designed for the situation that there is a canonical valuation on the ring.

TODO: show that there always exists an equivalent valuation taking values in a type belonging to
the same universe as the ring.

See Note [forgetful inheritance] for why we extend `UniformSpace`, `IsUniformAddGroup`. -/
class Valued (R : Type u) [Ring R] (Γ₀ : outParam (Type v))
  [LinearOrderedCommGroupWithZero Γ₀] extends UniformSpace R, IsUniformAddGroup R where
  v : Valuation R Γ₀
  is_topological_valuation : ∀ s, s ∈ 𝓝 (0 : R) ↔
    ∃ γ ∈ v.rangeGroup, { x : R | v x < γ } ⊆ s

namespace Valued

/-- Alternative `Valued` constructor for use when there is no preferred `UniformSpace` structure. -/
def mk' (v : Valuation R Γ₀) : Valued R Γ₀ :=
  { v
    toUniformSpace := @IsTopologicalAddGroup.toUniformSpace R _ v.subgroups_basis.topology _
    toIsUniformAddGroup := @isUniformAddGroup_of_addCommGroup _ _ v.subgroups_basis.topology _
    is_topological_valuation := by
      letI := @IsTopologicalAddGroup.toUniformSpace R _ v.subgroups_basis.topology _
      intro s
      rw [Filter.hasBasis_iff.mp v.subgroups_basis.hasBasis_nhds_zero s]
      simp only [true_and, Subtype.exists, exists_prop]
      exact rfl.to_iff
      }

variable (R Γ₀)
variable [_i : Valued R Γ₀]

theorem hasBasis_nhds_zero :
    (𝓝 (0 : R)).HasBasis (fun _ => True) fun γ : _i.v.rangeGroup => { x | v x < (γ : Γ₀ˣ) } := by
  simp [Filter.hasBasis_iff, is_topological_valuation]

<<<<<<< HEAD
-- Porting note: Replaced `𝓤 R` with `uniformity R`
theorem hasBasis_uniformity : (uniformity R).HasBasis (fun _ => True)
    fun γ : _i.v.rangeGroup => { p : R × R | v (p.2 - p.1) < (γ : Γ₀ˣ) } := by
=======
open Uniformity in
theorem hasBasis_uniformity : (𝓤 R).HasBasis (fun _ => True)
    fun γ : Γ₀ˣ => { p : R × R | v (p.2 - p.1) < (γ : Γ₀) } := by
>>>>>>> d796b905
  rw [uniformity_eq_comap_nhds_zero]
  exact (hasBasis_nhds_zero R Γ₀).comap _

theorem toUniformSpace_eq :
    toUniformSpace = @IsTopologicalAddGroup.toUniformSpace R _ v.subgroups_basis.topology _ :=
  UniformSpace.ext
    ((hasBasis_uniformity R Γ₀).eq_of_same_basis <| v.subgroups_basis.hasBasis_nhds_zero.comap _)

variable {R Γ₀}

theorem mem_nhds {s : Set R} {x : R} : s ∈ 𝓝 x ↔ ∃ γ : _i.v.rangeGroup,
    { y | v (y - x) < (γ : Γ₀ˣ) } ⊆ s := by
  simp only [← nhds_translation_add_neg x, ← sub_eq_add_neg, preimage_setOf_eq, true_and,
    ((hasBasis_nhds_zero R Γ₀).comap fun y => y - x).mem_iff]

theorem mem_nhds_zero {s : Set R} : s ∈ 𝓝 (0 : R) ↔
    ∃ γ : _i.v.rangeGroup, { x | _i.v x < (γ : Γ₀ˣ) } ⊆ s := by
  simp only [mem_nhds, sub_zero]

theorem loc_const {x : R} (h : (v x : Γ₀) ≠ 0) : { y : R | v y = v x } ∈ 𝓝 x := by
  rw [mem_nhds]
  use ⟨_, (mem_rangeGroup v rfl : Units.mk0 _ h ∈ _i.v.rangeGroup)⟩
  intro y
  exact Valuation.map_eq_of_sub_lt _

instance (priority := 100) : IsTopologicalRing R :=
  (toUniformSpace_eq R Γ₀).symm ▸ v.subgroups_basis.toRingFilterBasis.isTopologicalRing

theorem cauchy_iff {F : Filter R} : Cauchy F ↔
    F.NeBot ∧ ∀ γ : _i.v.rangeGroup, ∃ M ∈ F, ∀ᵉ (x ∈ M) (y ∈ M), v (y - x) < (γ : Γ₀ˣ) := by
  rw [toUniformSpace_eq, AddGroupFilterBasis.cauchy_iff]
  apply and_congr Iff.rfl
  simp_rw [Valued.v.subgroups_basis.mem_addGroupFilterBasis_iff]
  constructor
  · intro h γ
    exact h _ (Valued.v.subgroups_basis.mem_addGroupFilterBasis _)
  · rintro h - ⟨γ, rfl⟩
    exact h γ

variable (R)

/-- An open ball centred at the origin in a valued ring is open. -/
theorem isOpen_ball (r : Γ₀) : IsOpen (X := R) {x | v x < r} := by
  rw [isOpen_iff_mem_nhds]
  rcases eq_or_ne r 0 with rfl|hr
  · simp
  intro x hx
  rw [mem_nhds]
  simp only [setOf_subset_setOf]
  exact ⟨Units.mk0 _ hr,
    fun y hy => (sub_add_cancel y x).symm ▸ (v.map_add _ x).trans_lt (max_lt hy hx)⟩

/-- An open ball centred at the origin in a valued ring is closed. -/
theorem isClosed_ball (r : Γ₀) : IsClosed (X := R) {x | v x < r} := by
  rcases eq_or_ne r 0 with rfl|hr
  · simp
  exact AddSubgroup.isClosed_of_isOpen
    (Valuation.ltAddSubgroup v (Units.mk0 r hr))
    (isOpen_ball _ _)

/-- An open ball centred at the origin in a valued ring is clopen. -/
theorem isClopen_ball (r : Γ₀) : IsClopen (X := R) {x | v x < r} :=
  ⟨isClosed_ball _ _, isOpen_ball _ _⟩

/-- A closed ball centred at the origin in a valued ring is open. -/
theorem isOpen_closedball {r : Γ₀} (hr : r ≠ 0) : IsOpen (X := R) {x | v x ≤ r} := by
  rw [isOpen_iff_mem_nhds]
  intro x hx
  rw [mem_nhds]
  simp only [setOf_subset_setOf]
  exact ⟨Units.mk0 _ hr,
    fun y hy => (sub_add_cancel y x).symm ▸ le_trans (v.map_add _ _) (max_le (le_of_lt hy) hx)⟩

/-- A closed ball centred at the origin in a valued ring is closed. -/
theorem isClosed_closedBall (r : Γ₀) : IsClosed (X := R) {x | v x ≤ r} := by
  rw [← isOpen_compl_iff, isOpen_iff_mem_nhds]
  intro x hx
  rw [mem_nhds]
  have hx' : v x ≠ 0 := ne_of_gt <| lt_of_le_of_lt zero_le' <| lt_of_not_ge hx
  exact ⟨Units.mk0 _ hx', fun y hy hy' => ne_of_lt hy <| map_sub_swap v x y ▸
      (Valuation.map_sub_eq_of_lt_left _ <| lt_of_le_of_lt hy' (lt_of_not_ge hx))⟩

/-- A closed ball centred at the origin in a valued ring is clopen. -/
theorem isClopen_closedBall {r : Γ₀} (hr : r ≠ 0) : IsClopen (X := R) {x | v x ≤ r} :=
  ⟨isClosed_closedBall _ _, isOpen_closedball _ hr⟩

/-- A sphere centred at the origin in a valued ring is clopen. -/
theorem isClopen_sphere {r : Γ₀} (hr : r ≠ 0) : IsClopen (X := R) {x | v x = r} := by
  have h : {x : R | v x = r} = {x | v x ≤ r} \ {x | v x < r} := by
    ext x
    simp [← le_antisymm_iff]
  rw [h]
  exact IsClopen.diff (isClopen_closedBall _ hr) (isClopen_ball _ _)

/-- A sphere centred at the origin in a valued ring is open. -/
theorem isOpen_sphere {r : Γ₀} (hr : r ≠ 0) : IsOpen (X := R) {x | v x = r} :=
  isClopen_sphere _ hr |>.isOpen

/-- A sphere centred at the origin in a valued ring is closed. -/
theorem isClosed_sphere (r : Γ₀) : IsClosed (X := R) {x | v x = r} := by
  rcases eq_or_ne r 0 with rfl|hr
  · simpa using isClosed_closedBall R 0
  exact isClopen_sphere _ hr |>.isClosed

/-- The closed unit ball in a valued ring is open. -/
theorem isOpen_integer : IsOpen (_i.v.integer : Set R) :=
  isOpen_closedball _ one_ne_zero

@[deprecated (since := "2025-04-25")]
alias integer_isOpen := isOpen_integer

/-- The closed unit ball of a valued ring is closed. -/
theorem isClosed_integer : IsClosed (_i.v.integer : Set R) :=
  isClosed_closedBall _ _

/-- The closed unit ball of a valued ring is clopen. -/
theorem isClopen_integer : IsClopen (_i.v.integer : Set R) :=
  ⟨isClosed_integer _, isOpen_integer _⟩

/-- The valuation subring of a valued field is open. -/
theorem isOpen_valuationSubring (K : Type u) [Field K] [hv : Valued K Γ₀] :
    IsOpen (hv.v.valuationSubring : Set K) :=
  isOpen_integer K

@[deprecated (since := "2025-04-25")]
alias valuationSubring_isOpen := isOpen_valuationSubring

/-- The valuation subring of a valued field is closed. -/
theorem isClosed_valuationSubring (K : Type u) [Field K] [hv : Valued K Γ₀] :
    IsClosed (hv.v.valuationSubring : Set K) :=
  isClosed_integer K

/-- The valuation subring of a valued field is clopen. -/
theorem isClopen_valuationSubring (K : Type u) [Field K] [hv : Valued K Γ₀] :
    IsClopen (hv.v.valuationSubring : Set K) :=
  isClopen_integer K

end Valued<|MERGE_RESOLUTION|>--- conflicted
+++ resolved
@@ -127,15 +127,9 @@
     (𝓝 (0 : R)).HasBasis (fun _ => True) fun γ : _i.v.rangeGroup => { x | v x < (γ : Γ₀ˣ) } := by
   simp [Filter.hasBasis_iff, is_topological_valuation]
 
-<<<<<<< HEAD
--- Porting note: Replaced `𝓤 R` with `uniformity R`
-theorem hasBasis_uniformity : (uniformity R).HasBasis (fun _ => True)
-    fun γ : _i.v.rangeGroup => { p : R × R | v (p.2 - p.1) < (γ : Γ₀ˣ) } := by
-=======
 open Uniformity in
 theorem hasBasis_uniformity : (𝓤 R).HasBasis (fun _ => True)
-    fun γ : Γ₀ˣ => { p : R × R | v (p.2 - p.1) < (γ : Γ₀) } := by
->>>>>>> d796b905
+    fun γ : _i.v.rangeGroup => { p : R × R | v (p.2 - p.1) < (γ : Γ₀ˣ) } := by
   rw [uniformity_eq_comap_nhds_zero]
   exact (hasBasis_nhds_zero R Γ₀).comap _
 
