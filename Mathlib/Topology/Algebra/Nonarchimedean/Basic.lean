/-
Copyright (c) 2021 Ashwin Iyengar. All rights reserved.
Released under Apache 2.0 license as described in the file LICENSE.
Authors: Kevin Buzzard, Johan Commelin, Ashwin Iyengar, Patrick Massot
-/
import Mathlib.Algebra.Group.Subgroup.Basic
import Mathlib.Topology.Algebra.OpenSubgroup
import Mathlib.Topology.Algebra.Ring.Basic

/-!
# Nonarchimedean Topology

In this file we set up the theory of nonarchimedean topological groups and rings.

A nonarchimedean group is a topological group whose topology admits a basis of
open neighborhoods of the identity element in the group consisting of open subgroups.
A nonarchimedean ring is a topological ring whose underlying topological (additive)
group is nonarchimedean.

## Definitions

- `NonarchimedeanAddGroup`: nonarchimedean additive group.
- `NonarchimedeanGroup`: nonarchimedean multiplicative group.
- `NonarchimedeanRing`: nonarchimedean ring.

-/

open Topology
open scoped Pointwise

/-- A topological additive group is nonarchimedean if every neighborhood of 0
  contains an open subgroup. -/
class NonarchimedeanAddGroup (G : Type*) [AddGroup G] [TopologicalSpace G] extends
  IsTopologicalAddGroup G : Prop where
  is_nonarchimedean : ∀ U ∈ 𝓝 (0 : G), ∃ V : OpenAddSubgroup G, (V : Set G) ⊆ U

/-- A topological group is nonarchimedean if every neighborhood of 1 contains an open subgroup. -/
@[to_additive]
<<<<<<< HEAD
class NonarchimedeanGroup (G : Type*) [Group G] [TopologicalSpace G] extends IsTopologicalGroup G :
  Prop where
=======
class NonarchimedeanGroup (G : Type*) [Group G] [TopologicalSpace G] : Prop
  extends TopologicalGroup G where
>>>>>>> 74b1ec30
  is_nonarchimedean : ∀ U ∈ 𝓝 (1 : G), ∃ V : OpenSubgroup G, (V : Set G) ⊆ U

/-- A topological ring is nonarchimedean if its underlying topological additive
  group is nonarchimedean. -/
<<<<<<< HEAD
class NonarchimedeanRing (R : Type*) [Ring R] [TopologicalSpace R] extends IsTopologicalRing R :
  Prop where
=======
class NonarchimedeanRing (R : Type*) [Ring R] [TopologicalSpace R] : Prop
  extends TopologicalRing R where
>>>>>>> 74b1ec30
  is_nonarchimedean : ∀ U ∈ 𝓝 (0 : R), ∃ V : OpenAddSubgroup R, (V : Set R) ⊆ U

-- see Note [lower instance priority]
/-- Every nonarchimedean ring is naturally a nonarchimedean additive group. -/
instance (priority := 100) NonarchimedeanRing.to_nonarchimedeanAddGroup (R : Type*) [Ring R]
    [TopologicalSpace R] [t : NonarchimedeanRing R] : NonarchimedeanAddGroup R :=
  { t with }

namespace NonarchimedeanGroup

variable {G : Type*} [Group G] [TopologicalSpace G] [NonarchimedeanGroup G]
variable {H : Type*} [Group H] [TopologicalSpace H] [IsTopologicalGroup H]
variable {K : Type*} [Group K] [TopologicalSpace K] [NonarchimedeanGroup K]

/-- If a topological group embeds into a nonarchimedean group, then it is nonarchimedean. -/
@[to_additive]
theorem nonarchimedean_of_emb (f : G →* H) (emb : IsOpenEmbedding f) : NonarchimedeanGroup H :=
  { is_nonarchimedean := fun U hU =>
      have h₁ : f ⁻¹' U ∈ 𝓝 (1 : G) := by
        apply emb.continuous.tendsto
        rwa [f.map_one]
      let ⟨V, hV⟩ := is_nonarchimedean (f ⁻¹' U) h₁
      ⟨{ Subgroup.map f V with isOpen' := emb.isOpenMap _ V.isOpen }, Set.image_subset_iff.2 hV⟩ }

/-- An open neighborhood of the identity in the cartesian product of two nonarchimedean groups
contains the cartesian product of an open neighborhood in each group. -/
@[to_additive NonarchimedeanAddGroup.prod_subset "An open neighborhood of the identity in
the cartesian product of two nonarchimedean groups contains the cartesian product of
an open neighborhood in each group."]
theorem prod_subset {U} (hU : U ∈ 𝓝 (1 : G × K)) :
    ∃ (V : OpenSubgroup G) (W : OpenSubgroup K), (V : Set G) ×ˢ (W : Set K) ⊆ U := by
  rw [nhds_prod_eq, Filter.mem_prod_iff] at hU
  rcases hU with ⟨U₁, hU₁, U₂, hU₂, h⟩
  obtain ⟨V, hV⟩ := is_nonarchimedean _ hU₁
  obtain ⟨W, hW⟩ := is_nonarchimedean _ hU₂
  use V; use W
  rw [Set.prod_subset_iff]
  intro x hX y hY
  exact Set.Subset.trans (Set.prod_mono hV hW) h (Set.mem_sep hX hY)

/-- An open neighborhood of the identity in the cartesian square of a nonarchimedean group
contains the cartesian square of an open neighborhood in the group. -/
@[to_additive NonarchimedeanAddGroup.prod_self_subset "An open neighborhood of the identity in
the cartesian square of a nonarchimedean group contains the cartesian square of
an open neighborhood in the group."]
theorem prod_self_subset {U} (hU : U ∈ 𝓝 (1 : G × G)) :
    ∃ V : OpenSubgroup G, (V : Set G) ×ˢ (V : Set G) ⊆ U :=
  let ⟨V, W, h⟩ := prod_subset hU
  ⟨V ⊓ W, by refine Set.Subset.trans (Set.prod_mono ?_ ?_) ‹_› <;> simp⟩

/-- The cartesian product of two nonarchimedean groups is nonarchimedean. -/
@[to_additive "The cartesian product of two nonarchimedean groups is nonarchimedean."]
instance : NonarchimedeanGroup (G × K) where
  is_nonarchimedean _ hU :=
    let ⟨V, W, h⟩ := prod_subset hU
    ⟨V.prod W, ‹_›⟩

end NonarchimedeanGroup

namespace NonarchimedeanRing

open NonarchimedeanAddGroup

variable {R S : Type*}
variable [Ring R] [TopologicalSpace R] [NonarchimedeanRing R]
variable [Ring S] [TopologicalSpace S] [NonarchimedeanRing S]

/-- The cartesian product of two nonarchimedean rings is nonarchimedean. -/
instance : NonarchimedeanRing (R × S) where
  is_nonarchimedean := NonarchimedeanAddGroup.is_nonarchimedean

/-- Given an open subgroup `U` and an element `r` of a nonarchimedean ring, there is an open
  subgroup `V` such that `r • V` is contained in `U`. -/
theorem left_mul_subset (U : OpenAddSubgroup R) (r : R) :
    ∃ V : OpenAddSubgroup R, r • (V : Set R) ⊆ U :=
  ⟨U.comap (AddMonoidHom.mulLeft r) (continuous_mul_left r), (U : Set R).image_preimage_subset _⟩

/-- An open subgroup of a nonarchimedean ring contains the square of another one. -/
theorem mul_subset (U : OpenAddSubgroup R) : ∃ V : OpenAddSubgroup R, (V : Set R) * V ⊆ U := by
  let ⟨V, H⟩ := prod_self_subset <| (U.isOpen.preimage continuous_mul).mem_nhds <| by
    simpa only [Set.mem_preimage, Prod.snd_zero, mul_zero] using U.zero_mem
  use V
  rintro v ⟨a, ha, b, hb, hv⟩
  have hy := H (Set.mk_mem_prod ha hb)
  simp only [Set.mem_preimage, SetLike.mem_coe, hv] at hy
  rw [SetLike.mem_coe]
  exact hy

end NonarchimedeanRing<|MERGE_RESOLUTION|>--- conflicted
+++ resolved
@@ -36,24 +36,14 @@
 
 /-- A topological group is nonarchimedean if every neighborhood of 1 contains an open subgroup. -/
 @[to_additive]
-<<<<<<< HEAD
-class NonarchimedeanGroup (G : Type*) [Group G] [TopologicalSpace G] extends IsTopologicalGroup G :
-  Prop where
-=======
 class NonarchimedeanGroup (G : Type*) [Group G] [TopologicalSpace G] : Prop
-  extends TopologicalGroup G where
->>>>>>> 74b1ec30
+  extends IsTopologicalGroup G where
   is_nonarchimedean : ∀ U ∈ 𝓝 (1 : G), ∃ V : OpenSubgroup G, (V : Set G) ⊆ U
 
 /-- A topological ring is nonarchimedean if its underlying topological additive
   group is nonarchimedean. -/
-<<<<<<< HEAD
-class NonarchimedeanRing (R : Type*) [Ring R] [TopologicalSpace R] extends IsTopologicalRing R :
-  Prop where
-=======
 class NonarchimedeanRing (R : Type*) [Ring R] [TopologicalSpace R] : Prop
-  extends TopologicalRing R where
->>>>>>> 74b1ec30
+  extends IsTopologicalRing R where
   is_nonarchimedean : ∀ U ∈ 𝓝 (0 : R), ∃ V : OpenAddSubgroup R, (V : Set R) ⊆ U
 
 -- see Note [lower instance priority]
