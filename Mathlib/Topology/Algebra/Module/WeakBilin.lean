/-
Copyright (c) 2021 Kalle Kytölä. All rights reserved.
Released under Apache 2.0 license as described in the file LICENSE.
Authors: Kalle Kytölä, Moritz Doll
-/
<<<<<<< HEAD
import Mathlib.Algebra.Algebra.Defs
import Mathlib.Topology.Algebra.Group.Basic
import Mathlib.Topology.Algebra.Module.LinearMap
import Mathlib.LinearAlgebra.SesquilinearForm
import Mathlib.Analysis.RCLike.Basic
=======
import Mathlib.Topology.Algebra.Module.LinearMap
import Mathlib.LinearAlgebra.BilinearMap
>>>>>>> befd281f

/-!
# Weak dual topology

This file defines the weak topology given two vector spaces `E` and `F` over a commutative semiring
`𝕜` and a bilinear form `B : E →ₗ[𝕜] F →ₗ[𝕜] 𝕜`. The weak topology on `E` is the coarsest topology
such that for all `y : F` every map `fun x => B x y` is continuous.

## Main definitions

The main definition is the type `WeakBilin B`.

* Given `B : E →ₗ[𝕜] F →ₗ[𝕜] 𝕜`, the type `WeakBilin B` is a type synonym for `E`.
* The instance `WeakBilin.instTopologicalSpace` is the weak topology induced by the bilinear form
  `B`.

## Main results

We establish that `WeakBilin B` has the following structure:
* `WeakBilin.instContinuousAdd`: The addition in `WeakBilin B` is continuous.
* `WeakBilin.instContinuousSMul`: The scalar multiplication in `WeakBilin B` is continuous.

We prove the following results characterizing the weak topology:
* `eval_continuous`: For any `y : F`, the evaluation mapping `fun x => B x y` is continuous.
* `continuous_of_continuous_eval`: For a mapping to `WeakBilin B` to be continuous,
  it suffices that its compositions with pairing with `B` at all points `y : F` is continuous.
* `tendsto_iff_forall_eval_tendsto`: Convergence in `WeakBilin B` can be characterized
  in terms of convergence of the evaluations at all points `y : F`.

## Notations

No new notation is introduced.

## References

* [H. H. Schaefer, *Topological Vector Spaces*][schaefer1966]

## Tags

weak-star, weak dual, duality

-/


noncomputable section

open Filter

open Topology

variable {α 𝕜 𝕝 E F : Type*}

section WeakTopology

/-- The space `E` equipped with the weak topology induced by the bilinear form `B`. -/
@[nolint unusedArguments]
def WeakBilin [CommSemiring 𝕜] [AddCommMonoid E] [Module 𝕜 E] [AddCommMonoid F] [Module 𝕜 F]
    (_ : E →ₗ[𝕜] F →ₗ[𝕜] 𝕜) := E

namespace WeakBilin

-- Porting note: the next two instances should be derived from the definition
instance instAddCommMonoid [CommSemiring 𝕜] [a : AddCommMonoid E] [Module 𝕜 E] [AddCommMonoid F]
    [Module 𝕜 F] (B : E →ₗ[𝕜] F →ₗ[𝕜] 𝕜) : AddCommMonoid (WeakBilin B) := a

instance instModule [CommSemiring 𝕜] [AddCommMonoid E] [m : Module 𝕜 E] [AddCommMonoid F]
    [Module 𝕜 F] (B : E →ₗ[𝕜] F →ₗ[𝕜] 𝕜) : Module 𝕜 (WeakBilin B) := m

instance instAddCommGroup [CommSemiring 𝕜] [a : AddCommGroup E] [Module 𝕜 E] [AddCommMonoid F]
    [Module 𝕜 F] (B : E →ₗ[𝕜] F →ₗ[𝕜] 𝕜) : AddCommGroup (WeakBilin B) := a

instance (priority := 100) instModule' [CommSemiring 𝕜] [CommSemiring 𝕝] [AddCommMonoid E]
    [Module 𝕜 E] [AddCommMonoid F] [Module 𝕜 F] [m : Module 𝕝 E] (B : E →ₗ[𝕜] F →ₗ[𝕜] 𝕜) :
    Module 𝕝 (WeakBilin B) := m

instance instIsScalarTower [CommSemiring 𝕜] [CommSemiring 𝕝] [AddCommMonoid E] [Module 𝕜 E]
    [AddCommMonoid F] [Module 𝕜 F] [SMul 𝕝 𝕜] [Module 𝕝 E] [s : IsScalarTower 𝕝 𝕜 E]
    (B : E →ₗ[𝕜] F →ₗ[𝕜] 𝕜) : IsScalarTower 𝕝 𝕜 (WeakBilin B) := s

section Semiring

variable [TopologicalSpace 𝕜] [CommSemiring 𝕜]
variable [AddCommMonoid E] [Module 𝕜 E]
variable [AddCommMonoid F] [Module 𝕜 F]
variable (B : E →ₗ[𝕜] F →ₗ[𝕜] 𝕜)

instance instTopologicalSpace : TopologicalSpace (WeakBilin B) :=
  TopologicalSpace.induced (fun x y => B x y) Pi.topologicalSpace

/-- The coercion `(fun x y => B x y) : E → (F → 𝕜)` is continuous. -/
theorem coeFn_continuous : Continuous fun (x : WeakBilin B) y => B x y :=
  continuous_induced_dom

@[fun_prop]
theorem eval_continuous (y : F) : Continuous fun x : WeakBilin B => B x y :=
  (continuous_pi_iff.mp (coeFn_continuous B)) y

theorem continuous_of_continuous_eval [TopologicalSpace α] {g : α → WeakBilin B}
    (h : ∀ y, Continuous fun a => B (g a) y) : Continuous g :=
  continuous_induced_rng.2 (continuous_pi_iff.mpr h)

/-- The coercion `(fun x y => B x y) : E → (F → 𝕜)` is an embedding. -/
theorem isEmbedding {B : E →ₗ[𝕜] F →ₗ[𝕜] 𝕜} (hB : Function.Injective B) :
    IsEmbedding fun (x : WeakBilin B) y => B x y :=
  Function.Injective.isEmbedding_induced <| LinearMap.coe_injective.comp hB

@[deprecated (since := "2024-10-26")]
alias embedding := isEmbedding

theorem tendsto_iff_forall_eval_tendsto {l : Filter α} {f : α → WeakBilin B} {x : WeakBilin B}
    (hB : Function.Injective B) :
    Tendsto f l (𝓝 x) ↔ ∀ y, Tendsto (fun i => B (f i) y) l (𝓝 (B x y)) := by
  rw [← tendsto_pi_nhds, (isEmbedding hB).tendsto_nhds_iff]
  rfl

/-- Addition in `WeakBilin B` is continuous. -/
instance instContinuousAdd [ContinuousAdd 𝕜] : ContinuousAdd (WeakBilin B) := by
  refine ⟨continuous_induced_rng.2 ?_⟩
  refine
    cast (congr_arg _ ?_)
      (((coeFn_continuous B).comp continuous_fst).add ((coeFn_continuous B).comp continuous_snd))
  ext
  simp only [Function.comp_apply, Pi.add_apply, map_add, LinearMap.add_apply]

/-- Scalar multiplication by `𝕜` on `WeakBilin B` is continuous. -/
instance instContinuousSMul [ContinuousSMul 𝕜 𝕜] : ContinuousSMul 𝕜 (WeakBilin B) := by
  refine ⟨continuous_induced_rng.2 ?_⟩
  refine cast (congr_arg _ ?_) (continuous_fst.smul ((coeFn_continuous B).comp continuous_snd))
  ext
  simp only [Function.comp_apply, Pi.smul_apply, LinearMap.map_smulₛₗ, RingHom.id_apply,
    LinearMap.smul_apply]

<<<<<<< HEAD
def _root_.LinearMap.dualEmbedding [ContinuousAdd 𝕜] [ContinuousConstSMul 𝕜 𝕜] :
    F →ₗ[𝕜] (WeakBilin B) →L[𝕜] 𝕜 where
  toFun := fun x => ⟨B.flip x, WeakBilin.eval_continuous _ _⟩
  map_add' := fun x y => by
    simp only [map_add]
    rfl
  map_smul' := fun r x => by
    simp only [map_smul, RingHom.id_apply]
    rfl
=======
/--
Map `F` into the topological dual of `E` with the weak topology induced by `F`
-/
def eval [ContinuousAdd 𝕜] [ContinuousConstSMul 𝕜 𝕜] :
    F →ₗ[𝕜] WeakBilin B →L[𝕜] 𝕜 where
  toFun f := ⟨B.flip f, by fun_prop⟩
  map_add' _ _ := by ext; simp
  map_smul' _ _ := by ext; simp
>>>>>>> befd281f

end Semiring

section Ring

variable [TopologicalSpace 𝕜] [CommRing 𝕜]
variable [AddCommGroup E] [Module 𝕜 E]
variable [AddCommGroup F] [Module 𝕜 F]


variable (B : E →ₗ[𝕜] F →ₗ[𝕜] 𝕜)

/-- `WeakBilin B` is a `IsTopologicalAddGroup`, meaning that addition and negation are
continuous. -/
instance instIsTopologicalAddGroup [ContinuousAdd 𝕜] : IsTopologicalAddGroup (WeakBilin B) where
  toContinuousAdd := by infer_instance
  continuous_neg := by
    refine continuous_induced_rng.2 (continuous_pi_iff.mpr fun y => ?_)
    refine cast (congr_arg _ ?_) (eval_continuous B (-y))
    ext x
    simp only [map_neg, Function.comp_apply, LinearMap.neg_apply]

end Ring

end WeakBilin

end WeakTopology<|MERGE_RESOLUTION|>--- conflicted
+++ resolved
@@ -3,16 +3,8 @@
 Released under Apache 2.0 license as described in the file LICENSE.
 Authors: Kalle Kytölä, Moritz Doll
 -/
-<<<<<<< HEAD
-import Mathlib.Algebra.Algebra.Defs
-import Mathlib.Topology.Algebra.Group.Basic
-import Mathlib.Topology.Algebra.Module.LinearMap
-import Mathlib.LinearAlgebra.SesquilinearForm
-import Mathlib.Analysis.RCLike.Basic
-=======
 import Mathlib.Topology.Algebra.Module.LinearMap
 import Mathlib.LinearAlgebra.BilinearMap
->>>>>>> befd281f
 
 /-!
 # Weak dual topology
@@ -145,17 +137,6 @@
   simp only [Function.comp_apply, Pi.smul_apply, LinearMap.map_smulₛₗ, RingHom.id_apply,
     LinearMap.smul_apply]
 
-<<<<<<< HEAD
-def _root_.LinearMap.dualEmbedding [ContinuousAdd 𝕜] [ContinuousConstSMul 𝕜 𝕜] :
-    F →ₗ[𝕜] (WeakBilin B) →L[𝕜] 𝕜 where
-  toFun := fun x => ⟨B.flip x, WeakBilin.eval_continuous _ _⟩
-  map_add' := fun x y => by
-    simp only [map_add]
-    rfl
-  map_smul' := fun r x => by
-    simp only [map_smul, RingHom.id_apply]
-    rfl
-=======
 /--
 Map `F` into the topological dual of `E` with the weak topology induced by `F`
 -/
@@ -164,7 +145,6 @@
   toFun f := ⟨B.flip f, by fun_prop⟩
   map_add' _ _ := by ext; simp
   map_smul' _ _ := by ext; simp
->>>>>>> befd281f
 
 end Semiring
 
