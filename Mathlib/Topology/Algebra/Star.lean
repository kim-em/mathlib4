--- conflicted
+++ resolved
@@ -46,11 +46,7 @@
 
 variable [TopologicalSpace α] {f : α → R} {s : Set α} {x : α}
 
-<<<<<<< HEAD
-@[continuity]
-=======
 @[continuity, fun_prop]
->>>>>>> 30695776
 theorem Continuous.star (hf : Continuous f) : Continuous fun x => star (f x) :=
   continuous_star.comp hf
 
