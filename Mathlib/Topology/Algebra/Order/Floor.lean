--- conflicted
+++ resolved
@@ -171,13 +171,9 @@
   (continuousOn_fract ⌊x⌋).continuousAt <|
     Ico_mem_nhds ((floor_le _).lt_of_ne h.symm) (lt_floor_add_one _)
 
-<<<<<<< HEAD
 variable [IsStrictOrderedRing α]
 
-theorem tendsto_fract_left' [OrderClosedTopology α] [TopologicalAddGroup α] (n : ℤ) :
-=======
 theorem tendsto_fract_left' [OrderClosedTopology α] [IsTopologicalAddGroup α] (n : ℤ) :
->>>>>>> 1d7003d6
     Tendsto (fract : α → α) (𝓝[<] n) (𝓝 1) := by
   rw [← sub_sub_cancel (n : α) 1]
   refine (tendsto_id.mono_left nhdsWithin_le_nhds).sub ?_
