--- conflicted
+++ resolved
@@ -28,11 +28,7 @@
 
 -/
 
-<<<<<<< HEAD
-open Set
-=======
 open Set Topology
->>>>>>> d0df76bd
 
 variable {X : Type*} {Y : Type*} [TopologicalSpace X] [TopologicalSpace Y] {s t : Set X}
 
