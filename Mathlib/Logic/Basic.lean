--- conflicted
+++ resolved
@@ -532,12 +532,9 @@
   ⟨Eq.refl, @Eq.symm _, @Eq.trans _⟩
 #align eq_equivalence eq_equivalence
 
-<<<<<<< HEAD
-=======
 -- These were migrated to Std but the `@[simp]` attributes were (mysteriously?) removed.
 attribute [simp] eq_mp_eq_cast eq_mpr_eq_cast
 
->>>>>>> 9d89f498
 #align eq_mp_eq_cast eq_mp_eq_cast
 #align eq_mpr_eq_cast eq_mpr_eq_cast
 #align cast_cast cast_cast
@@ -574,20 +571,13 @@
 
 #align rec_heq_iff_heq rec_heq_iff_heq
 #align heq_rec_iff_heq heq_rec_iff_heq
-<<<<<<< HEAD
-=======
-
->>>>>>> 9d89f498
 #align eq.congr Eq.congr
 #align eq.congr_left Eq.congr_left
 #align eq.congr_right Eq.congr_right
 #align congr_arg2 congr_arg₂
-<<<<<<< HEAD
-=======
 
 variable {β : α → Sort*} {γ : ∀ a, β a → Sort*} {δ : ∀ a b, γ a b → Sort*}
 
->>>>>>> 9d89f498
 #align congr_fun₂ congr_fun₂
 #align congr_fun₃ congr_fun₃
 #align funext₂ funext₂
