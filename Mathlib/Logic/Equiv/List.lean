/-
Copyright (c) 2018 Mario Carneiro. All rights reserved.
Released under Apache 2.0 license as described in the file LICENSE.
Authors: Mario Carneiro
-/
import Mathlib.Data.Finset.Sort
import Mathlib.Data.Vector.Basic
import Mathlib.Logic.Denumerable

/-!
# Equivalences involving `List`-like types

This file defines some additional constructive equivalences using `Encodable` and the pairing
function on `ℕ`.
-/

open Mathlib (Vector)
open Nat List

namespace Encodable

variable {α : Type*}

section List

variable [Encodable α]

/-- Explicit encoding function for `List α` -/
def encodeList : List α → ℕ
  | [] => 0
  | a :: l => succ (pair (encode a) (encodeList l))

/-- Explicit decoding function for `List α` -/
def decodeList : ℕ → Option (List α)
  | 0 => some []
  | succ v =>
    match unpair v, unpair_right_le v with
    | (v₁, v₂), h =>
      have : v₂ < succ v := lt_succ_of_le h
      (· :: ·) <$> decode (α := α) v₁ <*> decodeList v₂

/-- If `α` is encodable, then so is `List α`. This uses the `pair` and `unpair` functions from
`Data.Nat.Pairing`. -/
instance _root_.List.encodable : Encodable (List α) :=
  ⟨encodeList, decodeList, fun l => by
    induction' l with a l IH <;> simp [encodeList, decodeList, unpair_pair, encodek, *]⟩

instance _root_.List.countable {α : Type*} [Countable α] : Countable (List α) := by
  haveI := Encodable.ofCountable α
  infer_instance

@[simp]
theorem encode_list_nil : encode (@nil α) = 0 :=
  rfl

@[simp]
theorem encode_list_cons (a : α) (l : List α) :
    encode (a :: l) = succ (pair (encode a) (encode l)) :=
  rfl

@[simp]
theorem decode_list_zero : decode (α := List α) 0 = some [] :=
  show decodeList 0 = some [] by rw [decodeList]

@[simp, nolint unusedHavesSuffices] -- Porting note: false positive
theorem decode_list_succ (v : ℕ) :
    decode (α := List α) (succ v) =
      (· :: ·) <$> decode (α := α) v.unpair.1 <*> decode (α := List α) v.unpair.2 :=
  show decodeList (succ v) = _ by
    cases' e : unpair v with v₁ v₂
    simp [decodeList, e]; rfl

theorem length_le_encode : ∀ l : List α, length l ≤ encode l
  | [] => Nat.zero_le _
  | _ :: l => succ_le_succ <| (length_le_encode l).trans (right_le_pair _ _)

end List

section Finset

variable [Encodable α]

private def enle : α → α → Prop :=
  encode ⁻¹'o (· ≤ ·)

private theorem enle.isLinearOrder : IsLinearOrder α enle :=
  (RelEmbedding.preimage ⟨encode, encode_injective⟩ (· ≤ ·)).isLinearOrder

private def decidable_enle (a b : α) : Decidable (enle a b) := by
  unfold enle Order.Preimage
  infer_instance

attribute [local instance] enle.isLinearOrder decidable_enle

/-- Explicit encoding function for `Multiset α` -/
def encodeMultiset (s : Multiset α) : ℕ :=
  encode (s.sort enle)

/-- Explicit decoding function for `Multiset α` -/
def decodeMultiset (n : ℕ) : Option (Multiset α) :=
  ((↑) : List α → Multiset α) <$> decode (α := List α) n

/-- If `α` is encodable, then so is `Multiset α`. -/
instance _root_.Multiset.encodable : Encodable (Multiset α) :=
  ⟨encodeMultiset, decodeMultiset, fun s => by simp [encodeMultiset, decodeMultiset, encodek]⟩

/-- If `α` is countable, then so is `Multiset α`. -/
instance _root_.Multiset.countable {α : Type*} [Countable α] : Countable (Multiset α) :=
  Quotient.countable

end Finset

/-- A listable type with decidable equality is encodable. -/
def encodableOfList [DecidableEq α] (l : List α) (H : ∀ x, x ∈ l) : Encodable α :=
  ⟨fun a => indexOf a l, l.get?, fun _ => indexOf_get? (H _)⟩

/-- A finite type is encodable. Because the encoding is not unique, we wrap it in `Trunc` to
preserve computability. -/
def _root_.Fintype.truncEncodable (α : Type*) [DecidableEq α] [Fintype α] : Trunc (Encodable α) :=
  @Quot.recOnSubsingleton _ _ (fun s : Multiset α => (∀ x : α, x ∈ s) → Trunc (Encodable α)) _
    Finset.univ.1 (fun l H => Trunc.mk <| encodableOfList l H) Finset.mem_univ

/-- A noncomputable way to arbitrarily choose an ordering on a finite type.
It is not made into a global instance, since it involves an arbitrary choice.
This can be locally made into an instance with `attribute [local instance] Fintype.toEncodable`. -/
noncomputable def _root_.Fintype.toEncodable (α : Type*) [Fintype α] : Encodable α := by
  classical exact (Fintype.truncEncodable α).out

/-- If `α` is encodable, then so is `Vector α n`. -/
instance _root_.Vector.encodable [Encodable α] {n} : Encodable (Vector α n) :=
  Subtype.encodable

/-- If `α` is countable, then so is `Vector α n`. -/
instance _root_.Vector.countable [Countable α] {n} : Countable (Vector α n) :=
  Subtype.countable

/-- If `α` is encodable, then so is `Fin n → α`. -/
instance finArrow [Encodable α] {n} : Encodable (Fin n → α) :=
  ofEquiv _ (Equiv.vectorEquivFin _ _).symm

instance finPi (n) (π : Fin n → Type*) [∀ i, Encodable (π i)] : Encodable (∀ i, π i) :=
  ofEquiv _ (Equiv.piEquivSubtypeSigma (Fin n) π)

/-- If `α` is encodable, then so is `Finset α`. -/
instance _root_.Finset.encodable [Encodable α] : Encodable (Finset α) :=
  haveI := decidableEqOfEncodable α
  ofEquiv { s : Multiset α // s.Nodup }
    ⟨fun ⟨a, b⟩ => ⟨a, b⟩, fun ⟨a, b⟩ => ⟨a, b⟩, fun ⟨_, _⟩ => rfl, fun ⟨_, _⟩ => rfl⟩

/-- If `α` is countable, then so is `Finset α`. -/
instance _root_.Finset.countable [Countable α] : Countable (Finset α) :=
  Finset.val_injective.countable

-- TODO: Unify with `fintypePi` and find a better name
/-- When `α` is finite and `β` is encodable, `α → β` is encodable too. Because the encoding is not
unique, we wrap it in `Trunc` to preserve computability. -/
def fintypeArrow (α : Type*) (β : Type*) [DecidableEq α] [Fintype α] [Encodable β] :
    Trunc (Encodable (α → β)) :=
  (Fintype.truncEquivFin α).map fun f =>
    Encodable.ofEquiv (Fin (Fintype.card α) → β) <| Equiv.arrowCongr f (Equiv.refl _)

/-- When `α` is finite and all `π a` are encodable, `Π a, π a` is encodable too. Because the
encoding is not unique, we wrap it in `Trunc` to preserve computability. -/
def fintypePi (α : Type*) (π : α → Type*) [DecidableEq α] [Fintype α] [∀ a, Encodable (π a)] :
    Trunc (Encodable (∀ a, π a)) :=
  (Fintype.truncEncodable α).bind fun a =>
    (@fintypeArrow α (Σa, π a) _ _ (@Sigma.encodable _ _ a _)).bind fun f =>
      Trunc.mk <|
        @Encodable.ofEquiv _ _ (@Subtype.encodable _ _ f _)
          (Equiv.piEquivSubtypeSigma α π)

/-- The elements of a `Fintype` as a sorted list. -/
def sortedUniv (α) [Fintype α] [Encodable α] : List α :=
  Finset.univ.sort (Encodable.encode' α ⁻¹'o (· ≤ ·))

@[simp]
theorem mem_sortedUniv {α} [Fintype α] [Encodable α] (x : α) : x ∈ sortedUniv α :=
  (Finset.mem_sort _).2 (Finset.mem_univ _)

@[simp]
theorem length_sortedUniv (α) [Fintype α] [Encodable α] : (sortedUniv α).length = Fintype.card α :=
  Finset.length_sort _

@[simp]
theorem sortedUniv_nodup (α) [Fintype α] [Encodable α] : (sortedUniv α).Nodup :=
  Finset.sort_nodup _ _

@[simp]
theorem sortedUniv_toFinset (α) [Fintype α] [Encodable α] [DecidableEq α] :
    (sortedUniv α).toFinset = Finset.univ :=
  Finset.sort_toFinset _ _

/-- An encodable `Fintype` is equivalent to the same size `Fin`. -/
def fintypeEquivFin {α} [Fintype α] [Encodable α] : α ≃ Fin (Fintype.card α) :=
  haveI : DecidableEq α := Encodable.decidableEqOfEncodable _
  -- Porting note: used the `trans` tactic
  ((sortedUniv_nodup α).getEquivOfForallMemList _ mem_sortedUniv).symm.trans <|
    Equiv.cast (congr_arg _ (length_sortedUniv α))

/-- If `α` and `β` are encodable and `α` is a fintype, then `α → β` is encodable as well. -/
instance fintypeArrowOfEncodable {α β : Type*} [Encodable α] [Fintype α] [Encodable β] :
    Encodable (α → β) :=
  ofEquiv (Fin (Fintype.card α) → β) <| Equiv.arrowCongr fintypeEquivFin (Equiv.refl _)

end Encodable

namespace Denumerable

variable {α : Type*} {β : Type*} [Denumerable α] [Denumerable β]

open Encodable

section List

@[nolint unusedHavesSuffices] -- Porting note: false positive
theorem denumerable_list_aux : ∀ n : ℕ, ∃ a ∈ @decodeList α _ n, encodeList a = n
  | 0 => by rw [decodeList]; exact ⟨_, rfl, rfl⟩
  | succ v => by
    cases' e : unpair v with v₁ v₂
    have h := unpair_right_le v
    rw [e] at h
    rcases have : v₂ < succ v := lt_succ_of_le h
      denumerable_list_aux v₂ with
      ⟨a, h₁, h₂⟩
    rw [Option.mem_def] at h₁
    use ofNat α v₁ :: a
    simp [decodeList, e, h₂, h₁, encodeList, pair_unpair' e]

/-- If `α` is denumerable, then so is `List α`. -/
instance denumerableList : Denumerable (List α) :=
  ⟨denumerable_list_aux⟩

@[simp]
theorem list_ofNat_zero : ofNat (List α) 0 = [] := by rw [← @encode_list_nil α, ofNat_encode]

@[simp, nolint unusedHavesSuffices] -- Porting note: false positive
theorem list_ofNat_succ (v : ℕ) :
    ofNat (List α) (succ v) = ofNat α v.unpair.1 :: ofNat (List α) v.unpair.2 :=
  ofNat_of_decode <|
    show decodeList (succ v) = _ by
      cases' e : unpair v with v₁ v₂
      simp [decodeList, e]
      rw [show decodeList v₂ = decode (α := List α) v₂ from rfl, decode_eq_ofNat, Option.seq_some]

end List

section Multiset

/-- Outputs the list of differences of the input list, that is
`lower [a₁, a₂, ...] n = [a₁ - n, a₂ - a₁, ...]` -/
def lower : List ℕ → ℕ → List ℕ
  | [], _ => []
  | m :: l, n => (m - n) :: lower l m

/-- Outputs the list of partial sums of the input list, that is
`raise [a₁, a₂, ...] n = [n + a₁, n + a₁ + a₂, ...]` -/
def raise : List ℕ → ℕ → List ℕ
  | [], _ => []
  | m :: l, n => (m + n) :: raise l (m + n)

theorem lower_raise : ∀ l n, lower (raise l n) n = l
  | [], _ => rfl
  | m :: l, n => by rw [raise, lower, Nat.add_sub_cancel_right, lower_raise l]

theorem raise_lower : ∀ {l n}, List.Sorted (· ≤ ·) (n :: l) → raise (lower l n) n = l
  | [], _, _ => rfl
  | m :: l, n, h => by
    have : n ≤ m := List.rel_of_sorted_cons h _ (l.mem_cons_self _)
    simp [raise, lower, Nat.sub_add_cancel this, raise_lower h.of_cons]

theorem raise_chain : ∀ l n, List.Chain (· ≤ ·) n (raise l n)
  | [], _ => List.Chain.nil
  | _ :: _, _ => List.Chain.cons (Nat.le_add_left _ _) (raise_chain _ _)

/-- `raise l n` is a non-decreasing sequence. -/
theorem raise_sorted : ∀ l n, List.Sorted (· ≤ ·) (raise l n)
  | [], _ => List.sorted_nil
  | _ :: _, _ => List.chain_iff_pairwise.1 (raise_chain _ _)

/-- If `α` is denumerable, then so is `Multiset α`. Warning: this is *not* the same encoding as used
in `Multiset.encodable`. -/
instance multiset : Denumerable (Multiset α) :=
  mk'
    ⟨fun s : Multiset α => encode <| lower ((s.map encode).sort (· ≤ ·)) 0,
     fun n =>
      Multiset.map (ofNat α) (raise (ofNat (List ℕ) n) 0),
     fun s => by
      have :=
        raise_lower (List.sorted_cons.2 ⟨fun n _ => Nat.zero_le n, (s.map encode).sort_sorted _⟩)
      simp [-Multiset.map_coe, this],
     fun n => by
<<<<<<< HEAD
      simp [-Multiset.map_coe, List.mergeSort'_eq_self _ (raise_sorted _ _), lower_raise]⟩
=======
      simp [-Multiset.map_coe, List.mergeSort_eq_self (raise_sorted _ _), lower_raise]⟩
>>>>>>> d0df76bd

end Multiset

section Finset

/-- Outputs the list of differences minus one of the input list, that is
`lower' [a₁, a₂, a₃, ...] n = [a₁ - n, a₂ - a₁ - 1, a₃ - a₂ - 1, ...]`. -/
def lower' : List ℕ → ℕ → List ℕ
  | [], _ => []
  | m :: l, n => (m - n) :: lower' l (m + 1)

/-- Outputs the list of partial sums plus one of the input list, that is
`raise [a₁, a₂, a₃, ...] n = [n + a₁, n + a₁ + a₂ + 1, n + a₁ + a₂ + a₃ + 2, ...]`. Adding one each
time ensures the elements are distinct. -/
def raise' : List ℕ → ℕ → List ℕ
  | [], _ => []
  | m :: l, n => (m + n) :: raise' l (m + n + 1)

theorem lower_raise' : ∀ l n, lower' (raise' l n) n = l
  | [], _ => rfl
  | m :: l, n => by simp [raise', lower', add_tsub_cancel_right, lower_raise']

theorem raise_lower' : ∀ {l n}, (∀ m ∈ l, n ≤ m) → List.Sorted (· < ·) l → raise' (lower' l n) n = l
  | [], _, _, _ => rfl
  | m :: l, n, h₁, h₂ => by
    have : n ≤ m := h₁ _ (l.mem_cons_self _)
    simp [raise', lower', Nat.sub_add_cancel this,
      raise_lower' (List.rel_of_sorted_cons h₂ : ∀ a ∈ l, m < a) h₂.of_cons]

theorem raise'_chain : ∀ (l) {m n}, m < n → List.Chain (· < ·) m (raise' l n)
  | [], _, _, _ => List.Chain.nil
  | _ :: _, _, _, h =>
    List.Chain.cons (lt_of_lt_of_le h (Nat.le_add_left _ _)) (raise'_chain _ (lt_succ_self _))

/-- `raise' l n` is a strictly increasing sequence. -/
theorem raise'_sorted : ∀ l n, List.Sorted (· < ·) (raise' l n)
  | [], _ => List.sorted_nil
  | _ :: _, _ => List.chain_iff_pairwise.1 (raise'_chain _ (lt_succ_self _))

/-- Makes `raise' l n` into a finset. Elements are distinct thanks to `raise'_sorted`. -/
def raise'Finset (l : List ℕ) (n : ℕ) : Finset ℕ :=
  ⟨raise' l n, (raise'_sorted _ _).imp (@ne_of_lt _ _)⟩

/-- If `α` is denumerable, then so is `Finset α`. Warning: this is *not* the same encoding as used
in `Finset.encodable`. -/
instance finset : Denumerable (Finset α) :=
  mk'
    ⟨fun s : Finset α => encode <| lower' ((s.map (eqv α).toEmbedding).sort (· ≤ ·)) 0, fun n =>
      Finset.map (eqv α).symm.toEmbedding (raise'Finset (ofNat (List ℕ) n) 0), fun s =>
      Finset.eq_of_veq <| by
        simp [-Multiset.map_coe, raise'Finset,
          raise_lower' (fun n _ => Nat.zero_le n) (Finset.sort_sorted_lt _)],
      fun n => by
      simp [-Multiset.map_coe, Finset.map, raise'Finset, Finset.sort,
<<<<<<< HEAD
        List.mergeSort'_eq_self (· ≤ ·) ((raise'_sorted _ _).imp (@le_of_lt _ _)), lower_raise']⟩
=======
        List.mergeSort_eq_self ((raise'_sorted _ _).imp (@le_of_lt _ _)), lower_raise']⟩
>>>>>>> d0df76bd

end Finset

end Denumerable

namespace Equiv

/-- The type lists on unit is canonically equivalent to the natural numbers. -/
def listUnitEquiv : List Unit ≃ ℕ where
  toFun := List.length
  invFun n := List.replicate n ()
  left_inv u := List.length_injective (by simp)
  right_inv n := List.length_replicate n ()

/-- `List ℕ` is equivalent to `ℕ`. -/
def listNatEquivNat : List ℕ ≃ ℕ :=
  Denumerable.eqv _

/-- If `α` is equivalent to `ℕ`, then `List α` is equivalent to `α`. -/
def listEquivSelfOfEquivNat {α : Type*} (e : α ≃ ℕ) : List α ≃ α :=
  calc
    List α ≃ List ℕ := listEquivOfEquiv e
    _ ≃ ℕ := listNatEquivNat
    _ ≃ α := e.symm

end Equiv<|MERGE_RESOLUTION|>--- conflicted
+++ resolved
@@ -289,11 +289,7 @@
         raise_lower (List.sorted_cons.2 ⟨fun n _ => Nat.zero_le n, (s.map encode).sort_sorted _⟩)
       simp [-Multiset.map_coe, this],
      fun n => by
-<<<<<<< HEAD
-      simp [-Multiset.map_coe, List.mergeSort'_eq_self _ (raise_sorted _ _), lower_raise]⟩
-=======
       simp [-Multiset.map_coe, List.mergeSort_eq_self (raise_sorted _ _), lower_raise]⟩
->>>>>>> d0df76bd
 
 end Multiset
 
@@ -348,11 +344,7 @@
           raise_lower' (fun n _ => Nat.zero_le n) (Finset.sort_sorted_lt _)],
       fun n => by
       simp [-Multiset.map_coe, Finset.map, raise'Finset, Finset.sort,
-<<<<<<< HEAD
-        List.mergeSort'_eq_self (· ≤ ·) ((raise'_sorted _ _).imp (@le_of_lt _ _)), lower_raise']⟩
-=======
         List.mergeSort_eq_self ((raise'_sorted _ _).imp (@le_of_lt _ _)), lower_raise']⟩
->>>>>>> d0df76bd
 
 end Finset
 
