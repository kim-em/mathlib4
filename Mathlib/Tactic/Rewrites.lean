/-
Copyright (c) 2023 Scott Morrison. All rights reserved.
Released under Apache 2.0 license as described in the file LICENSE.
Authors: Scott Morrison
-/
import Std.Util.Pickle
import Std.Data.MLList.Heartbeats
import Mathlib.Data.MLList.Dedup
import Mathlib.Lean.Meta.DiscrTree
import Mathlib.Tactic.Cache
import Mathlib.Lean.Meta
import Mathlib.Tactic.Relation.Rfl
import Mathlib.Tactic.TryThis
import Mathlib.Control.Basic

/-!
# The `rewrites` tactic.

`rw?` tries to find a lemma which can rewrite the goal.

`rw?` should not be left in proofs; it is a search tool, like `apply?`.

Suggestions are printed as `rw [h]` or `rw [←h]`.

## Future work

We could try discharging side goals via `assumption` or `solve_by_elim`.

-/

set_option autoImplicit true

namespace Mathlib.Tactic.Rewrites

open Lean Meta Std.Tactic.TryThis

initialize registerTraceClass `Tactic.rewrites
initialize registerTraceClass `Tactic.rewrites.lemmas

/-- Weight to multiply the "specificity" of a rewrite lemma by when rewriting forwards. -/
def forwardWeight := 2
/-- Weight to multiply the "specificity" of a rewrite lemma by when rewriting backwards. -/
def backwardWeight := 1

/-- Prepare the discrimination tree entries for a lemma. -/
def processLemma (name : Name) (constInfo : ConstantInfo) :
    MetaM (Array (Array (DiscrTree.Key true) × (Name × Bool × Nat))) := do
  if constInfo.isUnsafe then return #[]
  if ← name.isBlackListed then return #[]
  -- We now remove some injectivity lemmas which are not useful to rewrite by.
  if name matches .str _ "injEq" then return #[]
  if name matches .str _ "sizeOf_spec" then return #[]
  match name with
  | .str _ n => if n.endsWith "_inj" ∨ n.endsWith "_inj'" then return #[]
  | _ => pure ()
  withNewMCtxDepth do withReducible do
    let (_, _, type) ← forallMetaTelescopeReducing constInfo.type
    match type.getAppFnArgs with
    | (``Eq, #[_, lhs, rhs])
    | (``Iff, #[lhs, rhs]) => do
      let lhsKey ← DiscrTree.mkPath lhs
      let rhsKey ← DiscrTree.mkPath rhs
      return #[(lhsKey, (name, false, forwardWeight * lhsKey.size)),
        (rhsKey, (name, true, backwardWeight * rhsKey.size))]
    | _ => return #[]

/-- Select `=` and `↔` local hypotheses. -/
def localHypotheses (except : List FVarId := []) : MetaM (Array (Expr × Bool × Nat)) := do
  let r ← getLocalHyps
  let mut result := #[]
  for h in r do
    if except.contains h.fvarId! then continue
    let (_, _, type) ← forallMetaTelescopeReducing (← inferType h)
    match type.getAppFnArgs with
    | (``Eq, #[_, lhs, rhs])
    | (``Iff, #[lhs, rhs]) => do
      let lhsKey : Array (DiscrTree.Key true) ← DiscrTree.mkPath lhs
      let rhsKey : Array (DiscrTree.Key true) ← DiscrTree.mkPath rhs
      result := result.push (h, false, forwardWeight * lhsKey.size)
        |>.push (h, true, backwardWeight * rhsKey.size)
    | _ => pure ()
  return result

/-- Insert a lemma into the discrimination tree. -/
-- Recall that `rw?` caches the discrimination tree on disk.
-- If you are modifying this file, you will probably want to delete
-- `build/lib/MathlibExtras/Rewrites.extra`
-- so that the cache is rebuilt.
def addLemma (name : Name) (constInfo : ConstantInfo)
    (lemmas : DiscrTree (Name × Bool × Nat) true) : MetaM (DiscrTree (Name × Bool × Nat) true) := do
  let mut lemmas := lemmas
  for (key, value) in ← processLemma name constInfo do
    lemmas := lemmas.insertIfSpecific key value
  return lemmas

/-- Construct the discrimination tree of all lemmas. -/
def buildDiscrTree : IO (DiscrTreeCache (Name × Bool × Nat)) :=
  DiscrTreeCache.mk "rw?: init cache" processLemma
    -- Sort so lemmas with longest names come first.
    -- This is counter-intuitive, but the way that `DiscrTree.getMatch` returns results
    -- means that the results come in "batches", with more specific matches *later*.
    -- Thus we're going to call reverse on the result of `DiscrTree.getMatch`,
    -- so if we want to try lemmas with shorter names first,
    -- we need to put them into the `DiscrTree` backwards.
    (post? := some fun A =>
      A.map (fun (n, m) => (n.toString.length, n, m)) |>.qsort (fun p q => p.1 > q.1) |>.map (·.2))

open System (FilePath)

def cachePath : IO FilePath :=
  try
    return (← findOLean `MathlibExtras.Rewrites).withExtension "extra"
  catch _ =>
    return "build" / "lib" / "MathlibExtras" / "Rewrites.extra"

<<<<<<< HEAD
initialize cachedData : WithCompactedRegion (DiscrTreeCache (Name × Bool × Nat)) ← unsafe do
  let path ← cachePath
  if (← path.pathExists) then
    let (d, r) ← unpickle (DiscrTree (Name × Bool × Nat) true) path
    return ⟨r, ← DiscrTreeCache.mk "rw?: using cache" processLemma (init := some d)⟩
  else
    return ⟨none, ← buildDiscrTree⟩

/--
Retrieve the current cache of lemmas.
-/
def rewriteLemmas : DiscrTreeCache (Name × Bool × Nat) := cachedData.val
=======
/--
Retrieve the current cache of lemmas.
-/
initialize rewriteLemmas : DiscrTreeCache (Name × Bool × Nat) ← unsafe do
  let path ← cachePath
  if (← path.pathExists) then
    let (d, _r) ← unpickle (DiscrTree (Name × Bool × Nat) true) path
    -- We can drop the `CompactedRegion` value; we do not plan to free it
    DiscrTreeCache.mk "rw?: using cache" processLemma (init := some d)
  else
    buildDiscrTree
>>>>>>> e131c4fd

/-- Data structure recording a potential rewrite to report from the `rw?` tactic. -/
structure RewriteResult where
  /-- The lemma we rewrote by.
  This is `Expr`, not just a `Name`, as it may be a local hypothesis. -/
  expr : Expr
  /-- `True` if we rewrote backwards (i.e. with `rw [← h]`). -/
  symm : Bool
  /-- The "weight" of the rewrite. This is calculated based on how specific the rewrite rule was. -/
  weight : Nat
  /-- The result from the `rw` tactic. -/
  result : Meta.RewriteResult
  /-- Can the new goal in `result` be closed by `with_reducible rfl`? -/
  -- This is an `Option` so that it can be computed lazily.
  rfl? : Option Bool
  /-- The metavariable context after the rewrite.
  This needs to be stored as part of the result so we can backtrack the state. -/
  mctx : MetavarContext

/-- Update a `RewriteResult` by filling in the `rfl?` field if it is currently `none`,
to reflect whether the remaining goal can be closed by `with_reducible rfl`. -/
def RewriteResult.computeRfl (r : RewriteResult) : MetaM RewriteResult := do
  if let some _ := r.rfl? then
    return r
  try
    withoutModifyingState <| withMCtx r.mctx do
      -- We use `withReducible` here to follow the behaviour of `rw`.
      withReducible (← mkFreshExprMVar r.result.eNew).mvarId!.rfl
      -- We do not need to record the updated `MetavarContext` here.
      pure { r with rfl? := some true }
  catch _ =>
    pure { r with rfl? := some false }

/--
Find lemmas which can rewrite the goal.

This core function returns a monadic list, to allow the caller to decide how long to search.
See also `rewrites` for a more convenient interface.
-/
-- We need to supply the current `MetavarContext` (which will be reused for each lemma application)
-- because `MLList.squash` executes lazily,
-- so there is no opportunity for `← getMCtx` to record the context at the call site.
def rewritesCore (hyps : Array (Expr × Bool × Nat))
    (lemmas : DiscrTree (Name × Bool × Nat) s × DiscrTree (Name × Bool × Nat) s)
    (ctx : MetavarContext) (goal : MVarId) (target : Expr) :
    MLList MetaM RewriteResult := MLList.squash fun _ => do
  -- Get all lemmas which could match some subexpression
  let candidates := (← lemmas.1.getSubexpressionMatches target)
    ++ (← lemmas.2.getSubexpressionMatches target)

  -- Sort them by our preferring weighting
  -- (length of discriminant key, doubled for the forward implication)
  let candidates := candidates.insertionSort fun r s => r.2.2 > s.2.2

  -- Now deduplicate. We can't use `Array.deduplicateSorted` as we haven't completely sorted,
  -- and in fact want to keep some of the residual ordering from the discrimination tree.
  let mut forward : NameSet := ∅
  let mut backward : NameSet := ∅
  let mut deduped := #[]
  for (l, s, w) in candidates do
    if s then
      if ¬ backward.contains l then
        deduped := deduped.push (l, s, w)
        backward := backward.insert l
    else
      if ¬ forward.contains l then
        deduped := deduped.push (l, s, w)
        forward := forward.insert l

  trace[Tactic.rewrites.lemmas] m!"Candidate rewrite lemmas:\n{deduped}"

  -- Lift to a monadic list, so the caller can decide how much of the computation to run.
  let hyps := MLList.ofArray <| hyps.map fun ⟨hyp, symm, weight⟩ => (Sum.inl hyp, symm, weight)
  let lemmas := MLList.ofArray <| deduped.map fun ⟨lem, symm, weight⟩ => (Sum.inr lem, symm, weight)

  pure <| (hyps |>.append fun _ => lemmas).filterMapM fun ⟨lem, symm, weight⟩ => withMCtx ctx do
    let some expr ← (match lem with
    | .inl hyp => pure (some hyp)
    | .inr lem => try? <| mkConstWithFreshMVarLevels lem) | return none
    trace[Tactic.rewrites] m!"considering {if symm then "←" else ""}{expr}"
    let some result ← try? do goal.rewrite target expr symm
      | return none
    return if result.mvarIds.isEmpty then
      some ⟨expr, symm, weight, result, none, ← getMCtx⟩
    else
      -- TODO Perhaps allow new goals? Try closing them with solveByElim?
      -- A challenge is knowing what suggestions to print if we do so!
      none

/-- Find lemmas which can rewrite the goal. -/
def rewrites (hyps : Array (Expr × Bool × Nat))
    (lemmas : DiscrTree (Name × Bool × Nat) s × DiscrTree (Name × Bool × Nat) s)
    (goal : MVarId) (target : Expr) (stopAtRfl : Bool := false) (max : Nat := 20)
    (leavePercentHeartbeats : Nat := 10) : MetaM (List RewriteResult) := do
  let results ← rewritesCore hyps lemmas (← getMCtx) goal target
    -- Don't report duplicate results.
    -- (TODO: we later pretty print results; save them here?)
    -- (TODO: a config flag to disable this,
    -- if distinct-but-pretty-print-the-same results are desirable?)
    |>.dedupBy (fun r => do pure <| (← ppExpr r.result.eNew).pretty)
    -- Stop if we find a rewrite after which `with_reducible rfl` would succeed.
    |>.mapM RewriteResult.computeRfl -- TODO could simply not compute this if `stopAtRfl` is False
    |>.takeUpToFirst (fun r => stopAtRfl && r.rfl? = some true)
    -- Don't use too many heartbeats.
    |>.whileAtLeastHeartbeatsPercent leavePercentHeartbeats
    -- Bound the number of results.
    |>.takeAsList max
  return match results.filter (fun r => stopAtRfl && r.rfl? = some true) with
  | [] =>
    -- TODO consider sorting the results,
    -- e.g. if we use solveByElim to fill arguments,
    -- prefer results using local hypotheses.
    results
  | results => results

open Lean.Parser.Tactic

/--
`rw?` tries to find a lemma which can rewrite the goal.

`rw?` should not be left in proofs; it is a search tool, like `apply?`.

Suggestions are printed as `rw [h]` or `rw [←h]`.
-/
syntax (name := rewrites') "rw?" (ppSpace location)? : tactic

open Elab.Tactic Elab Tactic in
elab_rules : tactic |
    `(tactic| rw?%$tk $[$loc]?) => do
  let lems ← rewriteLemmas.get
  reportOutOfHeartbeats `rewrites tk
  let goal ← getMainGoal
  -- TODO fix doc of core to say that * fails only if all failed
  withLocation (expandOptLocation (Lean.mkOptionalNode loc))
    fun f => do
      let some a ← f.findDecl? | return
      if a.isImplementationDetail then return
      let target ← instantiateMVars (← f.getType)
      let hyps ← localHypotheses (except := [f])
      let results ← rewrites hyps lems goal target (stopAtRfl := false)
      reportOutOfHeartbeats `rewrites tk
      if results.isEmpty then
        throwError "Could not find any lemmas which can rewrite the hypothesis {
          ← f.getUserName}"
      for r in results do withMCtx r.mctx do
        addRewriteSuggestion tk [(r.expr, r.symm)]
          r.result.eNew (loc? := .some (.fvar f)) (origSpan? := ← getRef)
      if let some r := results[0]? then
        setMCtx r.mctx
        let replaceResult ← goal.replaceLocalDecl f r.result.eNew r.result.eqProof
        replaceMainGoal (replaceResult.mvarId :: r.result.mvarIds)
    -- See https://github.com/leanprover/lean4/issues/2150
    do withMainContext do
      let target ← instantiateMVars (← goal.getType)
      let hyps ← localHypotheses
      let results ← rewrites hyps lems goal target (stopAtRfl := true)
      reportOutOfHeartbeats `rewrites tk
      if results.isEmpty then
        throwError "Could not find any lemmas which can rewrite the goal"
      for r in results do withMCtx r.mctx do
        let newGoal := if r.rfl? = some true then Expr.lit (.strVal "no goals") else r.result.eNew
        addRewriteSuggestion tk [(r.expr, r.symm)]
          newGoal (origSpan? := ← getRef)
      if let some r := results[0]? then
        setMCtx r.mctx
        replaceMainGoal
          ((← goal.replaceTargetEq r.result.eNew r.result.eqProof) :: r.result.mvarIds)
        evalTactic (← `(tactic| try rfl))
    (fun _ => throwError "Failed to find a rewrite for some location")<|MERGE_RESOLUTION|>--- conflicted
+++ resolved
@@ -113,20 +113,6 @@
   catch _ =>
     return "build" / "lib" / "MathlibExtras" / "Rewrites.extra"
 
-<<<<<<< HEAD
-initialize cachedData : WithCompactedRegion (DiscrTreeCache (Name × Bool × Nat)) ← unsafe do
-  let path ← cachePath
-  if (← path.pathExists) then
-    let (d, r) ← unpickle (DiscrTree (Name × Bool × Nat) true) path
-    return ⟨r, ← DiscrTreeCache.mk "rw?: using cache" processLemma (init := some d)⟩
-  else
-    return ⟨none, ← buildDiscrTree⟩
-
-/--
-Retrieve the current cache of lemmas.
--/
-def rewriteLemmas : DiscrTreeCache (Name × Bool × Nat) := cachedData.val
-=======
 /--
 Retrieve the current cache of lemmas.
 -/
@@ -138,7 +124,6 @@
     DiscrTreeCache.mk "rw?: using cache" processLemma (init := some d)
   else
     buildDiscrTree
->>>>>>> e131c4fd
 
 /-- Data structure recording a potential rewrite to report from the `rw?` tactic. -/
 structure RewriteResult where
