--- conflicted
+++ resolved
@@ -4,11 +4,7 @@
 Authors: Kyle Miller
 -/
 import Mathlib.Init
-<<<<<<< HEAD
-import Lean
-=======
 import Lean.Meta.Tactic.TryThis
->>>>>>> d0df76bd
 
 /-!
 # Adaptation notes
