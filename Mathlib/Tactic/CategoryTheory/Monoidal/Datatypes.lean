/-
Copyright (c) 2024 Yuma Mizuno. All rights reserved.
Released under Apache 2.0 license as described in the file LICENSE.
Authors: Yuma Mizuno
-/
import Mathlib.Tactic.CategoryTheory.Coherence.Datatypes
import Mathlib.Tactic.CategoryTheory.MonoidalComp

/-!
# Expressions for monoidal categories

This file converts lean expressions representing morphisms in monoidal categories into `Mor₂Iso`
or `Mor` terms. The converted expressions are used in the coherence tactics and the string diagram
widgets.

-/

open Lean Meta Elab Qq
open CategoryTheory Mathlib.Tactic.BicategoryLike MonoidalCategory

namespace Mathlib.Tactic.Monoidal'

/-- The domain of a morphism. -/
def srcExpr (η : Expr) : MetaM Expr := do
  match (← whnfR (← inferType η)).getAppFnArgs with
  | (``Quiver.Hom, #[_, _, f, _]) => return f
  | _ => throwError m!"{η} is not a morphism"

/-- The codomain of a morphism. -/
def tgtExpr (η : Expr) : MetaM Expr := do
  match (← whnfR (← inferType η)).getAppFnArgs with
  | (``Quiver.Hom, #[_, _, _, g]) => return g
  | _ => throwError m!"{η} is not a morphism"

/-- The domain of an isomorphism. -/
def srcExprOfIso (η : Expr) : MetaM Expr := do
  match (← whnfR (← inferType η)).getAppFnArgs with
  | (``Iso, #[_, _, f, _]) => return f
  | _ => throwError m!"{η} is not a morphism"

/-- The codomain of an isomorphism. -/
def tgtExprOfIso (η : Expr) : MetaM Expr := do
  match (← whnfR (← inferType η)).getAppFnArgs with
  | (``Iso, #[_, _, _, g]) => return g
  | _ => throwError m!"{η} is not a morphism"

initialize registerTraceClass `monoidal

/-- The context for evaluating expressions. -/
structure Context where
  /-- The level for morphisms. -/
  level₂ : Level
  /-- The level for objects. -/
  level₁ : Level
  /-- The expression for the underlying category. -/
  C : Q(Type level₁)
  /-- The category instance. -/
  instCat : Q(Category.{level₂, level₁} $C)
  /-- The monoidal category instance. -/
  instMonoidal? : Option Q(MonoidalCategory.{level₂, level₁} $C)

/-- Populate a `context` object for evaluating `e`. -/
def mkContext? (e : Expr) : MetaM (Option Context) := do
  let e ← instantiateMVars e
  let type ← instantiateMVars <| ← inferType e
  match (← whnfR type).getAppFnArgs with
  | (``Quiver.Hom, #[_, _, f, _]) =>
    let C ← instantiateMVars <| ← inferType f
    let .succ level₁ ← getLevel C | return none
    let .succ level₂ ← getLevel type | return none
    let .some instCat ← synthInstance?
      (mkAppN (.const ``Category [level₂, level₁]) #[C]) | return none
    let instMonoidal? ← synthInstance?
      (mkAppN (.const ``MonoidalCategory [level₂, level₁]) #[C, instCat])
    return some ⟨level₂, level₁, C, instCat, instMonoidal?⟩
  | _ => return none

instance : BicategoryLike.Context Monoidal'.Context where
  mkContext? := Monoidal'.mkContext?

/-- The monad for the normalization of 2-morphisms. -/
abbrev MonoidalM := CoherenceM Context

/-- Throw an error if the monoidal category instance is not found. -/
def synthMonoidalError {α : Type} : MetaM α := do
  throwError "failed to find monoidal category instance"

instance : MonadMor₁ MonoidalM where
  id₁M a := do
    let ctx ← read
    let .some _monoidal := ctx.instMonoidal? | synthMonoidalError
    return .id (q(MonoidalCategory.tensorUnit) : Q($ctx.C)) a
  comp₁M f g := do
    let ctx ← read
    let .some _monoidal := ctx.instMonoidal? | synthMonoidalError
    let f_e : Q($ctx.C) := f.e
    let g_e : Q($ctx.C) := g.e
    return .comp (q($f_e ⊗ $g_e)) f g

section

universe v u
variable {C : Type u} [Category.{v} C]

theorem structuralIsoOfExpr_comp {f g h : C}
    (η : f ⟶ g) (η' : f ≅ g) (ih_η : η'.hom = η)
    (θ : g ⟶ h) (θ' : g ≅ h) (ih_θ : θ'.hom = θ) :
    (η' ≪≫ θ').hom  = η ≫ θ := by
  simp [ih_η, ih_θ]

theorem StructuralOfExpr_monoidalComp {f g h i : C} [MonoidalCoherence g h]
    (η : f ⟶ g) (η' : f ≅ g) (ih_η : η'.hom = η) (θ : h ⟶ i) (θ' : h ≅ i) (ih_θ : θ'.hom = θ) :
    (η' ≪⊗≫ θ').hom = η ⊗≫ θ := by
  simp [ih_η, ih_θ, monoidalIsoComp, monoidalComp, MonoidalCoherence.iso]

variable [MonoidalCategory C]

theorem structuralIsoOfExpr_whiskerLeft (f : C) {g h : C}
    (η : g ⟶ h) (η' : g ≅ h) (ih_η : η'.hom = η)  :
    (whiskerLeftIso f η').hom = f ◁ η := by
  simp [ih_η]

theorem structuralIsoOfExpr_whiskerRight {f g : C} (h : C)
    (η : f ⟶ g) (η' : f ≅ g) (ih_η : η'.hom = η)  :
    (whiskerRightIso η' h).hom = η ▷ h := by
  simp [ih_η]

theorem structuralIsoOfExpr_horizontalComp {f₁ g₁ f₂ g₂ : C}
    (η : f₁ ⟶ g₁) (η' : f₁ ≅ g₁) (ih_η : η'.hom = η)
    (θ : f₂ ⟶ g₂) (θ' : f₂ ≅ g₂) (ih_θ : θ'.hom = θ) :
    (η' ⊗ θ').hom = η ⊗ θ := by
  simp [ih_η, ih_θ]

end

open MonadMor₁

<<<<<<< HEAD
open MonoidalCategory

=======
>>>>>>> afc36186
instance : MonadMor₂Iso MonoidalM where
  associatorM f g h := do
    let ctx ← read
    let .some _monoidal := ctx.instMonoidal? | synthMonoidalError
    let f_e : Q($ctx.C) := f.e
    let g_e : Q($ctx.C) := g.e
    let h_e : Q($ctx.C) := h.e
    return .associator q(α_ $f_e $g_e $h_e) f g h
  leftUnitorM f := do
    let ctx ← read
    let .some _monoidal := ctx.instMonoidal? | synthMonoidalError
    let f_e : Q($ctx.C) := f.e
    return .leftUnitor q(λ_ $f_e) f
  rightUnitorM f := do
    let ctx ← read
    let .some _monoidal := ctx.instMonoidal? | synthMonoidalError
    let f_e : Q($ctx.C) := f.e
    return .rightUnitor q(ρ_ $f_e) f
  id₂M f := do
    let ctx ← read
    let _cat := ctx.instCat
    have f_e : Q($ctx.C) := f.e
    return .id q(Iso.refl $f_e) f
  coherenceHomM f g inst := do
    let ctx ← read
    let .some _monoidal := ctx.instMonoidal? | synthMonoidalError
    have f_e : Q($ctx.C) := f.e
    have g_e : Q($ctx.C) := g.e
    have inst : Q(MonoidalCoherence $f_e $g_e) := inst
    match (← whnfI inst).getAppFnArgs with
    | (``MonoidalCoherence.mk, #[_, _, _, _, α]) =>
      let e : Q($f_e ≅ $g_e) := q(MonoidalCoherence.iso)
      return ⟨e, f, g, inst, α⟩
    | _ => throwError m!"failed to unfold {inst}"
  comp₂M η θ := do
    let ctx ← read
    let _cat := ctx.instCat
    let f ← η.srcM
    let g ← η.tgtM
    let h ← θ.tgtM
    have f_e : Q($ctx.C) := f.e
    have g_e : Q($ctx.C) := g.e
    have h_e : Q($ctx.C) := h.e
    have η_e : Q($f_e ≅ $g_e) := η.e
    have θ_e : Q($g_e ≅ $h_e) := θ.e
    return .comp q($η_e ≪≫ $θ_e) f g h η θ
  whiskerLeftM f η := do
    let ctx ← read
    let .some _monoidal := ctx.instMonoidal? | synthMonoidalError
    let g ← η.srcM
    let h ← η.tgtM
    have f_e : Q($ctx.C) := f.e
    have g_e : Q($ctx.C) := g.e
    have h_e : Q($ctx.C) := h.e
    have η_e : Q($g_e ≅ $h_e) := η.e
    return .whiskerLeft q(whiskerLeftIso $f_e $η_e) f g h η
  whiskerRightM η h := do
    let ctx ← read
    let .some _monoidal := ctx.instMonoidal? | synthMonoidalError
    let f ← η.srcM
    let g ← η.tgtM
    have f_e : Q($ctx.C) := f.e
    have g_e : Q($ctx.C) := g.e
    have h_e : Q($ctx.C) := h.e
    have η_e : Q($f_e ≅ $g_e) := η.e
    return .whiskerRight q(whiskerRightIso $η_e $h_e) f g η h
  horizontalCompM η θ := do
    let ctx ← read
    let .some _monoidal := ctx.instMonoidal? | synthMonoidalError
    let f₁ ← η.srcM
    let g₁ ← η.tgtM
    let f₂ ← θ.srcM
    let g₂ ← θ.tgtM
    have f₁_e : Q($ctx.C) := f₁.e
    have g₁_e : Q($ctx.C) := g₁.e
    have f₂_e : Q($ctx.C) := f₂.e
    have g₂_e : Q($ctx.C) := g₂.e
    have η_e : Q($f₁_e ≅ $g₁_e) := η.e
    have θ_e : Q($f₂_e ≅ $g₂_e) := θ.e
    return .horizontalComp q(tensorIso $η_e $θ_e) f₁ g₁ f₂ g₂ η θ
  symmM η := do
    let ctx ← read
    let _cat := ctx.instCat
    let f ← η.srcM
    let g ← η.tgtM
    have f_e : Q($ctx.C) := f.e
    have g_e : Q($ctx.C) := g.e
    have η_e : Q($f_e ≅ $g_e) := η.e
    return .inv q(Iso.symm $η_e) f g η
  coherenceCompM α η θ := do
    let ctx ← read
    let _cat := ctx.instCat
    let f ← η.srcM
    let g ← η.tgtM
    let h ← θ.srcM
    let i ← θ.tgtM
    have f_e : Q($ctx.C) := f.e
    have g_e : Q($ctx.C) := g.e
    have h_e : Q($ctx.C) := h.e
    have i_e : Q($ctx.C) := i.e
    have _inst : Q(MonoidalCoherence $g_e $h_e) := α.inst
    have η_e : Q($f_e ≅ $g_e) := η.e
    have θ_e : Q($h_e ≅ $i_e) := θ.e
    return .coherenceComp q($η_e ≪⊗≫ $θ_e) f g h i α η θ

open MonadMor₂Iso

instance : MonadMor₂ MonoidalM where
  homM η := do
    let ctx ← read
    let _cat := ctx.instCat
    let f ← η.srcM
    let g ← η.tgtM
    have f_e : Q($ctx.C) := f.e
    have g_e : Q($ctx.C) := g.e
    have η_e : Q($f_e ≅ $g_e) := η.e
    let e : Q($f_e ⟶ $g_e) := q(Iso.hom $η_e)
    have eq : Q(Iso.hom $η_e = $e) := q(rfl)
    return .isoHom e ⟨η, eq⟩ η
  atomHomM η := do
    let ctx ← read
    let _cat := ctx.instCat
    let f := η.src
    let g := η.tgt
    have f_e : Q($ctx.C) := f.e
    have g_e : Q($ctx.C) := g.e
    have η_e : Q($f_e ≅ $g_e) := η.e
    return .mk q(Iso.hom $η_e) f g
  invM η := do
    let ctx ← read
    let _cat := ctx.instCat
    let f ← η.srcM
    let g ← η.tgtM
    have f_e : Q($ctx.C) := f.e
    have g_e : Q($ctx.C) := g.e
    have η_e : Q($f_e ≅ $g_e) := η.e
    let e : Q($g_e ⟶ $f_e) := q(Iso.inv $η_e)
    let η_inv ← symmM η
    let eq : Q(Iso.inv $η_e = $e) := q(Iso.symm_hom $η_e)
    return .isoInv e ⟨η_inv, eq⟩ η
  atomInvM η := do
    let ctx ← read
    let _cat := ctx.instCat
    let f := η.src
    let g := η.tgt
    have f_e : Q($ctx.C) := f.e
    have g_e : Q($ctx.C) := g.e
    have η_e : Q($f_e ≅ $g_e) := η.e
    return .mk q(Iso.inv $η_e) g f
  id₂M f := do
    let ctx ← read
    let _cat := ctx.instCat
    have f_e : Q($ctx.C) := f.e
    let e : Q($f_e ⟶ $f_e) := q(𝟙 $f_e)
    let eq : Q(𝟙 $f_e = $e) := q(Iso.refl_hom $f_e)
    return .id e ⟨.structuralAtom <| ← id₂M f, eq⟩ f
  comp₂M η θ := do
    let ctx ← read
    let _cat := ctx.instCat
    let f ← η.srcM
    let g ← η.tgtM
    let h ← θ.tgtM
    have f_e : Q($ctx.C) := f.e
    have g_e : Q($ctx.C) := g.e
    have h_e : Q($ctx.C) := h.e
    have η_e : Q($f_e ⟶ $g_e) := η.e
    have θ_e : Q($g_e ⟶ $h_e) := θ.e
    let iso_lift? ← (match (η.isoLift?, θ.isoLift?) with
      | (some η_iso, some θ_iso) =>
        have η_iso_e : Q($f_e ≅ $g_e) := η_iso.e.e
        have θ_iso_e : Q($g_e ≅ $h_e) := θ_iso.e.e
        have η_iso_eq : Q(Iso.hom $η_iso_e = $η_e) := η_iso.eq
        have θ_iso_eq : Q(Iso.hom $θ_iso_e = $θ_e) := θ_iso.eq
        let eq := q(structuralIsoOfExpr_comp _ _ $η_iso_eq _ _ $θ_iso_eq)
        return .some ⟨← comp₂M η_iso.e θ_iso.e, eq⟩
      | _ => return none)
    let e : Q($f_e ⟶ $h_e) := q($η_e ≫ $θ_e)
    return .comp e iso_lift? f g h η θ
  whiskerLeftM f η := do
    let ctx ← read
    let .some _monoidal := ctx.instMonoidal? | synthMonoidalError
    let g ← η.srcM
    let h ← η.tgtM
    have f_e : Q($ctx.C) := f.e
    have g_e : Q($ctx.C) := g.e
    have h_e : Q($ctx.C) := h.e
    have η_e : Q($g_e ⟶ $h_e) := η.e
    let iso_lift? ← (match η.isoLift? with
      | some η_iso => do
        have η_iso_e : Q($g_e ≅ $h_e) := η_iso.e.e
        have η_iso_eq : Q(Iso.hom $η_iso_e = $η_e) := η_iso.eq
        let eq := q(structuralIsoOfExpr_whiskerLeft $f_e _ _ $η_iso_eq)
        return .some ⟨← whiskerLeftM f η_iso.e, eq⟩
      | _ => return none)
    let e : Q($f_e ⊗ $g_e ⟶ $f_e ⊗ $h_e) := q($f_e ◁ $η_e)
    return .whiskerLeft e iso_lift? f g h η
  whiskerRightM η h := do
    let ctx ← read
    let .some _monoidal := ctx.instMonoidal? | synthMonoidalError
    let f ← η.srcM
    let g ← η.tgtM
    have f_e : Q($ctx.C) := f.e
    have g_e : Q($ctx.C) := g.e
    have h_e : Q($ctx.C) := h.e
    have η_e : Q($f_e ⟶ $g_e) := η.e
    let iso_lift? ← (match η.isoLift? with
      | some η_iso => do
        have η_iso_e : Q($f_e ≅ $g_e) := η_iso.e.e
        have η_iso_eq : Q(Iso.hom $η_iso_e = $η_e) := η_iso.eq
        let eq := q(structuralIsoOfExpr_whiskerRight $h_e _ _ $η_iso_eq)
        return .some ⟨← whiskerRightM η_iso.e h, eq⟩
      | _ => return none)
    let e : Q($f_e ⊗ $h_e ⟶ $g_e ⊗ $h_e) := q($η_e ▷ $h_e)
    return .whiskerRight e iso_lift? f g η h
  horizontalCompM η θ := do
    let ctx ← read
    let .some _monoidal := ctx.instMonoidal? | synthMonoidalError
    let f₁ ← η.srcM
    let g₁ ← η.tgtM
    let f₂ ← θ.srcM
    let g₂ ← θ.tgtM
    have f₁_e : Q($ctx.C) := f₁.e
    have g₁_e : Q($ctx.C) := g₁.e
    have f₂_e : Q($ctx.C) := f₂.e
    have g₂_e : Q($ctx.C) := g₂.e
    have η_e : Q($f₁_e ⟶ $g₁_e) := η.e
    have θ_e : Q($f₂_e ⟶ $g₂_e) := θ.e
    let iso_lift? ← (match (η.isoLift?, θ.isoLift?) with
      | (some η_iso, some θ_iso) => do
        have η_iso_e : Q($f₁_e ≅ $g₁_e) := η_iso.e.e
        have θ_iso_e : Q($f₂_e ≅ $g₂_e) := θ_iso.e.e
        have η_iso_eq : Q(Iso.hom $η_iso_e = $η_e) := η_iso.eq
        have θ_iso_eq : Q(Iso.hom $θ_iso_e = $θ_e) := θ_iso.eq
        let eq := q(structuralIsoOfExpr_horizontalComp _ _ $η_iso_eq _ _ $θ_iso_eq)
        return .some ⟨← horizontalCompM η_iso.e θ_iso.e, eq⟩
      | _ => return none)
    let e : Q($f₁_e ⊗ $f₂_e ⟶ $g₁_e ⊗ $g₂_e) := q($η_e ⊗ $θ_e)
    return .horizontalComp e iso_lift? f₁ g₁ f₂ g₂ η θ
  coherenceCompM α η θ := do
    let ctx ← read
    let _cat := ctx.instCat
    let f ← η.srcM
    let g ← η.tgtM
    let h ← θ.srcM
    let i ← θ.tgtM
    have f_e : Q($ctx.C) := f.e
    have g_e : Q($ctx.C) := g.e
    have h_e : Q($ctx.C) := h.e
    have i_e : Q($ctx.C) := i.e
    have _inst : Q(MonoidalCoherence $g_e $h_e) := α.inst
    have η_e : Q($f_e ⟶ $g_e) := η.e
    have θ_e : Q($h_e ⟶ $i_e) := θ.e
    let iso_lift? ← (match (η.isoLift?, θ.isoLift?) with
      | (some η_iso, some θ_iso) => do
        have η_iso_e : Q($f_e ≅ $g_e) := η_iso.e.e
        have θ_iso_e : Q($h_e ≅ $i_e) := θ_iso.e.e
        have η_iso_eq : Q(Iso.hom $η_iso_e = $η_e) := η_iso.eq
        have θ_iso_eq : Q(Iso.hom $θ_iso_e = $θ_e) := θ_iso.eq
        let eq := q(StructuralOfExpr_monoidalComp _ _ $η_iso_eq _ _ $θ_iso_eq)
        return .some ⟨← coherenceCompM α η_iso.e θ_iso.e, eq⟩
      | _ => return none)
    let e : Q($f_e ⟶ $i_e) := q($η_e ⊗≫ $θ_e)
    return .coherenceComp e iso_lift? f g h i α η θ

/-- Check that `e` is definitionally equal to `𝟙_ C`. -/
def id₁? (e : Expr) : MonoidalM (Option Obj) := do
  let ctx ← read
  match ctx.instMonoidal? with
  | .some _monoidal => do
    if ← withDefault <| isDefEq e (q(MonoidalCategory.tensorUnit) : Q($ctx.C)) then
      return some ⟨none⟩
    else
      return none
  | _ => return none

/-- Return `(f, g)` if `e` is definitionally equal to `f ⊗ g`. -/
def comp? (e : Expr) : MonoidalM (Option (Mor₁ × Mor₁)) := do
  let ctx ← read
  let f ← mkFreshExprMVarQ ctx.C
  let g ← mkFreshExprMVarQ ctx.C
  match ctx.instMonoidal? with
    | .some _monoidal => do
      if ← withDefault <| isDefEq e q($f ⊗ $g) then
        let f ← instantiateMVars f
        let g ← instantiateMVars g
        return some ((.of ⟨f, ⟨none⟩, ⟨none⟩⟩ : Mor₁), (.of ⟨g, ⟨none⟩, ⟨none⟩⟩ : Mor₁))
      else
        return none
    | _ => return none

/-- Construct a `Mor₁` expression from a Lean expression. -/
partial def mor₁OfExpr (e : Expr) : MonoidalM Mor₁ := do
  if let some f := (← get).cache.find? e then
    return f
  let f ←
    if let some a ← id₁? e then
      MonadMor₁.id₁M a
    else if let some (f, g) ← comp? e then
      MonadMor₁.comp₁M (← mor₁OfExpr f.e) (← mor₁OfExpr g.e)
    else
      return Mor₁.of ⟨e, ⟨none⟩, ⟨none⟩⟩
  modify fun s => { s with cache := s.cache.insert e f }
  return f

instance : MkMor₁ MonoidalM where
  ofExpr := mor₁OfExpr

/-- Construct a `Mor₂Iso` term from a Lean expression. -/
partial def Mor₂IsoOfExpr (e : Expr) : MonoidalM Mor₂Iso := do
  match (← whnfR e).getAppFnArgs with
  | (``MonoidalCategoryStruct.associator, #[_, _, _, f, g, h]) =>
    associatorM' (← MkMor₁.ofExpr f) (← MkMor₁.ofExpr g) (← MkMor₁.ofExpr h)
  | (``MonoidalCategoryStruct.leftUnitor, #[_, _, _, f]) =>
    leftUnitorM' (← MkMor₁.ofExpr f)
  | (``MonoidalCategoryStruct.rightUnitor, #[_, _, _, f]) =>
    rightUnitorM' (← MkMor₁.ofExpr f)
  | (``Iso.refl, #[_, _, f]) =>
    id₂M' (← MkMor₁.ofExpr f)
  | (``Iso.symm, #[_, _, _, _, η]) =>
    symmM (← Mor₂IsoOfExpr η)
  | (``Iso.trans, #[_, _, _, _, _, η, θ]) =>
    comp₂M (← Mor₂IsoOfExpr η) (← Mor₂IsoOfExpr θ)
  | (``MonoidalCategory.whiskerLeftIso, #[_, _, _, f, _, _, η]) =>
    whiskerLeftM (← MkMor₁.ofExpr f) (← Mor₂IsoOfExpr η)
  | (``MonoidalCategory.whiskerRightIso, #[_, _, _, _, _, η, h]) =>
    whiskerRightM (← Mor₂IsoOfExpr η) (← MkMor₁.ofExpr h)
  | (``tensorIso, #[_, _, _, _, _, _, _, η, θ]) =>
    horizontalCompM (← Mor₂IsoOfExpr η) (← Mor₂IsoOfExpr θ)
  | (``monoidalIsoComp, #[_, _, _, g, h, _, inst, η, θ]) =>
    let α ← coherenceHomM (← MkMor₁.ofExpr g) (← MkMor₁.ofExpr h) inst
    coherenceCompM α (← Mor₂IsoOfExpr η) (← Mor₂IsoOfExpr θ)
  | (``MonoidalCoherence.iso, #[_, _, f, g, inst]) =>
    coherenceHomM' (← MkMor₁.ofExpr f) (← MkMor₁.ofExpr g) inst
  | _ =>
    return .of ⟨e, ← MkMor₁.ofExpr (← srcExprOfIso e), ← MkMor₁.ofExpr (← tgtExprOfIso e)⟩

open MonadMor₂ in
/-- Construct a `Mor₂` term from a Lean expression. -/
partial def Mor₂OfExpr (e : Expr) : MonoidalM Mor₂ := do
  match ← whnfR e with
  -- whnfR version of `Iso.hom η`
  | .proj ``Iso 0 η => homM (← Mor₂IsoOfExpr η)
  -- whnfR version of `Iso.inv η`
  | .proj ``Iso 1 η => invM (← Mor₂IsoOfExpr η)
  | .app .. => match (← whnfR e).getAppFnArgs with
    | (``CategoryStruct.id, #[_, _, f]) => id₂M (← MkMor₁.ofExpr f)
    | (``CategoryStruct.comp, #[_, _, _, _, _, η, θ]) =>
      comp₂M (← Mor₂OfExpr η) (← Mor₂OfExpr θ)
    | (``MonoidalCategoryStruct.whiskerLeft, #[_, _, _, f, _, _, η]) =>
      whiskerLeftM (← MkMor₁.ofExpr f) (← Mor₂OfExpr η)
    | (``MonoidalCategoryStruct.whiskerRight, #[_, _, _, _, _, η, h]) =>
      whiskerRightM (← Mor₂OfExpr η) (← MkMor₁.ofExpr h)
    | (``MonoidalCategoryStruct.tensorHom, #[_, _, _, _, _, _, _, η, θ]) =>
      horizontalCompM (← Mor₂OfExpr η) (← Mor₂OfExpr θ)
    | (``monoidalComp, #[_, _, _, g, h, _, inst, η, θ]) =>
      let α ← coherenceHomM (← MkMor₁.ofExpr g) (← MkMor₁.ofExpr h) inst
      coherenceCompM α (← Mor₂OfExpr η) (← Mor₂OfExpr θ)
    | _ => return .of ⟨e, ← MkMor₁.ofExpr (← srcExpr e), ← MkMor₁.ofExpr (← tgtExpr e)⟩
  | _ =>
    return .of ⟨e, ← MkMor₁.ofExpr (← srcExpr e), ← MkMor₁.ofExpr (← tgtExpr e)⟩

instance : BicategoryLike.MkMor₂ MonoidalM where
  ofExpr := Mor₂OfExpr

instance : MonadCoherehnceHom MonoidalM where
  unfoldM α := Mor₂IsoOfExpr α.unfold

end Mathlib.Tactic.Monoidal'<|MERGE_RESOLUTION|>--- conflicted
+++ resolved
@@ -135,11 +135,6 @@
 
 open MonadMor₁
 
-<<<<<<< HEAD
-open MonoidalCategory
-
-=======
->>>>>>> afc36186
 instance : MonadMor₂Iso MonoidalM where
   associatorM f g h := do
     let ctx ← read
