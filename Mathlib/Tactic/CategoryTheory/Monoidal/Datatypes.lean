/-
Copyright (c) 2024 Yuma Mizuno. All rights reserved.
Released under Apache 2.0 license as described in the file LICENSE.
Authors: Yuma Mizuno
-/
import Mathlib.Tactic.CategoryTheory.Coherence.Datatypes
import Mathlib.Tactic.CategoryTheory.MonoidalComp

/-!
# Coherence tactic for monoidal categories


-/

open Lean Meta Elab Qq
open CategoryTheory Mathlib.Tactic.BicategoryLike MonoidalCategory

<<<<<<< HEAD
namespace Mathlib.Tactic

namespace Monoidal'
=======
namespace Mathlib.Tactic.Monoidal'
>>>>>>> d5e86ce9

/-- The domain of a morphism. -/
def srcExpr (η : Expr) : MetaM Expr := do
  match (← whnfR (← inferType η)).getAppFnArgs with
  | (``Quiver.Hom, #[_, _, f, _]) => return f
  | _ => throwError m!"{η} is not a morphism"

/-- The codomain of a morphism. -/
def tgtExpr (η : Expr) : MetaM Expr := do
  match (← whnfR (← inferType η)).getAppFnArgs with
  | (``Quiver.Hom, #[_, _, _, g]) => return g
  | _ => throwError m!"{η} is not a morphism"

/-- The domain of an isomorphism. -/
def srcExprOfIso (η : Expr) : MetaM Expr := do
  match (← whnfR (← inferType η)).getAppFnArgs with
  | (``Iso, #[_, _, f, _]) => return f
  | _ => throwError m!"{η} is not a morphism"

/-- The codomain of an isomorphism. -/
def tgtExprOfIso (η : Expr) : MetaM Expr := do
  match (← whnfR (← inferType η)).getAppFnArgs with
  | (``Iso, #[_, _, _, g]) => return g
  | _ => throwError m!"{η} is not a morphism"

initialize registerTraceClass `monoidal

/-- The context for evaluating expressions. -/
structure Context where
  /-- The level for morphisms. -/
  level₂ : Level
  /-- The level for objects. -/
  level₁ : Level
  /-- The expression for the underlying category. -/
  C : Q(Type level₁)
  /-- The category instance. -/
  instCat : Q(Category.{level₂, level₁} $C)
  /-- The monoidal category instance. -/
  instMonoidal? : Option Q(MonoidalCategory.{level₂, level₁} $C)

/-- Populate a `context` object for evaluating `e`. -/
def mkContext? (e : Expr) : MetaM (Option Context) := do
  let e ← instantiateMVars e
  let ⟨.succ level₂, type, _⟩ ← inferTypeQ e | return none
  let type ← instantiateMVars type
  match (← whnfR type).getAppFnArgs with
  | (``Quiver.Hom, #[_, _, f, _]) =>
    let ⟨.succ level₁, C, _⟩ ← inferTypeQ f | return none
    let .some instCat ← trySynthInstanceQ q(Category.{level₂} $C) | return none
    let instMonoidal : Option Q(MonoidalCategory $C) ← synthInstance? q(MonoidalCategory $C)
    return some ⟨level₂, level₁, C, instCat, instMonoidal⟩
  | _ => return none

instance : BicategoryLike.Context Monoidal'.Context where
  mkContext? := Monoidal'.mkContext?

/-- The monad for the normalization of 2-morphisms. -/
abbrev MonoidalM := CoherenceM Context

/-- Throw an error if the monoidal category instance is not found. -/
def synthMonoidalError {α : Type} : MetaM α := do
  throwError "failed to find monoidal category instance"

instance : MonadMor₁ MonoidalM where
  id₁M a := do
    let ctx ← read
    let .some _monoidal := ctx.instMonoidal? | synthMonoidalError
    return .id (q(MonoidalCategory.tensorUnit) : Q($ctx.C)) a
  comp₁M f g := do
    let ctx ← read
    let .some _monoidal := ctx.instMonoidal? | synthMonoidalError
    let f_e : Q($ctx.C) := f.e
    let g_e : Q($ctx.C) := g.e
    return .comp (q($f_e ⊗ $g_e)) f g

section

universe v u
variable {C : Type u} [Category.{v} C]

theorem structuralIsoOfExpr_comp {f g h : C}
    (η : f ⟶ g) (η' : f ≅ g) (ih_η : η'.hom = η)
    (θ : g ⟶ h) (θ' : g ≅ h) (ih_θ : θ'.hom = θ) :
    (η' ≪≫ θ').hom  = η ≫ θ := by
  simp [ih_η, ih_θ]

theorem StructuralOfExpr_monoidalComp {f g h i : C} [MonoidalCoherence g h]
    (η : f ⟶ g) (η' : f ≅ g) (ih_η : η'.hom = η) (θ : h ⟶ i) (θ' : h ≅ i) (ih_θ : θ'.hom = θ) :
    (η' ≪⊗≫ θ').hom = η ⊗≫ θ := by
  simp [ih_η, ih_θ, monoidalIsoComp, monoidalComp, MonoidalCoherence.iso]

variable [MonoidalCategory C]

theorem structuralIsoOfExpr_whiskerLeft (f : C) {g h : C}
    (η : g ⟶ h) (η' : g ≅ h) (ih_η : η'.hom = η)  :
    (whiskerLeftIso f η').hom = f ◁ η := by
  simp [ih_η]

theorem structuralIsoOfExpr_whiskerRight {f g : C} (h : C)
    (η : f ⟶ g) (η' : f ≅ g) (ih_η : η'.hom = η)  :
    (whiskerRightIso η' h).hom = η ▷ h := by
  simp [ih_η]

theorem structuralIsoOfExpr_horizontalComp {f₁ g₁ f₂ g₂ : C}
    (η : f₁ ⟶ g₁) (η' : f₁ ≅ g₁) (ih_η : η'.hom = η)
    (θ : f₂ ⟶ g₂) (θ' : f₂ ≅ g₂) (ih_θ : θ'.hom = θ) :
    (η' ⊗ θ').hom = η ⊗ θ := by
  simp [ih_η, ih_θ]

end

open MonadMor₁

open MonoidalCategory

instance : MonadMor₂Iso MonoidalM where
  associatorM f g h := do
    let ctx ← read
    let .some _monoidal := ctx.instMonoidal? | synthMonoidalError
    let f_e : Q($ctx.C) := f.e
    let g_e : Q($ctx.C) := g.e
    let h_e : Q($ctx.C) := h.e
    return .associator q(α_ $f_e $g_e $h_e) f g h
  leftUnitorM f := do
    let ctx ← read
    let .some _monoidal := ctx.instMonoidal? | synthMonoidalError
    let f_e : Q($ctx.C) := f.e
    return .leftUnitor q(λ_ $f_e) f
  rightUnitorM f := do
    let ctx ← read
    let .some _monoidal := ctx.instMonoidal? | synthMonoidalError
    let f_e : Q($ctx.C) := f.e
    return .rightUnitor q(ρ_ $f_e) f
  id₂M f := do
    let ctx ← read
    let .some _monoidal := ctx.instMonoidal? | synthMonoidalError
    have f_e : Q($ctx.C) := f.e
    return .id q(Iso.refl $f_e) f
  coherenceHomM f g inst := do
    let ctx ← read
    let .some _monoidal := ctx.instMonoidal? | synthMonoidalError
    have f_e : Q($ctx.C) := f.e
    have g_e : Q($ctx.C) := g.e
    have inst : Q(MonoidalCoherence $f_e $g_e) := inst
    match (← whnfI inst).getAppFnArgs with
    | (``MonoidalCoherence.mk, #[_, _, _, _, α]) =>
      let e : Q($f_e ≅ $g_e) := q(MonoidalCoherence.iso)
      return ⟨e, f, g, inst, α⟩
    | _ => throwError m!"failed to unfold {inst}"
  comp₂M η θ := do
    let ctx ← read
    let _cat := ctx.instCat
    let f ← η.srcM
    let g ← η.tgtM
    let h ← θ.tgtM
    have f_e : Q($ctx.C) := f.e
    have g_e : Q($ctx.C) := g.e
    have h_e : Q($ctx.C) := h.e
    have η_e : Q($f_e ≅ $g_e) := η.e
    have θ_e : Q($g_e ≅ $h_e) := θ.e
    return .comp q($η_e ≪≫ $θ_e) f g h η θ
  whiskerLeftM f η := do
    let ctx ← read
    let .some _monoidal := ctx.instMonoidal? | synthMonoidalError
    let g ← η.srcM
    let h ← η.tgtM
    have f_e : Q($ctx.C) := f.e
    have g_e : Q($ctx.C) := g.e
    have h_e : Q($ctx.C) := h.e
    have η_e : Q($g_e ≅ $h_e) := η.e
    return .whiskerLeft q(whiskerLeftIso $f_e $η_e) f g h η
  whiskerRightM η h := do
    let ctx ← read
    let .some _monoidal := ctx.instMonoidal? | synthMonoidalError
    let f ← η.srcM
    let g ← η.tgtM
    have f_e : Q($ctx.C) := f.e
    have g_e : Q($ctx.C) := g.e
    have h_e : Q($ctx.C) := h.e
    have η_e : Q($f_e ≅ $g_e) := η.e
    return .whiskerRight q(whiskerRightIso $η_e $h_e) f g η h
  horizontalCompM η θ := do
    let ctx ← read
    let .some _monoidal := ctx.instMonoidal? | synthMonoidalError
    let f₁ ← η.srcM
    let g₁ ← η.tgtM
    let f₂ ← θ.srcM
    let g₂ ← θ.tgtM
    have f₁_e : Q($ctx.C) := f₁.e
    have g₁_e : Q($ctx.C) := g₁.e
    have f₂_e : Q($ctx.C) := f₂.e
    have g₂_e : Q($ctx.C) := g₂.e
    have η_e : Q($f₁_e ≅ $g₁_e) := η.e
    have θ_e : Q($f₂_e ≅ $g₂_e) := θ.e
    return .horizontalComp q(tensorIso $η_e $θ_e) f₁ g₁ f₂ g₂ η θ
  symmM η := do
    let ctx ← read
    let _cat := ctx.instCat
    let f ← η.srcM
    let g ← η.tgtM
    have f_e : Q($ctx.C) := f.e
    have g_e : Q($ctx.C) := g.e
    have η_e : Q($f_e ≅ $g_e) := η.e
    return .inv q(Iso.symm $η_e) f g η
  coherenceCompM α η θ := do
    let ctx ← read
    let _cat := ctx.instCat
    let f ← η.srcM
    let g ← η.tgtM
    let h ← θ.srcM
    let i ← θ.tgtM
    have f_e : Q($ctx.C) := f.e
    have g_e : Q($ctx.C) := g.e
    have h_e : Q($ctx.C) := h.e
    have i_e : Q($ctx.C) := i.e
    have _inst : Q(MonoidalCoherence $g_e $h_e) := α.inst
    have η_e : Q($f_e ≅ $g_e) := η.e
    have θ_e : Q($h_e ≅ $i_e) := θ.e
    return .coherenceComp q($η_e ≪⊗≫ $θ_e) f g h i α η θ

open MonadMor₂Iso

instance : MonadMor₂ MonoidalM where
  homM η := do
    let ctx ← read
    let _cat := ctx.instCat
    let f ← η.srcM
    let g ← η.tgtM
    have f_e : Q($ctx.C) := f.e
    have g_e : Q($ctx.C) := g.e
    have η_e : Q($f_e ≅ $g_e) := η.e
    let e : Q($f_e ⟶ $g_e) := q(Iso.hom $η_e)
    have eq : Q(Iso.hom $η_e = $e) := q(rfl)
    return .isoHom e ⟨η, eq⟩ η
  atomHomM η := do
    let ctx ← read
    let _cat := ctx.instCat
    let f := η.src
    let g := η.tgt
    have f_e : Q($ctx.C) := f.e
    have g_e : Q($ctx.C) := g.e
    have η_e : Q($f_e ≅ $g_e) := η.e
    return .mk q(Iso.hom $η_e) f g
  invM η := do
    let ctx ← read
    let _cat := ctx.instCat
    let f ← η.srcM
    let g ← η.tgtM
    have f_e : Q($ctx.C) := f.e
    have g_e : Q($ctx.C) := g.e
    have η_e : Q($f_e ≅ $g_e) := η.e
    let e : Q($g_e ⟶ $f_e) := q(Iso.inv $η_e)
    let η_inv ← symmM η
    let eq : Q(Iso.inv $η_e = $e) := q(Iso.symm_hom $η_e)
    return .isoInv e ⟨η_inv, eq⟩ η
  atomInvM η := do
    let ctx ← read
    let _cat := ctx.instCat
    let f := η.src
    let g := η.tgt
    have f_e : Q($ctx.C) := f.e
    have g_e : Q($ctx.C) := g.e
    have η_e : Q($f_e ≅ $g_e) := η.e
    return .mk q(Iso.inv $η_e) g f
  id₂M f := do
    let ctx ← read
    let _cat := ctx.instCat
    have f_e : Q($ctx.C) := f.e
    let e : Q($f_e ⟶ $f_e) := q(𝟙 $f_e)
    let eq : Q(𝟙 $f_e = $e) := q(Iso.refl_hom $f_e)
    return .id e ⟨.structuralAtom <| ← id₂M f, eq⟩ f
  comp₂M η θ := do
    let ctx ← read
    let _cat := ctx.instCat
    let f ← η.srcM
    let g ← η.tgtM
    let h ← θ.tgtM
    have f_e : Q($ctx.C) := f.e
    have g_e : Q($ctx.C) := g.e
    have h_e : Q($ctx.C) := h.e
    have η_e : Q($f_e ⟶ $g_e) := η.e
    have θ_e : Q($g_e ⟶ $h_e) := θ.e
    let iso_lift? ← (match (η.isoLift?, θ.isoLift?) with
      | (some η_iso, some θ_iso) =>
        have η_iso_e : Q($f_e ≅ $g_e) := η_iso.e.e
        have θ_iso_e : Q($g_e ≅ $h_e) := θ_iso.e.e
        have η_iso_eq : Q(Iso.hom $η_iso_e = $η_e) := η_iso.eq
        have θ_iso_eq : Q(Iso.hom $θ_iso_e = $θ_e) := θ_iso.eq
        let eq := q(structuralIsoOfExpr_comp _ _ $η_iso_eq _ _ $θ_iso_eq)
        return .some ⟨← comp₂M η_iso.e θ_iso.e, eq⟩
      | _ => return none)
    let e : Q($f_e ⟶ $h_e) := q($η_e ≫ $θ_e)
    return .comp e iso_lift? f g h η θ
  whiskerLeftM f η := do
    let ctx ← read
    let .some _monoidal := ctx.instMonoidal? | synthMonoidalError
    let g ← η.srcM
    let h ← η.tgtM
    have f_e : Q($ctx.C) := f.e
    have g_e : Q($ctx.C) := g.e
    have h_e : Q($ctx.C) := h.e
    have η_e : Q($g_e ⟶ $h_e) := η.e
    let iso_lift? ← (match η.isoLift? with
      | some η_iso => do
        have η_iso_e : Q($g_e ≅ $h_e) := η_iso.e.e
        have η_iso_eq : Q(Iso.hom $η_iso_e = $η_e) := η_iso.eq
        let eq := q(structuralIsoOfExpr_whiskerLeft $f_e _ _ $η_iso_eq)
        return .some ⟨← whiskerLeftM f η_iso.e, eq⟩
      | _ => return none)
    let e : Q($f_e ⊗ $g_e ⟶ $f_e ⊗ $h_e) := q($f_e ◁ $η_e)
    return .whiskerLeft e iso_lift? f g h η
  whiskerRightM η h := do
    let ctx ← read
    let .some _monoidal := ctx.instMonoidal? | synthMonoidalError
    let f ← η.srcM
    let g ← η.tgtM
    have f_e : Q($ctx.C) := f.e
    have g_e : Q($ctx.C) := g.e
    have h_e : Q($ctx.C) := h.e
    have η_e : Q($f_e ⟶ $g_e) := η.e
    let iso_lift? ← (match η.isoLift? with
      | some η_iso => do
        have η_iso_e : Q($f_e ≅ $g_e) := η_iso.e.e
        have η_iso_eq : Q(Iso.hom $η_iso_e = $η_e) := η_iso.eq
        let eq := q(structuralIsoOfExpr_whiskerRight $h_e _ _ $η_iso_eq)
        return .some ⟨← whiskerRightM η_iso.e h, eq⟩
      | _ => return none)
    let e : Q($f_e ⊗ $h_e ⟶ $g_e ⊗ $h_e) := q($η_e ▷ $h_e)
    return .whiskerRight e iso_lift? f g η h
  horizontalCompM η θ := do
    let ctx ← read
    let .some _monoidal := ctx.instMonoidal? | synthMonoidalError
    let f₁ ← η.srcM
    let g₁ ← η.tgtM
    let f₂ ← θ.srcM
    let g₂ ← θ.tgtM
    have f₁_e : Q($ctx.C) := f₁.e
    have g₁_e : Q($ctx.C) := g₁.e
    have f₂_e : Q($ctx.C) := f₂.e
    have g₂_e : Q($ctx.C) := g₂.e
    have η_e : Q($f₁_e ⟶ $g₁_e) := η.e
    have θ_e : Q($f₂_e ⟶ $g₂_e) := θ.e
    let iso_lift? ← (match (η.isoLift?, θ.isoLift?) with
      | (some η_iso, some θ_iso) => do
        have η_iso_e : Q($f₁_e ≅ $g₁_e) := η_iso.e.e
        have θ_iso_e : Q($f₂_e ≅ $g₂_e) := θ_iso.e.e
        have η_iso_eq : Q(Iso.hom $η_iso_e = $η_e) := η_iso.eq
        have θ_iso_eq : Q(Iso.hom $θ_iso_e = $θ_e) := θ_iso.eq
        let eq := q(structuralIsoOfExpr_horizontalComp _ _ $η_iso_eq _ _ $θ_iso_eq)
        return .some ⟨← horizontalCompM η_iso.e θ_iso.e, eq⟩
      | _ => return none)
    let e : Q($f₁_e ⊗ $f₂_e ⟶ $g₁_e ⊗ $g₂_e) := q($η_e ⊗ $θ_e)
    return .horizontalComp e iso_lift? f₁ g₁ f₂ g₂ η θ
  coherenceCompM α η θ := do
    let ctx ← read
    let _cat := ctx.instCat
    let f ← η.srcM
    let g ← η.tgtM
    let h ← θ.srcM
    let i ← θ.tgtM
    have f_e : Q($ctx.C) := f.e
    have g_e : Q($ctx.C) := g.e
    have h_e : Q($ctx.C) := h.e
    have i_e : Q($ctx.C) := i.e
    have _inst : Q(MonoidalCoherence $g_e $h_e) := α.inst
    have η_e : Q($f_e ⟶ $g_e) := η.e
    have θ_e : Q($h_e ⟶ $i_e) := θ.e
    let iso_lift? ← (match (η.isoLift?, θ.isoLift?) with
      | (some η_iso, some θ_iso) => do
        have η_iso_e : Q($f_e ≅ $g_e) := η_iso.e.e
        have θ_iso_e : Q($h_e ≅ $i_e) := θ_iso.e.e
        have η_iso_eq : Q(Iso.hom $η_iso_e = $η_e) := η_iso.eq
        have θ_iso_eq : Q(Iso.hom $θ_iso_e = $θ_e) := θ_iso.eq
        let eq := q(StructuralOfExpr_monoidalComp _ _ $η_iso_eq _ _ $θ_iso_eq)
        return .some ⟨← coherenceCompM α η_iso.e θ_iso.e, eq⟩
      | _ => return none)
    let e : Q($f_e ⟶ $i_e) := q($η_e ⊗≫ $θ_e)
    return .coherenceComp e iso_lift? f g h i α η θ

/-- Check that `e` is definitionally equal to `𝟙_ C`. -/
def id₁? (e : Expr) : MonoidalM (Option Obj) := do
  let ctx ← read
  match ctx.instMonoidal? with
  | .some _monoidal => do
    if ← withDefault <| isDefEq e (q(MonoidalCategory.tensorUnit) : Q($ctx.C)) then
      return some ⟨none⟩
    else
      return none
  | _ => return none

/-- Return `(f, g)` if `e` is definitionally equal to `f ⊗ g`. -/
def comp? (e : Expr) : MonoidalM (Option (Mor₁ × Mor₁)) := do
  let ctx ← read
  let f ← mkFreshExprMVarQ ctx.C
  let g ← mkFreshExprMVarQ ctx.C
  match ctx.instMonoidal? with
    | .some _monoidal => do
      if ← withDefault <| isDefEq e q($f ⊗ $g) then
        let f ← instantiateMVars f
        let g ← instantiateMVars g
        return some ((.of ⟨f, ⟨none⟩, ⟨none⟩⟩ : Mor₁), (.of ⟨g, ⟨none⟩, ⟨none⟩⟩ : Mor₁))
      else
        return none
    | _ => return none

/-- Construct a `Mor₁` expression from a Lean expression. -/
partial def mor₁OfExpr (e : Expr) : MonoidalM Mor₁ := do
  if let some f := (← get).cache.find? e then
    return f
  let f ←
    if let some a ← id₁? e then
      MonadMor₁.id₁M a
    else if let some (f, g) ← comp? e then
      MonadMor₁.comp₁M (← mor₁OfExpr f.e) (← mor₁OfExpr g.e)
    else
      return Mor₁.of ⟨e, ⟨none⟩, ⟨none⟩⟩
  modify fun s => { s with cache := s.cache.insert e f }
  return f

instance : MkMor₁ MonoidalM where
  ofExpr := mor₁OfExpr

/-- Construct a `Mor₂Iso` term from a Lean expression. -/
partial def Mor₂IsoOfExpr (e : Expr) : MonoidalM Mor₂Iso := do
  match (← whnfR e).getAppFnArgs with
  | (``MonoidalCategoryStruct.associator, #[_, _, _, f, g, h]) =>
    associatorM' (← MkMor₁.ofExpr f) (← MkMor₁.ofExpr g) (← MkMor₁.ofExpr h)
  | (``MonoidalCategoryStruct.leftUnitor, #[_, _, _, f]) =>
    leftUnitorM' (← MkMor₁.ofExpr f)
  | (``MonoidalCategoryStruct.rightUnitor, #[_, _, _, f]) =>
    rightUnitorM' (← MkMor₁.ofExpr f)
  | (``Iso.refl, #[_, _, f]) =>
    id₂M' (← MkMor₁.ofExpr f)
  | (``Iso.symm, #[_, _, _, _, η]) =>
    symmM (← Mor₂IsoOfExpr η)
  | (``Iso.trans, #[_, _, _, _, _, η, θ]) =>
    comp₂M (← Mor₂IsoOfExpr η) (← Mor₂IsoOfExpr θ)
  | (``MonoidalCategory.whiskerLeftIso, #[_, _, _, f, _, _, η]) =>
    whiskerLeftM (← MkMor₁.ofExpr f) (← Mor₂IsoOfExpr η)
  | (``MonoidalCategory.whiskerRightIso, #[_, _, _, _, _, η, h]) =>
    whiskerRightM (← Mor₂IsoOfExpr η) (← MkMor₁.ofExpr h)
  | (``tensorIso, #[_, _, _, _, _, _, _, η, θ]) =>
    horizontalCompM (← Mor₂IsoOfExpr η) (← Mor₂IsoOfExpr θ)
  | (``monoidalIsoComp, #[_, _, _, g, h, _, inst, η, θ]) =>
    let α ← coherenceHomM (← MkMor₁.ofExpr g) (← MkMor₁.ofExpr h) inst
    coherenceCompM α (← Mor₂IsoOfExpr η) (← Mor₂IsoOfExpr θ)
  | (``MonoidalCoherence.iso, #[_, _, f, g, inst]) =>
    coherenceHomM' (← MkMor₁.ofExpr f) (← MkMor₁.ofExpr g) inst
  | _ =>
    return .of ⟨e, ← MkMor₁.ofExpr (← srcExprOfIso e), ← MkMor₁.ofExpr (← tgtExprOfIso e)⟩

open MonadMor₂ in
/-- Construct a `Mor₂` term from a Lean expression. -/
partial def Mor₂OfExpr (e : Expr) : MonoidalM Mor₂ := do
  match ← whnfR e with
  -- whnfR version of `Iso.hom η`
  | .proj ``Iso 0 η => homM (← Mor₂IsoOfExpr η)
  -- whnfR version of `Iso.inv η`
  | .proj ``Iso 1 η => invM (← Mor₂IsoOfExpr η)
  | .app .. => match (← whnfR e).getAppFnArgs with
    | (``CategoryStruct.id, #[_, _, f]) => id₂M (← MkMor₁.ofExpr f)
    | (``CategoryStruct.comp, #[_, _, _, _, _, η, θ]) =>
      comp₂M (← Mor₂OfExpr η) (← Mor₂OfExpr θ)
    | (``MonoidalCategoryStruct.whiskerLeft, #[_, _, _, f, _, _, η]) =>
      whiskerLeftM (← MkMor₁.ofExpr f) (← Mor₂OfExpr η)
    | (``MonoidalCategoryStruct.whiskerRight, #[_, _, _, _, _, η, h]) =>
      whiskerRightM (← Mor₂OfExpr η) (← MkMor₁.ofExpr h)
    | (``MonoidalCategoryStruct.tensorHom, #[_, _, _, _, _, _, _, η, θ]) =>
      horizontalCompM (← Mor₂OfExpr η) (← Mor₂OfExpr θ)
    | (``monoidalComp, #[_, _, _, g, h, _, inst, η, θ]) =>
      let α ← coherenceHomM (← MkMor₁.ofExpr g) (← MkMor₁.ofExpr h) inst
      coherenceCompM α (← Mor₂OfExpr η) (← Mor₂OfExpr θ)
    | _ => return .of ⟨e, ← MkMor₁.ofExpr (← srcExpr e), ← MkMor₁.ofExpr (← tgtExpr e)⟩
  | _ =>
    return .of ⟨e, ← MkMor₁.ofExpr (← srcExpr e), ← MkMor₁.ofExpr (← tgtExpr e)⟩

instance : BicategoryLike.MkMor₂ MonoidalM where
  ofExpr := Mor₂OfExpr

instance : MonadCoherehnceHom MonoidalM where
  unfoldM α := Mor₂IsoOfExpr α.unfold

end Mathlib.Tactic.Monoidal'<|MERGE_RESOLUTION|>--- conflicted
+++ resolved
@@ -15,13 +15,7 @@
 open Lean Meta Elab Qq
 open CategoryTheory Mathlib.Tactic.BicategoryLike MonoidalCategory
 
-<<<<<<< HEAD
-namespace Mathlib.Tactic
-
-namespace Monoidal'
-=======
 namespace Mathlib.Tactic.Monoidal'
->>>>>>> d5e86ce9
 
 /-- The domain of a morphism. -/
 def srcExpr (η : Expr) : MetaM Expr := do
