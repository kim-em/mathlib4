/-
Copyright (c) 2025 Vasilii Nesterov. All rights reserved.
Released under Apache 2.0 license as described in the file LICENSE.
Authors: Vasilii Nesterov
-/
import Mathlib.Tactic.Order.CollectFacts
import Mathlib.Tactic.Order.Preprocessing
import Mathlib.Tactic.Order.Graph.Basic
import Mathlib.Tactic.Order.Graph.Tarjan

/-!
# `order` tactic

This module defines the `order` tactic, a decision procedure for the theories of `Preorder`,
`PartialOrder`, and `LinearOrder`.

## Implementation Details

Below, we describe the algorithm for each type of order. All algorithms begin with two steps:
1. Negate the goal so that our goal now is to derive `False`.
2. Collect the set of *facts*, i.e., atomic expressions in one of six forms: `x = y`, `x ≠ y`,
`x ≤ y`, `¬(x ≤ y)`, `x < y`, and `¬(x < y)`. We then attempt to derive a contradiction from this
set of facts.

### Preorder
3. **Preprocessing**.
We replace some facts as follows:
* Replace `x < y` with two equivalent facts: `x ≤ y` and `¬(y ≤ x)`.
* Replace `x = y` with `x ≤ y` and `y ≤ x`.
* Remove `x ≠ y`.
Note that the last two operations weaken the set of facts.
4. **Building the `≤`-graph**.
We construct a graph where vertices correspond to atoms, and an edge `(x, y)` exists if the fact
`x ≤ y` is present in our set of facts. We call this graph a `≤`-graph.
5. **Growing the `≤`-graph with `≮`-facts**.
In preorders, `¬(x < y)` is equivalent to `(x ≤ y) → (y ≤ x)`. Thus, if `y` is reachable from `x`
in the `≤`-graph, we can derive the new fact `y ≤ x`. At this step, we add such edges to the graph
while possible.
6. **Finding contradictions using `≰`-facts**.
For each fact `¬(x ≤ y)`, we check if `y` is reachable from `x` in the `≤`-graph. If so, we derive
the desired contradiction.

#### Why is this a decision procedure?
Technically, it is not, because it cannot prove `(x = y) → (y ≠ z) → (x ≠ z)`. Goals involving
only `=` and `≠` can be handled by the `cc` tactic. Assume, then, that a set `T` of facts is
contradictory, but there is no chain `x₁ = x₂ = ... = xₖ` in `T` along with the fact `x₁ ≠ xₖ`. Then
we claim that the described algorithm is able to deduce a contradiction from `T`. Let `T'` be the
set of facts after preprocessing. Then `T'` remains contradictory.

Indeed, suppose that `T'` is satisfiable, i.e., there exists a model `M` that satisfies `T'`.
Consider a quotient `M'` of `M` by the equivalence relation `~`, where `a ~ b` holds for `a ≠ b` iff
both `a` and `b` are values of some variables `x` and `y` from `T`, and there is
a chain `x = ... = y` in `T`. Define the relation `R'` on `M'` as `α R' β` if and only if `a R b`
in `M` for some `a ∈ α` and `b ∈ β`. Then `M'` is a model satisfying `T`:
* For any fact `x = y` in `T`, we have `M'(x) = M'(y)` in `M'`.
* For any fact `x ≠ y` in `T`, we have `M'(x) ≠ M'(y)`, since otherwise, there would exist
  a chain `x = ... = y` in `T`.
* For any fact `x ≤ y` in `T`, and thus in `T'`, we have `M(x) R M(y)`, so `M'(x) R' M'(y)`.
* For any fact `¬(x ≤ y)` in `T`, and thus in `T'`, we have `¬M(x) R M(y)`. Then, for any `x' ~ x`
  and `y' ~ y`, we can deduce `x ≤ x'` and `y' ≤ y` from `T'`. If `M(x') R M(y')`, then
  `M(x) R M(x') R M(y') R M(y)`, which contradicts the assumption that `M` is a model of `T'`.
  This contradiction implies that `¬M'(x) R' M'(y)`, as required.

If, at step 6, no contradictory `≰`-facts were found, we must show that a model satisfies `T'`.
A suitable model can be constructed using the connected components of the `=`-graph (defined
similarly to the `≤`-graph),
with the relation `R` defined as `C₁ R C₂` iff `C₂` is reachable from `C₁` in the `≤`-graph. Each
variable `x` is interpreted as its component `[x]`. This forms a preorder, and we verify that each
fact in `T'` is satisfied:
* `x = y` is satisfied because `x` and `y` must be in the same component in the `=`-graph.
* `x ≤ y` is satisfied by the construction of the `≤`-graph.
* `x ≠ y` is satisfied because otherwise, `x` and `y` would belong to the same component in
the `=`-graph, contradicting our initial assumption.
* `¬(x < y)` is satisfied because otherwise `¬[y] R [x]`, meaning there is a path from `x` to `y`,
which would have caused an edge `(y, x)` to be added at step 5, leading to a contradiction.

### Partial Order
3. **Preprocessing**.
We replace some facts as follows:
* Replace `x < y` with `x ≤ y` and `x ≠ y`.
* Replace `x = y` with `x ≤ y` and `y ≤ x`.
* Replace `¬(x ≤ y)` with `x ≠ y` and `¬(x < y)`.
4. **Building the `≤`-graph**: Same as for preorders.
5. **Growing the `≤`-graph with `≮`-facts**: Same as for preorders.
6. **Finding contradictions using `≠`-facts**.
We identify strongly connected components in the `≤`-graph using a standard algorithm. For each
fact `x ≠ y`, we check whether `x` and `y` belong to the same component. If they do, then `x = y` is
provable, contradicting `x ≠ y`.

#### Why is this a decision procedure?
Assume that a set `T` of facts is contradictory. We must show that the described algorithm can
derive a contradiction. Let `T'` be the set of facts after preprocessing. By construction, `T'` is
also contradictory (they are equisatisfiable). If, at step 6, no contradictory `≠`-facts were found,
we must show that a model satisfies `T'`. A suitable model consists of the strongly connected
components of the `≤`-graph, with the relation `R` defined as `C₁ R C₂` iff `C₂` is reachable
from `C₁`. Each variable `x` is interpreted as its component `[x]`. This forms a partial order, and
we verify that each fact in `T'` is satisfied:
* `x ≤ y` is satisfied because it directly implies `[x] R [y]`.
* `x ≠ y` is satisfied because otherwise, `x` and `y` would belong to the same component, leading to
a contradiction at step 6.
* `¬(x < y)` is satisfied because otherwise `[x] ≠ [y]` and there is a path from `x` to `y`, which
would have merged them into the same component at step 5.

### Linear Order
3. **Preprocessing**.
We replace some facts as follows:
* Replace `x < y` with `x ≤ y` and `x ≠ y`.
* Replace `x = y` with `x ≤ y` and `y ≤ x`.
* Replace `¬(x ≤ y)` with `x ≠ y` and `y ≤ x`.
* Replace `¬(x < y)` with `y ≤ x`.
4. **Building the `≤`-graph**: Same as for preorders.
5. **Finding contradictions using `≠`-facts**: Same as for partial orders.

Note that the algorithm for linear orders is simply the algorithm for partial orders with an
additional preprocessing step. It also skips the growing step because there is no `≮`-facts.

#### Why is this a decision procedure?
We need to slightly modify the proof for partial orders. In this case, `T` and `T'` are again
equisatisfiable. Suppose the algorithm cannot find a contradiction, and construct the model of `T'`.
The carrier of the model is once again the set of strongly connected components in the `≤`-graph,
with variables interpreted as their respective components. Note that the reachability relation
(used before) on components is acyclic. Therefore, it can be
[topologically ordered](https://en.wikipedia.org/wiki/Topological_sorting), meaning it forms a
linear order where `C₁ R C₂` whenever `C₂` is reachable from `C₁`. It is easy to see that all facts
in `T'` are satisfied by the model.
-/

namespace Mathlib.Tactic.Order

open Lean Qq Elab Meta Tactic

/-- Finds a contradictory `≠`-fact whose `.lhs` and `.rhs` belong to the same strongly connected
component in the `≤`-graph, implying they must be equal, and then uses it to derive `False`. -/
def findContradictionWithNe (graph : Graph) (idxToAtom : Std.HashMap Nat Expr)
    (facts : Array AtomicFact) : MetaM <| Option Expr := do
  let scc := graph.findSCCs
  for fact in facts do
    let .ne lhs rhs neProof := fact | continue
    if scc[lhs]! != scc[rhs]! then
      continue
    let .some pf1 ← graph.buildTransitiveLeProof idxToAtom lhs rhs
      | throwError "Bug: Cannot find path in strongly connected component"
    let .some pf2 ← graph.buildTransitiveLeProof idxToAtom rhs lhs
      | throwError "Bug: Cannot find path in strongly connected component"
    let pf3 ← mkAppM ``le_antisymm #[pf1, pf2]
    return .some <| mkApp neProof pf3
  return .none

/-- Using the `≤`-graph `g`, find a contradiction with some `≰`-fact. -/
def findContradictionWithNle (g : Graph) (idxToAtom : Std.HashMap ℕ Expr)
    (facts : Array AtomicFact) : MetaM <| Option Expr := do
  for fact in facts do
    if let .nle lhs rhs proof := fact then
      let .some pf ← g.buildTransitiveLeProof idxToAtom lhs rhs | continue
      return .some <| mkApp proof pf
  return .none

/-- Each fact `¬ (x < y)` allows to add the edge `(x, y)` when `y` is reachable from `x` in the
graph. We repeat adding edges using this until no more edges can be added. -/
def updateGraphWithNlt (g : Graph) (idxToAtom : Std.HashMap Nat Expr)
    (facts : Array AtomicFact) : MetaM Graph := do
  let nltFacts := facts.filter fun fact => match fact with | .nlt _ _ _ => true | _ => false
<<<<<<< HEAD
  let mut usedNltFacts : Vector Bool _ := .mkVector nltFacts.size false
=======
  let mut usedNltFacts : Array Bool := .replicate nltFacts.size false
>>>>>>> ddc0661a
  let mut g := g
  while true do
    let mut changed : Bool := false
    for h : i in [:nltFacts.size] do
      if usedNltFacts[i] then
        continue
      let .nlt lhs rhs proof := nltFacts[i] | throwError "Bug: Non-nlt fact in nltFacts."
      let .some pf ← g.buildTransitiveLeProof idxToAtom lhs rhs | continue
      g := g.addEdge ⟨rhs, lhs, ← mkAppM ``le_of_not_lt_le #[proof, pf]⟩
      changed := true
      usedNltFacts := usedNltFacts.set i true
    if !changed then
      break
  return g

/-- Supported order types: linear, partial, and preorder. -/
inductive OrderType
| lin | part | pre
deriving BEq

/-- Find the "best" instance of an order on a given type. A linear order is preferred over a partial
order, and a partial order is preferred over a preorder. -/
def findBestOrderInstance (type : Expr) : MetaM <| Option OrderType := do
  if (← synthInstance? (← mkAppM ``LinearOrder #[type])).isSome then
    return .some .lin
  if (← synthInstance? (← mkAppM ``PartialOrder #[type])).isSome then
    return .some .part
  if (← synthInstance? (← mkAppM ``Preorder #[type])).isSome then
    return .some .pre
  return .none

/-- A finishing tactic for solving goals in arbitrary `Preorder`, `PartialOrder`,
or `LinearOrder`. -/
elab "order" : tactic => focus do
  let g ← getMainGoal
  let .some g ← g.falseOrByContra | return
  setGoals [g]
  let TypeToAtoms ← collectFacts g
  g.withContext do
  for (type, (idxToAtom, facts)) in TypeToAtoms do
    let .some orderType ← findBestOrderInstance type | continue
    let facts : Array AtomicFact ← match orderType with
    | .pre => preprocessFactsPreorder g facts
    | .part => preprocessFactsPartial g facts
    | .lin => preprocessFactsLinear g facts
    let mut graph ← Graph.constructLeGraph idxToAtom.size facts
    graph ← updateGraphWithNlt graph idxToAtom facts
    if orderType == .pre then
      let .some pf ← findContradictionWithNle graph idxToAtom facts | continue
      g.assign pf
      return
    else
      let .some pf ← findContradictionWithNe graph idxToAtom facts | continue
      g.assign pf
      return
  throwError "No contradiction found"

end Mathlib.Tactic.Order<|MERGE_RESOLUTION|>--- conflicted
+++ resolved
@@ -160,11 +160,7 @@
 def updateGraphWithNlt (g : Graph) (idxToAtom : Std.HashMap Nat Expr)
     (facts : Array AtomicFact) : MetaM Graph := do
   let nltFacts := facts.filter fun fact => match fact with | .nlt _ _ _ => true | _ => false
-<<<<<<< HEAD
-  let mut usedNltFacts : Vector Bool _ := .mkVector nltFacts.size false
-=======
   let mut usedNltFacts : Array Bool := .replicate nltFacts.size false
->>>>>>> ddc0661a
   let mut g := g
   while true do
     let mut changed : Bool := false
