/-
Copyright (c) 2024 Damiano Testa. All rights reserved.
Released under Apache 2.0 license as described in the file LICENSE.
Authors: Michael Rothgang, Damiano Testa
-/
import Lean.Elab.Command
import Lean.Elab.ParseImportsFast
import Mathlib.Tactic.Linter.DirectoryDependency

/-!
#  The "header" linter

The "header" style linter checks that a file starts with
```
/-
Copyright ...
Apache ...
Authors ...
-/

import statements*
module doc-string*
remaining file
```
It emits a warning if
* the copyright statement is malformed;
* `Mathlib.Tactic` is imported;
* any import in `Lake` is present;
* the first non-`import` command is not a module doc-string.

The linter allows `import`-only files and does not require a copyright statement in `Mathlib.Init`.

## Implementation
The strategy used by the linter is as follows.
The linter computes the end position of the first module doc-string of the file,
resorting to the end of the file, if there is no module doc-string.
Next, the linter tries to parse the file up to the position determined above.

If the parsing is successful, the linter checks the resulting `Syntax` and behaves accordingly.

If the parsing is not successful, this already means there is some "problematic" command
after the imports. In particular, there is a command that is not a module doc-string
immediately following the last import: the file should be flagged by the linter.
Hence, the linter then falls back to parsing the header of the file, adding a spurious `section`
after it.
This makes it possible for the linter to check the entire header of the file, emit warnings that
could arise from this part and also flag that the file should contain a module doc-string after
the `import` statements.
-/

open Lean Elab Command

namespace Mathlib.Linter

/--
`firstNonImport? stx` assumes that the input `Syntax` is of kind `Lean.Parser.Module.module`.
It returns
* `none`, if `stx` consists only of `import` statements,
* the first non-`import` command in `stx`, otherwise.

The intended use-case is to use the output of `testParseModule` as the input of
`firstNonImport?`.
-/
def firstNonImport? : Syntax → Option Syntax
  | .node _ ``Lean.Parser.Module.module #[_header, .node _ `null args] => args[0]?
  | _=> some .missing  -- this is unreachable, if the input comes from `testParseModule`

/-- `getImportIds s` takes as input `s : Syntax`.
It returns the array of all `import` identifiers in `s`. -/
-- We cannot use `importsOf` instead, as
-- - that function is defined in the `ImportGraph` project; we would like to minimise imports
--   to Mathlib.Init (where this linter is imported)
-- - that function does not return the Syntax corresponding to each import,
--   which we use to log more precise warnings.
partial
def getImportIds (s : Syntax) : Array Syntax :=
  let rest : Array Syntax := (s.getArgs.map getImportIds).flatten
  if let `(Lean.Parser.Module.import| import $n) := s then
    rest.push n
  else
    rest

/--
`parseUpToHere pos post` takes as input `pos : String.Pos` and the optional `post : String`.
It parses the current file from the beginning until `pos`, appending `post` at the end.
It returns a syntax node of kind `Lean.Parser.Module.module`.
The option of appending a final string to the text gives more control to avoid syntax errors,
for instance in the presence of `#guard_msgs in` or `set_option ... in`.

Note that this parsing will *not* be successful on every file.  However, if the linter is
parsing the file linearly, it will only need to parse
* the imports (that are always parseable) and
* the first non-import command that is supposed to be a module doc-string (so again always
  parseable).

In conclusion, either the parsing is successful, and the linter can continue with its analysis,
or the parsing is not successful and the linter will flag a missing module doc-string!
-/
def parseUpToHere (pos : String.Pos) (post : String := "") : CommandElabM Syntax := do
  let upToHere : Substring := { str := (← getFileMap).source, startPos := ⟨0⟩, stopPos := pos }
  -- Append a further string after the content of `upToHere`.
  Parser.testParseModule (← getEnv) "linter.style.header" (upToHere.toString ++ post)

/-- `toSyntax s pattern` converts the two input strings into a `Syntax`, assuming that `pattern`
is a substring of `s`:
the syntax is an atom with value `pattern` whose the range is the range of `pattern` in `s`. -/
def toSyntax (s pattern : String) (offset : String.Pos := 0) : Syntax :=
  let beg := ((s.splitOn pattern).getD 0 "").endPos + offset
  let fin := (((s.splitOn pattern).getD 0 "") ++ pattern).endPos + offset
  mkAtomFrom (.ofRange ⟨beg, fin⟩) pattern

/-- Return if `line` looks like a correct authors line in a copyright header.

The `offset` input is used to shift the position information of the `Syntax` that the command
produces.
`authorsLineChecks` computes a position for its warning *relative to `line`*.
The `offset` input passes on the starting position of `line` in the whole file.
-/
def authorsLineChecks (line : String) (offset : String.Pos) : Array (Syntax × String) :=
  Id.run do
  -- We cannot reasonably validate the author names, so we look only for a few common mistakes:
  -- the line starting wrongly, double spaces, using ' and ' between names,
  -- and ending the line with a period.
  let mut stxs := #[]
  if !line.startsWith "Authors: " then
    stxs := stxs.push
      (toSyntax line (line.take "Authors: ".length) offset,
       s!"The authors line should begin with 'Authors: '")
  if (line.splitOn "  ").length != 1 then
    stxs := stxs.push (toSyntax line "  " offset, s!"Double spaces are not allowed.")
  if (line.splitOn " and ").length != 1 then
    stxs := stxs.push (toSyntax line " and " offset, s!"Please, do not use 'and'; use ',' instead.")
  if line.back == '.' then
    stxs := stxs.push
      (toSyntax line "." offset,
       s!"Please, do not end the authors' line with a period.")
  return stxs

/-- The main function to validate the copyright string.
The input is the copyright string, the output is an array of `Syntax × String` encoding:
* the `Syntax` factors are atoms whose ranges are "best guesses" for where the changes should
  take place; the embedded string is the current text that the linter flagged;
* the `String` factor is the linter message.

The linter checks that
* the first and last line of the copyright are a `("/-", "-/")` pair, each on its own line;
* the first line is begins with `Copyright (c) 20` and ends with `. All rights reserved.`;
* the second line is `Released under Apache 2.0 license as described in the file LICENSE.`;
* the remainder of the string begins with `Authors: `, does not end with `.` and
  contains no ` and ` nor a double space, except possibly after a line break.
-/
def copyrightHeaderChecks (copyright : String) : Array (Syntax × String) := Id.run do
  -- First, we merge lines ending in `,`: two spaces after the line-break are ok,
  -- but so is only one or none.  We take care of *not* adding more consecutive spaces, though.
  -- This is to allow the copyright or authors' lines to span several lines.
  let preprocessCopyright := (copyright.replace ",\n  " ", ").replace ",\n" ","
  -- Filter out everything after the first isolated `-/`.
  let pieces := preprocessCopyright.splitOn "\n-/"
  let copyright := (pieces.getD 0 "") ++ "\n-/"
  let stdText (s : String) :=
    s!"Malformed or missing copyright header: `{s}` should be alone on its own line."
  let mut output := #[]
  if (pieces.getD 1 "\n").take 1 != "\n" then
    output := output.push (toSyntax copyright "-/", s!"{stdText "-/"}")
  let lines := copyright.splitOn "\n"
  let closeComment := lines.getLastD ""
  match lines with
  | openComment :: copyrightAuthor :: license :: authorsLines =>
    -- The header should start and end with blank comments.
    match openComment, closeComment with
    | "/-", "-/" => output := output
    | "/-", _    =>
      output := output.push (toSyntax copyright closeComment, s!"{stdText "-/"}")
    | _, _       =>
      output := output.push (toSyntax copyright openComment, s!"{stdText ("/".push '-')}")
    -- Validate the first copyright line.
    let copStart := "Copyright (c) 20"
    let copStop := ". All rights reserved."
    if !copyrightAuthor.startsWith copStart then
      output := output.push
        (toSyntax copyright (copyrightAuthor.take copStart.length),
         s!"Copyright line should start with 'Copyright (c) YYYY'")
    if !copyrightAuthor.endsWith copStop then
      output := output.push
        (toSyntax copyright (copyrightAuthor.takeRight copStop.length),
         s!"Copyright line should end with '. All rights reserved.'")
    -- Validate the authors line(s). The last line is the closing comment: trim that off right away.
    let authorsLines := authorsLines.dropLast
    -- Complain about a missing authors line.
    if authorsLines.length == 0 then
      output := output.push (toSyntax copyright "-/", s!"Copyright too short!")
    else
    -- If the list of authors spans multiple lines, all but the last line should end with a trailing
    -- comma. This excludes e.g. other comments in the copyright header.
    let authorsLine := "\n".intercalate authorsLines
    let authorsStart := (("\n".intercalate [openComment, copyrightAuthor, license, ""])).endPos
    if authorsLines.length > 1 && !authorsLines.dropLast.all (·.endsWith ",") then
      output := output.push ((toSyntax copyright authorsLine),
        "If an authors line spans multiple lines, \
        each line but the last must end with a trailing comma")
    output := output.append (authorsLineChecks authorsLine authorsStart)
    let expectedLicense := "Released under Apache 2.0 license as described in the file LICENSE."
    if license != expectedLicense then
      output := output.push (toSyntax copyright license,
        s!"Second copyright line should be \"{expectedLicense}\"")
  | _ =>
    output := output.push (toSyntax copyright "-/", s!"Copyright too short!")
  return output

/--
`isInMathlib modName` returns `true` if `Mathlib.lean` imports the file `modName` and `false`
otherwise.
This is used by the `Header` linter as a heuristic of whether it should inspect the file or not.
-/
def isInMathlib (modName : Name) : IO Bool := do
  let mlPath := ("Mathlib" : System.FilePath).addExtension "lean"
  if ← mlPath.pathExists then
<<<<<<< HEAD
    let ml ← parseImports' (← IO.FS.readFile mlPath) ""
    return (ml.imports.map (·.module == modName)).any (·)
=======
    let res ← parseImports' (← IO.FS.readFile mlPath) ""
    return (res.imports.map (·.module == modName)).any (·)
>>>>>>> 4732cb2c
  else return false

/-- `inMathlibRef` is
* `none` at initialization time;
* `some true` if the `header` linter has already discovered that the current file
  is imported in `Mathlib.lean`;
* `some false` if the `header` linter has already discovered that the current file
  is *not* imported in `Mathlib.lean`.
-/
initialize inMathlibRef : IO.Ref (Option Bool) ← IO.mkRef none

/--
The "header" style linter checks that a file starts with
```
/-
Copyright ...
Apache ...
Authors ...
-/

import statements*
module doc-string*
remaining file
```
It emits a warning if
* the copyright statement is malformed;
* `Mathlib.Tactic` is imported;
* any import in `Lake` is present;
* the first non-`import` command is not a module doc-string.

The linter allows `import`-only files and does not require a copyright statement in `Mathlib.Init`.
-/
register_option linter.style.header : Bool := {
  defValue := false
  descr := "enable the header style linter"
}

namespace Style.header

/-- Check the `Syntax` `imports` for broad imports:
`Mathlib.Tactic`, any import starting with `Lake`, or `Mathlib.Tactic.{Have,Replace}`. -/
def broadImportsCheck (imports : Array Syntax) (mainModule : Name) : CommandElabM Unit := do
  for i in imports do
    match i.getId with
    | `Mathlib.Tactic =>
      Linter.logLint linter.style.header i "Files in mathlib cannot import the whole tactic folder."
    | `Mathlib.Tactic.Replace =>
      if mainModule != `Mathlib.Tactic then
        Linter.logLint linter.style.header i
          "'Mathlib.Tactic.Replace' defines a deprecated form of the 'replace' tactic; \
          please do not use it in mathlib."
    | `Mathlib.Tactic.Have =>
      if ![`Mathlib.Tactic, `Mathlib.Tactic.Replace].contains mainModule then
        Linter.logLint linter.style.header i
          "'Mathlib.Tactic.Have' defines a deprecated form of the 'have' tactic; \
          please do not use it in mathlib."
    | modName =>
      if modName.getRoot == `Lake then
      Linter.logLint linter.style.header i
        "In the past, importing 'Lake' in mathlib has led to dramatic slow-downs of the linter \
        (see e.g. https://github.com/leanprover-community/mathlib4/pull/13779). Please consider carefully if this import is useful and \
        make sure to benchmark it. If this is fine, feel free to silence this linter."

/-- Check the syntax `imports` for syntactically duplicate imports.
The output is an array of `Syntax` atoms whose ranges are the import statements,
and the embedded strings are the error message of the linter.
-/
def duplicateImportsCheck (imports : Array Syntax)  : CommandElabM Unit := do
  let mut importsSoFar := #[]
  for i in imports do
    if importsSoFar.contains i then
      Linter.logLint linter.style.header i m!"Duplicate imports: '{i}' already imported"
    else importsSoFar := importsSoFar.push i

@[inherit_doc Mathlib.Linter.linter.style.header]
def headerLinter : Linter where run := withSetOptionIn fun stx ↦ do
  let mainModule ← getMainModule
  let inMathlib? := ← match ← inMathlibRef.get with
    | some d => return d
    | none => do
      let val ← isInMathlib mainModule
      -- We store the answer to the question "is this file in `Mathlib.lean`?" in `inMathlibRef`
      -- to avoid recomputing its value on every command. This is a performance optimisation.
      inMathlibRef.set (some val)
      return val
  -- The linter skips files not imported in `Mathlib.lean`, to avoid linting "scratch files".
  -- It is however active in the test file `MathlibTest.Header` for the linter itself.
  unless inMathlib? || mainModule == `MathlibTest.Header do return
  unless Linter.getLinterValue linter.style.header (← getOptions) do
    return
  if (← get).messages.hasErrors then
    return
  -- `Mathlib.lean` imports `Mathlib.Tactic`, which the broad imports check below would flag.
  -- Since that file is imports-only, we can simply skip linting it.
  if mainModule == `Mathlib then return
  let fm ← getFileMap
  let md := (getMainModuleDoc (← getEnv)).toArray
  -- The end of the first module doc-string, or the end of the file if there is none.
  let firstDocModPos := match md[0]? with
                          | none     => fm.positions.back!
                          | some doc => fm.ofPosition doc.declarationRange.endPos
  unless stx.getTailPos?.getD default ≤ firstDocModPos do
    return
  -- We try to parse the file up to `firstDocModPos`.
  let upToStx ← parseUpToHere firstDocModPos <|> (do
    -- If parsing failed, there is some command which is not a module docstring.
    -- In that case, we parse until the end of the imports and add an extra `section` afterwards,
    -- so we trigger a "no module doc-string" warning.
    let fil ← getFileName
    let (stx, _) ← Parser.parseHeader { input := fm.source, fileName := fil, fileMap := fm }
    parseUpToHere (stx.raw.getTailPos?.getD default) "\nsection")
  let importIds := getImportIds upToStx
  -- Report on broad or duplicate imports.
  broadImportsCheck importIds mainModule
  duplicateImportsCheck importIds
  if let some msg ← directoryDependencyCheck mainModule then
    Linter.logLint linter.directoryDependency stx msg

  let afterImports := firstNonImport? upToStx
  if afterImports.isNone then return
  let copyright := match upToStx.getHeadInfo with
    | .original lead .. => lead.toString
    | _ => ""
  -- Report any errors about the copyright line.
  if mainModule != `Mathlib.Init then
    for (stx, m) in copyrightHeaderChecks copyright do
      Linter.logLint linter.style.header stx m!"* '{stx.getAtomVal}':\n{m}\n"
  -- Report a missing module doc-string.
  match afterImports with
    | none => return
    | some (.node _ ``Lean.Parser.Command.moduleDoc _) => return
    | some rest =>
    Linter.logLint linter.style.header rest
      m!"The module doc-string for a file should be the first command after the imports.\n\
       Please, add a module doc-string before `{stx}`."

initialize addLinter headerLinter

end Style.header

end Mathlib.Linter<|MERGE_RESOLUTION|>--- conflicted
+++ resolved
@@ -215,13 +215,8 @@
 def isInMathlib (modName : Name) : IO Bool := do
   let mlPath := ("Mathlib" : System.FilePath).addExtension "lean"
   if ← mlPath.pathExists then
-<<<<<<< HEAD
-    let ml ← parseImports' (← IO.FS.readFile mlPath) ""
-    return (ml.imports.map (·.module == modName)).any (·)
-=======
     let res ← parseImports' (← IO.FS.readFile mlPath) ""
     return (res.imports.map (·.module == modName)).any (·)
->>>>>>> 4732cb2c
   else return false
 
 /-- `inMathlibRef` is
