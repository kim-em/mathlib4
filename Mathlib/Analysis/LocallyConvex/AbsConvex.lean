/-
Copyright (c) 2022 Moritz Doll. All rights reserved.
Released under Apache 2.0 license as described in the file LICENSE.
Authors: Moritz Doll
-/
import Mathlib.Analysis.LocallyConvex.BalancedCoreHull
import Mathlib.Analysis.LocallyConvex.WithSeminorms
import Mathlib.Analysis.Convex.Gauge
import Mathlib.Analysis.Convex.TotallyBounded

/-!
# Absolutely convex sets

A set `s` in an commutative monoid `E` is called absolutely convex or disked if it is convex and
balanced. The importance of absolutely convex sets comes from the fact that every locally convex
topological vector space has a basis consisting of absolutely convex sets.

## Main definitions

* `absConvexHull`: the absolutely convex hull of a set `s` is the smallest absolutely convex set
  containing `s`.
* `gaugeSeminormFamily`: the seminorm family induced by all open absolutely convex neighborhoods
of zero.

## Main statements

* `absConvexHull_eq_convexHull_balancedHull`: when the locally convex space is a module, the
  absolutely convex hull of a set `s` equals the convex hull of the balanced hull of `s`.
* `convexHull_union_neg_eq_absConvexHull`: the convex hull of `s ∪ -s` is the absolute convex hull
  of `s`.
* `with_gaugeSeminormFamily`: the topology of a locally convex space is induced by the family
`gaugeSeminormFamily`.

## Implementation notes

Mathlib's definition of `Convex` requires the scalars to be an `OrderedSemiring` whereas the
definition of `Balanced` requires the scalars to be a `SeminormedRing`. Mathlib doesn't currently
have a concept of a semi-normed ordered ring, so we define a set as `AbsConvex` if it is balanced
over a `SeminormedRing` `𝕜` and convex over `ℝ`, assuming `IsScalarTower ℝ 𝕜 E` and
`SMulCommClass ℝ 𝕜 E` where required.

## Tags

disks, convex, balanced
-/


open NormedField Set

open NNReal Pointwise Topology

variable {𝕜 E F G ι : Type*}

section AbsolutelyConvex

variable (𝕜) [SeminormedRing 𝕜] [SMul 𝕜 E] [SMul ℝ E] [AddCommMonoid E]
/-- A set is absolutely convex if it is balanced and convex. Mathlib's definition of `Convex`
requires the scalars to be an `OrderedSemiring` whereas the definition of `Balanced` requires the
scalars to be a `SeminormedRing`. Mathlib doesn't currently have a concept of a semi-normed ordered
ring, so we define a set as `AbsConvex` if it is balanced over a `SeminormedRing` `𝕜` and convex
over `ℝ`. -/
def AbsConvex (s : Set E) : Prop := Balanced 𝕜 s ∧ Convex ℝ s

variable {𝕜}

theorem AbsConvex.empty : AbsConvex 𝕜 (∅ : Set E) := ⟨balanced_empty, convex_empty⟩

theorem AbsConvex.univ : AbsConvex 𝕜 (univ : Set E) := ⟨balanced_univ, convex_univ⟩

theorem AbsConvex.inter {s t : Set E} (hs : AbsConvex 𝕜 s) (ht : AbsConvex 𝕜 t) :
    AbsConvex 𝕜 (s ∩ t) := ⟨hs.1.inter ht.1, hs.2.inter ht.2⟩

theorem AbsConvex.sInter {S : Set (Set E)} (h : ∀ s ∈ S, AbsConvex 𝕜 s) : AbsConvex 𝕜 (⋂₀ S) :=
  ⟨.sInter fun s hs => (h s hs).1, convex_sInter fun s hs => (h s hs).2⟩

theorem AbsConvex.iInter {ι : Sort*} {s : ι → Set E} (h : ∀ i, AbsConvex 𝕜 (s i)) :
    AbsConvex 𝕜 (⋂ i, s i) :=
  sInter_range s ▸ AbsConvex.sInter <| forall_mem_range.2 h

variable (𝕜)

/-- The absolute convex hull of a set `s` is the minimal absolute convex set that includes `s`. -/
@[simps! isClosed]
def absConvexHull : ClosureOperator (Set E) :=
  .ofCompletePred (AbsConvex 𝕜) fun _ ↦ .sInter

variable {𝕜} {s : Set E}

theorem subset_absConvexHull : s ⊆ absConvexHull 𝕜 s :=
  (absConvexHull 𝕜).le_closure s

theorem absConvex_absConvexHull : AbsConvex 𝕜 (absConvexHull 𝕜 s) :=
  (absConvexHull 𝕜).isClosed_closure s

theorem balanced_absConvexHull : Balanced 𝕜 (absConvexHull 𝕜 s) :=
  absConvex_absConvexHull.1

theorem convex_absConvexHull : Convex ℝ (absConvexHull 𝕜 s) :=
  absConvex_absConvexHull.2

variable (𝕜 s) in
theorem absConvexHull_eq_iInter :
    absConvexHull 𝕜 s = ⋂ (t : Set E) (_ : s ⊆ t) (_ : AbsConvex 𝕜 t), t := by
  simp [absConvexHull, iInter_subtype, iInter_and]

variable {t : Set E} {x y : E}

theorem mem_absConvexHull_iff : x ∈ absConvexHull 𝕜 s ↔ ∀ t, s ⊆ t → AbsConvex 𝕜 t → x ∈ t := by
  simp_rw [absConvexHull_eq_iInter, mem_iInter]

theorem absConvexHull_min : s ⊆ t → AbsConvex 𝕜 t → absConvexHull 𝕜 s ⊆ t :=
  (absConvexHull 𝕜).closure_min

theorem AbsConvex.absConvexHull_subset_iff (ht : AbsConvex 𝕜 t) : absConvexHull 𝕜 s ⊆ t ↔ s ⊆ t :=
  (show (absConvexHull 𝕜).IsClosed t from ht).closure_le_iff

@[mono, gcongr]
theorem absConvexHull_mono (hst : s ⊆ t) : absConvexHull 𝕜 s ⊆ absConvexHull 𝕜 t :=
  (absConvexHull 𝕜).monotone hst

lemma absConvexHull_eq_self : absConvexHull 𝕜 s = s ↔ AbsConvex 𝕜 s :=
  (absConvexHull 𝕜).isClosed_iff.symm

alias ⟨_, AbsConvex.absConvexHull_eq⟩ := absConvexHull_eq_self

@[simp]
theorem absConvexHull_univ : absConvexHull 𝕜 (univ : Set E) = univ :=
  ClosureOperator.closure_top (absConvexHull 𝕜)

@[simp]
theorem absConvexHull_empty : absConvexHull 𝕜 (∅ : Set E) = ∅ :=
  AbsConvex.empty.absConvexHull_eq

@[simp]
theorem absConvexHull_eq_empty : absConvexHull 𝕜 s = ∅ ↔ s = ∅ := by
  constructor
  · intro h
    rw [← Set.subset_empty_iff, ← h]
    exact subset_absConvexHull
  · rintro rfl
    exact absConvexHull_empty

@[simp]
theorem absConvexHull_nonempty : (absConvexHull 𝕜 s).Nonempty ↔ s.Nonempty := by
  rw [nonempty_iff_ne_empty, nonempty_iff_ne_empty, Ne, Ne]
  exact not_congr absConvexHull_eq_empty

protected alias ⟨_, Set.Nonempty.absConvexHull⟩ := absConvexHull_nonempty

end AbsolutelyConvex

section NontriviallyNormedField

variable (𝕜 E) {s : Set E}
variable [NontriviallyNormedField 𝕜] [AddCommGroup E] [Module 𝕜 E]
variable [Module ℝ E] [SMulCommClass ℝ 𝕜 E]
variable [TopologicalSpace E]  [ContinuousSMul 𝕜 E]

<<<<<<< HEAD
theorem nhds_basis_abs_convex [LocallyConvexSpace ℝ E] :
=======
theorem nhds_hasBasis_absConvex :
>>>>>>> bb35bd43
    (𝓝 (0 : E)).HasBasis (fun s : Set E => s ∈ 𝓝 (0 : E) ∧ AbsConvex 𝕜 s) id := by
  refine
    (LocallyConvexSpace.convex_basis_zero ℝ E).to_hasBasis (fun s hs => ?_) fun s hs =>
      ⟨s, ⟨hs.1, hs.2.2⟩, rfl.subset⟩
  refine ⟨convexHull ℝ (balancedCore 𝕜 s), ?_, convexHull_min (balancedCore_subset s) hs.2⟩
  refine ⟨Filter.mem_of_superset (balancedCore_mem_nhds_zero hs.1) (subset_convexHull ℝ _), ?_⟩
  refine ⟨(balancedCore_balanced s).convexHull, ?_⟩
  exact convex_convexHull ℝ (balancedCore 𝕜 s)

variable [ContinuousSMul ℝ E] [TopologicalAddGroup E]

<<<<<<< HEAD
theorem nhds_basis_abs_convex_open [LocallyConvexSpace ℝ E] :
=======
theorem nhds_hasBasis_absConvex_open :
>>>>>>> bb35bd43
    (𝓝 (0 : E)).HasBasis (fun s => (0 : E) ∈ s ∧ IsOpen s ∧ AbsConvex 𝕜 s) id := by
  refine (nhds_hasBasis_absConvex 𝕜 E).to_hasBasis ?_ ?_
  · rintro s ⟨hs_nhds, hs_balanced, hs_convex⟩
    refine ⟨interior s, ?_, interior_subset⟩
    exact
      ⟨mem_interior_iff_mem_nhds.mpr hs_nhds, isOpen_interior,
        hs_balanced.interior (mem_interior_iff_mem_nhds.mpr hs_nhds), hs_convex.interior⟩
  rintro s ⟨hs_zero, hs_open, hs_balanced, hs_convex⟩
  exact ⟨s, ⟨hs_open.mem_nhds hs_zero, hs_balanced, hs_convex⟩, rfl.subset⟩

theorem locallyConvexSpace_iff_zero_abs : LocallyConvexSpace ℝ E ↔
    (𝓝 0 : Filter E).HasBasis (fun s : Set E => s ∈ 𝓝 (0 : E) ∧ AbsConvex ℝ s) id :=
  ⟨fun _ => nhds_basis_abs_convex ℝ _,
   fun h => LocallyConvexSpace.ofBasisZero ℝ E _ _ h fun _ ⟨_,⟨_,hN₂⟩⟩ => hN₂⟩

theorem locallyConvexSpace_iff_exists_absconvex_subset_zero :
    LocallyConvexSpace ℝ E ↔
    ∀ U ∈ (𝓝 0 : Filter E), ∃ S ∈ (𝓝 0 : Filter E), AbsConvex ℝ S ∧ S ⊆ U :=
  (locallyConvexSpace_iff_zero_abs E).trans Filter.hasBasis_self

end NontriviallyNormedField

section

variable (𝕜) [NontriviallyNormedField 𝕜]
variable [AddCommGroup E] [Module ℝ E] [Module 𝕜 E]

theorem absConvexHull_add_subset {s t : Set E} :
    absConvexHull 𝕜 (s + t) ⊆ absConvexHull 𝕜 s + absConvexHull 𝕜 t :=
  absConvexHull_min (add_subset_add subset_absConvexHull subset_absConvexHull)
    ⟨Balanced.add balanced_absConvexHull balanced_absConvexHull,
      Convex.add convex_absConvexHull convex_absConvexHull⟩

theorem absConvexHull_eq_convexHull_balancedHull [SMulCommClass ℝ 𝕜 E] {s : Set E} :
    absConvexHull 𝕜 s = convexHull ℝ (balancedHull 𝕜 s) := le_antisymm
  (absConvexHull_min
    ((subset_convexHull ℝ s).trans (convexHull_mono (subset_balancedHull 𝕜)))
      ⟨Balanced.convexHull (balancedHull.balanced s), convex_convexHull ..⟩)
  (convexHull_min (balanced_absConvexHull.balancedHull_subset_of_subset subset_absConvexHull)
      convex_absConvexHull)

/-- In general, equality doesn't hold here - e.g. consider `s := {(-1, 1), (1, 1)}` in `ℝ²`. -/
theorem balancedHull_convexHull_subseteq_absConvexHull {s : Set E} :
    balancedHull 𝕜 (convexHull ℝ s) ⊆ absConvexHull 𝕜 s :=
  balanced_absConvexHull.balancedHull_subset_of_subset
    (convexHull_min subset_absConvexHull convex_absConvexHull)

end

section

variable [AddCommGroup E] [Module ℝ E]

<<<<<<< HEAD
lemma help (a b : E) (h : (2:ℝ)•a = (2:ℝ)•b) : a = b := by
  have e1 : (1/2 : ℝ) • ((2:ℝ)•a) = (1/2 : ℝ) •((2:ℝ)•b) := by
    apply congrArg (HSMul.hSMul (1 / 2)) h
  simp only [one_div, ne_eq, OfNat.ofNat_ne_zero, not_false_eq_true, inv_smul_smul₀] at e1
  exact e1

open UniformSpace in
open Uniformity in
theorem ball_add_ball_subset_ball_comp (V : Set E) (y : E) :
    ball y (((fun p : E × E => p.2 - p.1) ⁻¹' ((2 : ℝ) • V))) ⊆
      ball y (((fun p : E × E => p.2 - p.1) ⁻¹' V) ○ ((fun p : E × E => p.2 - p.1) ⁻¹' V)) := by
    intro x hx
    rw [uniform_space_ball_eq_vadd] at hx
    obtain ⟨z,⟨hz₁,hz₂⟩⟩ := hx
    simp only [vadd_eq_add] at hz₂
    obtain ⟨z',⟨hz'₁,hz'₂⟩⟩ := hz₁
    simp only [vadd_eq_add] at hz'₂
    use (1/2:ℝ)•(x+y)
    have e11 : x-(1 / 2 : ℝ) • (x + y)  = z' := by
      rw [smul_add]
      apply help
      rw [smul_sub, smul_add, ← smul_assoc]
      simp only [one_div, smul_eq_mul, isUnit_iff_ne_zero, ne_eq, OfNat.ofNat_ne_zero,
        not_false_eq_true, IsUnit.mul_inv_cancel, one_smul, smul_inv_smul₀, smul_neg]
      rw [add_comm]
      rw [two_smul]
      simp only [add_sub_add_right_eq_sub]
      rw [← hz₂]
      simp only [add_sub_cancel_left]
      exact id (Eq.symm hz'₂)
    have e12 : (1 / 2 : ℝ) • (x + y) - y  = z' := by
      apply help
      rw [smul_sub]
      simp only [one_div, smul_add, ne_eq, OfNat.ofNat_ne_zero, not_false_eq_true, smul_inv_smul₀,
        smul_neg]
      rw [two_smul, add_sub_add_right_eq_sub, ← hz₂]
      rw [add_sub_cancel_left]
      exact id (Eq.symm hz'₂)
    constructor
    · rw [mem_preimage, e12]
      exact hz'₁
    · rw [mem_preimage, e11]
      exact hz'₁

lemma balancedHull_subseteq_convexHull {s : Set E} : balancedHull ℝ s ⊆ convexHull ℝ (s ∪ -s) := by
=======
lemma balancedHull_subset_convexHull_union_neg {s : Set E} :
    balancedHull ℝ s ⊆ convexHull ℝ (s ∪ -s) := by
>>>>>>> bb35bd43
  intro a ha
  obtain ⟨r, hr, y, hy, rfl⟩ := mem_balancedHull_iff.1 ha
  apply segment_subset_convexHull (mem_union_left (-s) hy) (mem_union_right _ (neg_mem_neg.mpr hy))
  refine ⟨(1 + r)/2, (1 - r)/2, ?_, ?_⟩
  · rw [← zero_div 2]
    exact (div_le_div_right zero_lt_two).mpr (neg_le_iff_add_nonneg'.mp (neg_le_of_abs_le hr))
  · constructor
    · rw [← zero_div 2]
      exact (div_le_div_right zero_lt_two).mpr (sub_nonneg_of_le (le_of_max_le_left hr))
    · constructor
      · ring_nf
      · rw [smul_neg, ← sub_eq_add_neg, ← sub_smul]
        apply congrFun (congrArg HSMul.hSMul _) y
        ring_nf

@[simp]
theorem convexHull_union_neg_eq_absConvexHull {s : Set E} :
    convexHull ℝ (s ∪ -s) = absConvexHull ℝ s := by
  rw [absConvexHull_eq_convexHull_balancedHull]
  exact le_antisymm (convexHull_mono (union_subset (subset_balancedHull ℝ)
    (fun _ _ => by rw [mem_balancedHull_iff]; use -1; aesop)))
    (by
      rw [← Convex.convexHull_eq (convex_convexHull ℝ (s ∪ -s))]
      exact convexHull_mono balancedHull_subset_convexHull_union_neg)

variable (E 𝕜) {s : Set E}
variable [NontriviallyNormedField 𝕜] [Module 𝕜 E] [SMulCommClass ℝ 𝕜 E]
variable [UniformSpace E] [UniformAddGroup E] [lcs : LocallyConvexSpace ℝ E] [ContinuousSMul ℝ E]

-- TVS II.25 Prop3
theorem totallyBounded_absConvexHull (hs : TotallyBounded s) :
    TotallyBounded (absConvexHull ℝ s) := by
  rw [← convexHull_union_neg_eq_absConvexHull]
  apply totallyBounded_convexHull
  rw [totallyBounded_union]
  exact ⟨hs, totallyBounded_neg hs⟩

theorem absConvexHull_inter_neg_eq {s : Set E} :
    absConvexHull ℝ (s ∩ -s) = convexHull ℝ (s ∩ -s) := by
  rw [absConvexHull_eq_convexHull_union_neg, inter_neg, neg_neg, inter_comm, union_self]

end

section

variable [AddCommGroup E] [Module ℝ E]

lemma half_add_half_of_convex {V : Set E} (h : Convex ℝ V) : (1/2 : ℝ) • V + (1/2 : ℝ) • V = V := by
  rw [← Convex.add_smul h (le_of_lt (half_pos Real.zero_lt_one))
    (le_of_lt (half_pos Real.zero_lt_one)), add_halves 1, MulAction.one_smul]

lemma add_self_eq_smul_two {V : Set E} (h : Convex ℝ V) : V + V = (2 : ℝ) • V := by
  rw [← one_add_one_eq_two, Convex.add_smul h (zero_le_one' ℝ) (zero_le_one' ℝ), MulAction.one_smul]

variable (E 𝕜) {s : Set E}
variable [NontriviallyNormedField 𝕜]  [Module 𝕜 E]
variable [SMulCommClass ℝ 𝕜 E]
variable [TopologicalSpace E] [TopologicalAddGroup E]  [lcs : LocallyConvexSpace ℝ E]
  [ContinuousSMul ℝ E]

-- TVS II.25 Prop3
theorem totallyBounded_absConvexHull
    (hs : TotallyBounded (uniformSpace := TopologicalAddGroup.toUniformSpace E) s) :
    TotallyBounded (uniformSpace := TopologicalAddGroup.toUniformSpace E) (absConvexHull ℝ s) := by
  intro d' hd'
  letI := TopologicalAddGroup.toUniformSpace E
  obtain ⟨d,⟨⟨N,⟨hN₁,hN₂⟩⟩, hd₂⟩⟩ := comp_mem_uniformity_sets hd'
  obtain ⟨V,⟨hS₁,hS₂,hS₃⟩⟩ := (locallyConvexSpace_iff_exists_absconvex_subset_zero E).mp lcs N hN₁
  let d₂ := {(x,y) | y-x ∈ V}
  obtain ⟨t,⟨htf,hts⟩⟩ := hs d₂ (by
    rw [uniformity_eq_comap_nhds_zero' E] -- d₂ is a uniformity
    aesop)
  have s1 : SymmetricRel d₂ := by
    ext ⟨x,y⟩
    simp only [mem_preimage, Prod.swap_prod_mk]
    constructor
    · intro h
      simp only [mem_setOf_eq, d₂] at h
      rw [← Balanced.neg_mem_iff hS₂.1, neg_sub] at h
      exact h
    · intro h
      simp only [mem_setOf_eq, d₂] at h
      rw [← Balanced.neg_mem_iff hS₂.1, neg_sub] at h
      exact h
  have e1 (y : E) : {x | (x, y) ∈ d₂} = y +ᵥ V := by
    rw [← UniformSpace.ball_eq_of_symmetry s1, ← uniform_space_ball_eq_vadd]
    rfl
  have e2 {t₁ : Set E} : ⋃ y ∈ t₁, {x | (x, y) ∈ d₂} = t₁ + V := by
    aesop
  rw [e2] at hts
  have e4 : (absConvexHull ℝ) s ⊆ (convexHull ℝ) (t ∪ -t) + V := by
    rw [← absConvexHull_eq_convexHull_union_neg (s := t), ← AbsConvex.absConvexHull_eq hS₂]
    exact le_trans (absConvexHull_mono hts) (AbsConvex.hullAdd _)
  have e6 : TotallyBounded (uniformSpace := TopologicalAddGroup.toUniformSpace E)
      ((convexHull ℝ) (t ∪ -t)) := IsCompact.totallyBounded
        (Set.Finite.isCompact_convexHull (finite_union.mpr ⟨htf,Finite.neg htf⟩))
  obtain ⟨t',⟨htf',hts'⟩⟩ := e6 d₂ (by
    rw [uniformity_eq_comap_nhds_zero']
    aesop
  )
  rw [e2] at hts'
  have e7: (absConvexHull ℝ) s ⊆ t' + (2 : ℝ) • V := by
    rw [← add_self_eq_smul_two hS₂.2, ← add_assoc]
    exact le_trans e4 (Set.add_subset_add_right hts')
  have e8 (y : E): y +ᵥ ((2 : ℝ) • V) ⊆ {x | (x, y) ∈ d'} := by
    rw [← uniform_space_ball_eq_vadd]
    apply subset_trans (ball_add_ball_subset_ball_comp V y)
    intro x hx
    rw [mem_setOf_eq]
    apply hd₂
    rw [mem_compRel]
    rw [UniformSpace.ball] at hx
    simp at hx
    obtain ⟨z,hz⟩ := hx
    use z
    constructor
    · apply hN₂
      apply hS₃
      simp only
      rw [← neg_sub, Balanced.neg_mem_iff hS₂.1]
      exact hz.2
    · apply hN₂
      apply hS₃
      simp only
      rw [← neg_sub, Balanced.neg_mem_iff hS₂.1]
      exact hz.1
  have e9 : ⋃ y ∈ t', y +ᵥ ((2 : ℝ) • V) ⊆ ⋃ y ∈ t', {x | (x, y) ∈ d'} :=
    biUnion_mono (fun ⦃a⦄ a ↦ a) (fun y _ ↦ e8 y)
  use t'
  constructor
  · exact htf'
  · apply subset_trans e7
    aesop
end

section AbsolutelyConvexSets

variable [TopologicalSpace E] [AddCommMonoid E] [Zero E] [SeminormedRing 𝕜]
variable [SMul 𝕜 E] [SMul ℝ E]
variable (𝕜 E)

/-- The type of absolutely convex open sets. -/
def AbsConvexOpenSets :=
  { s : Set E // (0 : E) ∈ s ∧ IsOpen s ∧ AbsConvex 𝕜 s }

noncomputable instance AbsConvexOpenSets.instCoeTC : CoeTC (AbsConvexOpenSets 𝕜 E) (Set E) :=
  ⟨Subtype.val⟩

namespace AbsConvexOpenSets

variable {𝕜 E}

theorem coe_zero_mem (s : AbsConvexOpenSets 𝕜 E) : (0 : E) ∈ (s : Set E) :=
  s.2.1

theorem coe_isOpen (s : AbsConvexOpenSets 𝕜 E) : IsOpen (s : Set E) :=
  s.2.2.1

theorem coe_nhds (s : AbsConvexOpenSets 𝕜 E) : (s : Set E) ∈ 𝓝 (0 : E) :=
  s.coe_isOpen.mem_nhds s.coe_zero_mem

theorem coe_balanced (s : AbsConvexOpenSets 𝕜 E) : Balanced 𝕜 (s : Set E) :=
  s.2.2.2.1

theorem coe_convex (s : AbsConvexOpenSets 𝕜 E) : Convex ℝ (s : Set E) :=
  s.2.2.2.2

end AbsConvexOpenSets

instance AbsConvexOpenSets.instNonempty : Nonempty (AbsConvexOpenSets 𝕜 E) := by
  rw [← exists_true_iff_nonempty]
  dsimp only [AbsConvexOpenSets]
  rw [Subtype.exists]
  exact ⟨Set.univ, ⟨mem_univ 0, isOpen_univ, balanced_univ, convex_univ⟩, trivial⟩

end AbsolutelyConvexSets

variable [RCLike 𝕜]
variable [AddCommGroup E] [TopologicalSpace E]
variable [Module 𝕜 E] [Module ℝ E] [IsScalarTower ℝ 𝕜 E]
variable [ContinuousSMul ℝ E]
variable (𝕜 E)

/-- The family of seminorms defined by the gauges of absolute convex open sets. -/
noncomputable def gaugeSeminormFamily : SeminormFamily 𝕜 E (AbsConvexOpenSets 𝕜 E) := fun s =>
  gaugeSeminorm s.coe_balanced s.coe_convex (absorbent_nhds_zero s.coe_nhds)

variable {𝕜 E}

theorem gaugeSeminormFamily_ball (s : AbsConvexOpenSets 𝕜 E) :
    (gaugeSeminormFamily 𝕜 E s).ball 0 1 = (s : Set E) := by
  dsimp only [gaugeSeminormFamily]
  rw [Seminorm.ball_zero_eq]
  simp_rw [gaugeSeminorm_toFun]
  exact gauge_lt_one_eq_self_of_isOpen s.coe_convex s.coe_zero_mem s.coe_isOpen

variable [TopologicalAddGroup E] [ContinuousSMul 𝕜 E]
variable [SMulCommClass ℝ 𝕜 E] [LocallyConvexSpace ℝ E]

/-- The topology of a locally convex space is induced by the gauge seminorm family. -/
theorem with_gaugeSeminormFamily : WithSeminorms (gaugeSeminormFamily 𝕜 E) := by
  refine SeminormFamily.withSeminorms_of_hasBasis _ ?_
  refine (nhds_hasBasis_absConvex_open 𝕜 E).to_hasBasis (fun s hs => ?_) fun s hs => ?_
  · refine ⟨s, ⟨?_, rfl.subset⟩⟩
    convert (gaugeSeminormFamily _ _).basisSets_singleton_mem ⟨s, hs⟩ one_pos
    rw [gaugeSeminormFamily_ball, Subtype.coe_mk]
  refine ⟨s, ⟨?_, rfl.subset⟩⟩
  rw [SeminormFamily.basisSets_iff] at hs
  rcases hs with ⟨t, r, hr, rfl⟩
  rw [Seminorm.ball_finset_sup_eq_iInter _ _ _ hr]
  -- We have to show that the intersection contains zero, is open, balanced, and convex
  refine
    ⟨mem_iInter₂.mpr fun _ _ => by simp [Seminorm.mem_ball_zero, hr],
      isOpen_biInter_finset fun S _ => ?_,
      balanced_iInter₂ fun _ _ => Seminorm.balanced_ball_zero _ _,
      convex_iInter₂ fun _ _ => Seminorm.convex_ball ..⟩
  -- The only nontrivial part is to show that the ball is open
  have hr' : r = ‖(r : 𝕜)‖ * 1 := by simp [abs_of_pos hr]
  have hr'' : (r : 𝕜) ≠ 0 := by simp [hr.ne']
  rw [hr', ← Seminorm.smul_ball_zero hr'', gaugeSeminormFamily_ball]
  exact S.coe_isOpen.smul₀ hr''<|MERGE_RESOLUTION|>--- conflicted
+++ resolved
@@ -156,11 +156,7 @@
 variable [Module ℝ E] [SMulCommClass ℝ 𝕜 E]
 variable [TopologicalSpace E]  [ContinuousSMul 𝕜 E]
 
-<<<<<<< HEAD
-theorem nhds_basis_abs_convex [LocallyConvexSpace ℝ E] :
-=======
 theorem nhds_hasBasis_absConvex :
->>>>>>> bb35bd43
     (𝓝 (0 : E)).HasBasis (fun s : Set E => s ∈ 𝓝 (0 : E) ∧ AbsConvex 𝕜 s) id := by
   refine
     (LocallyConvexSpace.convex_basis_zero ℝ E).to_hasBasis (fun s hs => ?_) fun s hs =>
@@ -172,11 +168,7 @@
 
 variable [ContinuousSMul ℝ E] [TopologicalAddGroup E]
 
-<<<<<<< HEAD
-theorem nhds_basis_abs_convex_open [LocallyConvexSpace ℝ E] :
-=======
 theorem nhds_hasBasis_absConvex_open :
->>>>>>> bb35bd43
     (𝓝 (0 : E)).HasBasis (fun s => (0 : E) ∈ s ∧ IsOpen s ∧ AbsConvex 𝕜 s) id := by
   refine (nhds_hasBasis_absConvex 𝕜 E).to_hasBasis ?_ ?_
   · rintro s ⟨hs_nhds, hs_balanced, hs_convex⟩
@@ -230,56 +222,8 @@
 
 variable [AddCommGroup E] [Module ℝ E]
 
-<<<<<<< HEAD
-lemma help (a b : E) (h : (2:ℝ)•a = (2:ℝ)•b) : a = b := by
-  have e1 : (1/2 : ℝ) • ((2:ℝ)•a) = (1/2 : ℝ) •((2:ℝ)•b) := by
-    apply congrArg (HSMul.hSMul (1 / 2)) h
-  simp only [one_div, ne_eq, OfNat.ofNat_ne_zero, not_false_eq_true, inv_smul_smul₀] at e1
-  exact e1
-
-open UniformSpace in
-open Uniformity in
-theorem ball_add_ball_subset_ball_comp (V : Set E) (y : E) :
-    ball y (((fun p : E × E => p.2 - p.1) ⁻¹' ((2 : ℝ) • V))) ⊆
-      ball y (((fun p : E × E => p.2 - p.1) ⁻¹' V) ○ ((fun p : E × E => p.2 - p.1) ⁻¹' V)) := by
-    intro x hx
-    rw [uniform_space_ball_eq_vadd] at hx
-    obtain ⟨z,⟨hz₁,hz₂⟩⟩ := hx
-    simp only [vadd_eq_add] at hz₂
-    obtain ⟨z',⟨hz'₁,hz'₂⟩⟩ := hz₁
-    simp only [vadd_eq_add] at hz'₂
-    use (1/2:ℝ)•(x+y)
-    have e11 : x-(1 / 2 : ℝ) • (x + y)  = z' := by
-      rw [smul_add]
-      apply help
-      rw [smul_sub, smul_add, ← smul_assoc]
-      simp only [one_div, smul_eq_mul, isUnit_iff_ne_zero, ne_eq, OfNat.ofNat_ne_zero,
-        not_false_eq_true, IsUnit.mul_inv_cancel, one_smul, smul_inv_smul₀, smul_neg]
-      rw [add_comm]
-      rw [two_smul]
-      simp only [add_sub_add_right_eq_sub]
-      rw [← hz₂]
-      simp only [add_sub_cancel_left]
-      exact id (Eq.symm hz'₂)
-    have e12 : (1 / 2 : ℝ) • (x + y) - y  = z' := by
-      apply help
-      rw [smul_sub]
-      simp only [one_div, smul_add, ne_eq, OfNat.ofNat_ne_zero, not_false_eq_true, smul_inv_smul₀,
-        smul_neg]
-      rw [two_smul, add_sub_add_right_eq_sub, ← hz₂]
-      rw [add_sub_cancel_left]
-      exact id (Eq.symm hz'₂)
-    constructor
-    · rw [mem_preimage, e12]
-      exact hz'₁
-    · rw [mem_preimage, e11]
-      exact hz'₁
-
-lemma balancedHull_subseteq_convexHull {s : Set E} : balancedHull ℝ s ⊆ convexHull ℝ (s ∪ -s) := by
-=======
 lemma balancedHull_subset_convexHull_union_neg {s : Set E} :
     balancedHull ℝ s ⊆ convexHull ℝ (s ∪ -s) := by
->>>>>>> bb35bd43
   intro a ha
   obtain ⟨r, hr, y, hy, rfl⟩ := mem_balancedHull_iff.1 ha
   apply segment_subset_convexHull (mem_union_left (-s) hy) (mem_union_right _ (neg_mem_neg.mpr hy))
