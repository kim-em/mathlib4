/-
Copyright (c) 2022 Moritz Doll. All rights reserved.
Released under Apache 2.0 license as described in the file LICENSE.
Authors: Moritz Doll
-/
import Mathlib.Analysis.LocallyConvex.BalancedCoreHull
import Mathlib.Analysis.LocallyConvex.WithSeminorms
import Mathlib.Analysis.Convex.Gauge

/-!
# Absolutely convex sets

A set is called absolutely convex or disked if it is convex and balanced.
The importance of absolutely convex sets comes from the fact that every locally convex
topological vector space has a basis consisting of absolutely convex sets.

## Main definitions

* `absConvexHull`: the absolutely convex hull of a set `s` is the smallest absolutely convex set
  containing `s`.
* `gaugeSeminormFamily`: the seminorm family induced by all open absolutely convex neighborhoods
of zero.

## Main statements

* `absConvexHull_eq_convexHull_balancedHull`: when the locally convex space is a module, the
  absolutely convex hull of a set `s` equals the convex hull of the balanced hull of `s`.
* `absConvexHull_eq_convexHull_union_neg`: the convex hull of `s ∪ -s` is the absolute convex hull
  of `s`.
* `with_gaugeSeminormFamily`: the topology of a locally convex space is induced by the family
`gaugeSeminormFamily`.

## Tags

disks, convex, balanced
-/


open NormedField Set

open NNReal Pointwise Topology

variable {𝕜 E F G ι : Type*}

section NontriviallyNormedField

variable (𝕜 E) {s : Set E}
variable [NontriviallyNormedField 𝕜] [AddCommGroup E] [Module 𝕜 E]
variable [Module ℝ E] [SMulCommClass ℝ 𝕜 E]
variable [TopologicalSpace E] [LocallyConvexSpace ℝ E] [ContinuousSMul 𝕜 E]

theorem nhds_basis_abs_convex :
    (𝓝 (0 : E)).HasBasis (fun s : Set E => s ∈ 𝓝 (0 : E) ∧ Balanced 𝕜 s ∧ Convex ℝ s) id := by
  refine
    (LocallyConvexSpace.convex_basis_zero ℝ E).to_hasBasis (fun s hs => ?_) fun s hs =>
      ⟨s, ⟨hs.1, hs.2.2⟩, rfl.subset⟩
  refine ⟨convexHull ℝ (balancedCore 𝕜 s), ?_, convexHull_min (balancedCore_subset s) hs.2⟩
  refine ⟨Filter.mem_of_superset (balancedCore_mem_nhds_zero hs.1) (subset_convexHull ℝ _), ?_⟩
  refine ⟨(balancedCore_balanced s).convexHull, ?_⟩
  exact convex_convexHull ℝ (balancedCore 𝕜 s)

variable [ContinuousSMul ℝ E] [TopologicalAddGroup E]

theorem nhds_basis_abs_convex_open :
    (𝓝 (0 : E)).HasBasis (fun s => (0 : E) ∈ s ∧ IsOpen s ∧ Balanced 𝕜 s ∧ Convex ℝ s) id := by
  refine (nhds_basis_abs_convex 𝕜 E).to_hasBasis ?_ ?_
  · rintro s ⟨hs_nhds, hs_balanced, hs_convex⟩
    refine ⟨interior s, ?_, interior_subset⟩
    exact
      ⟨mem_interior_iff_mem_nhds.mpr hs_nhds, isOpen_interior,
        hs_balanced.interior (mem_interior_iff_mem_nhds.mpr hs_nhds), hs_convex.interior⟩
  rintro s ⟨hs_zero, hs_open, hs_balanced, hs_convex⟩
  exact ⟨s, ⟨hs_open.mem_nhds hs_zero, hs_balanced, hs_convex⟩, rfl.subset⟩

end NontriviallyNormedField

section AbsolutelyConvex

variable (𝕜) [SeminormedRing 𝕜] [SMul 𝕜 E] [SMul ℝ E] [AddCommMonoid E]
/-- The type of absolutely convex sets. -/
def AbsConvex (s : Set E) : Prop := Balanced 𝕜 s ∧ Convex ℝ s

variable {𝕜}

theorem absConvex_empty : AbsConvex 𝕜 (∅ : Set E) := ⟨balanced_empty, convex_empty⟩

theorem absConvex_univ : AbsConvex 𝕜 (Set.univ : Set E) := ⟨balanced_univ, convex_univ⟩

theorem AbsConvex.inter {s : Set E} {t : Set E} (hs : AbsConvex 𝕜 s) (ht : AbsConvex 𝕜 t) :
    AbsConvex 𝕜 (s ∩ t) := ⟨Balanced.inter hs.1 ht.1, Convex.inter hs.2 ht.2⟩

theorem absConvex_sInter {S : Set (Set E)} (h : ∀ s ∈ S, AbsConvex 𝕜 s) : AbsConvex 𝕜 (⋂₀ S) :=
  ⟨balanced_sInter (fun s hs => (h s hs).1), convex_sInter (fun s hs => (h s hs).2)⟩

variable (𝕜)

/-- The absolute convex hull of a set `s` is the minimal absolute convex set that includes `s`. -/
@[simps! isClosed]
def absConvexHull : ClosureOperator (Set E) :=
    .ofCompletePred (AbsConvex 𝕜) fun _ ↦ absConvex_sInter

variable (s : Set E)

theorem subset_absConvexHull : s ⊆ absConvexHull 𝕜 s :=
  (absConvexHull 𝕜).le_closure s

theorem absConvex_absConvexHull : AbsConvex 𝕜 (absConvexHull 𝕜 s) :=
<<<<<<< HEAD
    (absConvexHull 𝕜).isClosed_closure s

theorem balanced_absConvexHull : Balanced 𝕜 ((absConvexHull 𝕜) s) := (absConvex_absConvexHull 𝕜 s).1

theorem convex_absConvexHull : Convex ℝ ((absConvexHull 𝕜) s) := (absConvex_absConvexHull 𝕜 s).2
=======
  (absConvexHull 𝕜).isClosed_closure s

theorem balanced_absConvexHull : Balanced 𝕜 ((absConvexHull 𝕜) s) :=
  (absConvex_absConvexHull 𝕜 s).1

theorem convex_absConvexHull : Convex ℝ ((absConvexHull 𝕜) s) :=
  (absConvex_absConvexHull 𝕜 s).2
>>>>>>> 141ab0f4

theorem absConvexHull_eq_iInter :
    absConvexHull 𝕜 s = ⋂ (t : Set E) (_ : s ⊆ t) (_ : AbsConvex 𝕜 t), t := by
  simp [absConvexHull, iInter_subtype, iInter_and]

variable {𝕜 s} {t : Set E} {x y : E}

theorem mem_absConvexHull_iff : x ∈ absConvexHull 𝕜 s ↔ ∀ t, s ⊆ t → AbsConvex 𝕜 t → x ∈ t := by
  simp_rw [absConvexHull_eq_iInter, mem_iInter]

theorem absConvexHull_min : s ⊆ t → AbsConvex 𝕜 t → absConvexHull 𝕜 s ⊆ t :=
  (absConvexHull 𝕜).closure_min

theorem AbsConvex.absConvexHull_subset_iff (ht : AbsConvex 𝕜 t) : absConvexHull 𝕜 s ⊆ t ↔ s ⊆ t :=
  (show (absConvexHull 𝕜).IsClosed t from ht).closure_le_iff

@[mono, gcongr]
theorem absConvexHull_mono (hst : s ⊆ t) : absConvexHull 𝕜 s ⊆ absConvexHull 𝕜 t :=
  (absConvexHull 𝕜).monotone hst

lemma absConvexHull_eq_self : absConvexHull 𝕜 s = s ↔ AbsConvex 𝕜 s :=
  (absConvexHull 𝕜).isClosed_iff.symm

alias ⟨_, AbsConvex.absConvexHull_eq⟩ := absConvexHull_eq_self

@[simp]
theorem absConvexHull_univ : absConvexHull 𝕜 (univ : Set E) = univ :=
  ClosureOperator.closure_top (absConvexHull 𝕜)

@[simp]
theorem absConvexHull_empty : absConvexHull 𝕜 (∅ : Set E) = ∅ :=
  absConvex_empty.absConvexHull_eq

@[simp]
theorem absConvexHull_empty_iff : absConvexHull 𝕜 s = ∅ ↔ s = ∅ := by
  constructor
  · intro h
    rw [← Set.subset_empty_iff, ← h]
    exact subset_absConvexHull 𝕜 _
  · rintro rfl
    exact absConvexHull_empty

@[simp]
theorem absConvexHull_nonempty_iff : (absConvexHull 𝕜 s).Nonempty ↔ s.Nonempty := by
  rw [nonempty_iff_ne_empty, nonempty_iff_ne_empty, Ne, Ne]
  exact not_congr absConvexHull_empty_iff

protected alias ⟨_, Set.Nonempty.absConvexHull⟩ := absConvexHull_nonempty_iff

end AbsolutelyConvex

section

<<<<<<< HEAD
variable (𝕜) [NontriviallyNormedField 𝕜] --[NormOneClass 𝕜]
variable [AddCommGroup E] [Module ℝ E] [Module 𝕜 E]

theorem absConvexHull_eq_convexHull_balancedHull  [SMulCommClass ℝ 𝕜 E] {s : Set E} :
    absConvexHull 𝕜 s = convexHull ℝ (balancedHull 𝕜 s) := by
  apply le_antisymm
  · exact absConvexHull_min
      (subset_trans (subset_convexHull ℝ s) (convexHull_mono (subset_balancedHull 𝕜)))
      ⟨Balanced.convexHull (balancedHull.balanced s), convex_convexHull _ _⟩
  · rw [← Convex.convexHull_eq (convex_absConvexHull 𝕜 s)]
    exact convexHull_mono
      (Balanced.balancedHull_subset_of_subset (balanced_absConvexHull 𝕜 s)
        (subset_absConvexHull 𝕜 s))

=======
variable (𝕜) [NontriviallyNormedField 𝕜]
variable [AddCommGroup E] [Module ℝ E] [Module 𝕜 E]

>>>>>>> 141ab0f4
theorem AbsConvex.hullAdd {s t : Set E} :
    absConvexHull 𝕜 (s + t) ⊆ absConvexHull 𝕜 s + absConvexHull 𝕜 t :=
  absConvexHull_min (add_subset_add (subset_absConvexHull 𝕜 s) (subset_absConvexHull 𝕜 t))
    ⟨Balanced.add (balanced_absConvexHull 𝕜 s) (balanced_absConvexHull 𝕜 t),
      Convex.add (convex_absConvexHull 𝕜 s) (convex_absConvexHull 𝕜 t)⟩

<<<<<<< HEAD
=======
theorem absConvexHull_eq_convexHull_balancedHull [SMulCommClass ℝ 𝕜 E] {s : Set E} :
    absConvexHull 𝕜 s = convexHull ℝ (balancedHull 𝕜 s) := le_antisymm
  (absConvexHull_min
      (subset_trans (subset_convexHull ℝ s) (convexHull_mono (subset_balancedHull 𝕜)))
      ⟨Balanced.convexHull (balancedHull.balanced s), convex_convexHull _ _⟩)
  (convexHull_min
      (Balanced.balancedHull_subset_of_subset (balanced_absConvexHull 𝕜 s)
      (subset_absConvexHull 𝕜 s)) (convex_absConvexHull 𝕜 s))

>>>>>>> 141ab0f4
end

section

variable [AddCommGroup E] [Module ℝ E]

lemma balancedHull_subseteq_convexHull {s : Set E} : balancedHull ℝ s ⊆ convexHull ℝ (s ∪ -s) := by
  intro a ha
  obtain ⟨r, hr, y, hy, rfl⟩ := mem_balancedHull_iff.1 ha
  apply segment_subset_convexHull (mem_union_left (-s) hy) (mem_union_right _ (neg_mem_neg.mpr hy))
  use (1+r)/2
  use (1-r)/2
  constructor
  · rw [← zero_div 2]
    exact (div_le_div_right zero_lt_two).mpr (neg_le_iff_add_nonneg'.mp (neg_le_of_abs_le hr))
  · constructor
    · rw [← zero_div 2]
      exact (div_le_div_right zero_lt_two).mpr (sub_nonneg_of_le (le_of_max_le_left hr))
    · constructor
      · ring_nf
      · rw [smul_neg, ← sub_eq_add_neg, ← sub_smul]
        apply congrFun (congrArg HSMul.hSMul _) y
        ring_nf

theorem absConvexHull_eq_convexHull_union_neg {s : Set E} :
    absConvexHull ℝ s = convexHull ℝ (s ∪ -s) := by
  rw [absConvexHull_eq_convexHull_balancedHull]
  exact le_antisymm (by
    rw [← Convex.convexHull_eq (convex_convexHull ℝ (s ∪ -s)) ]
    exact convexHull_mono balancedHull_subseteq_convexHull)
    (convexHull_mono (union_subset (subset_balancedHull ℝ)
      (fun _ _ => by rw [mem_balancedHull_iff]; use -1; aesop)))

<<<<<<< HEAD
theorem absConvexHull_inter_neg_eq {s : Set E} :
    absConvexHull ℝ (s ∩ -s) = convexHull ℝ (s ∩ -s) := by
  rw [absConvexHull_eq_convexHull_union_neg, inter_neg, neg_neg, inter_comm, union_self]

end

section

variable [AddCommGroup E] [Module ℝ E]

lemma half_add_half_of_convex {V : Set E} (h : Convex ℝ V) : (1/2 : ℝ) • V + (1/2 : ℝ) • V = V := by
  rw [← Convex.add_smul h (le_of_lt (half_pos Real.zero_lt_one))
    (le_of_lt (half_pos Real.zero_lt_one)), add_halves 1, MulAction.one_smul]

lemma add_self_eq_smul_two {V : Set E} (h : Convex ℝ V) : V + V = (2 : ℝ) • V := by
  rw [← one_add_one_eq_two, Convex.add_smul h (zero_le_one' ℝ) (zero_le_one' ℝ), MulAction.one_smul]

lemma help' (a b :E) (h : a = b) : (1/2 : ℝ) • a = (1/2 : ℝ) •b := by
  exact congrArg (HSMul.hSMul (1 / 2)) h

lemma help (a b :E) (h : (2:ℝ)•a = (2:ℝ)•b) : a = b := by
  have e1 : (1/2 : ℝ) • ((2:ℝ)•a) = (1/2 : ℝ) •((2:ℝ)•b) := by
    apply help'
    exact h
  simp only [one_div, ne_eq, OfNat.ofNat_ne_zero, not_false_eq_true, inv_smul_smul₀] at e1
  exact e1

variable (E 𝕜) {s : Set E}
variable [NontriviallyNormedField 𝕜]  [Module 𝕜 E]
variable [SMulCommClass ℝ 𝕜 E]
variable [TopologicalSpace E] [TopologicalAddGroup E]  [lcs : LocallyConvexSpace ℝ E]
  [ContinuousSMul ℝ E]

-- TVS II.25 Prop3
theorem totallyBounded_absConvexHull
    (hs : TotallyBounded (uniformSpace := TopologicalAddGroup.toUniformSpace E) s) :
    TotallyBounded (uniformSpace := TopologicalAddGroup.toUniformSpace E) (absConvexHull ℝ s) := by
  intro d' hd'
  letI := TopologicalAddGroup.toUniformSpace E
  obtain ⟨d,⟨⟨N,⟨hN₁,hN₂⟩⟩, hd₂⟩⟩ := comp_mem_uniformity_sets hd'
  obtain ⟨S,⟨hS₁,hS₂,hS₃⟩⟩ := (locallyConvexSpace_iff_exists_convex_subset_zero ℝ E).mp lcs N hN₁
  let V := S ∩ -S
  let d₂ := {(x,y) | y-x ∈ S} ∩ {(x,y) | y-x ∈ -S}
  obtain ⟨t,⟨htf,hts⟩⟩ := hs d₂ (by
    rw [uniformity_eq_comap_nhds_zero' E]
    simp_all only [Filter.inter_mem_iff, Filter.mem_comap, d₂]
    exact And.intro (by aesop) (by use -S; exact ⟨neg_mem_nhds_zero E hS₁, fun ⦃a⦄ a ↦ a⟩))
  have e1 (y : E) : {x | (x, y) ∈ d₂} = y +ᵥ V := by
    apply le_antisymm
    · intro x hx
      rw [Set.mem_vadd']
      aesop
    · intro x hx
      rw [Set.mem_vadd'] at hx
      aesop
  have e2 {t₁ : Set E} : ⋃ y ∈ t₁, {x | (x, y) ∈ d₂} = t₁ + V := by
    aesop
  rw [e2] at hts
  have e3 : (absConvexHull ℝ) s ⊆ (absConvexHull ℝ) (t + V) := by
    exact absConvexHull_mono hts
  have e4 : (absConvexHull ℝ) s ⊆ ((absConvexHull ℝ) t) + (absConvexHull ℝ) V :=
    le_trans e3 (AbsConvex.hullAdd _)
  have e5 : (absConvexHull ℝ) V = V := by
    rw [AbsConvex.absConvexHull_eq]
    rw [← absConvexHull_eq_self]
    rw [absConvexHull_inter_neg_eq]
    rw [Convex.convexHull_eq]
    exact Convex.inter hS₂ (Convex.neg hS₂)
  rw [e5] at e4
  rw [absConvexHull_eq_convexHull_union_neg (s := t)] at e4
  have e6 : TotallyBounded (uniformSpace := TopologicalAddGroup.toUniformSpace E)
      ((convexHull ℝ) (t ∪ -t)) := by
    apply IsCompact.totallyBounded
    apply Set.Finite.isCompact_convexHull
    apply finite_union.mpr ⟨htf,Finite.neg htf⟩
  have e0 : d₂ = symmetrizeRel {(x,y) | y-x ∈ S} := by
    simp_all only [mem_neg, neg_sub, d₂]
    rfl
  obtain ⟨t',⟨htf',hts'⟩⟩ := e6 d₂ (by
    rw [e0]
    apply symmetrize_mem_uniformity
    rw [uniformity_eq_comap_nhds_zero']
    aesop
  )
  rw [e2] at hts'
  have e7: (absConvexHull ℝ) s ⊆ t' + (V + V) := by
    apply le_trans
    apply e4
    rw [← add_assoc]
    apply Set.add_subset_add_right
    apply hts'
  rw [add_self_eq_smul_two] at e7
  have e8 (y : E): y +ᵥ ((2 : ℝ) • V) ⊆ {x | (x, y) ∈ d'} := by
    intro x hx
    rw [mem_setOf_eq]
    rw [Set.mem_vadd'] at hx
    obtain ⟨z,⟨hz₁,hz₂⟩⟩ := hx
    apply hd₂
    rw [vadd_eq_add] at hz₂
    rw [mem_compRel]
    obtain ⟨z',⟨hz'₁,hz'₂⟩⟩ := hz₁
    simp only at hz'₂
    have e11 : (1 / 2 : ℝ) • (x + y) - x = -z' := by
      rw [smul_add]
      rw [add_sub_right_comm]
      apply help
      rw [smul_add]
      rw [smul_sub]
      rw [← smul_assoc]
      simp only [one_div, smul_eq_mul, isUnit_iff_ne_zero, ne_eq, OfNat.ofNat_ne_zero,
        not_false_eq_true, IsUnit.mul_inv_cancel, one_smul, smul_inv_smul₀, smul_neg]
      rw [add_comm]
      rw [two_smul]
      simp only [sub_add_cancel_right]
      rw [← hz₂]
      simp only [neg_add_rev, add_neg_cancel_comm_assoc, neg_inj]
      exact id (Eq.symm hz'₂)
    have e12 : y - (1 / 2 : ℝ) • (x + y) = -z' := by
      apply help
      rw [smul_sub]
      simp only [one_div, smul_add, ne_eq, OfNat.ofNat_ne_zero, not_false_eq_true, smul_inv_smul₀,
        smul_neg]
      rw [two_smul]
      simp only [add_sub_add_right_eq_sub]
      rw [← hz₂]
      simp only [sub_add_cancel_left, neg_inj]
      exact id (Eq.symm hz'₂)
    use (1/2:ℝ)•(x+y)
    constructor
    · apply hN₂
      rw [mem_preimage, e11]
      aesop
    · apply hN₂
      rw [mem_preimage, e12]
      aesop
  have e9 : ⋃ y ∈ t', y +ᵥ ((2 : ℝ) • V) ⊆ ⋃ y ∈ t', {x | (x, y) ∈ d'} := by
    apply biUnion_mono
    exact fun ⦃a⦄ a ↦ a
    intro y _
    exact e8 y
  use t'
  constructor
  · exact htf'
  · apply subset_trans e7
    aesop
  apply Convex.inter
  exact hS₂
  exact Convex.neg hS₂
=======
>>>>>>> 141ab0f4
end

section AbsolutelyConvexSets

variable [TopologicalSpace E] [AddCommMonoid E] [Zero E] [SeminormedRing 𝕜]
variable [SMul 𝕜 E] [SMul ℝ E]
variable (𝕜 E)

/-- The type of absolutely convex open sets. -/
def AbsConvexOpenSets :=
  { s : Set E // (0 : E) ∈ s ∧ IsOpen s ∧ AbsConvex 𝕜 s }

noncomputable instance AbsConvexOpenSets.instCoeTC : CoeTC (AbsConvexOpenSets 𝕜 E) (Set E) :=
  ⟨Subtype.val⟩

namespace AbsConvexOpenSets

variable {𝕜 E}

theorem coe_zero_mem (s : AbsConvexOpenSets 𝕜 E) : (0 : E) ∈ (s : Set E) :=
  s.2.1

theorem coe_isOpen (s : AbsConvexOpenSets 𝕜 E) : IsOpen (s : Set E) :=
  s.2.2.1

theorem coe_nhds (s : AbsConvexOpenSets 𝕜 E) : (s : Set E) ∈ 𝓝 (0 : E) :=
  s.coe_isOpen.mem_nhds s.coe_zero_mem

theorem coe_balanced (s : AbsConvexOpenSets 𝕜 E) : Balanced 𝕜 (s : Set E) :=
  s.2.2.2.1

theorem coe_convex (s : AbsConvexOpenSets 𝕜 E) : Convex ℝ (s : Set E) :=
  s.2.2.2.2

end AbsConvexOpenSets

instance AbsConvexOpenSets.instNonempty : Nonempty (AbsConvexOpenSets 𝕜 E) := by
  rw [← exists_true_iff_nonempty]
  dsimp only [AbsConvexOpenSets]
  rw [Subtype.exists]
  exact ⟨Set.univ, ⟨mem_univ 0, isOpen_univ, balanced_univ, convex_univ⟩, trivial⟩

end AbsolutelyConvexSets

variable [RCLike 𝕜]
variable [AddCommGroup E] [TopologicalSpace E]
variable [Module 𝕜 E] [Module ℝ E] [IsScalarTower ℝ 𝕜 E]
variable [ContinuousSMul ℝ E]
variable (𝕜 E)

/-- The family of seminorms defined by the gauges of absolute convex open sets. -/
noncomputable def gaugeSeminormFamily : SeminormFamily 𝕜 E (AbsConvexOpenSets 𝕜 E) := fun s =>
  gaugeSeminorm s.coe_balanced s.coe_convex (absorbent_nhds_zero s.coe_nhds)

variable {𝕜 E}

theorem gaugeSeminormFamily_ball (s : AbsConvexOpenSets 𝕜 E) :
    (gaugeSeminormFamily 𝕜 E s).ball 0 1 = (s : Set E) := by
  dsimp only [gaugeSeminormFamily]
  rw [Seminorm.ball_zero_eq]
  simp_rw [gaugeSeminorm_toFun]
  exact gauge_lt_one_eq_self_of_isOpen s.coe_convex s.coe_zero_mem s.coe_isOpen

variable [TopologicalAddGroup E] [ContinuousSMul 𝕜 E]
variable [SMulCommClass ℝ 𝕜 E] [LocallyConvexSpace ℝ E]

/-- The topology of a locally convex space is induced by the gauge seminorm family. -/
theorem with_gaugeSeminormFamily : WithSeminorms (gaugeSeminormFamily 𝕜 E) := by
  refine SeminormFamily.withSeminorms_of_hasBasis _ ?_
  refine (nhds_basis_abs_convex_open 𝕜 E).to_hasBasis (fun s hs => ?_) fun s hs => ?_
  · refine ⟨s, ⟨?_, rfl.subset⟩⟩
    convert (gaugeSeminormFamily _ _).basisSets_singleton_mem ⟨s, hs⟩ one_pos
    rw [gaugeSeminormFamily_ball, Subtype.coe_mk]
  refine ⟨s, ⟨?_, rfl.subset⟩⟩
  rw [SeminormFamily.basisSets_iff] at hs
  rcases hs with ⟨t, r, hr, rfl⟩
  rw [Seminorm.ball_finset_sup_eq_iInter _ _ _ hr]
  -- We have to show that the intersection contains zero, is open, balanced, and convex
  refine
    ⟨mem_iInter₂.mpr fun _ _ => by simp [Seminorm.mem_ball_zero, hr],
      isOpen_biInter_finset fun S _ => ?_,
      balanced_iInter₂ fun _ _ => Seminorm.balanced_ball_zero _ _,
      convex_iInter₂ fun _ _ => Seminorm.convex_ball _ _ _⟩
  -- The only nontrivial part is to show that the ball is open
  have hr' : r = ‖(r : 𝕜)‖ * 1 := by simp [abs_of_pos hr]
  have hr'' : (r : 𝕜) ≠ 0 := by simp [hr.ne']
  rw [hr', ← Seminorm.smul_ball_zero hr'', gaugeSeminormFamily_ball]
  exact S.coe_isOpen.smul₀ hr''<|MERGE_RESOLUTION|>--- conflicted
+++ resolved
@@ -105,13 +105,6 @@
   (absConvexHull 𝕜).le_closure s
 
 theorem absConvex_absConvexHull : AbsConvex 𝕜 (absConvexHull 𝕜 s) :=
-<<<<<<< HEAD
-    (absConvexHull 𝕜).isClosed_closure s
-
-theorem balanced_absConvexHull : Balanced 𝕜 ((absConvexHull 𝕜) s) := (absConvex_absConvexHull 𝕜 s).1
-
-theorem convex_absConvexHull : Convex ℝ ((absConvexHull 𝕜) s) := (absConvex_absConvexHull 𝕜 s).2
-=======
   (absConvexHull 𝕜).isClosed_closure s
 
 theorem balanced_absConvexHull : Balanced 𝕜 ((absConvexHull 𝕜) s) :=
@@ -119,7 +112,6 @@
 
 theorem convex_absConvexHull : Convex ℝ ((absConvexHull 𝕜) s) :=
   (absConvex_absConvexHull 𝕜 s).2
->>>>>>> 141ab0f4
 
 theorem absConvexHull_eq_iInter :
     absConvexHull 𝕜 s = ⋂ (t : Set E) (_ : s ⊆ t) (_ : AbsConvex 𝕜 t), t := by
@@ -173,34 +165,15 @@
 
 section
 
-<<<<<<< HEAD
-variable (𝕜) [NontriviallyNormedField 𝕜] --[NormOneClass 𝕜]
-variable [AddCommGroup E] [Module ℝ E] [Module 𝕜 E]
-
-theorem absConvexHull_eq_convexHull_balancedHull  [SMulCommClass ℝ 𝕜 E] {s : Set E} :
-    absConvexHull 𝕜 s = convexHull ℝ (balancedHull 𝕜 s) := by
-  apply le_antisymm
-  · exact absConvexHull_min
-      (subset_trans (subset_convexHull ℝ s) (convexHull_mono (subset_balancedHull 𝕜)))
-      ⟨Balanced.convexHull (balancedHull.balanced s), convex_convexHull _ _⟩
-  · rw [← Convex.convexHull_eq (convex_absConvexHull 𝕜 s)]
-    exact convexHull_mono
-      (Balanced.balancedHull_subset_of_subset (balanced_absConvexHull 𝕜 s)
-        (subset_absConvexHull 𝕜 s))
-
-=======
 variable (𝕜) [NontriviallyNormedField 𝕜]
 variable [AddCommGroup E] [Module ℝ E] [Module 𝕜 E]
 
->>>>>>> 141ab0f4
 theorem AbsConvex.hullAdd {s t : Set E} :
     absConvexHull 𝕜 (s + t) ⊆ absConvexHull 𝕜 s + absConvexHull 𝕜 t :=
   absConvexHull_min (add_subset_add (subset_absConvexHull 𝕜 s) (subset_absConvexHull 𝕜 t))
     ⟨Balanced.add (balanced_absConvexHull 𝕜 s) (balanced_absConvexHull 𝕜 t),
       Convex.add (convex_absConvexHull 𝕜 s) (convex_absConvexHull 𝕜 t)⟩
 
-<<<<<<< HEAD
-=======
 theorem absConvexHull_eq_convexHull_balancedHull [SMulCommClass ℝ 𝕜 E] {s : Set E} :
     absConvexHull 𝕜 s = convexHull ℝ (balancedHull 𝕜 s) := le_antisymm
   (absConvexHull_min
@@ -210,7 +183,6 @@
       (Balanced.balancedHull_subset_of_subset (balanced_absConvexHull 𝕜 s)
       (subset_absConvexHull 𝕜 s)) (convex_absConvexHull 𝕜 s))
 
->>>>>>> 141ab0f4
 end
 
 section
@@ -244,7 +216,6 @@
     (convexHull_mono (union_subset (subset_balancedHull ℝ)
       (fun _ _ => by rw [mem_balancedHull_iff]; use -1; aesop)))
 
-<<<<<<< HEAD
 theorem absConvexHull_inter_neg_eq {s : Set E} :
     absConvexHull ℝ (s ∩ -s) = convexHull ℝ (s ∩ -s) := by
   rw [absConvexHull_eq_convexHull_union_neg, inter_neg, neg_neg, inter_comm, union_self]
@@ -393,8 +364,6 @@
   apply Convex.inter
   exact hS₂
   exact Convex.neg hS₂
-=======
->>>>>>> 141ab0f4
 end
 
 section AbsolutelyConvexSets
