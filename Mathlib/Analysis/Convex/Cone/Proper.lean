--- conflicted
+++ resolved
@@ -34,13 +34,8 @@
 open ContinuousLinearMap Filter Set
 
 /-- A proper cone is a pointed cone `K` that is closed. Proper cones have the nice property that
-<<<<<<< HEAD
-the dual of the dual of a proper cone is itself. This makes them useful for defining cone programs
-and proving duality theorems. -/
-=======
 they are equal to their double dual, see `ProperCone.dual_dual`.
 This makes them useful for defining cone programs and proving duality theorems. -/
->>>>>>> 3b81a542
 structure ProperCone (𝕜 : Type*) (E : Type*) [OrderedSemiring 𝕜] [AddCommMonoid E]
     [TopologicalSpace E] [Module 𝕜 E] extends Submodule {c : 𝕜 // 0 ≤ c} E where
   isClosed' : IsClosed (carrier : Set E)
