/-
Copyright (c) 2023 Sébastien Gouëzel. All rights reserved.
Released under Apache 2.0 license as described in the file LICENSE.
Authors: Sébastien Gouëzel, Yury Kudryashov
-/
import Mathlib.Analysis.Calculus.Deriv.Mul
import Mathlib.Analysis.Calculus.Deriv.Comp

/-!
# Derivatives of `x ↦ x⁻¹` and `f x / g x`

In this file we prove `(x⁻¹)' = -1 / x ^ 2`, `((f x)⁻¹)' = -f' x / (f x) ^ 2`, and
`(f x / g x)' = (f' x * g x - f x * g' x) / (g x) ^ 2` for different notions of derivative.

For a more detailed overview of one-dimensional derivatives in mathlib, see the module docstring of
`Analysis/Calculus/Deriv/Basic`.

## Keywords

derivative
-/


<<<<<<< HEAD
universe u v w

open scoped Classical Topology ENNReal
=======
universe u

open scoped Topology
>>>>>>> d0df76bd
open Filter Asymptotics Set

open ContinuousLinearMap (smulRight)

variable {𝕜 : Type u} [NontriviallyNormedField 𝕜] {x : 𝕜} {s : Set 𝕜}

section Inverse

/-! ### Derivative of `x ↦ x⁻¹` -/

theorem hasStrictDerivAt_inv (hx : x ≠ 0) : HasStrictDerivAt Inv.inv (-(x ^ 2)⁻¹) x := by
  suffices
    (fun p : 𝕜 × 𝕜 => (p.1 - p.2) * ((x * x)⁻¹ - (p.1 * p.2)⁻¹)) =o[𝓝 (x, x)] fun p =>
      (p.1 - p.2) * 1 by
<<<<<<< HEAD
    refine this.congr' ?_ (Eventually.of_forall fun _ => mul_one _)
=======
    refine .of_isLittleO <| this.congr' ?_ (Eventually.of_forall fun _ => mul_one _)
>>>>>>> d0df76bd
    refine Eventually.mono ((isOpen_ne.prod isOpen_ne).mem_nhds ⟨hx, hx⟩) ?_
    rintro ⟨y, z⟩ ⟨hy, hz⟩
    simp only [mem_setOf_eq] at hy hz
    -- hy : y ≠ 0, hz : z ≠ 0
    field_simp [hx, hy, hz]
    ring
  refine (isBigO_refl (fun p : 𝕜 × 𝕜 => p.1 - p.2) _).mul_isLittleO ((isLittleO_one_iff 𝕜).2 ?_)
  rw [← sub_self (x * x)⁻¹]
  exact tendsto_const_nhds.sub ((continuous_mul.tendsto (x, x)).inv₀ <| mul_ne_zero hx hx)

theorem hasDerivAt_inv (x_ne_zero : x ≠ 0) : HasDerivAt (fun y => y⁻¹) (-(x ^ 2)⁻¹) x :=
  (hasStrictDerivAt_inv x_ne_zero).hasDerivAt

theorem hasDerivWithinAt_inv (x_ne_zero : x ≠ 0) (s : Set 𝕜) :
    HasDerivWithinAt (fun x => x⁻¹) (-(x ^ 2)⁻¹) s x :=
  (hasDerivAt_inv x_ne_zero).hasDerivWithinAt

theorem differentiableAt_inv_iff : DifferentiableAt 𝕜 (fun x => x⁻¹) x ↔ x ≠ 0 :=
  ⟨fun H => NormedField.continuousAt_inv.1 H.continuousAt, fun H =>
    (hasDerivAt_inv H).differentiableAt⟩

theorem deriv_inv : deriv (fun x => x⁻¹) x = -(x ^ 2)⁻¹ := by
  rcases eq_or_ne x 0 with (rfl | hne)
  · simp [deriv_zero_of_not_differentiableAt (mt differentiableAt_inv_iff.1 (not_not.2 rfl))]
  · exact (hasDerivAt_inv hne).deriv

@[simp]
theorem deriv_inv' : (deriv fun x : 𝕜 => x⁻¹) = fun x => -(x ^ 2)⁻¹ :=
  funext fun _ => deriv_inv

theorem derivWithin_inv (x_ne_zero : x ≠ 0) (hxs : UniqueDiffWithinAt 𝕜 s x) :
    derivWithin (fun x => x⁻¹) s x = -(x ^ 2)⁻¹ := by
  rw [DifferentiableAt.derivWithin (differentiableAt_inv x_ne_zero) hxs]
  exact deriv_inv

theorem hasFDerivAt_inv (x_ne_zero : x ≠ 0) :
    HasFDerivAt (fun x => x⁻¹) (smulRight (1 : 𝕜 →L[𝕜] 𝕜) (-(x ^ 2)⁻¹) : 𝕜 →L[𝕜] 𝕜) x :=
  hasDerivAt_inv x_ne_zero

theorem hasStrictFDerivAt_inv (x_ne_zero : x ≠ 0) :
    HasStrictFDerivAt (fun x => x⁻¹) (smulRight (1 : 𝕜 →L[𝕜] 𝕜) (-(x ^ 2)⁻¹) : 𝕜 →L[𝕜] 𝕜) x :=
  hasStrictDerivAt_inv x_ne_zero

theorem hasFDerivWithinAt_inv (x_ne_zero : x ≠ 0) :
    HasFDerivWithinAt (fun x => x⁻¹) (smulRight (1 : 𝕜 →L[𝕜] 𝕜) (-(x ^ 2)⁻¹) : 𝕜 →L[𝕜] 𝕜) s x :=
  (hasFDerivAt_inv x_ne_zero).hasFDerivWithinAt

theorem fderiv_inv : fderiv 𝕜 (fun x => x⁻¹) x = smulRight (1 : 𝕜 →L[𝕜] 𝕜) (-(x ^ 2)⁻¹) := by
  rw [← deriv_fderiv, deriv_inv]

theorem fderivWithin_inv (x_ne_zero : x ≠ 0) (hxs : UniqueDiffWithinAt 𝕜 s x) :
    fderivWithin 𝕜 (fun x => x⁻¹) s x = smulRight (1 : 𝕜 →L[𝕜] 𝕜) (-(x ^ 2)⁻¹) := by
  rw [DifferentiableAt.fderivWithin (differentiableAt_inv x_ne_zero) hxs]
  exact fderiv_inv

variable {c : 𝕜 → 𝕜} {c' : 𝕜}

theorem HasDerivWithinAt.inv (hc : HasDerivWithinAt c c' s x) (hx : c x ≠ 0) :
    HasDerivWithinAt (fun y => (c y)⁻¹) (-c' / c x ^ 2) s x := by
  convert (hasDerivAt_inv hx).comp_hasDerivWithinAt x hc using 1
  field_simp

theorem HasDerivAt.inv (hc : HasDerivAt c c' x) (hx : c x ≠ 0) :
    HasDerivAt (fun y => (c y)⁻¹) (-c' / c x ^ 2) x := by
  rw [← hasDerivWithinAt_univ] at *
  exact hc.inv hx

theorem derivWithin_inv' (hc : DifferentiableWithinAt 𝕜 c s x) (hx : c x ≠ 0)
    (hxs : UniqueDiffWithinAt 𝕜 s x) :
    derivWithin (fun x => (c x)⁻¹) s x = -derivWithin c s x / c x ^ 2 :=
  (hc.hasDerivWithinAt.inv hx).derivWithin hxs

@[simp]
theorem deriv_inv'' (hc : DifferentiableAt 𝕜 c x) (hx : c x ≠ 0) :
    deriv (fun x => (c x)⁻¹) x = -deriv c x / c x ^ 2 :=
  (hc.hasDerivAt.inv hx).deriv

end Inverse

section Division

/-! ### Derivative of `x ↦ c x / d x` -/

variable {𝕜' : Type*} [NontriviallyNormedField 𝕜'] [NormedAlgebra 𝕜 𝕜'] {c d : 𝕜 → 𝕜'} {c' d' : 𝕜'}

theorem HasDerivWithinAt.div (hc : HasDerivWithinAt c c' s x) (hd : HasDerivWithinAt d d' s x)
    (hx : d x ≠ 0) :
    HasDerivWithinAt (fun y => c y / d y) ((c' * d x - c x * d') / d x ^ 2) s x := by
  convert hc.mul ((hasDerivAt_inv hx).comp_hasDerivWithinAt x hd) using 1
  · simp only [div_eq_mul_inv, (· ∘ ·)]
  · field_simp
    ring

theorem HasStrictDerivAt.div (hc : HasStrictDerivAt c c' x) (hd : HasStrictDerivAt d d' x)
    (hx : d x ≠ 0) : HasStrictDerivAt (fun y => c y / d y) ((c' * d x - c x * d') / d x ^ 2) x := by
  convert hc.mul ((hasStrictDerivAt_inv hx).comp x hd) using 1
  · simp only [div_eq_mul_inv, (· ∘ ·)]
  · field_simp
    ring

theorem HasDerivAt.div (hc : HasDerivAt c c' x) (hd : HasDerivAt d d' x) (hx : d x ≠ 0) :
    HasDerivAt (fun y => c y / d y) ((c' * d x - c x * d') / d x ^ 2) x := by
  rw [← hasDerivWithinAt_univ] at *
  exact hc.div hd hx

theorem DifferentiableWithinAt.div (hc : DifferentiableWithinAt 𝕜 c s x)
    (hd : DifferentiableWithinAt 𝕜 d s x) (hx : d x ≠ 0) :
    DifferentiableWithinAt 𝕜 (fun x => c x / d x) s x :=
  (hc.hasDerivWithinAt.div hd.hasDerivWithinAt hx).differentiableWithinAt

@[simp]
theorem DifferentiableAt.div (hc : DifferentiableAt 𝕜 c x) (hd : DifferentiableAt 𝕜 d x)
    (hx : d x ≠ 0) : DifferentiableAt 𝕜 (fun x => c x / d x) x :=
  (hc.hasDerivAt.div hd.hasDerivAt hx).differentiableAt

theorem DifferentiableOn.div (hc : DifferentiableOn 𝕜 c s) (hd : DifferentiableOn 𝕜 d s)
    (hx : ∀ x ∈ s, d x ≠ 0) : DifferentiableOn 𝕜 (fun x => c x / d x) s := fun x h =>
  (hc x h).div (hd x h) (hx x h)

@[simp]
theorem Differentiable.div (hc : Differentiable 𝕜 c) (hd : Differentiable 𝕜 d) (hx : ∀ x, d x ≠ 0) :
    Differentiable 𝕜 fun x => c x / d x := fun x => (hc x).div (hd x) (hx x)

theorem derivWithin_div (hc : DifferentiableWithinAt 𝕜 c s x) (hd : DifferentiableWithinAt 𝕜 d s x)
    (hx : d x ≠ 0) (hxs : UniqueDiffWithinAt 𝕜 s x) :
    derivWithin (fun x => c x / d x) s x =
      (derivWithin c s x * d x - c x * derivWithin d s x) / d x ^ 2 :=
  (hc.hasDerivWithinAt.div hd.hasDerivWithinAt hx).derivWithin hxs

@[simp]
theorem deriv_div (hc : DifferentiableAt 𝕜 c x) (hd : DifferentiableAt 𝕜 d x) (hx : d x ≠ 0) :
    deriv (fun x => c x / d x) x = (deriv c x * d x - c x * deriv d x) / d x ^ 2 :=
  (hc.hasDerivAt.div hd.hasDerivAt hx).deriv

end Division<|MERGE_RESOLUTION|>--- conflicted
+++ resolved
@@ -21,15 +21,9 @@
 -/
 
 
-<<<<<<< HEAD
-universe u v w
-
-open scoped Classical Topology ENNReal
-=======
 universe u
 
 open scoped Topology
->>>>>>> d0df76bd
 open Filter Asymptotics Set
 
 open ContinuousLinearMap (smulRight)
@@ -44,11 +38,7 @@
   suffices
     (fun p : 𝕜 × 𝕜 => (p.1 - p.2) * ((x * x)⁻¹ - (p.1 * p.2)⁻¹)) =o[𝓝 (x, x)] fun p =>
       (p.1 - p.2) * 1 by
-<<<<<<< HEAD
-    refine this.congr' ?_ (Eventually.of_forall fun _ => mul_one _)
-=======
     refine .of_isLittleO <| this.congr' ?_ (Eventually.of_forall fun _ => mul_one _)
->>>>>>> d0df76bd
     refine Eventually.mono ((isOpen_ne.prod isOpen_ne).mem_nhds ⟨hx, hx⟩) ?_
     rintro ⟨y, z⟩ ⟨hy, hz⟩
     simp only [mem_setOf_eq] at hy hz
