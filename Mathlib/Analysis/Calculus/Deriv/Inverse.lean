--- conflicted
+++ resolved
@@ -89,11 +89,7 @@
   h.hasFDerivWithinAt.eventually_ne
     ⟨‖f'‖⁻¹, fun z => by field_simp [norm_smul, mt norm_eq_zero.1 hf']⟩
 
-<<<<<<< HEAD
-theorem HasDerivAt.eventually_ne (h : HasDerivAt f f' x) (hf' : f' ≠ 0):
-=======
 theorem HasDerivAt.eventually_ne (h : HasDerivAt f f' x) (hf' : f' ≠ 0) :
->>>>>>> 863a5521
     ∀ᶠ z in 𝓝[≠] x, f z ≠ c := by
   simpa only [compl_eq_univ_diff] using (hasDerivWithinAt_univ.2 h).eventually_ne hf'
 
