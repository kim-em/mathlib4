/-
Copyright (c) 2023 Eric Wieser. All rights reserved.
Released under Apache 2.0 license as described in the file LICENSE.
Authors: Eric Wieser
-/
import Mathlib.Analysis.Calculus.Deriv.Basic
import Mathlib.Analysis.Calculus.FDeriv.Star

/-!
# Star operations on derivatives

This file contains the usual formulas (and existence assertions) for the derivative of the star
operation.

Most of the results in this file only apply when the field that the derivative is respect to has a
<<<<<<< HEAD
trivial star operation; which as should be expected rules out `𝕜 = ℂ`. We do prove some
=======
trivial star operation; which as should be expected rules out `𝕜 = ℂ`. The exceptions are
`HasDerivAt.conj_conj` and `DifferentiableAt.conj_conj`, showing that `conj ∘ f ∘ conj` is
differentiable when `f` is (and giving a formula for its derivative).
>>>>>>> 6f37c71f
-/

universe u v w

variable {𝕜 : Type u} [NontriviallyNormedField 𝕜] [StarRing 𝕜]
  {F : Type v} [NormedAddCommGroup F] [NormedSpace 𝕜 F] [StarAddMonoid F] [StarModule 𝕜 F]
  [ContinuousStar F] {f : 𝕜 → F} {f' : F} {x : 𝕜}

/-! ### Derivative of `x ↦ star x` -/

section TrivialStar

variable [TrivialStar 𝕜] {s : Set 𝕜} {L : Filter 𝕜}

protected nonrec theorem HasDerivAtFilter.star (h : HasDerivAtFilter f f' x L) :
    HasDerivAtFilter (fun x => star (f x)) (star f') x L := by
  simpa using h.star.hasDerivAtFilter

protected nonrec theorem HasDerivWithinAt.star (h : HasDerivWithinAt f f' s x) :
    HasDerivWithinAt (fun x => star (f x)) (star f') s x :=
  h.star

protected nonrec theorem HasDerivAt.star (h : HasDerivAt f f' x) :
    HasDerivAt (fun x => star (f x)) (star f') x :=
  h.star

protected nonrec theorem HasStrictDerivAt.star (h : HasStrictDerivAt f f' x) :
    HasStrictDerivAt (fun x => star (f x)) (star f') x := by simpa using h.star.hasStrictDerivAt

protected theorem derivWithin.star :
    derivWithin (fun y => star (f y)) s x = star (derivWithin f s x) := by
  by_cases hxs : UniqueDiffWithinAt 𝕜 s x
  · exact DFunLike.congr_fun (fderivWithin_star hxs) _
  · simp [derivWithin_zero_of_not_uniqueDiffWithinAt hxs]

protected theorem deriv.star : deriv (fun y => star (f y)) x = star (deriv f x) :=
  DFunLike.congr_fun fderiv_star _

@[simp]
protected theorem deriv.star' : (deriv fun y => star (f y)) = fun x => star (deriv f x) :=
  funext fun _ => deriv.star

end TrivialStar

section NontrivialStar

variable [NormedStarGroup 𝕜]

open scoped ComplexConjugate

/-- If `f` has derivative `f'` at `z`, then `conj ∘ f ∘ conj` has derivative `conj f'` at
`conj z`. -/
lemma HasDerivAt.star_conj {f : 𝕜 → F} {f' : F} (hf : HasDerivAt f f' x) :
    HasDerivAt (star ∘ f ∘ conj) (star f') (conj x) := by
  rw [hasDerivAt_iff_hasFDerivAt]
  convert hf.hasFDerivAt.star_star
  ext
  simp

/-- If `f` has derivative `f'` at `z`, then `conj ∘ f ∘ conj` has derivative `conj f'` at
`conj z`. -/
lemma HasDerivAt.conj_conj {f : 𝕜 → 𝕜} {f' : 𝕜} (hf : HasDerivAt f f' x) :
    HasDerivAt (conj ∘ f ∘ conj) (conj f') (conj x) :=
  hf.comp_ringHom (starRingEnd 𝕜) (starRingEnd 𝕜)

/-- If `f` is differentiable at `conj z`, then `conj ∘ f ∘ conj` is differentiable at `z`. -/
lemma DifferentiableAt.conj_conj {f : 𝕜 → 𝕜} (hf : DifferentiableAt 𝕜 f x) :
    DifferentiableAt 𝕜 (conj ∘ f ∘ conj) (conj x) :=
  hf.star_star

end NontrivialStar<|MERGE_RESOLUTION|>--- conflicted
+++ resolved
@@ -13,13 +13,9 @@
 operation.
 
 Most of the results in this file only apply when the field that the derivative is respect to has a
-<<<<<<< HEAD
-trivial star operation; which as should be expected rules out `𝕜 = ℂ`. We do prove some
-=======
 trivial star operation; which as should be expected rules out `𝕜 = ℂ`. The exceptions are
 `HasDerivAt.conj_conj` and `DifferentiableAt.conj_conj`, showing that `conj ∘ f ∘ conj` is
 differentiable when `f` is (and giving a formula for its derivative).
->>>>>>> 6f37c71f
 -/
 
 universe u v w
