--- conflicted
+++ resolved
@@ -66,11 +66,7 @@
 
 open scoped ComplexConjugate
 
-<<<<<<< HEAD
-/-- If `f` has derivative `f'` at `z`, then `conj ∘ f ∘ conj` has derivative `conj f'` at
-=======
 /-- If `f` has derivative `f'` at `z`, then `star ∘ f ∘ conj` has derivative `conj f'` at
->>>>>>> e88e619b
 `conj z`. -/
 lemma HasDerivAt.star_conj {f : 𝕜 → F} {f' : F} (hf : HasDerivAt f f' x) :
     HasDerivAt (star ∘ f ∘ conj) (star f') (conj x) := by
