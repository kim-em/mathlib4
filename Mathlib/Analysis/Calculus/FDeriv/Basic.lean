/-
Copyright (c) 2019 Jeremy Avigad. All rights reserved.
Released under Apache 2.0 license as described in the file LICENSE.
Authors: Jeremy Avigad, Sébastien Gouëzel, Yury Kudryashov
-/
import Mathlib.Analysis.Calculus.TangentCone
import Mathlib.Analysis.NormedSpace.OperatorNorm.Asymptotics
import Mathlib.Analysis.Asymptotics.TVS
import Mathlib.Analysis.Asymptotics.Lemmas

/-!
# The Fréchet derivative

Let `E` and `F` be normed spaces, `f : E → F`, and `f' : E →L[𝕜] F` a
continuous 𝕜-linear map, where `𝕜` is a non-discrete normed field. Then

  `HasFDerivWithinAt f f' s x`

says that `f` has derivative `f'` at `x`, where the domain of interest
is restricted to `s`. We also have

  `HasFDerivAt f f' x := HasFDerivWithinAt f f' x univ`

Finally,

  `HasStrictFDerivAt f f' x`

means that `f : E → F` has derivative `f' : E →L[𝕜] F` in the sense of strict differentiability,
i.e., `f y - f z - f'(y - z) = o(y - z)` as `y, z → x`. This notion is used in the inverse
function theorem, and is defined here only to avoid proving theorems like
`IsBoundedBilinearMap.hasFDerivAt` twice: first for `HasFDerivAt`, then for
`HasStrictFDerivAt`.

## Main results

In addition to the definition and basic properties of the derivative,
the folder `Analysis/Calculus/FDeriv/` contains the usual formulas
(and existence assertions) for the derivative of
* constants
* the identity
* bounded linear maps (`Linear.lean`)
* bounded bilinear maps (`Bilinear.lean`)
* sum of two functions (`Add.lean`)
* sum of finitely many functions (`Add.lean`)
* multiplication of a function by a scalar constant (`Add.lean`)
* negative of a function (`Add.lean`)
* subtraction of two functions (`Add.lean`)
* multiplication of a function by a scalar function (`Mul.lean`)
* multiplication of two scalar functions (`Mul.lean`)
* composition of functions (the chain rule) (`Comp.lean`)
* inverse function (`Mul.lean`)
  (assuming that it exists; the inverse function theorem is in `../Inverse.lean`)

For most binary operations we also define `const_op` and `op_const` theorems for the cases when
the first or second argument is a constant. This makes writing chains of `HasDerivAt`'s easier,
and they more frequently lead to the desired result.

One can also interpret the derivative of a function `f : 𝕜 → E` as an element of `E` (by identifying
a linear function from `𝕜` to `E` with its value at `1`). Results on the Fréchet derivative are
translated to this more elementary point of view on the derivative in the file `Deriv.lean`. The
derivative of polynomials is handled there, as it is naturally one-dimensional.

The simplifier is set up to prove automatically that some functions are differentiable, or
differentiable at a point (but not differentiable on a set or within a set at a point, as checking
automatically that the good domains are mapped one to the other when using composition is not
something the simplifier can easily do). This means that one can write
`example (x : ℝ) : Differentiable ℝ (fun x ↦ sin (exp (3 + x^2)) - 5 * cos x) := by simp`.
If there are divisions, one needs to supply to the simplifier proofs that the denominators do
not vanish, as in
```lean
example (x : ℝ) (h : 1 + sin x ≠ 0) : DifferentiableAt ℝ (fun x ↦ exp x / (1 + sin x)) x := by
  simp [h]
```
Of course, these examples only work once `exp`, `cos` and `sin` have been shown to be
differentiable, in `Mathlib.Analysis.SpecialFunctions.Trigonometric.Deriv`.

The simplifier is not set up to compute the Fréchet derivative of maps (as these are in general
complicated multidimensional linear maps), but it will compute one-dimensional derivatives,
see `Deriv.lean`.

## Implementation details

The derivative is defined in terms of the `IsLittleOTVS` relation to ensure the definition does not
ingrain a choice of norm, and is then quickly translated to the more convenient `IsLittleO` in the
subsequent theorems.
It is also characterized in terms of the `Tendsto` relation.

We also introduce predicates `DifferentiableWithinAt 𝕜 f s x` (where `𝕜` is the base field,
`f` the function to be differentiated, `x` the point at which the derivative is asserted to exist,
and `s` the set along which the derivative is defined), as well as `DifferentiableAt 𝕜 f x`,
`DifferentiableOn 𝕜 f s` and `Differentiable 𝕜 f` to express the existence of a derivative.

To be able to compute with derivatives, we write `fderivWithin 𝕜 f s x` and `fderiv 𝕜 f x`
for some choice of a derivative if it exists, and the zero function otherwise. This choice only
behaves well along sets for which the derivative is unique, i.e., those for which the tangent
directions span a dense subset of the whole space. The predicates `UniqueDiffWithinAt s x` and
`UniqueDiffOn s`, defined in `TangentCone.lean` express this property. We prove that indeed
they imply the uniqueness of the derivative. This is satisfied for open subsets, and in particular
for `univ`. This uniqueness only holds when the field is non-discrete, which we request at the very
beginning: otherwise, a derivative can be defined, but it has no interesting properties whatsoever.

To make sure that the simplifier can prove automatically that functions are differentiable, we tag
many lemmas with the `simp` attribute, for instance those saying that the sum of differentiable
functions is differentiable, as well as their product, their cartesian product, and so on. A notable
exception is the chain rule: we do not mark as a simp lemma the fact that, if `f` and `g` are
differentiable, then their composition also is: `simp` would always be able to match this lemma,
by taking `f` or `g` to be the identity. Instead, for every reasonable function (say, `exp`),
we add a lemma that if `f` is differentiable then so is `(fun x ↦ exp (f x))`. This means adding
some boilerplate lemmas, but these can also be useful in their own right.

Tests for this ability of the simplifier (with more examples) are provided in
`Tests/Differentiable.lean`.

## TODO

Generalize more results to topological vector spaces.

## Tags

derivative, differentiable, Fréchet, calculus

-/

open Filter Asymptotics ContinuousLinearMap Set Metric Topology NNReal ENNReal

noncomputable section

section TVS
variable {𝕜 : Type*} [NontriviallyNormedField 𝕜]
variable {E : Type*} [AddCommGroup E] [Module 𝕜 E] [TopologicalSpace E]
variable {F : Type*} [AddCommGroup F] [Module 𝕜 F] [TopologicalSpace F]

/-- A function `f` has the continuous linear map `f'` as derivative along the filter `L` if
`f x' = f x + f' (x' - x) + o (x' - x)` when `x'` converges along the filter `L`. This definition
is designed to be specialized for `L = 𝓝 x` (in `HasFDerivAt`), giving rise to the usual notion
of Fréchet derivative, and for `L = 𝓝[s] x` (in `HasFDerivWithinAt`), giving rise to
the notion of Fréchet derivative along the set `s`. -/
@[mk_iff hasFDerivAtFilter_iff_isLittleOTVS]
structure HasFDerivAtFilter (f : E → F) (f' : E →L[𝕜] F) (x : E) (L : Filter E) : Prop where
  of_isLittleOTVS ::
    isLittleOTVS : (fun x' => f x' - f x - f' (x' - x)) =o[𝕜; L] (fun x' => x' - x)

/-- A function `f` has the continuous linear map `f'` as derivative at `x` within a set `s` if
`f x' = f x + f' (x' - x) + o (x' - x)` when `x'` tends to `x` inside `s`. -/
@[fun_prop]
def HasFDerivWithinAt (f : E → F) (f' : E →L[𝕜] F) (s : Set E) (x : E) :=
  HasFDerivAtFilter f f' x (𝓝[s] x)

/-- A function `f` has the continuous linear map `f'` as derivative at `x` if
`f x' = f x + f' (x' - x) + o (x' - x)` when `x'` tends to `x`. -/
@[fun_prop]
def HasFDerivAt (f : E → F) (f' : E →L[𝕜] F) (x : E) :=
  HasFDerivAtFilter f f' x (𝓝 x)

/-- A function `f` has derivative `f'` at `a` in the sense of *strict differentiability*
if `f x - f y - f' (x - y) = o(x - y)` as `x, y → a`. This form of differentiability is required,
e.g., by the inverse function theorem. Any `C^1` function on a vector space over `ℝ` is strictly
differentiable but this definition works, e.g., for vector spaces over `p`-adic numbers. -/
@[fun_prop, mk_iff hasStrictFDerivAt_iff_isLittleOTVS]
structure HasStrictFDerivAt (f : E → F) (f' : E →L[𝕜] F) (x : E) where
  of_isLittleOTVS ::
    isLittleOTVS :
      (fun p : E × E => f p.1 - f p.2 - f' (p.1 - p.2))
        =o[𝕜; 𝓝 (x, x)] (fun p : E × E => p.1 - p.2)

variable (𝕜)

/-- A function `f` is differentiable at a point `x` within a set `s` if it admits a derivative
there (possibly non-unique). -/
@[fun_prop]
def DifferentiableWithinAt (f : E → F) (s : Set E) (x : E) :=
  ∃ f' : E →L[𝕜] F, HasFDerivWithinAt f f' s x

/-- A function `f` is differentiable at a point `x` if it admits a derivative there (possibly
non-unique). -/
@[fun_prop]
def DifferentiableAt (f : E → F) (x : E) :=
  ∃ f' : E →L[𝕜] F, HasFDerivAt f f' x

open scoped Classical in
/-- If `f` has a derivative at `x` within `s`, then `fderivWithin 𝕜 f s x` is such a derivative.
Otherwise, it is set to `0`. We also set it to be zero, if zero is one of possible derivatives. -/
irreducible_def fderivWithin (f : E → F) (s : Set E) (x : E) : E →L[𝕜] F :=
  if HasFDerivWithinAt f (0 : E →L[𝕜] F) s x
    then 0
  else if h : DifferentiableWithinAt 𝕜 f s x
    then Classical.choose h
  else 0

/-- If `f` has a derivative at `x`, then `fderiv 𝕜 f x` is such a derivative. Otherwise, it is
set to `0`. -/
irreducible_def fderiv (f : E → F) (x : E) : E →L[𝕜] F :=
  fderivWithin 𝕜 f univ x

/-- `DifferentiableOn 𝕜 f s` means that `f` is differentiable within `s` at any point of `s`. -/
@[fun_prop]
def DifferentiableOn (f : E → F) (s : Set E) :=
  ∀ x ∈ s, DifferentiableWithinAt 𝕜 f s x

/-- `Differentiable 𝕜 f` means that `f` is differentiable at any point. -/
@[fun_prop]
def Differentiable (f : E → F) :=
  ∀ x, DifferentiableAt 𝕜 f x

variable {𝕜}
variable {f f₀ f₁ g : E → F}
variable {f' f₀' f₁' g' : E →L[𝕜] F}
variable {x : E}
variable {s t : Set E}
variable {L L₁ L₂ : Filter E}

section SetCongr

@[simp]
theorem hasFDerivWithinAt_univ : HasFDerivWithinAt f f' univ x ↔ HasFDerivAt f f' x := by
  simp only [HasFDerivWithinAt, nhdsWithin_univ, HasFDerivAt]

alias ⟨HasFDerivWithinAt.hasFDerivAt_of_univ, _⟩ := hasFDerivWithinAt_univ

theorem differentiableWithinAt_univ :
    DifferentiableWithinAt 𝕜 f univ x ↔ DifferentiableAt 𝕜 f x := by
  simp only [DifferentiableWithinAt, hasFDerivWithinAt_univ, DifferentiableAt]

@[simp]
theorem fderivWithin_univ : fderivWithin 𝕜 f univ = fderiv 𝕜 f := by
  ext
  rw [fderiv]

theorem hasFDerivWithinAt_of_mem_nhds (h : s ∈ 𝓝 x) :
    HasFDerivWithinAt f f' s x ↔ HasFDerivAt f f' x := by
  rw [HasFDerivAt, HasFDerivWithinAt, nhdsWithin_eq_nhds.mpr h]

lemma hasFDerivWithinAt_of_isOpen (h : IsOpen s) (hx : x ∈ s) :
    HasFDerivWithinAt f f' s x ↔ HasFDerivAt f f' x :=
  hasFDerivWithinAt_of_mem_nhds (h.mem_nhds hx)

variable [T2Space E]

theorem hasFDerivWithinAt_insert {y : E} :
    HasFDerivWithinAt f f' (insert y s) x ↔ HasFDerivWithinAt f f' s x := by
  rcases eq_or_ne x y with (rfl | h)
  · simp_rw [HasFDerivWithinAt, hasFDerivAtFilter_iff_isLittleOTVS]
    apply isLittleOTVS_insert
    simp only [sub_self, map_zero]
  simp only [HasFDerivWithinAt, nhdsWithin_insert_of_ne h]

alias ⟨HasFDerivWithinAt.of_insert, HasFDerivWithinAt.insert'⟩ := hasFDerivWithinAt_insert

protected theorem HasFDerivWithinAt.insert (h : HasFDerivWithinAt g g' s x) :
    HasFDerivWithinAt g g' (insert x s) x :=
  h.insert'

theorem hasFDerivWithinAt_diff_singleton (y : E) :
    HasFDerivWithinAt f f' (s \ {y}) x ↔ HasFDerivWithinAt f f' s x := by
  rw [← hasFDerivWithinAt_insert, insert_diff_singleton, hasFDerivWithinAt_insert]

theorem hasFDerivWithinAt_congr_set' (y : E) (h : s =ᶠ[𝓝[{y}ᶜ] x] t) :
    HasFDerivWithinAt f f' s x ↔ HasFDerivWithinAt f f' t x :=
  calc
    HasFDerivWithinAt f f' s x ↔ HasFDerivWithinAt f f' (s \ {y}) x :=
      (hasFDerivWithinAt_diff_singleton _).symm
    _ ↔ HasFDerivWithinAt f f' (t \ {y}) x := by
      suffices 𝓝[s \ {y}] x = 𝓝[t \ {y}] x by simp only [HasFDerivWithinAt, this]
      simpa only [set_eventuallyEq_iff_inf_principal, ← nhdsWithin_inter', diff_eq,
        inter_comm] using h
    _ ↔ HasFDerivWithinAt f f' t x := hasFDerivWithinAt_diff_singleton _

theorem hasFDerivWithinAt_congr_set (h : s =ᶠ[𝓝 x] t) :
    HasFDerivWithinAt f f' s x ↔ HasFDerivWithinAt f f' t x :=
  hasFDerivWithinAt_congr_set' x <| h.filter_mono inf_le_left

theorem differentiableWithinAt_congr_set' (y : E) (h : s =ᶠ[𝓝[{y}ᶜ] x] t) :
    DifferentiableWithinAt 𝕜 f s x ↔ DifferentiableWithinAt 𝕜 f t x :=
  exists_congr fun _ => hasFDerivWithinAt_congr_set' _ h

theorem differentiableWithinAt_congr_set (h : s =ᶠ[𝓝 x] t) :
    DifferentiableWithinAt 𝕜 f s x ↔ DifferentiableWithinAt 𝕜 f t x :=
  exists_congr fun _ => hasFDerivWithinAt_congr_set h

theorem fderivWithin_congr_set' (y : E) (h : s =ᶠ[𝓝[{y}ᶜ] x] t) :
    fderivWithin 𝕜 f s x = fderivWithin 𝕜 f t x := by
  classical
  simp only [fderivWithin, differentiableWithinAt_congr_set' _ h, hasFDerivWithinAt_congr_set' _ h]

theorem fderivWithin_congr_set (h : s =ᶠ[𝓝 x] t) : fderivWithin 𝕜 f s x = fderivWithin 𝕜 f t x :=
  fderivWithin_congr_set' x <| h.filter_mono inf_le_left

theorem fderivWithin_eventually_congr_set' (y : E) (h : s =ᶠ[𝓝[{y}ᶜ] x] t) :
    fderivWithin 𝕜 f s =ᶠ[𝓝 x] fderivWithin 𝕜 f t :=
  (eventually_nhds_nhdsWithin.2 h).mono fun _ => fderivWithin_congr_set' y

theorem fderivWithin_eventually_congr_set (h : s =ᶠ[𝓝 x] t) :
    fderivWithin 𝕜 f s =ᶠ[𝓝 x] fderivWithin 𝕜 f t :=
  fderivWithin_eventually_congr_set' x <| h.filter_mono inf_le_left

end SetCongr

section congr

/-! ### congr properties of the derivative -/

theorem Filter.EventuallyEq.hasStrictFDerivAt_iff (h : f₀ =ᶠ[𝓝 x] f₁) (h' : ∀ y, f₀' y = f₁' y) :
    HasStrictFDerivAt f₀ f₀' x ↔ HasStrictFDerivAt f₁ f₁' x := by
  rw [hasStrictFDerivAt_iff_isLittleOTVS, hasStrictFDerivAt_iff_isLittleOTVS]
  refine isLittleOTVS_congr ((h.prodMk_nhds h).mono ?_) .rfl
  rintro p ⟨hp₁, hp₂⟩
  simp only [*]

theorem HasStrictFDerivAt.congr_fderiv (h : HasStrictFDerivAt f f' x) (h' : f' = g') :
    HasStrictFDerivAt f g' x :=
  h' ▸ h

theorem HasFDerivAt.congr_fderiv (h : HasFDerivAt f f' x) (h' : f' = g') : HasFDerivAt f g' x :=
  h' ▸ h

theorem HasFDerivWithinAt.congr_fderiv (h : HasFDerivWithinAt f f' s x) (h' : f' = g') :
    HasFDerivWithinAt f g' s x :=
  h' ▸ h

theorem HasStrictFDerivAt.congr_of_eventuallyEq (h : HasStrictFDerivAt f f' x)
    (h₁ : f =ᶠ[𝓝 x] f₁) : HasStrictFDerivAt f₁ f' x :=
  (h₁.hasStrictFDerivAt_iff fun _ => rfl).1 h

theorem Filter.EventuallyEq.hasFDerivAtFilter_iff (h₀ : f₀ =ᶠ[L] f₁) (hx : f₀ x = f₁ x)
    (h₁ : ∀ x, f₀' x = f₁' x) : HasFDerivAtFilter f₀ f₀' x L ↔ HasFDerivAtFilter f₁ f₁' x L := by
  simp only [hasFDerivAtFilter_iff_isLittleOTVS]
  exact isLittleOTVS_congr (h₀.mono fun y hy => by simp only [hy, h₁, hx]) .rfl

theorem HasFDerivAtFilter.congr_of_eventuallyEq (h : HasFDerivAtFilter f f' x L) (hL : f₁ =ᶠ[L] f)
    (hx : f₁ x = f x) : HasFDerivAtFilter f₁ f' x L :=
  (hL.hasFDerivAtFilter_iff hx fun _ => rfl).2 h

theorem Filter.EventuallyEq.hasFDerivAt_iff (h : f₀ =ᶠ[𝓝 x] f₁) :
    HasFDerivAt f₀ f' x ↔ HasFDerivAt f₁ f' x :=
  h.hasFDerivAtFilter_iff h.eq_of_nhds fun _ => _root_.rfl

theorem Filter.EventuallyEq.differentiableAt_iff (h : f₀ =ᶠ[𝓝 x] f₁) :
    DifferentiableAt 𝕜 f₀ x ↔ DifferentiableAt 𝕜 f₁ x :=
  exists_congr fun _ => h.hasFDerivAt_iff

theorem Filter.EventuallyEq.hasFDerivWithinAt_iff (h : f₀ =ᶠ[𝓝[s] x] f₁) (hx : f₀ x = f₁ x) :
    HasFDerivWithinAt f₀ f' s x ↔ HasFDerivWithinAt f₁ f' s x :=
  h.hasFDerivAtFilter_iff hx fun _ => _root_.rfl

theorem Filter.EventuallyEq.hasFDerivWithinAt_iff_of_mem (h : f₀ =ᶠ[𝓝[s] x] f₁) (hx : x ∈ s) :
    HasFDerivWithinAt f₀ f' s x ↔ HasFDerivWithinAt f₁ f' s x :=
  h.hasFDerivWithinAt_iff (h.eq_of_nhdsWithin hx)

theorem Filter.EventuallyEq.differentiableWithinAt_iff (h : f₀ =ᶠ[𝓝[s] x] f₁) (hx : f₀ x = f₁ x) :
    DifferentiableWithinAt 𝕜 f₀ s x ↔ DifferentiableWithinAt 𝕜 f₁ s x :=
  exists_congr fun _ => h.hasFDerivWithinAt_iff hx

theorem Filter.EventuallyEq.differentiableWithinAt_iff_of_mem (h : f₀ =ᶠ[𝓝[s] x] f₁) (hx : x ∈ s) :
    DifferentiableWithinAt 𝕜 f₀ s x ↔ DifferentiableWithinAt 𝕜 f₁ s x :=
  h.differentiableWithinAt_iff (h.eq_of_nhdsWithin hx)

theorem HasFDerivWithinAt.congr_mono (h : HasFDerivWithinAt f f' s x) (ht : EqOn f₁ f t)
    (hx : f₁ x = f x) (h₁ : t ⊆ s) : HasFDerivWithinAt f₁ f' t x :=
  HasFDerivAtFilter.congr_of_eventuallyEq (h.mono h₁) (Filter.mem_inf_of_right ht) hx

theorem HasFDerivWithinAt.congr (h : HasFDerivWithinAt f f' s x) (hs : EqOn f₁ f s)
    (hx : f₁ x = f x) : HasFDerivWithinAt f₁ f' s x :=
  h.congr_mono hs hx (Subset.refl _)

theorem HasFDerivWithinAt.congr' (h : HasFDerivWithinAt f f' s x) (hs : EqOn f₁ f s) (hx : x ∈ s) :
    HasFDerivWithinAt f₁ f' s x :=
  h.congr hs (hs hx)

theorem HasFDerivWithinAt.congr_of_eventuallyEq (h : HasFDerivWithinAt f f' s x)
    (h₁ : f₁ =ᶠ[𝓝[s] x] f) (hx : f₁ x = f x) : HasFDerivWithinAt f₁ f' s x :=
  HasFDerivAtFilter.congr_of_eventuallyEq h h₁ hx

theorem HasFDerivAt.congr_of_eventuallyEq (h : HasFDerivAt f f' x) (h₁ : f₁ =ᶠ[𝓝 x] f) :
    HasFDerivAt f₁ f' x :=
  HasFDerivAtFilter.congr_of_eventuallyEq h h₁ (mem_of_mem_nhds h₁ :)

theorem DifferentiableWithinAt.congr_mono (h : DifferentiableWithinAt 𝕜 f s x) (ht : EqOn f₁ f t)
    (hx : f₁ x = f x) (h₁ : t ⊆ s) : DifferentiableWithinAt 𝕜 f₁ t x :=
  (HasFDerivWithinAt.congr_mono h.hasFDerivWithinAt ht hx h₁).differentiableWithinAt

theorem DifferentiableWithinAt.congr (h : DifferentiableWithinAt 𝕜 f s x) (ht : ∀ x ∈ s, f₁ x = f x)
    (hx : f₁ x = f x) : DifferentiableWithinAt 𝕜 f₁ s x :=
  DifferentiableWithinAt.congr_mono h ht hx (Subset.refl _)

theorem DifferentiableWithinAt.congr_of_eventuallyEq (h : DifferentiableWithinAt 𝕜 f s x)
    (h₁ : f₁ =ᶠ[𝓝[s] x] f) (hx : f₁ x = f x) : DifferentiableWithinAt 𝕜 f₁ s x :=
  (h.hasFDerivWithinAt.congr_of_eventuallyEq h₁ hx).differentiableWithinAt

theorem DifferentiableWithinAt.congr_of_eventuallyEq_of_mem (h : DifferentiableWithinAt 𝕜 f s x)
    (h₁ : f₁ =ᶠ[𝓝[s] x] f) (hx : x ∈ s) : DifferentiableWithinAt 𝕜 f₁ s x :=
  h.congr_of_eventuallyEq h₁ (mem_of_mem_nhdsWithin hx h₁ :)

theorem DifferentiableWithinAt.congr_of_eventuallyEq_insert (h : DifferentiableWithinAt 𝕜 f s x)
    (h₁ : f₁ =ᶠ[𝓝[insert x s] x] f) : DifferentiableWithinAt 𝕜 f₁ s x :=
  (h.insert.congr_of_eventuallyEq_of_mem h₁ (mem_insert _ _)).of_insert

theorem DifferentiableOn.congr_mono (h : DifferentiableOn 𝕜 f s) (h' : ∀ x ∈ t, f₁ x = f x)
    (h₁ : t ⊆ s) : DifferentiableOn 𝕜 f₁ t := fun x hx => (h x (h₁ hx)).congr_mono h' (h' x hx) h₁

theorem DifferentiableOn.congr (h : DifferentiableOn 𝕜 f s) (h' : ∀ x ∈ s, f₁ x = f x) :
    DifferentiableOn 𝕜 f₁ s := fun x hx => (h x hx).congr h' (h' x hx)

theorem differentiableOn_congr (h' : ∀ x ∈ s, f₁ x = f x) :
    DifferentiableOn 𝕜 f₁ s ↔ DifferentiableOn 𝕜 f s :=
  ⟨fun h => DifferentiableOn.congr h fun y hy => (h' y hy).symm, fun h =>
    DifferentiableOn.congr h h'⟩

theorem DifferentiableAt.congr_of_eventuallyEq (h : DifferentiableAt 𝕜 f x) (hL : f₁ =ᶠ[𝓝 x] f) :
    DifferentiableAt 𝕜 f₁ x :=
  hL.differentiableAt_iff.2 h

theorem DifferentiableWithinAt.fderivWithin_congr_mono (h : DifferentiableWithinAt 𝕜 f s x)
    (hs : EqOn f₁ f t) (hx : f₁ x = f x) (hxt : UniqueDiffWithinAt 𝕜 t x) (h₁ : t ⊆ s) :
    fderivWithin 𝕜 f₁ t x = fderivWithin 𝕜 f s x :=
  (HasFDerivWithinAt.congr_mono h.hasFDerivWithinAt hs hx h₁).fderivWithin hxt

theorem Filter.EventuallyEq.fderivWithin_eq (hs : f₁ =ᶠ[𝓝[s] x] f) (hx : f₁ x = f x) :
    fderivWithin 𝕜 f₁ s x = fderivWithin 𝕜 f s x := by
  classical
  simp only [fderivWithin, DifferentiableWithinAt, hs.hasFDerivWithinAt_iff hx]

theorem Filter.EventuallyEq.fderivWithin_eq_of_mem (hs : f₁ =ᶠ[𝓝[s] x] f) (hx : x ∈ s) :
    fderivWithin 𝕜 f₁ s x = fderivWithin 𝕜 f s x :=
  hs.fderivWithin_eq (mem_of_mem_nhdsWithin hx hs :)

theorem Filter.EventuallyEq.fderivWithin_eq_of_insert (hs : f₁ =ᶠ[𝓝[insert x s] x] f) :
    fderivWithin 𝕜 f₁ s x = fderivWithin 𝕜 f s x := by
  apply Filter.EventuallyEq.fderivWithin_eq (nhdsWithin_mono _ (subset_insert x s) hs)
  exact (mem_of_mem_nhdsWithin (mem_insert x s) hs :)

theorem Filter.EventuallyEq.fderivWithin' (hs : f₁ =ᶠ[𝓝[s] x] f) (ht : t ⊆ s) :
    fderivWithin 𝕜 f₁ t =ᶠ[𝓝[s] x] fderivWithin 𝕜 f t :=
  (eventually_eventually_nhdsWithin.2 hs).mp <|
    eventually_mem_nhdsWithin.mono fun _y hys hs =>
      EventuallyEq.fderivWithin_eq (hs.filter_mono <| nhdsWithin_mono _ ht)
        (hs.self_of_nhdsWithin hys)

protected theorem Filter.EventuallyEq.fderivWithin (hs : f₁ =ᶠ[𝓝[s] x] f) :
    fderivWithin 𝕜 f₁ s =ᶠ[𝓝[s] x] fderivWithin 𝕜 f s :=
  hs.fderivWithin' Subset.rfl

theorem Filter.EventuallyEq.fderivWithin_eq_nhds (h : f₁ =ᶠ[𝓝 x] f) :
    fderivWithin 𝕜 f₁ s x = fderivWithin 𝕜 f s x :=
  (h.filter_mono nhdsWithin_le_nhds).fderivWithin_eq h.self_of_nhds

theorem fderivWithin_congr (hs : EqOn f₁ f s) (hx : f₁ x = f x) :
    fderivWithin 𝕜 f₁ s x = fderivWithin 𝕜 f s x :=
  (hs.eventuallyEq.filter_mono inf_le_right).fderivWithin_eq hx

theorem fderivWithin_congr' (hs : EqOn f₁ f s) (hx : x ∈ s) :
    fderivWithin 𝕜 f₁ s x = fderivWithin 𝕜 f s x :=
  fderivWithin_congr hs (hs hx)

theorem Filter.EventuallyEq.fderiv_eq (h : f₁ =ᶠ[𝓝 x] f) : fderiv 𝕜 f₁ x = fderiv 𝕜 f x := by
  rw [← fderivWithin_univ, ← fderivWithin_univ, h.fderivWithin_eq_nhds]

protected theorem Filter.EventuallyEq.fderiv (h : f₁ =ᶠ[𝓝 x] f) : fderiv 𝕜 f₁ =ᶠ[𝓝 x] fderiv 𝕜 f :=
  h.eventuallyEq_nhds.mono fun _ h => h.fderiv_eq

end congr

theorem fderivWithin_zero_of_not_differentiableWithinAt (h : ¬DifferentiableWithinAt 𝕜 f s x) :
    fderivWithin 𝕜 f s x = 0 := by
  simp [fderivWithin, h]

theorem fderiv_zero_of_not_differentiableAt (h : ¬DifferentiableAt 𝕜 f x) : fderiv 𝕜 f x = 0 := by
  rw [fderiv, fderivWithin_zero_of_not_differentiableWithinAt]
  rwa [differentiableWithinAt_univ]

section Unique

/-!
### Uniqueness of the Fréchet derivative

In this section, we discuss the uniqueness of the derivative.
We prove that the definitions `UniqueDiffWithinAt` and `UniqueDiffOn` indeed imply the
uniqueness of the derivative.
-/

variable [ContinuousAdd E] [ContinuousSMul 𝕜 E] [ContinuousAdd F] [ContinuousSMul 𝕜 F]

/-- If a function f has a derivative f' at x, a rescaled version of f around x converges to f',
i.e., `n (f (x + (1/n) v) - f x)` converges to `f' v`. More generally, if `c n` tends to infinity
and `c n * d n` tends to `v`, then `c n * (f (x + d n) - f x)` tends to `f' v`. This lemma expresses
this fact, for functions having a derivative within a set. Its specific formulation is useful for
tangent cone related discussions. -/
theorem HasFDerivWithinAt.tendsto_smul_sub (h : HasFDerivWithinAt f f' s x)
    {α : Type*} {l : Filter α} {c : α → 𝕜} {d : α → E} {v : E} (dtop : ∀ᶠ n in l, x + d n ∈ s)
    (dlim : Tendsto d l (𝓝 0)) (cdlim : Tendsto (fun n => c n • d n) l (𝓝 v)) :
    Tendsto (fun n => c n • (f (x + d n) - f x)) l (𝓝 (f' v)) := by
  have tendsto_arg : Tendsto (fun n => x + d n) l (𝓝[s] x) := by
    rw [tendsto_nhdsWithin_iff]
    use by simpa using tendsto_const_nhds.add dlim
  have : (fun y => f y - f x - f' (y - x)) =o[𝕜; 𝓝[s] x] fun y => y - x := h.isLittleOTVS
  have : (fun n => f (x + d n) - f x - f' (x + d n - x)) =o[𝕜; l] fun n => x + d n - x :=
    this.comp_tendsto tendsto_arg
  have : (fun n => f (x + d n) - f x - f' (d n)) =o[𝕜; l] d := by simpa only [add_sub_cancel_left]
  have : (fun n => c n • (f (x + d n) - f x - f' (d n))) =o[𝕜; l] fun n => c n • d n :=
    this.smul_left c
  have : (fun n => c n • (f (x + d n) - f x - f' (d n))) =o[𝕜; l] fun _ => (1 : 𝕜) :=
    this.trans_isBigOTVS (cdlim.isBigOTVS_one 𝕜)
  have L1 : Tendsto (fun n => c n • (f (x + d n) - f x - f' (d n))) l (𝓝 0) :=
    (isLittleOTVS_one).1 this
  have L2 : Tendsto (fun n => f' (c n • d n)) l (𝓝 (f' v)) :=
    Tendsto.comp f'.cont.continuousAt cdlim
  simpa [smul_sub] using L1.add L2

@[deprecated (since := "2025-04-27")]
alias HasFDerivWithinAt.lim := HasFDerivWithinAt.tendsto_smul_sub

variable [T2Space F]

/-- If `f'` and `f₁'` are two derivatives of `f` within `s` at `x`, then they are equal on the
tangent cone to `s` at `x` -/
theorem HasFDerivWithinAt.unique_on (hf : HasFDerivWithinAt f f' s x)
    (hg : HasFDerivWithinAt f f₁' s x) : EqOn f' f₁' (tangentConeAt 𝕜 s x) :=
  fun _ ⟨_, _, dtop, clim, cdlim⟩ ↦
    have H := tangentConeAt.lim_zero _ clim cdlim
    tendsto_nhds_unique (hf.tendsto_smul_sub dtop H cdlim) (hg.tendsto_smul_sub dtop H cdlim)

/-- `UniqueDiffWithinAt` achieves its goal: it implies the uniqueness of the derivative. -/
theorem UniqueDiffWithinAt.eq (H : UniqueDiffWithinAt 𝕜 s x) (hf : HasFDerivWithinAt f f' s x)
    (hg : HasFDerivWithinAt f f₁' s x) : f' = f₁' :=
  ContinuousLinearMap.ext_on H.1 (hf.unique_on hg)

theorem UniqueDiffOn.eq (H : UniqueDiffOn 𝕜 s) (hx : x ∈ s) (h : HasFDerivWithinAt f f' s x)
    (h₁ : HasFDerivWithinAt f f₁' s x) : f' = f₁' :=
  (H x hx).eq h h₁

theorem HasFDerivAt.unique (h₀ : HasFDerivAt f f₀' x) (h₁ : HasFDerivAt f f₁' x) : f₀' = f₁' := by
  rw [← hasFDerivWithinAt_univ] at h₀ h₁
  exact uniqueDiffWithinAt_univ.eq h₀ h₁

end Unique

/-! ### Basic properties of the derivative -/

end TVS

section
variable {𝕜 : Type*} [NontriviallyNormedField 𝕜]
variable {E : Type*} [NormedAddCommGroup E] [NormedSpace 𝕜 E]
variable {F : Type*} [NormedAddCommGroup F] [NormedSpace 𝕜 F]

variable {f f₀ f₁ g : E → F}
variable {f' f₀' f₁' g' : E →L[𝕜] F}
variable {x : E}
variable {s t : Set E}
variable {L L₁ L₂ : Filter E}

theorem hasFDerivAtFilter_iff_isLittleO :
    HasFDerivAtFilter f f' x L ↔ (fun x' => f x' - f x - f' (x' - x)) =o[L] fun x' => x' - x :=
  (hasFDerivAtFilter_iff_isLittleOTVS ..).trans isLittleOTVS_iff_isLittleO

alias ⟨HasFDerivAtFilter.isLittleO, HasFDerivAtFilter.of_isLittleO⟩ :=
  hasFDerivAtFilter_iff_isLittleO

theorem hasStrictFDerivAt_iff_isLittleO :
    HasStrictFDerivAt f f' x ↔
      (fun p : E × E => f p.1 - f p.2 - f' (p.1 - p.2)) =o[𝓝 (x, x)] fun p : E × E => p.1 - p.2 :=
  (hasStrictFDerivAt_iff_isLittleOTVS ..).trans isLittleOTVS_iff_isLittleO

alias ⟨HasStrictFDerivAt.isLittleO, HasStrictFDerivAt.of_isLittleO⟩ :=
  hasStrictFDerivAt_iff_isLittleO

section FDerivProperties

/-! ### Basic properties of the derivative -/

theorem hasFDerivAtFilter_iff_tendsto :
    HasFDerivAtFilter f f' x L ↔
      Tendsto (fun x' => ‖x' - x‖⁻¹ * ‖f x' - f x - f' (x' - x)‖) L (𝓝 0) := by
  have h : ∀ x', ‖x' - x‖ = 0 → ‖f x' - f x - f' (x' - x)‖ = 0 := fun x' hx' => by
    rw [sub_eq_zero.1 (norm_eq_zero.1 hx')]
    simp
  rw [hasFDerivAtFilter_iff_isLittleO, ← isLittleO_norm_left, ← isLittleO_norm_right,
    isLittleO_iff_tendsto h]
  exact tendsto_congr fun _ => div_eq_inv_mul _ _

theorem hasFDerivWithinAt_iff_tendsto :
    HasFDerivWithinAt f f' s x ↔
      Tendsto (fun x' => ‖x' - x‖⁻¹ * ‖f x' - f x - f' (x' - x)‖) (𝓝[s] x) (𝓝 0) :=
  hasFDerivAtFilter_iff_tendsto

theorem hasFDerivAt_iff_tendsto :
    HasFDerivAt f f' x ↔ Tendsto (fun x' => ‖x' - x‖⁻¹ * ‖f x' - f x - f' (x' - x)‖) (𝓝 x) (𝓝 0) :=
  hasFDerivAtFilter_iff_tendsto

theorem hasFDerivAt_iff_isLittleO_nhds_zero :
    HasFDerivAt f f' x ↔ (fun h : E => f (x + h) - f x - f' h) =o[𝓝 0] fun h => h := by
  rw [HasFDerivAt, hasFDerivAtFilter_iff_isLittleO, ← map_add_left_nhds_zero x, isLittleO_map]
  simp [Function.comp_def]

nonrec theorem HasFDerivAtFilter.mono (h : HasFDerivAtFilter f f' x L₂) (hst : L₁ ≤ L₂) :
    HasFDerivAtFilter f f' x L₁ :=
  .of_isLittleOTVS <| h.isLittleOTVS.mono hst

theorem HasFDerivWithinAt.mono_of_mem_nhdsWithin
    (h : HasFDerivWithinAt f f' t x) (hst : t ∈ 𝓝[s] x) :
    HasFDerivWithinAt f f' s x :=
  h.mono <| nhdsWithin_le_iff.mpr hst

@[deprecated (since := "2024-10-31")]
alias HasFDerivWithinAt.mono_of_mem := HasFDerivWithinAt.mono_of_mem_nhdsWithin

nonrec theorem HasFDerivWithinAt.mono (h : HasFDerivWithinAt f f' t x) (hst : s ⊆ t) :
    HasFDerivWithinAt f f' s x :=
  h.mono <| nhdsWithin_mono _ hst

theorem HasFDerivAt.hasFDerivAtFilter (h : HasFDerivAt f f' x) (hL : L ≤ 𝓝 x) :
    HasFDerivAtFilter f f' x L :=
  h.mono hL

@[fun_prop]
theorem HasFDerivAt.hasFDerivWithinAt (h : HasFDerivAt f f' x) : HasFDerivWithinAt f f' s x :=
  h.hasFDerivAtFilter inf_le_left

@[fun_prop]
theorem HasFDerivWithinAt.differentiableWithinAt (h : HasFDerivWithinAt f f' s x) :
    DifferentiableWithinAt 𝕜 f s x :=
  ⟨f', h⟩

@[fun_prop]
theorem HasFDerivAt.differentiableAt (h : HasFDerivAt f f' x) : DifferentiableAt 𝕜 f x :=
  ⟨f', h⟩

<<<<<<< HEAD
=======
@[simp]
theorem hasFDerivWithinAt_univ : HasFDerivWithinAt f f' univ x ↔ HasFDerivAt f f' x := by
  simp only [HasFDerivWithinAt, nhdsWithin_univ, HasFDerivAt]

alias ⟨HasFDerivWithinAt.hasFDerivAt_of_univ, _⟩ := hasFDerivWithinAt_univ

theorem differentiableWithinAt_univ :
    DifferentiableWithinAt 𝕜 f univ x ↔ DifferentiableAt 𝕜 f x := by
  simp only [DifferentiableWithinAt, hasFDerivWithinAt_univ, DifferentiableAt]

theorem fderiv_zero_of_not_differentiableAt (h : ¬DifferentiableAt 𝕜 f x) : fderiv 𝕜 f x = 0 := by
  rw [fderiv, fderivWithin_zero_of_not_differentiableWithinAt]
  rwa [differentiableWithinAt_univ]

theorem hasFDerivWithinAt_of_mem_nhds (h : s ∈ 𝓝 x) :
    HasFDerivWithinAt f f' s x ↔ HasFDerivAt f f' x := by
  rw [HasFDerivAt, HasFDerivWithinAt, nhdsWithin_eq_nhds.mpr h]

lemma hasFDerivWithinAt_of_isOpen (h : IsOpen s) (hx : x ∈ s) :
    HasFDerivWithinAt f f' s x ↔ HasFDerivAt f f' x :=
  hasFDerivWithinAt_of_mem_nhds (h.mem_nhds hx)

@[simp]
theorem hasFDerivWithinAt_insert {y : E} :
    HasFDerivWithinAt f f' (insert y s) x ↔ HasFDerivWithinAt f f' s x := by
  rcases eq_or_ne x y with (rfl | h)
  · simp_rw [HasFDerivWithinAt, hasFDerivAtFilter_iff_isLittleOTVS]
    apply isLittleOTVS_insert
    simp only [sub_self, map_zero]
  refine ⟨fun h => h.mono <| subset_insert y s, fun hf => hf.mono_of_mem_nhdsWithin ?_⟩
  simp_rw [nhdsWithin_insert_of_ne h, self_mem_nhdsWithin]

alias ⟨HasFDerivWithinAt.of_insert, HasFDerivWithinAt.insert'⟩ := hasFDerivWithinAt_insert

protected theorem HasFDerivWithinAt.insert (h : HasFDerivWithinAt g g' s x) :
    HasFDerivWithinAt g g' (insert x s) x :=
  h.insert'

@[simp]
theorem hasFDerivWithinAt_diff_singleton (y : E) :
    HasFDerivWithinAt f f' (s \ {y}) x ↔ HasFDerivWithinAt f f' s x := by
  rw [← hasFDerivWithinAt_insert, insert_diff_singleton, hasFDerivWithinAt_insert]

@[simp]
protected theorem HasFDerivWithinAt.empty : HasFDerivWithinAt f f' ∅ x := by
  simp [HasFDerivWithinAt, hasFDerivAtFilter_iff_isLittleOTVS]

@[simp]
protected theorem DifferentiableWithinAt.empty : DifferentiableWithinAt 𝕜 f ∅ x :=
  ⟨0, .empty⟩

theorem HasFDerivWithinAt.of_finite (h : s.Finite) : HasFDerivWithinAt f f' s x := by
  induction s, h using Set.Finite.induction_on with
  | empty => exact .empty
  | insert _ _ ih => exact ih.insert'

theorem DifferentiableWithinAt.of_finite (h : s.Finite) : DifferentiableWithinAt 𝕜 f s x :=
  ⟨0, .of_finite h⟩

@[simp]
protected theorem HasFDerivWithinAt.singleton {y} : HasFDerivWithinAt f f' {x} y :=
  .of_finite <| finite_singleton _

@[simp]
protected theorem DifferentiableWithinAt.singleton {y} : DifferentiableWithinAt 𝕜 f {x} y :=
  ⟨0, .singleton⟩

theorem HasFDerivWithinAt.of_subsingleton (h : s.Subsingleton) : HasFDerivWithinAt f f' s x :=
  .of_finite h.finite

theorem DifferentiableWithinAt.of_subsingleton (h : s.Subsingleton) :
    DifferentiableWithinAt 𝕜 f s x :=
  .of_finite h.finite

>>>>>>> 8595e022
theorem HasStrictFDerivAt.isBigO_sub (hf : HasStrictFDerivAt f f' x) :
    (fun p : E × E => f p.1 - f p.2) =O[𝓝 (x, x)] fun p : E × E => p.1 - p.2 :=
  hf.isLittleO.isBigO.congr_of_sub.2 (f'.isBigO_comp _ _)

theorem HasFDerivAtFilter.isBigO_sub (h : HasFDerivAtFilter f f' x L) :
    (fun x' => f x' - f x) =O[L] fun x' => x' - x :=
  h.isLittleO.isBigO.congr_of_sub.2 (f'.isBigO_sub _ _)

@[fun_prop]
protected theorem HasStrictFDerivAt.hasFDerivAt (hf : HasStrictFDerivAt f f' x) :
    HasFDerivAt f f' x :=
  .of_isLittleOTVS <| by
    simpa only using hf.isLittleOTVS.comp_tendsto (tendsto_id.prodMk_nhds tendsto_const_nhds)

protected theorem HasStrictFDerivAt.differentiableAt (hf : HasStrictFDerivAt f f' x) :
    DifferentiableAt 𝕜 f x :=
  hf.hasFDerivAt.differentiableAt

/-- If `f` is strictly differentiable at `x` with derivative `f'` and `K > ‖f'‖₊`, then `f` is
`K`-Lipschitz in a neighborhood of `x`. -/
theorem HasStrictFDerivAt.exists_lipschitzOnWith_of_nnnorm_lt (hf : HasStrictFDerivAt f f' x)
    (K : ℝ≥0) (hK : ‖f'‖₊ < K) : ∃ s ∈ 𝓝 x, LipschitzOnWith K f s := by
  have := hf.isLittleO.add_isBigOWith (f'.isBigOWith_comp _ _) hK
  simp only [sub_add_cancel, IsBigOWith] at this
  rcases exists_nhds_square this with ⟨U, Uo, xU, hU⟩
  exact
    ⟨U, Uo.mem_nhds xU, lipschitzOnWith_iff_norm_sub_le.2 fun x hx y hy => hU (mk_mem_prod hx hy)⟩

/-- If `f` is strictly differentiable at `x` with derivative `f'`, then `f` is Lipschitz in a
neighborhood of `x`. See also `HasStrictFDerivAt.exists_lipschitzOnWith_of_nnnorm_lt` for a
more precise statement. -/
theorem HasStrictFDerivAt.exists_lipschitzOnWith (hf : HasStrictFDerivAt f f' x) :
    ∃ K, ∃ s ∈ 𝓝 x, LipschitzOnWith K f s :=
  (exists_gt _).imp hf.exists_lipschitzOnWith_of_nnnorm_lt

/-- Directional derivative agrees with `HasFDeriv`. -/
theorem HasFDerivAt.lim (hf : HasFDerivAt f f' x) (v : E) {α : Type*} {c : α → 𝕜} {l : Filter α}
    (hc : Tendsto (fun n => ‖c n‖) l atTop) :
    Tendsto (fun n => c n • (f (x + (c n)⁻¹ • v) - f x)) l (𝓝 (f' v)) := by
  rw [tendsto_norm_atTop_iff_cobounded] at hc
  refine (hasFDerivWithinAt_univ.2 hf).tendsto_smul_sub univ_mem ?_ ?_
  · simpa using (tendsto_inv₀_cobounded.comp hc).smul (tendsto_const_nhds (x := v))
  · exact tendsto_const_nhds.congr' <| (hc.eventually_ne_cobounded 0).mono fun n hn ↦ by simp [hn]

theorem hasFDerivWithinAt_inter' (h : t ∈ 𝓝[s] x) :
    HasFDerivWithinAt f f' (s ∩ t) x ↔ HasFDerivWithinAt f f' s x := by
  simp [HasFDerivWithinAt, nhdsWithin_restrict'' s h]

theorem hasFDerivWithinAt_inter (h : t ∈ 𝓝 x) :
    HasFDerivWithinAt f f' (s ∩ t) x ↔ HasFDerivWithinAt f f' s x := by
  simp [HasFDerivWithinAt, nhdsWithin_restrict' s h]

theorem HasFDerivWithinAt.union (hs : HasFDerivWithinAt f f' s x)
    (ht : HasFDerivWithinAt f f' t x) : HasFDerivWithinAt f f' (s ∪ t) x := by
  simp only [HasFDerivWithinAt, nhdsWithin_union]
  exact .of_isLittleOTVS <| hs.isLittleOTVS.sup ht.isLittleOTVS

theorem HasFDerivWithinAt.hasFDerivAt (h : HasFDerivWithinAt f f' s x) (hs : s ∈ 𝓝 x) :
    HasFDerivAt f f' x := by
  rwa [← univ_inter s, hasFDerivWithinAt_inter hs, hasFDerivWithinAt_univ] at h

theorem DifferentiableWithinAt.differentiableAt (h : DifferentiableWithinAt 𝕜 f s x)
    (hs : s ∈ 𝓝 x) : DifferentiableAt 𝕜 f x :=
  h.imp fun _ hf' => hf'.hasFDerivAt hs

/-- If `x` is isolated in `s`, then `f` has any derivative at `x` within `s`,
as this statement is empty. -/
theorem HasFDerivWithinAt.of_not_accPt (h : ¬AccPt x (𝓟 s)) : HasFDerivWithinAt f f' s x := by
  rw [accPt_principal_iff_nhdsWithin, not_neBot] at h
  rw [← hasFDerivWithinAt_diff_singleton x, HasFDerivWithinAt, h,
    hasFDerivAtFilter_iff_isLittleOTVS]
  exact .bot

/-- If `x` is isolated in `s`, then `f` has any derivative at `x` within `s`,
as this statement is empty. -/
@[deprecated HasFDerivWithinAt.of_not_accPt (since := "2025-04-20")]
theorem HasFDerivWithinAt.of_nhdsWithin_eq_bot (h : 𝓝[s \ {x}] x = ⊥) :
    HasFDerivWithinAt f f' s x :=
  .of_not_accPt <| by rwa [accPt_principal_iff_nhdsWithin, not_neBot]

/-- If `x` is not in the closure of `s`, then `f` has any derivative at `x` within `s`,
as this statement is empty. -/
theorem HasFDerivWithinAt.of_not_mem_closure (h : x ∉ closure s) : HasFDerivWithinAt f f' s x :=
  .of_not_accPt (h ·.clusterPt.mem_closure)

@[deprecated (since := "2025-04-20")]
alias hasFDerivWithinAt_of_nmem_closure := HasFDerivWithinAt.of_not_mem_closure

theorem fderivWithin_zero_of_not_accPt (h : ¬AccPt x (𝓟 s)) : fderivWithin 𝕜 f s x = 0 := by
  rw [fderivWithin, if_pos (.of_not_accPt h)]

set_option linter.deprecated false in
@[deprecated fderivWithin_zero_of_not_accPt (since := "2025-04-20")]
theorem fderivWithin_zero_of_isolated (h : 𝓝[s \ {x}] x = ⊥) : fderivWithin 𝕜 f s x = 0 := by
  rw [fderivWithin, if_pos (.of_nhdsWithin_eq_bot h)]

theorem fderivWithin_zero_of_nmem_closure (h : x ∉ closure s) : fderivWithin 𝕜 f s x = 0 :=
  fderivWithin_zero_of_not_accPt (h ·.clusterPt.mem_closure)

theorem DifferentiableWithinAt.hasFDerivWithinAt (h : DifferentiableWithinAt 𝕜 f s x) :
    HasFDerivWithinAt f (fderivWithin 𝕜 f s x) s x := by
  simp only [fderivWithin, dif_pos h]
  split_ifs with h₀
  exacts [h₀, Classical.choose_spec h]

theorem DifferentiableAt.hasFDerivAt (h : DifferentiableAt 𝕜 f x) :
    HasFDerivAt f (fderiv 𝕜 f x) x := by
  rw [fderiv, ← hasFDerivWithinAt_univ]
  rw [← differentiableWithinAt_univ] at h
  exact h.hasFDerivWithinAt

theorem DifferentiableOn.hasFDerivAt (h : DifferentiableOn 𝕜 f s) (hs : s ∈ 𝓝 x) :
    HasFDerivAt f (fderiv 𝕜 f x) x :=
  ((h x (mem_of_mem_nhds hs)).differentiableAt hs).hasFDerivAt

theorem DifferentiableOn.differentiableAt (h : DifferentiableOn 𝕜 f s) (hs : s ∈ 𝓝 x) :
    DifferentiableAt 𝕜 f x :=
  (h.hasFDerivAt hs).differentiableAt

theorem DifferentiableOn.eventually_differentiableAt (h : DifferentiableOn 𝕜 f s) (hs : s ∈ 𝓝 x) :
    ∀ᶠ y in 𝓝 x, DifferentiableAt 𝕜 f y :=
  (eventually_eventually_nhds.2 hs).mono fun _ => h.differentiableAt

protected theorem HasFDerivAt.fderiv (h : HasFDerivAt f f' x) : fderiv 𝕜 f x = f' := by
  ext
  rw [h.unique h.differentiableAt.hasFDerivAt]

theorem fderiv_eq {f' : E → E →L[𝕜] F} (h : ∀ x, HasFDerivAt f (f' x) x) : fderiv 𝕜 f = f' :=
  funext fun x => (h x).fderiv

protected theorem HasFDerivWithinAt.fderivWithin (h : HasFDerivWithinAt f f' s x)
    (hxs : UniqueDiffWithinAt 𝕜 s x) : fderivWithin 𝕜 f s x = f' :=
  (hxs.eq h h.differentiableWithinAt.hasFDerivWithinAt).symm

theorem DifferentiableWithinAt.mono (h : DifferentiableWithinAt 𝕜 f t x) (st : s ⊆ t) :
    DifferentiableWithinAt 𝕜 f s x := by
  rcases h with ⟨f', hf'⟩
  exact ⟨f', hf'.mono st⟩

theorem DifferentiableWithinAt.mono_of_mem_nhdsWithin
    (h : DifferentiableWithinAt 𝕜 f s x) {t : Set E} (hst : s ∈ 𝓝[t] x) :
    DifferentiableWithinAt 𝕜 f t x :=
  (h.hasFDerivWithinAt.mono_of_mem_nhdsWithin hst).differentiableWithinAt

@[deprecated (since := "2024-10-31")]
alias DifferentiableWithinAt.mono_of_mem := DifferentiableWithinAt.mono_of_mem_nhdsWithin

theorem DifferentiableWithinAt.congr_nhds (h : DifferentiableWithinAt 𝕜 f s x) {t : Set E}
    (hst : 𝓝[s] x = 𝓝[t] x) : DifferentiableWithinAt 𝕜 f t x :=
  h.mono_of_mem_nhdsWithin <| hst ▸ self_mem_nhdsWithin

theorem differentiableWithinAt_congr_nhds {t : Set E} (hst : 𝓝[s] x = 𝓝[t] x) :
    DifferentiableWithinAt 𝕜 f s x ↔ DifferentiableWithinAt 𝕜 f t x :=
  ⟨fun h => h.congr_nhds hst, fun h => h.congr_nhds hst.symm⟩

theorem differentiableWithinAt_inter (ht : t ∈ 𝓝 x) :
    DifferentiableWithinAt 𝕜 f (s ∩ t) x ↔ DifferentiableWithinAt 𝕜 f s x := by
  simp only [DifferentiableWithinAt, hasFDerivWithinAt_inter ht]

theorem differentiableWithinAt_inter' (ht : t ∈ 𝓝[s] x) :
    DifferentiableWithinAt 𝕜 f (s ∩ t) x ↔ DifferentiableWithinAt 𝕜 f s x := by
  simp only [DifferentiableWithinAt, hasFDerivWithinAt_inter' ht]

theorem differentiableWithinAt_insert_self :
    DifferentiableWithinAt 𝕜 f (insert x s) x ↔ DifferentiableWithinAt 𝕜 f s x :=
  ⟨fun h ↦ h.mono (subset_insert x s), fun h ↦ h.hasFDerivWithinAt.insert.differentiableWithinAt⟩

theorem differentiableWithinAt_insert {y : E} :
    DifferentiableWithinAt 𝕜 f (insert y s) x ↔ DifferentiableWithinAt 𝕜 f s x := by
  rcases eq_or_ne x y with (rfl | h)
  · exact differentiableWithinAt_insert_self
  apply differentiableWithinAt_congr_nhds
  exact nhdsWithin_insert_of_ne h

alias ⟨DifferentiableWithinAt.of_insert, DifferentiableWithinAt.insert'⟩ :=
differentiableWithinAt_insert

protected theorem DifferentiableWithinAt.insert (h : DifferentiableWithinAt 𝕜 f s x) :
    DifferentiableWithinAt 𝕜 f (insert x s) x :=
  h.insert'

theorem DifferentiableAt.differentiableWithinAt (h : DifferentiableAt 𝕜 f x) :
    DifferentiableWithinAt 𝕜 f s x :=
  (differentiableWithinAt_univ.2 h).mono (subset_univ _)

@[fun_prop]
theorem Differentiable.differentiableAt (h : Differentiable 𝕜 f) : DifferentiableAt 𝕜 f x :=
  h x

protected theorem DifferentiableAt.fderivWithin (h : DifferentiableAt 𝕜 f x)
    (hxs : UniqueDiffWithinAt 𝕜 s x) : fderivWithin 𝕜 f s x = fderiv 𝕜 f x :=
  h.hasFDerivAt.hasFDerivWithinAt.fderivWithin hxs

theorem DifferentiableOn.mono (h : DifferentiableOn 𝕜 f t) (st : s ⊆ t) : DifferentiableOn 𝕜 f s :=
  fun x hx => (h x (st hx)).mono st

theorem differentiableOn_univ : DifferentiableOn 𝕜 f univ ↔ Differentiable 𝕜 f := by
  simp only [DifferentiableOn, Differentiable, differentiableWithinAt_univ, mem_univ,
    forall_true_left]

@[fun_prop]
theorem Differentiable.differentiableOn (h : Differentiable 𝕜 f) : DifferentiableOn 𝕜 f s :=
  (differentiableOn_univ.2 h).mono (subset_univ _)

theorem differentiableOn_of_locally_differentiableOn
    (h : ∀ x ∈ s, ∃ u, IsOpen u ∧ x ∈ u ∧ DifferentiableOn 𝕜 f (s ∩ u)) :
    DifferentiableOn 𝕜 f s := by
  intro x xs
  rcases h x xs with ⟨t, t_open, xt, ht⟩
  exact (differentiableWithinAt_inter (IsOpen.mem_nhds t_open xt)).1 (ht x ⟨xs, xt⟩)

theorem fderivWithin_of_mem_nhdsWithin (st : t ∈ 𝓝[s] x) (ht : UniqueDiffWithinAt 𝕜 s x)
    (h : DifferentiableWithinAt 𝕜 f t x) : fderivWithin 𝕜 f s x = fderivWithin 𝕜 f t x :=
  ((DifferentiableWithinAt.hasFDerivWithinAt h).mono_of_mem_nhdsWithin st).fderivWithin ht

@[deprecated (since := "2024-10-31")]
alias fderivWithin_of_mem := fderivWithin_of_mem_nhdsWithin

theorem fderivWithin_subset (st : s ⊆ t) (ht : UniqueDiffWithinAt 𝕜 s x)
    (h : DifferentiableWithinAt 𝕜 f t x) : fderivWithin 𝕜 f s x = fderivWithin 𝕜 f t x :=
  fderivWithin_of_mem_nhdsWithin (nhdsWithin_mono _ st self_mem_nhdsWithin) ht h

theorem fderivWithin_inter (ht : t ∈ 𝓝 x) : fderivWithin 𝕜 f (s ∩ t) x = fderivWithin 𝕜 f s x := by
  classical
  simp [fderivWithin, hasFDerivWithinAt_inter ht, DifferentiableWithinAt]

theorem fderivWithin_of_mem_nhds (h : s ∈ 𝓝 x) : fderivWithin 𝕜 f s x = fderiv 𝕜 f x := by
  rw [← fderivWithin_univ, ← univ_inter s, fderivWithin_inter h]

theorem fderivWithin_of_isOpen (hs : IsOpen s) (hx : x ∈ s) : fderivWithin 𝕜 f s x = fderiv 𝕜 f x :=
  fderivWithin_of_mem_nhds (hs.mem_nhds hx)

theorem fderivWithin_eq_fderiv (hs : UniqueDiffWithinAt 𝕜 s x) (h : DifferentiableAt 𝕜 f x) :
    fderivWithin 𝕜 f s x = fderiv 𝕜 f x := by
  rw [← fderivWithin_univ]
  exact fderivWithin_subset (subset_univ _) hs h.differentiableWithinAt

theorem fderiv_mem_iff {f : E → F} {s : Set (E →L[𝕜] F)} {x : E} : fderiv 𝕜 f x ∈ s ↔
    DifferentiableAt 𝕜 f x ∧ fderiv 𝕜 f x ∈ s ∨ ¬DifferentiableAt 𝕜 f x ∧ (0 : E →L[𝕜] F) ∈ s := by
  by_cases hx : DifferentiableAt 𝕜 f x <;> simp [fderiv_zero_of_not_differentiableAt, *]

theorem fderivWithin_mem_iff {f : E → F} {t : Set E} {s : Set (E →L[𝕜] F)} {x : E} :
    fderivWithin 𝕜 f t x ∈ s ↔
      DifferentiableWithinAt 𝕜 f t x ∧ fderivWithin 𝕜 f t x ∈ s ∨
        ¬DifferentiableWithinAt 𝕜 f t x ∧ (0 : E →L[𝕜] F) ∈ s := by
  by_cases hx : DifferentiableWithinAt 𝕜 f t x <;>
    simp [fderivWithin_zero_of_not_differentiableWithinAt, *]

theorem Asymptotics.IsBigO.hasFDerivWithinAt {s : Set E} {x₀ : E} {n : ℕ}
    (h : f =O[𝓝[s] x₀] fun x => ‖x - x₀‖ ^ n) (hx₀ : x₀ ∈ s) (hn : 1 < n) :
    HasFDerivWithinAt f (0 : E →L[𝕜] F) s x₀ := by
  simp_rw [HasFDerivWithinAt, hasFDerivAtFilter_iff_isLittleO,
    h.eq_zero_of_norm_pow_within hx₀ hn.ne_bot, zero_apply, sub_zero,
    h.trans_isLittleO ((isLittleO_pow_sub_sub x₀ hn).mono nhdsWithin_le_nhds)]

theorem Asymptotics.IsBigO.hasFDerivAt {x₀ : E} {n : ℕ} (h : f =O[𝓝 x₀] fun x => ‖x - x₀‖ ^ n)
    (hn : 1 < n) : HasFDerivAt f (0 : E →L[𝕜] F) x₀ := by
  rw [← nhdsWithin_univ] at h
  exact (h.hasFDerivWithinAt (mem_univ _) hn).hasFDerivAt_of_univ

nonrec theorem HasFDerivWithinAt.isBigO_sub {f : E → F} {s : Set E} {x₀ : E} {f' : E →L[𝕜] F}
    (h : HasFDerivWithinAt f f' s x₀) : (f · - f x₀) =O[𝓝[s] x₀] (· - x₀) :=
  h.isBigO_sub

lemma DifferentiableWithinAt.isBigO_sub {f : E → F} {s : Set E} {x₀ : E}
    (h : DifferentiableWithinAt 𝕜 f s x₀) : (f · - f x₀) =O[𝓝[s] x₀] (· - x₀) :=
  h.hasFDerivWithinAt.isBigO_sub

nonrec theorem HasFDerivAt.isBigO_sub {f : E → F} {x₀ : E} {f' : E →L[𝕜] F}
    (h : HasFDerivAt f f' x₀) : (f · - f x₀) =O[𝓝 x₀] (· - x₀) :=
  h.isBigO_sub

nonrec theorem DifferentiableAt.isBigO_sub {f : E → F} {x₀ : E} (h : DifferentiableAt 𝕜 f x₀) :
    (f · - f x₀) =O[𝓝 x₀] (· - x₀) :=
  h.hasFDerivAt.isBigO_sub

end FDerivProperties

section Continuous

/-! ### Deducing continuity from differentiability -/


theorem HasFDerivAtFilter.tendsto_nhds (hL : L ≤ 𝓝 x) (h : HasFDerivAtFilter f f' x L) :
    Tendsto f L (𝓝 (f x)) := by
  have : Tendsto (fun x' => f x' - f x) L (𝓝 0) := by
    refine h.isBigO_sub.trans_tendsto (Tendsto.mono_left ?_ hL)
    rw [← sub_self x]
    exact tendsto_id.sub tendsto_const_nhds
  have := this.add (tendsto_const_nhds (x := f x))
  rw [zero_add (f x)] at this
  exact this.congr (by simp only [sub_add_cancel, eq_self_iff_true, forall_const])

theorem HasFDerivWithinAt.continuousWithinAt (h : HasFDerivWithinAt f f' s x) :
    ContinuousWithinAt f s x :=
  HasFDerivAtFilter.tendsto_nhds inf_le_left h

theorem HasFDerivAt.continuousAt (h : HasFDerivAt f f' x) : ContinuousAt f x :=
  HasFDerivAtFilter.tendsto_nhds le_rfl h

@[fun_prop]
theorem DifferentiableWithinAt.continuousWithinAt (h : DifferentiableWithinAt 𝕜 f s x) :
    ContinuousWithinAt f s x :=
  let ⟨_, hf'⟩ := h
  hf'.continuousWithinAt

@[fun_prop]
theorem DifferentiableAt.continuousAt (h : DifferentiableAt 𝕜 f x) : ContinuousAt f x :=
  let ⟨_, hf'⟩ := h
  hf'.continuousAt

@[fun_prop]
theorem DifferentiableOn.continuousOn (h : DifferentiableOn 𝕜 f s) : ContinuousOn f s := fun x hx =>
  (h x hx).continuousWithinAt

@[fun_prop]
theorem Differentiable.continuous (h : Differentiable 𝕜 f) : Continuous f :=
  continuous_iff_continuousAt.2 fun x => (h x).continuousAt

protected theorem HasStrictFDerivAt.continuousAt (hf : HasStrictFDerivAt f f' x) :
    ContinuousAt f x :=
  hf.hasFDerivAt.continuousAt

theorem HasStrictFDerivAt.isBigO_sub_rev {f' : E ≃L[𝕜] F}
    (hf : HasStrictFDerivAt f (f' : E →L[𝕜] F) x) :
    (fun p : E × E => p.1 - p.2) =O[𝓝 (x, x)] fun p : E × E => f p.1 - f p.2 :=
  ((f'.isBigO_comp_rev _ _).trans
      (hf.isLittleO.trans_isBigO (f'.isBigO_comp_rev _ _)).right_isBigO_add).congr
    (fun _ => rfl) fun _ => sub_add_cancel _ _

theorem HasFDerivAtFilter.isBigO_sub_rev (hf : HasFDerivAtFilter f f' x L) {C}
    (hf' : AntilipschitzWith C f') : (fun x' => x' - x) =O[L] fun x' => f x' - f x :=
  have : (fun x' => x' - x) =O[L] fun x' => f' (x' - x) :=
    isBigO_iff.2 ⟨C, Eventually.of_forall fun _ => ZeroHomClass.bound_of_antilipschitz f' hf' _⟩
  (this.trans (hf.isLittleO.trans_isBigO this).right_isBigO_add).congr (fun _ => rfl) fun _ =>
    sub_add_cancel _ _

end Continuous

section id

/-! ### Derivative of the identity -/

@[fun_prop]
theorem hasStrictFDerivAt_id (x : E) : HasStrictFDerivAt id (id 𝕜 E) x :=
  .of_isLittleOTVS <| (IsLittleOTVS.zero _ _).congr_left <| by simp

theorem hasFDerivAtFilter_id (x : E) (L : Filter E) : HasFDerivAtFilter id (id 𝕜 E) x L :=
  .of_isLittleOTVS <| (IsLittleOTVS.zero _ _).congr_left <| by simp

@[fun_prop]
theorem hasFDerivWithinAt_id (x : E) (s : Set E) : HasFDerivWithinAt id (id 𝕜 E) s x :=
  hasFDerivAtFilter_id _ _

@[fun_prop]
theorem hasFDerivAt_id (x : E) : HasFDerivAt id (id 𝕜 E) x :=
  hasFDerivAtFilter_id _ _

@[simp, fun_prop]
theorem differentiableAt_id : DifferentiableAt 𝕜 id x :=
  (hasFDerivAt_id x).differentiableAt

/-- Variant with `fun x => x` rather than `id` -/
@[simp]
theorem differentiableAt_id' : DifferentiableAt 𝕜 (fun x => x) x :=
  (hasFDerivAt_id x).differentiableAt

@[fun_prop]
theorem differentiableWithinAt_id : DifferentiableWithinAt 𝕜 id s x :=
  differentiableAt_id.differentiableWithinAt

/-- Variant with `fun x => x` rather than `id` -/
@[fun_prop]
theorem differentiableWithinAt_id' : DifferentiableWithinAt 𝕜 (fun x => x) s x :=
  differentiableWithinAt_id

@[simp, fun_prop]
theorem differentiable_id : Differentiable 𝕜 (id : E → E) := fun _ => differentiableAt_id

/-- Variant with `fun x => x` rather than `id` -/
@[simp]
theorem differentiable_id' : Differentiable 𝕜 fun x : E => x := fun _ => differentiableAt_id

@[fun_prop]
theorem differentiableOn_id : DifferentiableOn 𝕜 id s :=
  differentiable_id.differentiableOn

@[simp]
theorem fderiv_id : fderiv 𝕜 id x = id 𝕜 E :=
  HasFDerivAt.fderiv (hasFDerivAt_id x)

@[simp]
theorem fderiv_id' : fderiv 𝕜 (fun x : E => x) x = ContinuousLinearMap.id 𝕜 E :=
  fderiv_id

theorem fderivWithin_id (hxs : UniqueDiffWithinAt 𝕜 s x) : fderivWithin 𝕜 id s x = id 𝕜 E := by
  rw [DifferentiableAt.fderivWithin differentiableAt_id hxs]
  exact fderiv_id

theorem fderivWithin_id' (hxs : UniqueDiffWithinAt 𝕜 s x) :
    fderivWithin 𝕜 (fun x : E => x) s x = ContinuousLinearMap.id 𝕜 E :=
  fderivWithin_id hxs

end id

section Const

/-! ### Derivative of constant functions

This include the constant functions `0`, `1`, `Nat.cast n`, `Int.cast z`, and other numerals.
-/

@[fun_prop]
theorem hasStrictFDerivAt_const (c : F) (x : E) :
    HasStrictFDerivAt (fun _ => c) (0 : E →L[𝕜] F) x :=
  .of_isLittleOTVS <| (IsLittleOTVS.zero _ _).congr_left fun _ => by
    simp only [zero_apply, sub_self, Pi.zero_apply]

@[fun_prop]
theorem hasStrictFDerivAt_zero (x : E) :
    HasStrictFDerivAt (0 : E → F) (0 : E →L[𝕜] F) x := hasStrictFDerivAt_const _ _

@[fun_prop]
theorem hasStrictFDerivAt_one [One F] (x : E) :
    HasStrictFDerivAt (1 : E → F) (0 : E →L[𝕜] F) x := hasStrictFDerivAt_const _ _

@[fun_prop]
theorem hasStrictFDerivAt_natCast [NatCast F] (n : ℕ) (x : E) :
    HasStrictFDerivAt (n : E → F) (0 : E →L[𝕜] F) x := hasStrictFDerivAt_const _ _

@[fun_prop]
theorem hasStrictFDerivAt_intCast [IntCast F] (z : ℤ) (x : E) :
    HasStrictFDerivAt (z : E → F) (0 : E →L[𝕜] F) x := hasStrictFDerivAt_const _ _

@[fun_prop]
theorem hasStrictFDerivAt_ofNat (n : ℕ) [OfNat F n] (x : E) :
    HasStrictFDerivAt (ofNat(n) : E → F) (0 : E →L[𝕜] F) x := hasStrictFDerivAt_const _ _

theorem hasFDerivAtFilter_const (c : F) (x : E) (L : Filter E) :
    HasFDerivAtFilter (fun _ => c) (0 : E →L[𝕜] F) x L :=
  .of_isLittleOTVS <| (IsLittleOTVS.zero _ _).congr_left fun _ => by
    simp only [zero_apply, sub_self, Pi.zero_apply]

theorem hasFDerivAtFilter_zero (x : E) (L : Filter E) :
    HasFDerivAtFilter (0 : E → F) (0 : E →L[𝕜] F) x L := hasFDerivAtFilter_const _ _ _

theorem hasFDerivAtFilter_one [One F] (x : E) (L : Filter E) :
    HasFDerivAtFilter (1 : E → F) (0 : E →L[𝕜] F) x L := hasFDerivAtFilter_const _ _ _

theorem hasFDerivAtFilter_natCast [NatCast F] (n : ℕ) (x : E) (L : Filter E) :
    HasFDerivAtFilter (n : E → F) (0 : E →L[𝕜] F) x L :=
  hasFDerivAtFilter_const _ _ _

theorem hasFDerivAtFilter_intCast [IntCast F] (z : ℤ) (x : E) (L : Filter E) :
    HasFDerivAtFilter (z : E → F) (0 : E →L[𝕜] F) x L :=
  hasFDerivAtFilter_const _ _ _

theorem hasFDerivAtFilter_ofNat (n : ℕ) [OfNat F n] (x : E) (L : Filter E) :
    HasFDerivAtFilter (ofNat(n) : E → F) (0 : E →L[𝕜] F) x L :=
  hasFDerivAtFilter_const _ _ _

@[fun_prop]
theorem hasFDerivWithinAt_const (c : F) (x : E) (s : Set E) :
    HasFDerivWithinAt (fun _ => c) (0 : E →L[𝕜] F) s x :=
  hasFDerivAtFilter_const _ _ _

@[fun_prop]
theorem hasFDerivWithinAt_zero (x : E) (s : Set E) :
    HasFDerivWithinAt (0 : E → F) (0 : E →L[𝕜] F) s x := hasFDerivWithinAt_const _ _ _

@[fun_prop]
theorem hasFDerivWithinAt_one [One F] (x : E) (s : Set E) :
    HasFDerivWithinAt (1 : E → F) (0 : E →L[𝕜] F) s x := hasFDerivWithinAt_const _ _ _

@[fun_prop]
theorem hasFDerivWithinAt_natCast [NatCast F] (n : ℕ) (x : E) (s : Set E) :
    HasFDerivWithinAt (n : E → F) (0 : E →L[𝕜] F) s x :=
  hasFDerivWithinAt_const _ _ _

@[fun_prop]
theorem hasFDerivWithinAt_intCast [IntCast F] (z : ℤ) (x : E) (s : Set E) :
    HasFDerivWithinAt (z : E → F) (0 : E →L[𝕜] F) s x :=
  hasFDerivWithinAt_const _ _ _

@[fun_prop]
theorem hasFDerivWithinAt_ofNat (n : ℕ) [OfNat F n] (x : E) (s : Set E) :
    HasFDerivWithinAt (ofNat(n) : E → F) (0 : E →L[𝕜] F) s x :=
  hasFDerivWithinAt_const _ _ _

@[fun_prop]
theorem hasFDerivAt_const (c : F) (x : E) : HasFDerivAt (fun _ => c) (0 : E →L[𝕜] F) x :=
  hasFDerivAtFilter_const _ _ _

@[fun_prop]
theorem hasFDerivAt_zero (x : E) :
    HasFDerivAt (0 : E → F) (0 : E →L[𝕜] F) x := hasFDerivAt_const _ _

@[fun_prop]
theorem hasFDerivAt_one [One F] (x : E) :
    HasFDerivAt (1 : E → F) (0 : E →L[𝕜] F) x := hasFDerivAt_const _ _

@[fun_prop]
theorem hasFDerivAt_natCast [NatCast F] (n : ℕ) (x : E) :
    HasFDerivAt (n : E → F) (0 : E →L[𝕜] F) x := hasFDerivAt_const _ _

@[fun_prop]
theorem hasFDerivAt_intCast [IntCast F] (z : ℤ) (x : E) :
    HasFDerivAt (z : E → F) (0 : E →L[𝕜] F) x := hasFDerivAt_const _ _

@[fun_prop]
theorem hasFDerivAt_ofNat (n : ℕ) [OfNat F n] (x : E) :
    HasFDerivAt (ofNat(n) : E → F) (0 : E →L[𝕜] F) x := hasFDerivAt_const _ _

@[simp, fun_prop]
theorem differentiableAt_const (c : F) : DifferentiableAt 𝕜 (fun _ => c) x :=
  ⟨0, hasFDerivAt_const c x⟩

@[simp, fun_prop]
theorem differentiableAt_zero (x : E) :
    DifferentiableAt 𝕜 (0 : E → F) x := differentiableAt_const _

@[simp, fun_prop]
theorem differentiableAt_one [One F] (x : E) :
    DifferentiableAt 𝕜 (1 : E → F) x := differentiableAt_const _

@[simp, fun_prop]
theorem differentiableAt_natCast [NatCast F] (n : ℕ) (x : E) :
    DifferentiableAt 𝕜 (n : E → F) x := differentiableAt_const _

@[simp, fun_prop]
theorem differentiableAt_intCast [IntCast F] (z : ℤ) (x : E) :
    DifferentiableAt 𝕜 (z : E → F) x := differentiableAt_const _

@[simp low, fun_prop]
theorem differentiableAt_ofNat (n : ℕ) [OfNat F n] (x : E) :
    DifferentiableAt 𝕜 (ofNat(n) : E → F) x := differentiableAt_const _

@[fun_prop]
theorem differentiableWithinAt_const (c : F) : DifferentiableWithinAt 𝕜 (fun _ => c) s x :=
  DifferentiableAt.differentiableWithinAt (differentiableAt_const _)

@[fun_prop]
theorem differentiableWithinAt_zero :
    DifferentiableWithinAt 𝕜 (0 : E → F) s x := differentiableWithinAt_const _

@[fun_prop]
theorem differentiableWithinAt_one [One F] :
    DifferentiableWithinAt 𝕜 (1 : E → F) s x := differentiableWithinAt_const _

@[fun_prop]
theorem differentiableWithinAt_natCast [NatCast F] (n : ℕ) :
    DifferentiableWithinAt 𝕜 (n : E → F) s x := differentiableWithinAt_const _

@[fun_prop]
theorem differentiableWithinAt_intCast [IntCast F] (z : ℤ) :
    DifferentiableWithinAt 𝕜 (z : E → F) s x := differentiableWithinAt_const _

@[fun_prop]
theorem differentiableWithinAt_ofNat (n : ℕ) [OfNat F n] :
    DifferentiableWithinAt 𝕜 (ofNat(n) : E → F) s x := differentiableWithinAt_const _

theorem fderivWithin_const_apply (c : F) : fderivWithin 𝕜 (fun _ => c) s x = 0 := by
  rw [fderivWithin, if_pos]
  apply hasFDerivWithinAt_const

@[simp]
theorem fderivWithin_const (c : F) : fderivWithin 𝕜 (fun _ ↦ c) s = 0 := by
  ext
  rw [fderivWithin_const_apply, Pi.zero_apply]

@[simp]
theorem fderivWithin_zero : fderivWithin 𝕜 (0 : E → F) s = 0 := fderivWithin_const _

@[simp]
theorem fderivWithin_one [One F] : fderivWithin 𝕜 (1 : E → F) s = 0 := fderivWithin_const _

@[simp]
theorem fderivWithin_natCast [NatCast F] (n : ℕ) : fderivWithin 𝕜 (n : E → F) s = 0 :=
  fderivWithin_const _

@[simp]
theorem fderivWithin_intCast [IntCast F] (z : ℤ) : fderivWithin 𝕜 (z : E → F) s = 0 :=
  fderivWithin_const _

@[simp low]
theorem fderivWithin_ofNat (n : ℕ) [OfNat F n] : fderivWithin 𝕜 (ofNat(n) : E → F) s = 0 :=
  fderivWithin_const _

theorem fderiv_const_apply (c : F) : fderiv 𝕜 (fun _ => c) x = 0 :=
  (hasFDerivAt_const c x).fderiv

@[simp]
theorem fderiv_const (c : F) : (fderiv 𝕜 fun _ : E => c) = 0 := by
  rw [← fderivWithin_univ, fderivWithin_const]

@[simp]
theorem fderiv_zero : fderiv 𝕜 (0 : E → F) = 0 := fderiv_const _

@[simp]
theorem fderiv_one [One F] : fderiv 𝕜 (1 : E → F) = 0 := fderiv_const _

@[simp]
theorem fderiv_natCast [NatCast F] (n : ℕ) : fderiv 𝕜 (n : E → F) = 0 := fderiv_const _

@[simp]
theorem fderiv_intCast [IntCast F] (z : ℤ) : fderiv 𝕜 (z : E → F) = 0 := fderiv_const _

@[simp low]
theorem fderiv_ofNat (n : ℕ) [OfNat F n] : fderiv 𝕜 (ofNat(n) : E → F) = 0 := fderiv_const _

@[simp, fun_prop]
theorem differentiable_const (c : F) : Differentiable 𝕜 fun _ : E => c := fun _ =>
  differentiableAt_const _

@[simp, fun_prop]
theorem differentiable_zero :
    Differentiable 𝕜 (0 : E → F) := differentiable_const _

@[simp, fun_prop]
theorem differentiable_one [One F] :
    Differentiable 𝕜 (1 : E → F) := differentiable_const _

@[simp, fun_prop]
theorem differentiable_natCast [NatCast F] (n : ℕ) :
    Differentiable 𝕜 (n : E → F) := differentiable_const _

@[simp, fun_prop]
theorem differentiable_intCast [IntCast F] (z : ℤ) :
    Differentiable 𝕜 (z : E → F) := differentiable_const _

@[simp low, fun_prop]
theorem differentiable_ofNat (n : ℕ) [OfNat F n] :
    Differentiable 𝕜 (ofNat(n) : E → F) := differentiable_const _

@[simp, fun_prop]
theorem differentiableOn_const (c : F) : DifferentiableOn 𝕜 (fun _ => c) s :=
  (differentiable_const _).differentiableOn

@[simp, fun_prop]
theorem differentiableOn_zero :
    DifferentiableOn 𝕜 (0 : E → F) s := differentiableOn_const _

@[simp, fun_prop]
theorem differentiableOn_one [One F] :
    DifferentiableOn 𝕜 (1 : E → F) s := differentiableOn_const _

@[simp, fun_prop]
theorem differentiableOn_natCast [NatCast F] (n : ℕ) :
    DifferentiableOn 𝕜 (n : E → F) s := differentiableOn_const _

@[simp, fun_prop]
theorem differentiableOn_intCast [IntCast F] (z : ℤ) :
    DifferentiableOn 𝕜 (z : E → F) s := differentiableOn_const _

@[simp low, fun_prop]
theorem differentiableOn_ofNat (n : ℕ) [OfNat F n] :
    DifferentiableOn 𝕜 (ofNat(n) : E → F) s := differentiableOn_const _

@[fun_prop]
theorem hasFDerivWithinAt_singleton (f : E → F) (x : E) :
    HasFDerivWithinAt f (0 : E →L[𝕜] F) {x} x := by
  simp only [HasFDerivWithinAt, nhdsWithin_singleton, hasFDerivAtFilter_iff_isLittleO,
    isLittleO_pure, ContinuousLinearMap.zero_apply, sub_self]

@[fun_prop]
theorem hasFDerivAt_of_subsingleton [h : Subsingleton E] (f : E → F) (x : E) :
    HasFDerivAt f (0 : E →L[𝕜] F) x := by
  rw [← hasFDerivWithinAt_univ, subsingleton_univ.eq_singleton_of_mem (mem_univ x)]
  exact hasFDerivWithinAt_singleton f x

@[fun_prop]
theorem differentiableOn_empty : DifferentiableOn 𝕜 f ∅ := fun _ => False.elim

@[fun_prop]
theorem differentiableOn_singleton : DifferentiableOn 𝕜 f {x} :=
  forall_eq.2 (hasFDerivWithinAt_singleton f x).differentiableWithinAt

@[fun_prop]
theorem Set.Subsingleton.differentiableOn (hs : s.Subsingleton) : DifferentiableOn 𝕜 f s :=
  hs.induction_on differentiableOn_empty fun _ => differentiableOn_singleton

theorem hasFDerivAt_zero_of_eventually_const (c : F) (hf : f =ᶠ[𝓝 x] fun _ => c) :
    HasFDerivAt f (0 : E →L[𝕜] F) x :=
  (hasFDerivAt_const _ _).congr_of_eventuallyEq hf

end Const

theorem differentiableWithinAt_of_isInvertible_fderivWithin
    (hf : (fderivWithin 𝕜 f s x).IsInvertible) : DifferentiableWithinAt 𝕜 f s x := by
  contrapose hf
  rw [fderivWithin_zero_of_not_differentiableWithinAt hf]
  contrapose! hf
  rcases isInvertible_zero_iff.1 hf with ⟨hE, hF⟩
  exact (hasFDerivAt_of_subsingleton _ _).differentiableAt.differentiableWithinAt

theorem differentiableAt_of_isInvertible_fderiv
    (hf : (fderiv 𝕜 f x).IsInvertible) : DifferentiableAt 𝕜 f x := by
  simp only [← differentiableWithinAt_univ, ← fderivWithin_univ] at hf ⊢
  exact differentiableWithinAt_of_isInvertible_fderivWithin hf

section MeanValue

/-- Converse to the mean value inequality: if `f` is differentiable at `x₀` and `C`-lipschitz
on a neighborhood of `x₀` then its derivative at `x₀` has norm bounded by `C`. This version
only assumes that `‖f x - f x₀‖ ≤ C * ‖x - x₀‖` in a neighborhood of `x`. -/
theorem HasFDerivAt.le_of_lip' {f : E → F} {f' : E →L[𝕜] F} {x₀ : E} (hf : HasFDerivAt f f' x₀)
    {C : ℝ} (hC₀ : 0 ≤ C) (hlip : ∀ᶠ x in 𝓝 x₀, ‖f x - f x₀‖ ≤ C * ‖x - x₀‖) : ‖f'‖ ≤ C := by
  refine le_of_forall_pos_le_add fun ε ε0 => opNorm_le_of_nhds_zero ?_ ?_
  · exact add_nonneg hC₀ ε0.le
  rw [← map_add_left_nhds_zero x₀, eventually_map] at hlip
  filter_upwards [isLittleO_iff.1 (hasFDerivAt_iff_isLittleO_nhds_zero.1 hf) ε0, hlip] with y hy hyC
  rw [add_sub_cancel_left] at hyC
  calc
    ‖f' y‖ ≤ ‖f (x₀ + y) - f x₀‖ + ‖f (x₀ + y) - f x₀ - f' y‖ := norm_le_insert _ _
    _ ≤ C * ‖y‖ + ε * ‖y‖ := add_le_add hyC hy
    _ = (C + ε) * ‖y‖ := (add_mul _ _ _).symm

/-- Converse to the mean value inequality: if `f` is differentiable at `x₀` and `C`-lipschitz
on a neighborhood of `x₀` then its derivative at `x₀` has norm bounded by `C`. -/
theorem HasFDerivAt.le_of_lipschitzOn
    {f : E → F} {f' : E →L[𝕜] F} {x₀ : E} (hf : HasFDerivAt f f' x₀)
    {s : Set E} (hs : s ∈ 𝓝 x₀) {C : ℝ≥0} (hlip : LipschitzOnWith C f s) : ‖f'‖ ≤ C := by
  refine hf.le_of_lip' C.coe_nonneg ?_
  filter_upwards [hs] with x hx using hlip.norm_sub_le hx (mem_of_mem_nhds hs)

/-- Converse to the mean value inequality: if `f` is differentiable at `x₀` and `C`-lipschitz
then its derivative at `x₀` has norm bounded by `C`. -/
theorem HasFDerivAt.le_of_lipschitz {f : E → F} {f' : E →L[𝕜] F} {x₀ : E} (hf : HasFDerivAt f f' x₀)
    {C : ℝ≥0} (hlip : LipschitzWith C f) : ‖f'‖ ≤ C :=
  hf.le_of_lipschitzOn univ_mem (lipschitzOnWith_univ.2 hlip)

variable (𝕜)

/-- Converse to the mean value inequality: if `f` is `C`-lipschitz
on a neighborhood of `x₀` then its derivative at `x₀` has norm bounded by `C`. This version
only assumes that `‖f x - f x₀‖ ≤ C * ‖x - x₀‖` in a neighborhood of `x`. -/
theorem norm_fderiv_le_of_lip' {f : E → F} {x₀ : E}
    {C : ℝ} (hC₀ : 0 ≤ C) (hlip : ∀ᶠ x in 𝓝 x₀, ‖f x - f x₀‖ ≤ C * ‖x - x₀‖) :
    ‖fderiv 𝕜 f x₀‖ ≤ C := by
  by_cases hf : DifferentiableAt 𝕜 f x₀
  · exact hf.hasFDerivAt.le_of_lip' hC₀ hlip
  · rw [fderiv_zero_of_not_differentiableAt hf]
    simp [hC₀]

/-- Converse to the mean value inequality: if `f` is `C`-lipschitz
on a neighborhood of `x₀` then its derivative at `x₀` has norm bounded by `C`.
Version using `fderiv`. -/
theorem norm_fderiv_le_of_lipschitzOn {f : E → F} {x₀ : E} {s : Set E} (hs : s ∈ 𝓝 x₀)
    {C : ℝ≥0} (hlip : LipschitzOnWith C f s) : ‖fderiv 𝕜 f x₀‖ ≤ C := by
  refine norm_fderiv_le_of_lip' 𝕜 C.coe_nonneg ?_
  filter_upwards [hs] with x hx using hlip.norm_sub_le hx (mem_of_mem_nhds hs)

/-- Converse to the mean value inequality: if `f` is `C`-lipschitz then
its derivative at `x₀` has norm bounded by `C`.
Version using `fderiv`. -/
theorem norm_fderiv_le_of_lipschitz {f : E → F} {x₀ : E}
    {C : ℝ≥0} (hlip : LipschitzWith C f) : ‖fderiv 𝕜 f x₀‖ ≤ C :=
  norm_fderiv_le_of_lipschitzOn 𝕜 univ_mem (lipschitzOnWith_univ.2 hlip)

end MeanValue

end

/-! ### Support of derivatives -/

section Support

open Function

variable (𝕜 : Type*) {E F : Type*} [NontriviallyNormedField 𝕜] [NormedAddCommGroup E]
  [NormedSpace 𝕜 E] [NormedAddCommGroup F] [NormedSpace 𝕜 F] {f : E → F} {x : E}

theorem HasStrictFDerivAt.of_nmem_tsupport (h : x ∉ tsupport f) :
    HasStrictFDerivAt f (0 : E →L[𝕜] F) x := by
  rw [not_mem_tsupport_iff_eventuallyEq] at h
  exact (hasStrictFDerivAt_const (0 : F) x).congr_of_eventuallyEq h.symm

theorem HasFDerivAt.of_nmem_tsupport (h : x ∉ tsupport f) :
    HasFDerivAt f (0 : E →L[𝕜] F) x :=
  (HasStrictFDerivAt.of_nmem_tsupport 𝕜 h).hasFDerivAt

theorem HasFDerivWithinAt.of_not_mem_tsupport {s : Set E} {x : E} (h : x ∉ tsupport f) :
    HasFDerivWithinAt f (0 : E →L[𝕜] F) s x :=
  (HasFDerivAt.of_nmem_tsupport 𝕜 h).hasFDerivWithinAt

theorem fderiv_of_not_mem_tsupport (h : x ∉ tsupport f) : fderiv 𝕜 f x = 0 :=
  (HasFDerivAt.of_nmem_tsupport 𝕜 h).fderiv

theorem support_fderiv_subset : support (fderiv 𝕜 f) ⊆ tsupport f := fun x ↦ by
  rw [← not_imp_not, nmem_support]
  exact fderiv_of_not_mem_tsupport _

theorem tsupport_fderiv_subset : tsupport (fderiv 𝕜 f) ⊆ tsupport f :=
  closure_minimal (support_fderiv_subset 𝕜) isClosed_closure

protected theorem HasCompactSupport.fderiv (hf : HasCompactSupport f) :
    HasCompactSupport (fderiv 𝕜 f) :=
  hf.mono' <| support_fderiv_subset 𝕜

protected theorem HasCompactSupport.fderiv_apply (hf : HasCompactSupport f) (v : E) :
    HasCompactSupport (fderiv 𝕜 f · v) :=
  hf.fderiv 𝕜 |>.comp_left (g := fun L : E →L[𝕜] F ↦ L v) rfl

end Support<|MERGE_RESOLUTION|>--- conflicted
+++ resolved
@@ -624,8 +624,6 @@
 theorem HasFDerivAt.differentiableAt (h : HasFDerivAt f f' x) : DifferentiableAt 𝕜 f x :=
   ⟨f', h⟩
 
-<<<<<<< HEAD
-=======
 @[simp]
 theorem hasFDerivWithinAt_univ : HasFDerivWithinAt f f' univ x ↔ HasFDerivAt f f' x := by
   simp only [HasFDerivWithinAt, nhdsWithin_univ, HasFDerivAt]
@@ -700,7 +698,6 @@
     DifferentiableWithinAt 𝕜 f s x :=
   .of_finite h.finite
 
->>>>>>> 8595e022
 theorem HasStrictFDerivAt.isBigO_sub (hf : HasStrictFDerivAt f f' x) :
     (fun p : E × E => f p.1 - f p.2) =O[𝓝 (x, x)] fun p : E × E => p.1 - p.2 :=
   hf.isLittleO.isBigO.congr_of_sub.2 (f'.isBigO_comp _ _)
