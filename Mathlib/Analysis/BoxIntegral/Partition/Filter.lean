/-
Copyright (c) 2021 Yury Kudryashov. All rights reserved.
Released under Apache 2.0 license as described in the file LICENSE.
Authors: Yury Kudryashov
-/
import Mathlib.Analysis.BoxIntegral.Partition.SubboxInduction
import Mathlib.Analysis.BoxIntegral.Partition.Split

/-!
# Filters used in box-based integrals

First we define a structure `BoxIntegral.IntegrationParams`. This structure will be used as an
argument in the definition of `BoxIntegral.integral` in order to use the same definition for a few
well-known definitions of integrals based on partitions of a rectangular box into subboxes (Riemann
integral, Henstock-Kurzweil integral, and McShane integral).

This structure holds three boolean values (see below), and encodes eight different sets of
parameters; only four of these values are used somewhere in `mathlib4`. Three of them correspond to
the integration theories listed above, and one is a generalization of the one-dimensional
Henstock-Kurzweil integral such that the divergence theorem works without additional integrability
assumptions.

Finally, for each set of parameters `l : BoxIntegral.IntegrationParams` and a rectangular box
`I : BoxIntegral.Box ι`, we define several `Filter`s that will be used either in the definition of
the corresponding integral, or in the proofs of its properties. We equip
`BoxIntegral.IntegrationParams` with a `BoundedOrder` structure such that larger
`IntegrationParams` produce larger filters.

## Main definitions

### Integration parameters

The structure `BoxIntegral.IntegrationParams` has 3 boolean fields with the following meaning:

* `bRiemann`: the value `true` means that the filter corresponds to a Riemann-style integral, i.e.
  in the definition of integrability we require a constant upper estimate `r` on the size of boxes
  of a tagged partition; the value `false` means that the estimate may depend on the position of the
  tag.

* `bHenstock`: the value `true` means that we require that each tag belongs to its own closed box;
  the value `false` means that we only require that tags belong to the ambient box.

* `bDistortion`: the value `true` means that `r` can depend on the maximal ratio of sides of the
  same box of a partition. Presence of this case make quite a few proofs harder but we can prove the
  divergence theorem only for the filter `BoxIntegral.IntegrationParams.GP = ⊥ =
  {bRiemann := false, bHenstock := true, bDistortion := true}`.

### Well-known sets of parameters

Out of eight possible values of `BoxIntegral.IntegrationParams`, the following four are used in
the library.

* `BoxIntegral.IntegrationParams.Riemann` (`bRiemann = true`, `bHenstock = true`,
  `bDistortion = false`): this value corresponds to the Riemann integral; in the corresponding
  filter, we require that the diameters of all boxes `J` of a tagged partition are bounded from
  above by a constant upper estimate that may not depend on the geometry of `J`, and each tag
  belongs to the corresponding closed box.

* `BoxIntegral.IntegrationParams.Henstock` (`bRiemann = false`, `bHenstock = true`,
  `bDistortion = false`): this value corresponds to the most natural generalization of
  Henstock-Kurzweil integral to higher dimension; the only (but important!) difference between this
  theory and Riemann integral is that instead of a constant upper estimate on the size of all boxes
  of a partition, we require that the partition is *subordinate* to a possibly discontinuous
  function `r : (ι → ℝ) → {x : ℝ | 0 < x}`, i.e. each box `J` is included in a closed ball with
  center `π.tag J` and radius `r J`.

* `BoxIntegral.IntegrationParams.McShane` (`bRiemann = false`, `bHenstock = false`,
  `bDistortion = false`): this value corresponds to the McShane integral; the only difference with
  the Henstock integral is that we allow tags to be outside of their boxes; the tags still have to
  be in the ambient closed box, and the partition still has to be subordinate to a function.

* `BoxIntegral.IntegrationParams.GP = ⊥` (`bRiemann = false`, `bHenstock = true`,
  `bDistortion = true`): this is the least integration theory in our list, i.e., all functions
  integrable in any other theory is integrable in this one as well.  This is a non-standard
  generalization of the Henstock-Kurzweil integral to higher dimension.  In dimension one, it
  generates the same filter as `Henstock`. In higher dimension, this generalization defines an
  integration theory such that the divergence of any Fréchet differentiable function `f` is
  integrable, and its integral is equal to the sum of integrals of `f` over the faces of the box,
  taken with appropriate signs.

  A function `f` is `GP`-integrable if for any `ε > 0` and `c : ℝ≥0` there exists
  `r : (ι → ℝ) → {x : ℝ | 0 < x}` such that for any tagged partition `π` subordinate to `r`, if each
  tag belongs to the corresponding closed box and for each box `J ∈ π`, the maximal ratio of its
  sides is less than or equal to `c`, then the integral sum of `f` over `π` is `ε`-close to the
  integral.

### Filters and predicates on `TaggedPrepartition I`

For each value of `IntegrationParams` and a rectangular box `I`, we define a few filters on
`TaggedPrepartition I`. First, we define a predicate

```
structure BoxIntegral.IntegrationParams.MemBaseSet (l : BoxIntegral.IntegrationParams)
  (I : BoxIntegral.Box ι) (c : ℝ≥0) (r : (ι → ℝ) → Ioi (0 : ℝ))
  (π : BoxIntegral.TaggedPrepartition I) : Prop where
```

This predicate says that

* if `l.bHenstock`, then `π` is a Henstock prepartition, i.e. each tag belongs to the corresponding
  closed box;
* `π` is subordinate to `r`;
* if `l.bDistortion`, then the distortion of each box in `π` is less than or equal to `c`;
* if `l.bDistortion`, then there exists a prepartition `π'` with distortion `≤ c` that covers
  exactly `I \ π.iUnion`.

The last condition is always true for `c > 1`, see TODO section for more details.

Then we define a predicate `BoxIntegral.IntegrationParams.RCond` on functions
`r : (ι → ℝ) → {x : ℝ | 0 < x}`. If `l.bRiemann`, then this predicate requires `r` to be a constant
function, otherwise it imposes no restrictions on `r`. We introduce this definition to prove a few
dot-notation lemmas: e.g., `BoxIntegral.IntegrationParams.RCond.min` says that the pointwise
minimum of two functions that satisfy this condition satisfies this condition as well.

Then we define four filters on `BoxIntegral.TaggedPrepartition I`.

* `BoxIntegral.IntegrationParams.toFilterDistortion`: an auxiliary filter that takes parameters
  `(l : BoxIntegral.IntegrationParams) (I : BoxIntegral.Box ι) (c : ℝ≥0)` and returns the
  filter generated by all sets `{π | MemBaseSet l I c r π}`, where `r` is a function satisfying
  the predicate `BoxIntegral.IntegrationParams.RCond l`;

* `BoxIntegral.IntegrationParams.toFilter l I`: the supremum of `l.toFilterDistortion I c`
  over all `c : ℝ≥0`;

* `BoxIntegral.IntegrationParams.toFilterDistortioniUnion l I c π₀`, where `π₀` is a
  prepartition of `I`: the infimum of `l.toFilterDistortion I c` and the principal filter
  generated by `{π | π.iUnion = π₀.iUnion}`;

* `BoxIntegral.IntegrationParams.toFilteriUnion l I π₀`: the supremum of
  `l.toFilterDistortioniUnion l I c π₀` over all `c : ℝ≥0`. This is the filter (in the case
  `π₀ = ⊤` is the one-box partition of `I`) used in the definition of the integral of a function
  over a box.

## Implementation details

* Later we define the integral of a function over a rectangular box as the limit (if it exists) of
  the integral sums along `BoxIntegral.IntegrationParams.toFilteriUnion l I ⊤`. While it is
  possible to define the integral with a general filter on `BoxIntegral.TaggedPrepartition I` as a
  parameter, many lemmas (e.g., Sacks-Henstock lemma and most results about integrability of
  functions) require the filter to have a predictable structure. So, instead of adding assumptions
  about the filter here and there, we define this auxiliary type that can encode all integration
  theories we need in practice.

* While the definition of the integral only uses the filter
  `BoxIntegral.IntegrationParams.toFilteriUnion l I ⊤` and partitions of a box, some lemmas
  (e.g., the Henstock-Sacks lemmas) are best formulated in terms of the predicate `MemBaseSet` and
  other filters defined above.

* We use `Bool` instead of `Prop` for the fields of `IntegrationParams` in order to have decidable
  equality and inequalities.

## TODO

Currently, `BoxIntegral.IntegrationParams.MemBaseSet` explicitly requires that there exists a
partition of the complement `I \ π.iUnion` with distortion `≤ c`. For `c > 1`, this condition is
always true but the proof of this fact requires more API about
`BoxIntegral.Prepartition.splitMany`. We should formalize this fact, then either require `c > 1`
everywhere, or replace `≤ c` with `< c` so that we automatically get `c > 1` for a non-trivial
prepartition (and consider the special case `π = ⊥` separately if needed).

## Tags

integral, rectangular box, partition, filter
-/


open Set Function Filter Metric Finset Bool

open scoped Classical
open Topology Filter NNReal

noncomputable section

namespace BoxIntegral

variable {ι : Type*} [Fintype ι] {I J : Box ι} {c c₁ c₂ : ℝ≥0}

open TaggedPrepartition

/-- An `IntegrationParams` is a structure holding 3 boolean values used to define a filter to be
used in the definition of a box-integrable function.

* `bRiemann`: the value `true` means that the filter corresponds to a Riemann-style integral, i.e.
  in the definition of integrability we require a constant upper estimate `r` on the size of boxes
  of a tagged partition; the value `false` means that the estimate may depend on the position of the
  tag.

* `bHenstock`: the value `true` means that we require that each tag belongs to its own closed box;
  the value `false` means that we only require that tags belong to the ambient box.

* `bDistortion`: the value `true` means that `r` can depend on the maximal ratio of sides of the
  same box of a partition. Presence of this case makes quite a few proofs harder but we can prove
  the divergence theorem only for the filter `BoxIntegral.IntegrationParams.GP = ⊥ =
  {bRiemann := false, bHenstock := true, bDistortion := true}`.
-/
@[ext]
structure IntegrationParams : Type where
  (bRiemann bHenstock bDistortion : Bool)

variable {l l₁ l₂ : IntegrationParams}

namespace IntegrationParams

/-- Auxiliary equivalence with a product type used to lift an order. -/
def equivProd : IntegrationParams ≃ Bool × Boolᵒᵈ × Boolᵒᵈ where
  toFun l := ⟨l.1, OrderDual.toDual l.2, OrderDual.toDual l.3⟩
  invFun l := ⟨l.1, OrderDual.ofDual l.2.1, OrderDual.ofDual l.2.2⟩
  left_inv _ := rfl
  right_inv _ := rfl

instance : PartialOrder IntegrationParams :=
  PartialOrder.lift equivProd equivProd.injective

/-- Auxiliary `OrderIso` with a product type used to lift a `BoundedOrder` structure. -/
def isoProd : IntegrationParams ≃o Bool × Boolᵒᵈ × Boolᵒᵈ :=
  ⟨equivProd, Iff.rfl⟩

instance : BoundedOrder IntegrationParams :=
  isoProd.symm.toGaloisInsertion.liftBoundedOrder

/-- The value `BoxIntegral.IntegrationParams.GP = ⊥`
(`bRiemann = false`, `bHenstock = true`, `bDistortion = true`)
corresponds to a generalization of the Henstock integral such that the Divergence theorem holds true
without additional integrability assumptions, see the module docstring for details. -/
instance : Inhabited IntegrationParams :=
  ⟨⊥⟩

instance : DecidableRel ((· ≤ ·) : IntegrationParams → IntegrationParams → Prop) :=
  fun _ _ => And.decidable

instance : DecidableEq IntegrationParams :=
  fun _ _ => decidable_of_iff _ IntegrationParams.ext_iff.symm

/-- The `BoxIntegral.IntegrationParams` corresponding to the Riemann integral. In the
corresponding filter, we require that the diameters of all boxes `J` of a tagged partition are
bounded from above by a constant upper estimate that may not depend on the geometry of `J`, and each
tag belongs to the corresponding closed box. -/
def Riemann : IntegrationParams where
  bRiemann := true
  bHenstock := true
  bDistortion := false

/-- The `BoxIntegral.IntegrationParams` corresponding to the Henstock-Kurzweil integral. In the
corresponding filter, we require that the tagged partition is subordinate to a (possibly,
discontinuous) positive function `r` and each tag belongs to the corresponding closed box. -/
def Henstock : IntegrationParams :=
  ⟨false, true, false⟩

/-- The `BoxIntegral.IntegrationParams` corresponding to the McShane integral. In the
corresponding filter, we require that the tagged partition is subordinate to a (possibly,
discontinuous) positive function `r`; the tags may be outside of the corresponding closed box
(but still inside the ambient closed box `I.Icc`). -/
def McShane : IntegrationParams :=
  ⟨false, false, false⟩

/-- The `BoxIntegral.IntegrationParams` corresponding to the generalized Perron integral. In the
corresponding filter, we require that the tagged partition is subordinate to a (possibly,
discontinuous) positive function `r` and each tag belongs to the corresponding closed box. We also
require an upper estimate on the distortion of all boxes of the partition. -/
def GP : IntegrationParams := ⊥

theorem henstock_le_riemann : Henstock ≤ Riemann := by trivial

theorem henstock_le_mcShane : Henstock ≤ McShane := by trivial

theorem gp_le : GP ≤ l :=
  bot_le

/-- The predicate corresponding to a base set of the filter defined by an
`IntegrationParams`. It says that

* if `l.bHenstock`, then `π` is a Henstock prepartition, i.e. each tag belongs to the corresponding
  closed box;
* `π` is subordinate to `r`;
* if `l.bDistortion`, then the distortion of each box in `π` is less than or equal to `c`;
* if `l.bDistortion`, then there exists a prepartition `π'` with distortion `≤ c` that covers
  exactly `I \ π.iUnion`.

The last condition is automatically verified for partitions, and is used in the proof of the
Sacks-Henstock inequality to compare two prepartitions covering the same part of the box.

It is also automatically satisfied for any `c > 1`, see TODO section of the module docstring for
details. -/
structure MemBaseSet (l : IntegrationParams) (I : Box ι) (c : ℝ≥0) (r : (ι → ℝ) → Ioi (0 : ℝ))
    (π : TaggedPrepartition I) : Prop where
  protected isSubordinate : π.IsSubordinate r
  protected isHenstock : l.bHenstock → π.IsHenstock
  protected distortion_le : l.bDistortion → π.distortion ≤ c
  protected exists_compl : l.bDistortion → ∃ π' : Prepartition I,
    π'.iUnion = ↑I \ π.iUnion ∧ π'.distortion ≤ c

/-- A predicate saying that in case `l.bRiemann = true`, the function `r` is a constant. -/
def RCond {ι : Type*} (l : IntegrationParams) (r : (ι → ℝ) → Ioi (0 : ℝ)) : Prop :=
  l.bRiemann → ∀ x, r x = r 0

/-- A set `s : Set (TaggedPrepartition I)` belongs to `l.toFilterDistortion I c` if there exists
a function `r : ℝⁿ → (0, ∞)` (or a constant `r` if `l.bRiemann = true`) such that `s` contains each
prepartition `π` such that `l.MemBaseSet I c r π`. -/
def toFilterDistortion (l : IntegrationParams) (I : Box ι) (c : ℝ≥0) :
    Filter (TaggedPrepartition I) :=
  ⨅ (r : (ι → ℝ) → Ioi (0 : ℝ)) (_ : l.RCond r), 𝓟 { π | l.MemBaseSet I c r π }

/-- A set `s : Set (TaggedPrepartition I)` belongs to `l.toFilter I` if for any `c : ℝ≥0` there
exists a function `r : ℝⁿ → (0, ∞)` (or a constant `r` if `l.bRiemann = true`) such that
`s` contains each prepartition `π` such that `l.MemBaseSet I c r π`. -/
def toFilter (l : IntegrationParams) (I : Box ι) : Filter (TaggedPrepartition I) :=
  ⨆ c : ℝ≥0, l.toFilterDistortion I c

/-- A set `s : Set (TaggedPrepartition I)` belongs to `l.toFilterDistortioniUnion I c π₀` if
there exists a function `r : ℝⁿ → (0, ∞)` (or a constant `r` if `l.bRiemann = true`) such that `s`
contains each prepartition `π` such that `l.MemBaseSet I c r π` and `π.iUnion = π₀.iUnion`. -/
def toFilterDistortioniUnion (l : IntegrationParams) (I : Box ι) (c : ℝ≥0) (π₀ : Prepartition I) :=
  l.toFilterDistortion I c ⊓ 𝓟 { π | π.iUnion = π₀.iUnion }

/-- A set `s : Set (TaggedPrepartition I)` belongs to `l.toFilteriUnion I π₀` if for any `c : ℝ≥0`
there exists a function `r : ℝⁿ → (0, ∞)` (or a constant `r` if `l.bRiemann = true`) such that `s`
contains each prepartition `π` such that `l.MemBaseSet I c r π` and `π.iUnion = π₀.iUnion`. -/
def toFilteriUnion (I : Box ι) (π₀ : Prepartition I) :=
  ⨆ c : ℝ≥0, l.toFilterDistortioniUnion I c π₀

theorem rCond_of_bRiemann_eq_false {ι} (l : IntegrationParams) (hl : l.bRiemann = false)
    {r : (ι → ℝ) → Ioi (0 : ℝ)} : l.RCond r := by
  simp [RCond, hl]

theorem toFilter_inf_iUnion_eq (l : IntegrationParams) (I : Box ι) (π₀ : Prepartition I) :
    l.toFilter I ⊓ 𝓟 { π | π.iUnion = π₀.iUnion } = l.toFilteriUnion I π₀ :=
  (iSup_inf_principal _ _).symm

variable {r₁ r₂ : (ι → ℝ) → Ioi (0 : ℝ)} {π π₁ π₂ : TaggedPrepartition I}

variable (I) in
theorem MemBaseSet.mono' (h : l₁ ≤ l₂) (hc : c₁ ≤ c₂)
    (hr : ∀ J ∈ π, r₁ (π.tag J) ≤ r₂ (π.tag J)) (hπ : l₁.MemBaseSet I c₁ r₁ π) :
    l₂.MemBaseSet I c₂ r₂ π :=
  ⟨hπ.1.mono' hr, fun h₂ => hπ.2 (le_iff_imp.1 h.2.1 h₂),
    fun hD => (hπ.3 (le_iff_imp.1 h.2.2 hD)).trans hc,
    fun hD => (hπ.4 (le_iff_imp.1 h.2.2 hD)).imp fun _ hπ => ⟨hπ.1, hπ.2.trans hc⟩⟩

variable (I) in
@[mono]
theorem MemBaseSet.mono (h : l₁ ≤ l₂) (hc : c₁ ≤ c₂)
    (hr : ∀ x ∈ Box.Icc I, r₁ x ≤ r₂ x) (hπ : l₁.MemBaseSet I c₁ r₁ π) : l₂.MemBaseSet I c₂ r₂ π :=
  hπ.mono' I h hc fun J _ => hr _ <| π.tag_mem_Icc J

theorem MemBaseSet.exists_common_compl
    (h₁ : l.MemBaseSet I c₁ r₁ π₁) (h₂ : l.MemBaseSet I c₂ r₂ π₂)
    (hU : π₁.iUnion = π₂.iUnion) :
    ∃ π : Prepartition I, π.iUnion = ↑I \ π₁.iUnion ∧
      (l.bDistortion → π.distortion ≤ c₁) ∧ (l.bDistortion → π.distortion ≤ c₂) := by
<<<<<<< HEAD
  clear J c l₁ l₂ π
=======
>>>>>>> 15f92d5d
  wlog hc : c₁ ≤ c₂ with H
  · simpa [hU, _root_.and_comm] using
      @H _ _ I c₂ c₁ l r₂ r₁ π₂ π₁ h₂ h₁ hU.symm (le_of_not_le hc)
  by_cases hD : (l.bDistortion : Prop)
  · rcases h₁.4 hD with ⟨π, hπU, hπc⟩
    exact ⟨π, hπU, fun _ => hπc, fun _ => hπc.trans hc⟩
  · exact ⟨π₁.toPrepartition.compl, π₁.toPrepartition.iUnion_compl,
      fun h => (hD h).elim, fun h => (hD h).elim⟩

protected theorem MemBaseSet.unionComplToSubordinate (hπ₁ : l.MemBaseSet I c r₁ π₁)
    (hle : ∀ x ∈ Box.Icc I, r₂ x ≤ r₁ x) {π₂ : Prepartition I} (hU : π₂.iUnion = ↑I \ π₁.iUnion)
    (hc : l.bDistortion → π₂.distortion ≤ c) :
    l.MemBaseSet I c r₁ (π₁.unionComplToSubordinate π₂ hU r₂) :=
  ⟨hπ₁.1.disjUnion ((π₂.isSubordinate_toSubordinate r₂).mono hle) _,
    fun h => (hπ₁.2 h).disjUnion (π₂.isHenstock_toSubordinate _) _,
    fun h => (distortion_unionComplToSubordinate _ _ _ _).trans_le (max_le (hπ₁.3 h) (hc h)),
    fun _ => ⟨⊥, by simp⟩⟩

variable {r : (ι → ℝ) → Ioi (0 : ℝ)}

protected theorem MemBaseSet.filter (hπ : l.MemBaseSet I c r π) (p : Box ι → Prop) :
    l.MemBaseSet I c r (π.filter p) := by
  refine ⟨fun J hJ => hπ.1 J (π.mem_filter.1 hJ).1, fun hH J hJ => hπ.2 hH J (π.mem_filter.1 hJ).1,
    fun hD => (distortion_filter_le _ _).trans (hπ.3 hD), fun hD => ?_⟩
  rcases hπ.4 hD with ⟨π₁, hπ₁U, hc⟩
  set π₂ := π.filter fun J => ¬p J
  have : Disjoint π₁.iUnion π₂.iUnion := by
    simpa [π₂, hπ₁U] using disjoint_sdiff_self_left.mono_right sdiff_le
  refine ⟨π₁.disjUnion π₂.toPrepartition this, ?_, ?_⟩
  · suffices ↑I \ π.iUnion ∪ π.iUnion \ (π.filter p).iUnion = ↑I \ (π.filter p).iUnion by
      simp [π₂, *]
    have h : (π.filter p).iUnion ⊆ π.iUnion :=
      biUnion_subset_biUnion_left (Finset.filter_subset _ _)
    ext x
    fconstructor
    · rintro (⟨hxI, hxπ⟩ | ⟨hxπ, hxp⟩)
      exacts [⟨hxI, mt (@h x) hxπ⟩, ⟨π.iUnion_subset hxπ, hxp⟩]
    · rintro ⟨hxI, hxp⟩
      by_cases hxπ : x ∈ π.iUnion
      exacts [Or.inr ⟨hxπ, hxp⟩, Or.inl ⟨hxI, hxπ⟩]
  · have : (π.filter fun J => ¬p J).distortion ≤ c := (distortion_filter_le _ _).trans (hπ.3 hD)
    simpa [hc]

theorem biUnionTagged_memBaseSet {π : Prepartition I} {πi : ∀ J, TaggedPrepartition J}
    (h : ∀ J ∈ π, l.MemBaseSet J c r (πi J)) (hp : ∀ J ∈ π, (πi J).IsPartition)
    (hc : l.bDistortion → π.compl.distortion ≤ c) : l.MemBaseSet I c r (π.biUnionTagged πi) := by
  refine ⟨TaggedPrepartition.isSubordinate_biUnionTagged.2 fun J hJ => (h J hJ).1,
    fun hH => TaggedPrepartition.isHenstock_biUnionTagged.2 fun J hJ => (h J hJ).2 hH,
    fun hD => ?_, fun hD => ?_⟩
  · rw [Prepartition.distortion_biUnionTagged, Finset.sup_le_iff]
    exact fun J hJ => (h J hJ).3 hD
  · refine ⟨_, ?_, hc hD⟩
    rw [π.iUnion_compl, ← π.iUnion_biUnion_partition hp]
    rfl

@[mono]
theorem RCond.mono {ι : Type*} {r : (ι → ℝ) → Ioi (0 : ℝ)} (h : l₁ ≤ l₂) (hr : l₂.RCond r) :
    l₁.RCond r :=
  fun hR => hr (le_iff_imp.1 h.1 hR)

nonrec theorem RCond.min {ι : Type*} {r₁ r₂ : (ι → ℝ) → Ioi (0 : ℝ)} (h₁ : l.RCond r₁)
    (h₂ : l.RCond r₂) : l.RCond fun x => min (r₁ x) (r₂ x) :=
  fun hR x => congr_arg₂ min (h₁ hR x) (h₂ hR x)

@[mono]
theorem toFilterDistortion_mono (I : Box ι) (h : l₁ ≤ l₂) (hc : c₁ ≤ c₂) :
    l₁.toFilterDistortion I c₁ ≤ l₂.toFilterDistortion I c₂ :=
  iInf_mono fun _ =>
    iInf_mono' fun hr =>
      ⟨hr.mono h, principal_mono.2 fun _ => MemBaseSet.mono I h hc fun _ _ => le_rfl⟩

@[mono]
theorem toFilter_mono (I : Box ι) {l₁ l₂ : IntegrationParams} (h : l₁ ≤ l₂) :
    l₁.toFilter I ≤ l₂.toFilter I :=
  iSup_mono fun _ => toFilterDistortion_mono I h le_rfl

@[mono]
theorem toFilteriUnion_mono (I : Box ι) {l₁ l₂ : IntegrationParams} (h : l₁ ≤ l₂)
    (π₀ : Prepartition I) : l₁.toFilteriUnion I π₀ ≤ l₂.toFilteriUnion I π₀ :=
  iSup_mono fun _ => inf_le_inf_right _ <| toFilterDistortion_mono _ h le_rfl

theorem toFilteriUnion_congr (I : Box ι) (l : IntegrationParams) {π₁ π₂ : Prepartition I}
    (h : π₁.iUnion = π₂.iUnion) : l.toFilteriUnion I π₁ = l.toFilteriUnion I π₂ := by
  simp only [toFilteriUnion, toFilterDistortioniUnion, h]

theorem hasBasis_toFilterDistortion (l : IntegrationParams) (I : Box ι) (c : ℝ≥0) :
    (l.toFilterDistortion I c).HasBasis l.RCond fun r => { π | l.MemBaseSet I c r π } :=
  hasBasis_biInf_principal'
    (fun _ hr₁ _ hr₂ =>
      ⟨_, hr₁.min hr₂, fun _ => MemBaseSet.mono _ le_rfl le_rfl fun _ _ => min_le_left _ _,
        fun _ => MemBaseSet.mono _ le_rfl le_rfl fun _ _ => min_le_right _ _⟩)
    ⟨fun _ => ⟨1, Set.mem_Ioi.2 zero_lt_one⟩, fun _ _ => rfl⟩

theorem hasBasis_toFilterDistortioniUnion (l : IntegrationParams) (I : Box ι) (c : ℝ≥0)
    (π₀ : Prepartition I) :
    (l.toFilterDistortioniUnion I c π₀).HasBasis l.RCond fun r =>
      { π | l.MemBaseSet I c r π ∧ π.iUnion = π₀.iUnion } :=
  (l.hasBasis_toFilterDistortion I c).inf_principal _

theorem hasBasis_toFilteriUnion (l : IntegrationParams) (I : Box ι) (π₀ : Prepartition I) :
    (l.toFilteriUnion I π₀).HasBasis (fun r : ℝ≥0 → (ι → ℝ) → Ioi (0 : ℝ) => ∀ c, l.RCond (r c))
      fun r => { π | ∃ c, l.MemBaseSet I c (r c) π ∧ π.iUnion = π₀.iUnion } := by
  have := fun c => l.hasBasis_toFilterDistortioniUnion I c π₀
  simpa only [setOf_and, setOf_exists] using hasBasis_iSup this

theorem hasBasis_toFilteriUnion_top (l : IntegrationParams) (I : Box ι) :
    (l.toFilteriUnion I ⊤).HasBasis (fun r : ℝ≥0 → (ι → ℝ) → Ioi (0 : ℝ) => ∀ c, l.RCond (r c))
      fun r => { π | ∃ c, l.MemBaseSet I c (r c) π ∧ π.IsPartition } := by
  simpa only [TaggedPrepartition.isPartition_iff_iUnion_eq, Prepartition.iUnion_top] using
    l.hasBasis_toFilteriUnion I ⊤

theorem hasBasis_toFilter (l : IntegrationParams) (I : Box ι) :
    (l.toFilter I).HasBasis (fun r : ℝ≥0 → (ι → ℝ) → Ioi (0 : ℝ) => ∀ c, l.RCond (r c))
      fun r => { π | ∃ c, l.MemBaseSet I c (r c) π } := by
  simpa only [setOf_exists] using hasBasis_iSup (l.hasBasis_toFilterDistortion I)

theorem tendsto_embedBox_toFilteriUnion_top (l : IntegrationParams) (h : I ≤ J) :
    Tendsto (TaggedPrepartition.embedBox I J h) (l.toFilteriUnion I ⊤)
      (l.toFilteriUnion J (Prepartition.single J I h)) := by
  simp only [toFilteriUnion, tendsto_iSup]; intro c
  set π₀ := Prepartition.single J I h
  refine le_iSup_of_le (max c π₀.compl.distortion) ?_
  refine ((l.hasBasis_toFilterDistortioniUnion I c ⊤).tendsto_iff
    (l.hasBasis_toFilterDistortioniUnion J _ _)).2 fun r hr => ?_
  refine ⟨r, hr, fun π hπ => ?_⟩
  rw [mem_setOf_eq, Prepartition.iUnion_top] at hπ
  refine ⟨⟨hπ.1.1, hπ.1.2, fun hD => le_trans (hπ.1.3 hD) (le_max_left _ _), fun _ => ?_⟩, ?_⟩
  · refine ⟨_, π₀.iUnion_compl.trans ?_, le_max_right _ _⟩
    congr 1
    exact (Prepartition.iUnion_single h).trans hπ.2.symm
  · exact hπ.2.trans (Prepartition.iUnion_single _).symm

theorem exists_memBaseSet_le_iUnion_eq (l : IntegrationParams) (π₀ : Prepartition I)
    (hc₁ : π₀.distortion ≤ c) (hc₂ : π₀.compl.distortion ≤ c) (r : (ι → ℝ) → Ioi (0 : ℝ)) :
    ∃ π, l.MemBaseSet I c r π ∧ π.toPrepartition ≤ π₀ ∧ π.iUnion = π₀.iUnion := by
  rcases π₀.exists_tagged_le_isHenstock_isSubordinate_iUnion_eq r with ⟨π, hle, hH, hr, hd, hU⟩
  refine ⟨π, ⟨hr, fun _ => hH, fun _ => hd.trans_le hc₁, fun _ => ⟨π₀.compl, ?_, hc₂⟩⟩, ⟨hle, hU⟩⟩
  exact Prepartition.compl_congr hU ▸ π.toPrepartition.iUnion_compl

theorem exists_memBaseSet_isPartition (l : IntegrationParams) (I : Box ι) (hc : I.distortion ≤ c)
    (r : (ι → ℝ) → Ioi (0 : ℝ)) : ∃ π, l.MemBaseSet I c r π ∧ π.IsPartition := by
  rw [← Prepartition.distortion_top] at hc
  have hc' : (⊤ : Prepartition I).compl.distortion ≤ c := by simp
  simpa [isPartition_iff_iUnion_eq] using l.exists_memBaseSet_le_iUnion_eq ⊤ hc hc' r

theorem toFilterDistortioniUnion_neBot (l : IntegrationParams) (I : Box ι) (π₀ : Prepartition I)
    (hc₁ : π₀.distortion ≤ c) (hc₂ : π₀.compl.distortion ≤ c) :
    (l.toFilterDistortioniUnion I c π₀).NeBot :=
  ((l.hasBasis_toFilterDistortion I _).inf_principal _).neBot_iff.2
    fun {r} _ => (l.exists_memBaseSet_le_iUnion_eq π₀ hc₁ hc₂ r).imp fun _ hπ => ⟨hπ.1, hπ.2.2⟩

instance toFilterDistortioniUnion_neBot' (l : IntegrationParams) (I : Box ι) (π₀ : Prepartition I) :
    (l.toFilterDistortioniUnion I (max π₀.distortion π₀.compl.distortion) π₀).NeBot :=
  l.toFilterDistortioniUnion_neBot I π₀ (le_max_left _ _) (le_max_right _ _)

instance toFilterDistortion_neBot (l : IntegrationParams) (I : Box ι) :
    (l.toFilterDistortion I I.distortion).NeBot := by
  simpa using (l.toFilterDistortioniUnion_neBot' I ⊤).mono inf_le_left

instance toFilter_neBot (l : IntegrationParams) (I : Box ι) : (l.toFilter I).NeBot :=
  (l.toFilterDistortion_neBot I).mono <| le_iSup _ _

instance toFilteriUnion_neBot (l : IntegrationParams) (I : Box ι) (π₀ : Prepartition I) :
    (l.toFilteriUnion I π₀).NeBot :=
  (l.toFilterDistortioniUnion_neBot' I π₀).mono <|
    le_iSup (fun c => l.toFilterDistortioniUnion I c π₀) _

theorem eventually_isPartition (l : IntegrationParams) (I : Box ι) :
    ∀ᶠ π in l.toFilteriUnion I ⊤, TaggedPrepartition.IsPartition π :=
  eventually_iSup.2 fun _ =>
    eventually_inf_principal.2 <|
      eventually_of_forall fun π h =>
        π.isPartition_iff_iUnion_eq.2 (h.trans Prepartition.iUnion_top)

end IntegrationParams

end BoxIntegral<|MERGE_RESOLUTION|>--- conflicted
+++ resolved
@@ -347,10 +347,6 @@
     (hU : π₁.iUnion = π₂.iUnion) :
     ∃ π : Prepartition I, π.iUnion = ↑I \ π₁.iUnion ∧
       (l.bDistortion → π.distortion ≤ c₁) ∧ (l.bDistortion → π.distortion ≤ c₂) := by
-<<<<<<< HEAD
-  clear J c l₁ l₂ π
-=======
->>>>>>> 15f92d5d
   wlog hc : c₁ ≤ c₂ with H
   · simpa [hU, _root_.and_comm] using
       @H _ _ I c₂ c₁ l r₂ r₁ π₂ π₁ h₂ h₁ hU.symm (le_of_not_le hc)
