--- conflicted
+++ resolved
@@ -618,12 +618,7 @@
       (Real.Angle.continuous_coe.continuousAt.comp (continuousAt_arg (Or.inl ?_))).add
         continuousAt_const
     rw [neg_re, neg_pos]
-<<<<<<< HEAD
-    exact hs.1.lt_of_ne fun h0 => h (Complex.ext_iff.2 ⟨h0, hs.2⟩)
-#align complex.continuous_at_arg_coe_angle Complex.continuousAt_arg_coe_angle
-=======
     exact hs.1.lt_of_ne fun h0 => h (ext_iff.2 ⟨h0, hs.2⟩)
->>>>>>> 2fc87a94
 
 end Continuity
 
