/-
Copyright (c) 2024 Chris Birkbeck. All rights reserved.
Released under Apache 2.0 license as described in the file LICENSE.
Authors: Chris Birkbeck
-/
import Mathlib.Analysis.Complex.UpperHalfPlane.Exp
<<<<<<< HEAD
import Mathlib.Analysis.Complex.IntegerCompl
import Mathlib.Analysis.Complex.LocallyUniformLimit
import Mathlib.Analysis.PSeries
import Mathlib.Analysis.SpecialFunctions.Trigonometric.EulerSineProd
import Mathlib.Topology.Algebra.InfiniteSum.InfiniteProdOneAdd
=======
>>>>>>> 401aad84

/-!
# Cotangent

This file contains lemmas about the cotangent function, including useful series expansions.
-/

open Real Complex

open scoped UpperHalfPlane

lemma Complex.cot_eq_exp_ratio (z : ℂ) :
    cot z = (Complex.exp (2 * I * z) + 1) / (I * (1 - Complex.exp (2 * I * z))) := by
  rw [Complex.cot, Complex.sin, Complex.cos]
  field_simp
  have h1 : exp (z * I) + exp (-(z * I)) = exp (-(z * I)) * (exp (2 * I * z) + 1) := by
    rw [mul_add, ← Complex.exp_add]
    simp only [mul_one, add_left_inj]
    ring_nf
  have h2 : (exp (-(z * I)) - exp (z * I)) * I = exp (-(z * I)) * (I * (1 - exp (2 * I * z))) := by
    ring_nf
    rw [mul_assoc, ← Complex.exp_add]
    ring_nf
  rw [h1, h2, mul_div_mul_left _ _ (Complex.exp_ne_zero _)]

/- The version one probably wants to use more. -/
lemma Complex.cot_pi_eq_exp_ratio (z : ℂ) :
    cot (π * z) = (Complex.exp (2 * π * I * z) + 1) / (I * (1 - Complex.exp (2 * π * I * z))) := by
  rw [cot_eq_exp_ratio (π * z)]
  ring_nf

/- This is the version one probably wants, which is why the pi's are there. -/
theorem pi_mul_cot_pi_q_exp (z : ℍ) :
    π * cot (π * z) = π * I - 2 * π * I * ∑' n : ℕ, Complex.exp (2 * π * I * z) ^ n := by
  have h1 : π * ((exp (2 * π * I * z) + 1) / (I * (1 - exp (2 * π * I * z)))) =
      -π * I * ((exp (2 * π * I * z) + 1) * (1 / (1 - exp (2 * π * I * z)))) := by
    simp only [div_mul_eq_div_mul_one_div, div_I, one_div, neg_mul, mul_neg, neg_inj]
    ring
  rw [cot_pi_eq_exp_ratio, h1, one_div, (tsum_geometric_of_norm_lt_one
    (UpperHalfPlane.abs_exp_two_pi_I_lt_one z)).symm, add_comm, geom_series_mul_one_add
      (Complex.exp (2 * π * I * (z : ℂ))) (UpperHalfPlane.abs_exp_two_pi_I_lt_one _)]
<<<<<<< HEAD
  ring

section MittagLeffler

lemma int_comp_not_zero2 (x : ℂ_ℤ) (n : ℕ) : 1 + -x.1 ^ 2 / (n + 1) ^ 2 ≠ 0 := by
  intro h
  rw [add_eq_zero_iff_eq_neg, neg_div', eq_div_iff] at h
  simp only [one_mul, neg_neg, sq_eq_sq_iff_eq_or_eq_neg] at h
  rcases h with h1| h2
  · have := not_exists.mp x.2 (n + 1)
    aesop
  · have := not_exists.mp x.2 (-(n + 1))
    rw [← neg_eq_iff_eq_neg ] at h2
    rw [← h2] at this
    simp only [neg_add_rev, Int.reduceNeg, Int.cast_add, Int.cast_neg, Int.cast_one,
      Int.cast_natCast, not_true_eq_false] at *
  · simp only [ne_eq, OfNat.ofNat_ne_zero, not_false_eq_true, pow_eq_zero_iff]
    exact Nat.cast_add_one_ne_zero n

theorem tendsto_euler_sin_prod' (x : ℂ) (h0 : x ≠ 0) :
    Tendsto (fun n : ℕ => ∏ i : ℕ in Finset.range n, (1 + -x ^ 2 / (↑i + 1) ^ 2)) atTop
      (𝓝 (sin (π * x) / (π * x))) := by
  rw [show (sin (π * x) / (π * x)) = sin (↑π * x) * (1 / (↑π * x)) by ring]
  apply (Filter.Tendsto.mul_const (b := 1 / (π * x)) (tendsto_euler_sin_prod x)).congr
  intro n
  have : (1 / (π * x)) * (π * x) = 1 := by
    apply div_mul_cancel₀
    have := Real.pi_ne_zero
    aesop
  rw [mul_comm, ← mul_assoc, this, one_mul]
  congr
  ext y
  ring

lemma euler_sin_tprod (x : ℂ_ℤ) :
    ∏' i : ℕ, (1 + -x.1 ^ 2 / (i + 1) ^ 2) = Complex.sin (π * x.1) / (π * x.1) := by
  rw [← Multipliable.hasProd_iff, Multipliable.hasProd_iff_tendsto_nat]
  apply tendsto_euler_sin_prod' x.1 (ℂ_ℤ_not_zero x)
  repeat {
  apply Complex.summable_multipliable_one_add
  · rw [← summable_norm_iff]
    simpa using summable_pow_div_add x.1 2 2 1
  · apply int_comp_not_zero2 x}

theorem aux_diff_lem (n : ℕ) :
    DifferentiableOn ℂ (fun z : ℂ => ∏ j in Finset.range n, (1 + -z ^ 2 / (j + 1) ^ 2))
      {z : ℂ | ¬ ∃ (n : ℤ), z = n} := by
  apply DifferentiableOn.finset_prod
  refine fun i _ =>
    DifferentiableOn.add (differentiableOn_const 1)
      (DifferentiableOn.div_const
        (DifferentiableOn.neg
          (DifferentiableOn.pow (Differentiable.differentiableOn differentiable_id) 2))
            (((i : ℂ) + 1) ^ 2))

lemma aux_u_lem (Z : Set ℂ_ℤ) (hZ : IsCompact Z) : ∃ u : ℕ → ℝ, Summable u ∧
    ∀ (j : ℕ) z, z ∈ Z → (‖-z.1 ^ 2 / (j + 1) ^ 2‖) ≤ u j := by
  have hf : ContinuousOn (fun x : ℂ_ℤ => Complex.abs (-x.1 ^ 2)) Z := by
    apply ContinuousOn.comp
    let g := fun x : ℂ_ℤ => -x.1 ^ 2
    apply Continuous.continuousOn Complex.continuous_abs (s := ((g '' Z)))
    apply (ContinuousOn.neg (ContinuousOn.pow (Continuous.continuousOn continuous_subtype_val) 2))
    exact Set.mapsTo_image (fun x ↦ -x.1 ^ 2) Z
  have := IsCompact.bddAbove_image hZ hf
  simp only [map_neg_eq_map, map_pow, bddAbove_def, Set.mem_image, Subtype.exists, not_exists,
    exists_and_right, forall_exists_index, and_imp] at this
  obtain ⟨s, hs⟩ := this
  use (fun n : ℕ => Complex.abs (s / (n + 1) ^ 2))
  constructor
  · simpa using summable_pow_div_add (s : ℂ) 1 2 1 (by omega)
  · intro n x hx
    simp only [norm_div, norm_neg, norm_pow, Complex.norm_eq_abs, map_div₀, abs_ofReal, map_pow]
    gcongr
    apply le_trans (hs _ _ (by aesop) (rfl)) (le_abs_self s)

theorem tendstoUniformlyOn_compact_euler_sin_prod (Z : Set ℂ_ℤ) (hZ : IsCompact Z) :
    TendstoUniformlyOn
      (fun n : ℕ => fun z : ℂ_ℤ => ∏ j in Finset.range n, (1 + -z.1 ^ 2 / (j + 1) ^ 2))
        (fun x => (Complex.sin (↑π * x) / (↑π * x))) atTop Z := by
  simp_rw [← euler_sin_tprod]
  obtain ⟨u, hu, hu2⟩ := aux_u_lem Z hZ
  apply prod_tendstoUniformlyOn_tprod' Z hZ u hu hu2
  · refine fun x n => by apply int_comp_not_zero2 x
  · intro n
    apply ContinuousOn.div_const
    apply (ContinuousOn.neg (ContinuousOn.pow (Continuous.continuousOn continuous_subtype_val) 2))

open Finset

theorem sin_pi_z_ne_zero (z : ℂ_ℤ) : Complex.sin (π * z) ≠ 0 := by
  apply Complex.sin_ne_zero_iff.2
  intro k
  rw [mul_comm]
  by_contra h
  simp only [mul_eq_mul_right_iff, ofReal_eq_zero] at h
  cases' h with h h
  · have := z.2
    aesop
  · exact Real.pi_ne_zero h

theorem tendsto_logDeriv_euler_sin_div (x : ℂ_ℤ) :
    Tendsto (fun n : ℕ =>
      logDeriv (fun z => ∏ j in Finset.range n, (1 + -(z : ℂ) ^ 2 / (j + 1) ^ 2)) x)
        atTop (𝓝 <| logDeriv (fun t => (Complex.sin (π * t) / (π * t))) x) := by
  apply logDeriv_tendsto
      (fun n : ℕ => fun z => ∏ j in Finset.range n, (1 + -z ^ 2 / (j + 1) ^ 2))
        _ ℂ_ℤ_IsOpen x
  · rw [tendstoLocallyUniformlyOn_iff_forall_isCompact ℂ_ℤ_IsOpen]
    · intro K hK hK2
      have hZ := IsCompact.image (isCompact_iff_isCompact_univ.mp hK2) (continuous_inclusion hK)
      have := tendstoUniformlyOn_compact_euler_sin_prod ((Set.inclusion hK)'' ⊤) hZ
      rw [Metric.tendstoUniformlyOn_iff] at *
      simp only [Set.coe_setOf, Set.mem_setOf_eq, Set.image_univ, Set.range_inclusion, gt_iff_lt,
        Set.top_eq_univ, Subtype.forall, not_exists, eventually_atTop, ge_iff_le] at *
      intro ε hε
      obtain ⟨N, hN⟩ := this ε hε
      refine ⟨N, fun n hn y hy => hN n hn ⟨y, (by simpa using hK hy)⟩ (by aesop)⟩
  · simp only [not_exists, eventually_atTop, ge_iff_le]
    refine ⟨1, fun b _ => by simpa using (aux_diff_lem b)⟩
  · simp only [Set.mem_setOf_eq, ne_eq, div_eq_zero_iff, mul_eq_zero, ofReal_eq_zero, not_or]
    refine ⟨sin_pi_z_ne_zero x , Real.pi_ne_zero , ℂ_ℤ_not_zero x⟩

theorem logDeriv_sin_div (z : ℂ_ℤ) :
    logDeriv (fun t => (Complex.sin (π * t) / (π * t))) z = π * cot (π * z) - 1 / z := by
  have : (fun t => (Complex.sin (π * t)/ (π * t))) = fun z =>
    (Complex.sin ∘ fun t => π * t) z / (π * z) := by
    ext1
    simp only [Pi.div_apply, Function.comp_apply]
  rw [this, logDeriv_div _ (by apply sin_pi_z_ne_zero) ?_
    (DifferentiableAt.comp _ (Complex.differentiableAt_sin) (by fun_prop)) (by fun_prop),
    logDeriv_comp (Complex.differentiableAt_sin) (by fun_prop), Complex.logDeriv_sin,
    deriv_const_mul _ (by fun_prop), deriv_id'', logDeriv_const_mul, logDeriv_id']
  field_simp [mul_comm]
  · simpa only [ne_eq, ofReal_eq_zero] using Real.pi_ne_zero
  · simp only [Set.mem_setOf_eq, ne_eq, mul_eq_zero, ofReal_eq_zero, not_or]
    refine ⟨Real.pi_ne_zero, ℂ_ℤ_not_zero _⟩

theorem aux_logDeriv_factor_eq (x : ℂ_ℤ) (i : ℕ) :
    logDeriv (fun (z : ℂ) ↦ 1 + -z ^ 2 / (i + 1) ^ 2) x.1 =
        1 / (x.1 - (i + 1)) + 1 / (x.1 + (i + 1)) := by
  simp only [Set.mem_setOf_eq, logDeriv_apply, differentiableAt_const, deriv_const_add',
    deriv_div_const, deriv.neg', differentiableAt_id', deriv_pow'', Nat.cast_ofNat,
    Nat.add_one_sub_one, pow_one, deriv_id'', mul_one, one_div]
  simp_rw [div_eq_mul_inv]
  set i1 := ((x : ℂ) + (i+1))⁻¹
  set i2 := ((x : ℂ) - (i+1))⁻¹
  set i3 := ((i + 1 : ℂ)^2)⁻¹
  set i4 := (1 + -x^2 * i3)⁻¹
  have h1 : ((x : ℂ) + (i + 1)) * i1 = 1 := by
    refine Complex.mul_inv_cancel ?h
    simpa using ℂ_ℤ_add_ne_zero x (i + 1)
  have h2 : ((x : ℂ) - (i + 1)) * i2 = 1 := by
    apply Complex.mul_inv_cancel
    rw [sub_eq_add_neg]
    simpa using ℂ_ℤ_add_ne_zero x (-(i + 1))
  have h3 : ((i + 1 : ℂ)^2) * i3 = 1 := by
    apply Complex.mul_inv_cancel
    norm_cast
    exact Nat.add_one_ne_zero ((((i + 1).pow 1).mul i).add (((i + 1).pow 0).mul i))
  have h4 : (1 + -x^2 * i3) * i4 = 1 := by
    apply Complex.mul_inv_cancel (int_comp_not_zero2 x i)
  linear_combination
    (2 * i4 * i2 * i1 * ↑i + 2 * i4 * i2 * i1 + 2 * i4 * i1) * h3 +
          (2 * i2 * i1 * ↑i + 2 * i2 * i1 + 2 * i1) * h4 +
        (2 * i3 * i4 * ↑i + 2 * i3 * i4 - 1 * i1) * h2 +
      (2 * ↑x * i3 * i4 * i2 * ↑i - 2 * i3 * i4 * i2 * ↑i ^ 2 + 2 * ↑x * i3 * i4 * i2 -
                    4 * i3 * i4 * i2 * ↑i +
                  2 * ↑x * i3 * i4 -
                2 * i3 * i4 * i2 -
              2 * i3 * i4 * ↑i -
            2 * i3 * i4 +
          i2) *
        h1

lemma logDeriv_of_prod (x : ℂ_ℤ) (n : ℕ) :
    logDeriv (fun (z : ℂ) => ∏ j in Finset.range n, (1 + -z ^ 2 / (j + 1) ^ 2)) x =
     ∑ j in Finset.range n, (1 / ((x : ℂ) - (j + 1)) + 1 / (x + (j + 1))) := by
    rw [logDeriv_prod]
    congr
    ext i
    apply aux_logDeriv_factor_eq x i
    · exact fun i _ ↦ int_comp_not_zero2 x i
    · intro i _
      simp only [Set.mem_setOf_eq, differentiableAt_const, differentiableAt_const_add_iff,
        differentiableAt_neg_iff, differentiableAt_id', DifferentiableAt.pow,
        DifferentiableAt.div_const]

theorem tendsto_logDeriv_euler_cot_sub (x : ℂ_ℤ) :
    Tendsto (fun n : ℕ => ∑ j in Finset.range n, (1 / ((x : ℂ) - (j + 1)) + 1 / (x + (j + 1))))
      atTop (𝓝 <| π * cot (π * x)- 1 / x) := by
  simp_rw [← logDeriv_sin_div x, ← logDeriv_of_prod x]
  simpa using tendsto_logDeriv_euler_sin_div x

lemma half_le (a : ℝ) (ha : a < 1/2) : 1 / 2 ≤ |a - 1| := by
  rw [← neg_lt_neg_iff] at ha
  have hb := (Real.add_lt_add_iff_left 1).mpr ha
  rw [abs_sub_comm]
  have : (1 : ℝ) + -(1/2) = 1/2 := by
    ring
  rw [this, Mathlib.Tactic.RingNF.add_neg] at hb
  have : |1 - a| = 1 - a := by
    rw [abs_eq_self]
    linarith
  rw [this]
  apply hb.le

theorem lhs_summable (z : ℂ_ℤ) :
    Summable fun n : ℕ => 1 / ((z : ℂ) - (n + 1)) + 1 / (z + (n + 1)) := by
  have h : (fun (n : ℕ) => 1 / ((z : ℂ) - (n + 1)) + 1 / (z + (n + 1))) =
    fun (n : ℕ) => 2 * z.1 * (1 / (z ^ 2 - (n + 1) ^ 2)):= by
      ext1 n
      rw [one_div_add_one_div]
      ring
      · simpa [sub_eq_add_neg] using ℂ_ℤ_add_ne_zero z (-(n + 1) : ℤ)
      · simpa using (ℂ_ℤ_add_ne_zero z ((n : ℤ) + 1))
  rw [h]
  apply Summable.mul_left
  apply summable_norm_iff.mp
  have := (tendsto_const_div_pow (‖z.1^2‖) 2 (by omega))
  simp only [Metric.tendsto_atTop, gt_iff_lt, ge_iff_le, dist_zero_right, norm_div, norm_pow,
    Real.norm_eq_abs, _root_.sq_abs, RCLike.norm_natCast] at this
  obtain ⟨B, hB⟩ := this (1/2) (one_half_pos)
  have hB2 : ∀ (n : ℕ), B ≤ n → 1/2 ≤ |‖z.1‖^2 / n^2 -1| := fun n hn => half_le _ (hB n hn)
  apply Summable.comp_nat_add (k := B)
  have hs : Summable fun n : ℕ => (1 / (2 : ℝ) * (n + B + 1) ^ 2)⁻¹ := by
    simp_rw [mul_inv, inv_eq_one_div, add_assoc]
    apply Summable.mul_left
    have := summable_nat_add_iff (f := fun x => 1 / ((x^2) : ℝ)) (B + 1)
    simpa using this
  apply Summable.of_nonneg_of_le (by simp) _ hs
  simp only [ one_div, norm_inv]
  intro b
  have HT := abs_norm_sub_norm_le ((z.1 / (b + B + 1))^2) 1
  have H2 : 2⁻¹ ≤ ‖(z.1/(b + B + 1))^2 - 1‖ := by
    apply le_trans _ HT
    simp only [Complex.norm_eq_abs, one_div, mul_inv_rev, inv_inv, div_pow, norm_div, norm_pow,
      norm_one] at *
    convert (hB2 (b + B + 1) (by omega))
    norm_cast
    exact abs_natCast (b + B + 1)
  have : z.1^2 - (((b + B) : ℕ) + 1)^2 = ((z.1 / ((b + B) + 1))^2 - 1) * ((b + B) + 1)^2 := by
      have H3 : ((b : ℂ) + (B : ℂ) + 1)^2 ≠ 0 := by
        norm_cast
        norm_num
      field_simp [H3]
  rw [inv_le_inv, this, norm_mul]
  · gcongr
    · norm_cast
  · rw [this, norm_mul]
    apply mul_pos (by linarith)
    simp only [norm_pow, Complex.norm_eq_abs]
    apply pow_pos
    rw [AbsoluteValue.pos_iff Complex.abs]
    norm_cast
  · simp only [inv_pos, Nat.ofNat_pos, mul_pos_iff_of_pos_left]
    apply pow_pos
    norm_cast
    exact Nat.zero_lt_succ (b + B)

theorem cot_series_rep' (z : ℂ_ℤ) : π * Complex.cot (π * z) - 1 / z =
    ∑' n : ℕ, (1 / ((z : ℂ) - (n + 1)) + 1 / (z + (n + 1))) := by
  rw [HasSum.tsum_eq]
  apply (Summable.hasSum_iff_tendsto_nat (lhs_summable z)).mpr
    (tendsto_logDeriv_euler_cot_sub z)

theorem cot_series_rep (z : ℂ_ℤ) :
    π * Complex.cot (π * z) = 1 / z + ∑' n : ℕ+, (1 / ((z : ℂ) - n) + 1 / (z + n)) := by
  have := tsum_pnat_eq_tsum_add_one fun n => 1 / ((z : ℂ) - n) + 1 / (z + n)
  have h1 := cot_series_rep' z
  simp only [one_div, Nat.cast_add, Nat.cast_one] at *
  rw [this, ← h1]
  ring

end MittagLeffler
=======
  ring
>>>>>>> 401aad84
<|MERGE_RESOLUTION|>--- conflicted
+++ resolved
@@ -4,14 +4,11 @@
 Authors: Chris Birkbeck
 -/
 import Mathlib.Analysis.Complex.UpperHalfPlane.Exp
-<<<<<<< HEAD
 import Mathlib.Analysis.Complex.IntegerCompl
 import Mathlib.Analysis.Complex.LocallyUniformLimit
 import Mathlib.Analysis.PSeries
 import Mathlib.Analysis.SpecialFunctions.Trigonometric.EulerSineProd
 import Mathlib.Topology.Algebra.InfiniteSum.InfiniteProdOneAdd
-=======
->>>>>>> 401aad84
 
 /-!
 # Cotangent
@@ -53,7 +50,6 @@
   rw [cot_pi_eq_exp_ratio, h1, one_div, (tsum_geometric_of_norm_lt_one
     (UpperHalfPlane.abs_exp_two_pi_I_lt_one z)).symm, add_comm, geom_series_mul_one_add
       (Complex.exp (2 * π * I * (z : ℂ))) (UpperHalfPlane.abs_exp_two_pi_I_lt_one _)]
-<<<<<<< HEAD
   ring
 
 section MittagLeffler
@@ -327,7 +323,4 @@
   rw [this, ← h1]
   ring
 
-end MittagLeffler
-=======
-  ring
->>>>>>> 401aad84
+end MittagLeffler