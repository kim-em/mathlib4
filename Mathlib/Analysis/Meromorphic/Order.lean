--- conflicted
+++ resolved
@@ -66,11 +66,7 @@
   · simp only [hf, not_false_eq_true, meromorphicOrderAt_of_not_meromorphicAt, WithTop.zero_ne_top,
       false_iff]
     contrapose! hf
-<<<<<<< HEAD
-    exact (MeromorphicAt.const 0 x).congr  (EventuallyEq.symm hf)
-=======
     exact (MeromorphicAt.const 0 x).congr (EventuallyEq.symm hf)
->>>>>>> 84297b2b
   simp only [meromorphicOrderAt, hf, ↓reduceDIte, sub_eq_top_iff, ENat.map_eq_top_iff,
     WithTop.natCast_ne_top, or_false]
   by_cases h : analyticOrderAt (fun z ↦ (z - x) ^ hf.choose • f z) x = ⊤
