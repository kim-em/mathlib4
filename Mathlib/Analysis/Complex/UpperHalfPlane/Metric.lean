/-
Copyright (c) 2022 Yury Kudryashov. All rights reserved.
Released under Apache 2.0 license as described in the file LICENSE.
Authors: Yury Kudryashov
-/
import Mathlib.Analysis.Complex.UpperHalfPlane.Topology
import Mathlib.Analysis.SpecialFunctions.Arsinh
import Mathlib.Geometry.Euclidean.Inversion.Basic

#align_import analysis.complex.upper_half_plane.metric from "leanprover-community/mathlib"@"caa58cbf5bfb7f81ccbaca4e8b8ac4bc2b39cc1c"

/-!
# Metric on the upper half-plane

In this file we define a `MetricSpace` structure on the `UpperHalfPlane`. We use hyperbolic
(Poincaré) distance given by
`dist z w = 2 * arsinh (dist (z : ℂ) w / (2 * √(z.im * w.im)))` instead of the induced
Euclidean distance because the hyperbolic distance is invariant under holomorphic automorphisms of
the upper half-plane. However, we ensure that the projection to `TopologicalSpace` is
definitionally equal to the induced topological space structure.

We also prove that a metric ball/closed ball/sphere in Poincaré metric is a Euclidean ball/closed
ball/sphere with another center and radius.

-/


noncomputable section

open scoped UpperHalfPlane ComplexConjugate NNReal Topology MatrixGroups

open Set Metric Filter Real

variable {z w : ℍ} {r R : ℝ}

namespace UpperHalfPlane

instance : Dist ℍ :=
  ⟨fun z w => 2 * arsinh (dist (z : ℂ) w / (2 * √(z.im * w.im)))⟩

theorem dist_eq (z w : ℍ) : dist z w = 2 * arsinh (dist (z : ℂ) w / (2 * √(z.im * w.im))) :=
  rfl
#align upper_half_plane.dist_eq UpperHalfPlane.dist_eq

theorem sinh_half_dist (z w : ℍ) :
    sinh (dist z w / 2) = dist (z : ℂ) w / (2 * √(z.im * w.im)) := by
  rw [dist_eq, mul_div_cancel_left₀ (arsinh _) two_ne_zero, sinh_arsinh]
#align upper_half_plane.sinh_half_dist UpperHalfPlane.sinh_half_dist

theorem cosh_half_dist (z w : ℍ) :
    cosh (dist z w / 2) = dist (z : ℂ) (conj (w : ℂ)) / (2 * √(z.im * w.im)) := by
  rw [← sq_eq_sq, cosh_sq', sinh_half_dist, div_pow, div_pow, one_add_div, mul_pow, sq_sqrt]
  · congr 1
    simp only [Complex.dist_eq, Complex.sq_abs, Complex.normSq_sub, Complex.normSq_conj,
      Complex.conj_conj, Complex.mul_re, Complex.conj_re, Complex.conj_im, coe_im]
    ring
  all_goals positivity
#align upper_half_plane.cosh_half_dist UpperHalfPlane.cosh_half_dist

theorem tanh_half_dist (z w : ℍ) :
    tanh (dist z w / 2) = dist (z : ℂ) w / dist (z : ℂ) (conj ↑w) := by
  rw [tanh_eq_sinh_div_cosh, sinh_half_dist, cosh_half_dist, div_div_div_comm, div_self, div_one]
  positivity
#align upper_half_plane.tanh_half_dist UpperHalfPlane.tanh_half_dist

theorem exp_half_dist (z w : ℍ) :
    exp (dist z w / 2) = (dist (z : ℂ) w + dist (z : ℂ) (conj ↑w)) / (2 * √(z.im * w.im)) := by
  rw [← sinh_add_cosh, sinh_half_dist, cosh_half_dist, add_div]
#align upper_half_plane.exp_half_dist UpperHalfPlane.exp_half_dist

theorem cosh_dist (z w : ℍ) : cosh (dist z w) = 1 + dist (z : ℂ) w ^ 2 / (2 * z.im * w.im) := by
  rw [dist_eq, cosh_two_mul, cosh_sq', add_assoc, ← two_mul, sinh_arsinh, div_pow, mul_pow,
    sq_sqrt, sq (2 : ℝ), mul_assoc, ← mul_div_assoc, mul_assoc, mul_div_mul_left] <;> positivity
#align upper_half_plane.cosh_dist UpperHalfPlane.cosh_dist

theorem sinh_half_dist_add_dist (a b c : ℍ) : sinh ((dist a b + dist b c) / 2) =
    (dist (a : ℂ) b * dist (c : ℂ) (conj ↑b) + dist (b : ℂ) c * dist (a : ℂ) (conj ↑b)) /
      (2 * √(a.im * c.im) * dist (b : ℂ) (conj ↑b)) := by
  simp only [add_div _ _ (2 : ℝ), sinh_add, sinh_half_dist, cosh_half_dist, div_mul_div_comm]
  rw [← add_div, Complex.dist_self_conj, coe_im, abs_of_pos b.im_pos, mul_comm (dist (b : ℂ) _),
    dist_comm (b : ℂ), Complex.dist_conj_comm, mul_mul_mul_comm, mul_mul_mul_comm _ _ _ b.im]
  congr 2
  rw [sqrt_mul, sqrt_mul, sqrt_mul, mul_comm (√a.im), mul_mul_mul_comm, mul_self_sqrt,
      mul_comm] <;> exact (im_pos _).le
#align upper_half_plane.sinh_half_dist_add_dist UpperHalfPlane.sinh_half_dist_add_dist

protected theorem dist_comm (z w : ℍ) : dist z w = dist w z := by
  simp only [dist_eq, dist_comm (z : ℂ), mul_comm]
#align upper_half_plane.dist_comm UpperHalfPlane.dist_comm

theorem dist_le_iff_le_sinh :
    dist z w ≤ r ↔ dist (z : ℂ) w / (2 * √(z.im * w.im)) ≤ sinh (r / 2) := by
  rw [← div_le_div_right (zero_lt_two' ℝ), ← sinh_le_sinh, sinh_half_dist]
#align upper_half_plane.dist_le_iff_le_sinh UpperHalfPlane.dist_le_iff_le_sinh

theorem dist_eq_iff_eq_sinh :
    dist z w = r ↔ dist (z : ℂ) w / (2 * √(z.im * w.im)) = sinh (r / 2) := by
  rw [← div_left_inj' (two_ne_zero' ℝ), ← sinh_inj, sinh_half_dist]
#align upper_half_plane.dist_eq_iff_eq_sinh UpperHalfPlane.dist_eq_iff_eq_sinh

theorem dist_eq_iff_eq_sq_sinh (hr : 0 ≤ r) :
    dist z w = r ↔ dist (z : ℂ) w ^ 2 / (4 * z.im * w.im) = sinh (r / 2) ^ 2 := by
  rw [dist_eq_iff_eq_sinh, ← sq_eq_sq, div_pow, mul_pow, sq_sqrt, mul_assoc]
  · norm_num
  all_goals positivity
#align upper_half_plane.dist_eq_iff_eq_sq_sinh UpperHalfPlane.dist_eq_iff_eq_sq_sinh

protected theorem dist_triangle (a b c : ℍ) : dist a c ≤ dist a b + dist b c := by
  rw [dist_le_iff_le_sinh, sinh_half_dist_add_dist, div_mul_eq_div_div _ _ (dist _ _), le_div_iff,
    div_mul_eq_mul_div]
  · gcongr
    exact EuclideanGeometry.mul_dist_le_mul_dist_add_mul_dist (a : ℂ) b c (conj (b : ℂ))
  · rw [dist_comm, dist_pos, Ne, Complex.conj_eq_iff_im]
    exact b.im_ne_zero
#align upper_half_plane.dist_triangle UpperHalfPlane.dist_triangle

theorem dist_le_dist_coe_div_sqrt (z w : ℍ) : dist z w ≤ dist (z : ℂ) w / √(z.im * w.im) := by
  rw [dist_le_iff_le_sinh, ← div_mul_eq_div_div_swap, self_le_sinh_iff]
  positivity
#align upper_half_plane.dist_le_dist_coe_div_sqrt UpperHalfPlane.dist_le_dist_coe_div_sqrt

/-- An auxiliary `MetricSpace` instance on the upper half-plane. This instance has bad projection
to `TopologicalSpace`. We replace it later. -/
def metricSpaceAux : MetricSpace ℍ where
  dist := dist
  dist_self z := by rw [dist_eq, dist_self, zero_div, arsinh_zero, mul_zero]
  dist_comm := UpperHalfPlane.dist_comm
  dist_triangle := UpperHalfPlane.dist_triangle
  eq_of_dist_eq_zero {z w} h := by
<<<<<<< HEAD
    simpa [dist_eq, Real.sqrt_eq_zero', (mul_pos z.im_pos w.im_pos).not_le, ext_iff'] using h
  edist_dist _ _ := by exact ENNReal.coe_nnreal_eq _
=======
    simpa [dist_eq, Real.sqrt_eq_zero', (mul_pos z.im_pos w.im_pos).not_le, ext_iff] using h
>>>>>>> f80e4f06
#align upper_half_plane.metric_space_aux UpperHalfPlane.metricSpaceAux

open Complex

theorem cosh_dist' (z w : ℍ) :
    Real.cosh (dist z w) = ((z.re - w.re) ^ 2 + z.im ^ 2 + w.im ^ 2) / (2 * z.im * w.im) := by
  field_simp [cosh_dist, Complex.dist_eq, Complex.sq_abs, normSq_apply]
  ring
#align upper_half_plane.cosh_dist' UpperHalfPlane.cosh_dist'

/-- Euclidean center of the circle with center `z` and radius `r` in the hyperbolic metric. -/
def center (z : ℍ) (r : ℝ) : ℍ :=
  ⟨⟨z.re, z.im * Real.cosh r⟩, by positivity⟩
#align upper_half_plane.center UpperHalfPlane.center

@[simp]
theorem center_re (z r) : (center z r).re = z.re :=
  rfl
#align upper_half_plane.center_re UpperHalfPlane.center_re

@[simp]
theorem center_im (z r) : (center z r).im = z.im * Real.cosh r :=
  rfl
#align upper_half_plane.center_im UpperHalfPlane.center_im

@[simp]
theorem center_zero (z : ℍ) : center z 0 = z :=
  ext' rfl <| by rw [center_im, Real.cosh_zero, mul_one]
#align upper_half_plane.center_zero UpperHalfPlane.center_zero

theorem dist_coe_center_sq (z w : ℍ) (r : ℝ) : dist (z : ℂ) (w.center r) ^ 2 =
    2 * z.im * w.im * (Real.cosh (dist z w) - Real.cosh r) + (w.im * Real.sinh r) ^ 2 := by
  have H : 2 * z.im * w.im ≠ 0 := by positivity
  simp only [Complex.dist_eq, Complex.sq_abs, normSq_apply, coe_re, coe_im, center_re, center_im,
    cosh_dist', mul_div_cancel₀ _ H, sub_sq z.im, mul_pow, Real.cosh_sq, sub_re, sub_im, mul_sub, ←
    sq]
  ring
#align upper_half_plane.dist_coe_center_sq UpperHalfPlane.dist_coe_center_sq

theorem dist_coe_center (z w : ℍ) (r : ℝ) : dist (z : ℂ) (w.center r) =
    √(2 * z.im * w.im * (Real.cosh (dist z w) - Real.cosh r) + (w.im * Real.sinh r) ^ 2) := by
  rw [← sqrt_sq dist_nonneg, dist_coe_center_sq]
#align upper_half_plane.dist_coe_center UpperHalfPlane.dist_coe_center

theorem cmp_dist_eq_cmp_dist_coe_center (z w : ℍ) (r : ℝ) :
    cmp (dist z w) r = cmp (dist (z : ℂ) (w.center r)) (w.im * Real.sinh r) := by
  letI := metricSpaceAux
  cases' lt_or_le r 0 with hr₀ hr₀
  · trans Ordering.gt
    exacts [(hr₀.trans_le dist_nonneg).cmp_eq_gt,
      ((mul_neg_of_pos_of_neg w.im_pos (sinh_neg_iff.2 hr₀)).trans_le dist_nonneg).cmp_eq_gt.symm]
  have hr₀' : 0 ≤ w.im * Real.sinh r := by positivity
  have hzw₀ : 0 < 2 * z.im * w.im := by positivity
  simp only [← cosh_strictMonoOn.cmp_map_eq dist_nonneg hr₀, ←
    (pow_left_strictMonoOn two_ne_zero).cmp_map_eq dist_nonneg hr₀', dist_coe_center_sq]
  rw [← cmp_mul_pos_left hzw₀, ← cmp_sub_zero, ← mul_sub, ← cmp_add_right, zero_add]
#align upper_half_plane.cmp_dist_eq_cmp_dist_coe_center UpperHalfPlane.cmp_dist_eq_cmp_dist_coe_center

theorem dist_eq_iff_dist_coe_center_eq :
    dist z w = r ↔ dist (z : ℂ) (w.center r) = w.im * Real.sinh r :=
  eq_iff_eq_of_cmp_eq_cmp (cmp_dist_eq_cmp_dist_coe_center z w r)
#align upper_half_plane.dist_eq_iff_dist_coe_center_eq UpperHalfPlane.dist_eq_iff_dist_coe_center_eq

@[simp]
theorem dist_self_center (z : ℍ) (r : ℝ) :
    dist (z : ℂ) (z.center r) = z.im * (Real.cosh r - 1) := by
  rw [dist_of_re_eq (z.center_re r).symm, dist_comm, Real.dist_eq, mul_sub, mul_one]
  exact abs_of_nonneg (sub_nonneg.2 <| le_mul_of_one_le_right z.im_pos.le (one_le_cosh _))
#align upper_half_plane.dist_self_center UpperHalfPlane.dist_self_center

@[simp]
theorem dist_center_dist (z w : ℍ) :
    dist (z : ℂ) (w.center (dist z w)) = w.im * Real.sinh (dist z w) :=
  dist_eq_iff_dist_coe_center_eq.1 rfl
#align upper_half_plane.dist_center_dist UpperHalfPlane.dist_center_dist

theorem dist_lt_iff_dist_coe_center_lt :
    dist z w < r ↔ dist (z : ℂ) (w.center r) < w.im * Real.sinh r :=
  lt_iff_lt_of_cmp_eq_cmp (cmp_dist_eq_cmp_dist_coe_center z w r)
#align upper_half_plane.dist_lt_iff_dist_coe_center_lt UpperHalfPlane.dist_lt_iff_dist_coe_center_lt

theorem lt_dist_iff_lt_dist_coe_center :
    r < dist z w ↔ w.im * Real.sinh r < dist (z : ℂ) (w.center r) :=
  lt_iff_lt_of_cmp_eq_cmp (cmp_eq_cmp_symm.1 <| cmp_dist_eq_cmp_dist_coe_center z w r)
#align upper_half_plane.lt_dist_iff_lt_dist_coe_center UpperHalfPlane.lt_dist_iff_lt_dist_coe_center

theorem dist_le_iff_dist_coe_center_le :
    dist z w ≤ r ↔ dist (z : ℂ) (w.center r) ≤ w.im * Real.sinh r :=
  le_iff_le_of_cmp_eq_cmp (cmp_dist_eq_cmp_dist_coe_center z w r)
#align upper_half_plane.dist_le_iff_dist_coe_center_le UpperHalfPlane.dist_le_iff_dist_coe_center_le

theorem le_dist_iff_le_dist_coe_center :
    r < dist z w ↔ w.im * Real.sinh r < dist (z : ℂ) (w.center r) :=
  lt_iff_lt_of_cmp_eq_cmp (cmp_eq_cmp_symm.1 <| cmp_dist_eq_cmp_dist_coe_center z w r)
#align upper_half_plane.le_dist_iff_le_dist_coe_center UpperHalfPlane.le_dist_iff_le_dist_coe_center

/-- For two points on the same vertical line, the distance is equal to the distance between the
logarithms of their imaginary parts. -/
nonrec theorem dist_of_re_eq (h : z.re = w.re) : dist z w = dist (log z.im) (log w.im) := by
  have h₀ : 0 < z.im / w.im := by positivity
  rw [dist_eq_iff_dist_coe_center_eq, Real.dist_eq, ← abs_sinh, ← log_div z.im_ne_zero w.im_ne_zero,
    sinh_log h₀, dist_of_re_eq, coe_im, coe_im, center_im, cosh_abs, cosh_log h₀, inv_div] <;>
  [skip; exact h]
  nth_rw 4 [← abs_of_pos w.im_pos]
  simp only [← _root_.abs_mul, coe_im, Real.dist_eq]
  congr 1
  field_simp
  ring
#align upper_half_plane.dist_of_re_eq UpperHalfPlane.dist_of_re_eq
/-- Hyperbolic distance between two points is greater than or equal to the distance between the
logarithms of their imaginary parts. -/
theorem dist_log_im_le (z w : ℍ) : dist (log z.im) (log w.im) ≤ dist z w :=
  calc
    dist (log z.im) (log w.im) = dist (mk ⟨0, z.im⟩ z.im_pos) (mk ⟨0, w.im⟩ w.im_pos) :=
      Eq.symm <| dist_of_re_eq rfl
    _ ≤ dist z w := by
      simp_rw [dist_eq]
      dsimp only [coe_mk, mk_im]
      gcongr
      simpa [sqrt_sq_eq_abs] using Complex.abs_im_le_abs (z - w)
#align upper_half_plane.dist_log_im_le UpperHalfPlane.dist_log_im_le

theorem im_le_im_mul_exp_dist (z w : ℍ) : z.im ≤ w.im * Real.exp (dist z w) := by
  rw [← div_le_iff' w.im_pos, ← exp_log z.im_pos, ← exp_log w.im_pos, ← Real.exp_sub, exp_le_exp]
  exact (le_abs_self _).trans (dist_log_im_le z w)
#align upper_half_plane.im_le_im_mul_exp_dist UpperHalfPlane.im_le_im_mul_exp_dist

theorem im_div_exp_dist_le (z w : ℍ) : z.im / Real.exp (dist z w) ≤ w.im :=
  (div_le_iff (exp_pos _)).2 (im_le_im_mul_exp_dist z w)
#align upper_half_plane.im_div_exp_dist_le UpperHalfPlane.im_div_exp_dist_le

/-- An upper estimate on the complex distance between two points in terms of the hyperbolic distance
and the imaginary part of one of the points. -/
theorem dist_coe_le (z w : ℍ) : dist (z : ℂ) w ≤ w.im * (Real.exp (dist z w) - 1) :=
  calc
    dist (z : ℂ) w ≤ dist (z : ℂ) (w.center (dist z w)) + dist (w : ℂ) (w.center (dist z w)) :=
      dist_triangle_right _ _ _
    _ = w.im * (Real.exp (dist z w) - 1) := by
      rw [dist_center_dist, dist_self_center, ← mul_add, ← add_sub_assoc, Real.sinh_add_cosh]
#align upper_half_plane.dist_coe_le UpperHalfPlane.dist_coe_le

/-- An upper estimate on the complex distance between two points in terms of the hyperbolic distance
and the imaginary part of one of the points. -/
theorem le_dist_coe (z w : ℍ) : w.im * (1 - Real.exp (-dist z w)) ≤ dist (z : ℂ) w :=
  calc
    w.im * (1 - Real.exp (-dist z w)) =
        dist (z : ℂ) (w.center (dist z w)) - dist (w : ℂ) (w.center (dist z w)) := by
      rw [dist_center_dist, dist_self_center, ← Real.cosh_sub_sinh]; ring
    _ ≤ dist (z : ℂ) w := sub_le_iff_le_add.2 <| dist_triangle _ _ _
#align upper_half_plane.le_dist_coe UpperHalfPlane.le_dist_coe

/-- The hyperbolic metric on the upper half plane. We ensure that the projection to
`TopologicalSpace` is definitionally equal to the subtype topology. -/
instance : MetricSpace ℍ :=
  metricSpaceAux.replaceTopology <| by
    refine le_antisymm (continuous_id_iff_le.1 ?_) ?_
    · refine (@continuous_iff_continuous_dist ℍ ℍ metricSpaceAux.toPseudoMetricSpace _ _).2 ?_
      have : ∀ x : ℍ × ℍ, 2 * √(x.1.im * x.2.im) ≠ 0 := fun x => by positivity
      -- `continuity` fails to apply `Continuous.div`
      apply_rules [Continuous.div, Continuous.mul, continuous_const, Continuous.arsinh,
        Continuous.dist, continuous_coe.comp, continuous_fst, continuous_snd,
        Real.continuous_sqrt.comp, continuous_im.comp]
    · letI : MetricSpace ℍ := metricSpaceAux
      refine le_of_nhds_le_nhds fun z => ?_
      rw [nhds_induced]
      refine (nhds_basis_ball.le_basis_iff (nhds_basis_ball.comap _)).2 fun R hR => ?_
      have h₁ : 1 < R / im z + 1 := lt_add_of_pos_left _ (div_pos hR z.im_pos)
      have h₀ : 0 < R / im z + 1 := one_pos.trans h₁
      refine ⟨log (R / im z + 1), Real.log_pos h₁, ?_⟩
      refine fun w hw => (dist_coe_le w z).trans_lt ?_
      rwa [← lt_div_iff' z.im_pos, sub_lt_iff_lt_add, ← Real.lt_log_iff_exp_lt h₀]

theorem im_pos_of_dist_center_le {z : ℍ} {r : ℝ} {w : ℂ}
    (h : dist w (center z r) ≤ z.im * Real.sinh r) : 0 < w.im :=
  calc
    0 < z.im * (Real.cosh r - Real.sinh r) := mul_pos z.im_pos (sub_pos.2 <| sinh_lt_cosh _)
    _ = (z.center r).im - z.im * Real.sinh r := mul_sub _ _ _
    _ ≤ (z.center r).im - dist (z.center r : ℂ) w := sub_le_sub_left (by rwa [dist_comm]) _
    _ ≤ w.im := sub_le_comm.1 <| (le_abs_self _).trans (abs_im_le_abs <| z.center r - w)
#align upper_half_plane.im_pos_of_dist_center_le UpperHalfPlane.im_pos_of_dist_center_le

theorem image_coe_closedBall (z : ℍ) (r : ℝ) :
    ((↑) : ℍ → ℂ) '' closedBall (α := ℍ) z r = closedBall ↑(z.center r) (z.im * Real.sinh r) := by
  ext w; constructor
  · rintro ⟨w, hw, rfl⟩
    exact dist_le_iff_dist_coe_center_le.1 hw
  · intro hw
    lift w to ℍ using im_pos_of_dist_center_le hw
    exact mem_image_of_mem _ (dist_le_iff_dist_coe_center_le.2 hw)
#align upper_half_plane.image_coe_closed_ball UpperHalfPlane.image_coe_closedBall

theorem image_coe_ball (z : ℍ) (r : ℝ) :
    ((↑) : ℍ → ℂ) '' ball (α := ℍ) z r = ball ↑(z.center r) (z.im * Real.sinh r) := by
  ext w; constructor
  · rintro ⟨w, hw, rfl⟩
    exact dist_lt_iff_dist_coe_center_lt.1 hw
  · intro hw
    lift w to ℍ using im_pos_of_dist_center_le (ball_subset_closedBall hw)
    exact mem_image_of_mem _ (dist_lt_iff_dist_coe_center_lt.2 hw)
#align upper_half_plane.image_coe_ball UpperHalfPlane.image_coe_ball

theorem image_coe_sphere (z : ℍ) (r : ℝ) :
    ((↑) : ℍ → ℂ) '' sphere (α := ℍ) z r = sphere ↑(z.center r) (z.im * Real.sinh r) := by
  ext w; constructor
  · rintro ⟨w, hw, rfl⟩
    exact dist_eq_iff_dist_coe_center_eq.1 hw
  · intro hw
    lift w to ℍ using im_pos_of_dist_center_le (sphere_subset_closedBall hw)
    exact mem_image_of_mem _ (dist_eq_iff_dist_coe_center_eq.2 hw)
#align upper_half_plane.image_coe_sphere UpperHalfPlane.image_coe_sphere

instance : ProperSpace ℍ := by
  refine ⟨fun z r => ?_⟩
  rw [inducing_subtype_val.isCompact_iff (f := ((↑) : ℍ → ℂ)), image_coe_closedBall]
  apply isCompact_closedBall

theorem isometry_vertical_line (a : ℝ) : Isometry fun y => mk ⟨a, exp y⟩ (exp_pos y) := by
  refine Isometry.of_dist_eq fun y₁ y₂ => ?_
  rw [dist_of_re_eq]
  exacts [congr_arg₂ _ (log_exp _) (log_exp _), rfl]
#align upper_half_plane.isometry_vertical_line UpperHalfPlane.isometry_vertical_line

theorem isometry_real_vadd (a : ℝ) : Isometry (a +ᵥ · : ℍ → ℍ) :=
  Isometry.of_dist_eq fun y₁ y₂ => by simp only [dist_eq, coe_vadd, vadd_im, dist_add_left]
#align upper_half_plane.isometry_real_vadd UpperHalfPlane.isometry_real_vadd

theorem isometry_pos_mul (a : { x : ℝ // 0 < x }) : Isometry (a • · : ℍ → ℍ) := by
  refine Isometry.of_dist_eq fun y₁ y₂ => ?_
  simp only [dist_eq, coe_pos_real_smul, pos_real_im]; congr 2
  rw [dist_smul₀, mul_mul_mul_comm, Real.sqrt_mul (mul_self_nonneg _), Real.sqrt_mul_self_eq_abs,
    Real.norm_eq_abs, mul_left_comm]
  exact mul_div_mul_left _ _ (mt _root_.abs_eq_zero.1 a.2.ne')
#align upper_half_plane.isometry_pos_mul UpperHalfPlane.isometry_pos_mul

/-- `SL(2, ℝ)` acts on the upper half plane as an isometry. -/
instance : IsometricSMul SL(2, ℝ) ℍ :=
  ⟨fun g => by
    have h₀ : Isometry (fun z => ModularGroup.S • z : ℍ → ℍ) :=
      Isometry.of_dist_eq fun y₁ y₂ => by
        have h₁ : 0 ≤ im y₁ * im y₂ := mul_nonneg y₁.property.le y₂.property.le
        have h₂ : Complex.abs (y₁ * y₂) ≠ 0 := by simp [y₁.ne_zero, y₂.ne_zero]
        simp only [dist_eq, modular_S_smul, inv_neg, neg_div, div_mul_div_comm, coe_mk, mk_im,
          div_one, Complex.inv_im, Complex.neg_im, coe_im, neg_neg, Complex.normSq_neg,
          mul_eq_mul_left_iff, Real.arsinh_inj, one_ne_zero, or_false_iff,
          dist_neg_neg, mul_neg, neg_mul, dist_inv_inv₀ y₁.ne_zero y₂.ne_zero, ←
          AbsoluteValue.map_mul, ← Complex.normSq_mul, Real.sqrt_div h₁, ← Complex.abs_apply,
          mul_div (2 : ℝ), div_div_div_comm, div_self h₂, Complex.norm_eq_abs]
    by_cases hc : g 1 0 = 0
    · obtain ⟨u, v, h⟩ := exists_SL2_smul_eq_of_apply_zero_one_eq_zero g hc
      rw [h]
      exact (isometry_real_vadd v).comp (isometry_pos_mul u)
    · obtain ⟨u, v, w, h⟩ := exists_SL2_smul_eq_of_apply_zero_one_ne_zero g hc
      rw [h]
      exact
        (isometry_real_vadd w).comp (h₀.comp <| (isometry_real_vadd v).comp <| isometry_pos_mul u)⟩

end UpperHalfPlane<|MERGE_RESOLUTION|>--- conflicted
+++ resolved
@@ -127,12 +127,7 @@
   dist_comm := UpperHalfPlane.dist_comm
   dist_triangle := UpperHalfPlane.dist_triangle
   eq_of_dist_eq_zero {z w} h := by
-<<<<<<< HEAD
     simpa [dist_eq, Real.sqrt_eq_zero', (mul_pos z.im_pos w.im_pos).not_le, ext_iff'] using h
-  edist_dist _ _ := by exact ENNReal.coe_nnreal_eq _
-=======
-    simpa [dist_eq, Real.sqrt_eq_zero', (mul_pos z.im_pos w.im_pos).not_le, ext_iff] using h
->>>>>>> f80e4f06
 #align upper_half_plane.metric_space_aux UpperHalfPlane.metricSpaceAux
 
 open Complex
