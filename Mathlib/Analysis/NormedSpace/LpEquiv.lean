--- conflicted
+++ resolved
@@ -152,11 +152,7 @@
   map_add' _f _g := rfl
 #align add_equiv.lp_bcf AddEquiv.lpBCF
 
-<<<<<<< HEAD
-@[deprecated] alias AddEquiv.lpBcf := AddEquiv.lpBCF -- 2024/03/16
-=======
 @[deprecated] alias AddEquiv.lpBcf := AddEquiv.lpBCF -- 2024-03-16
->>>>>>> abf99293
 
 theorem coe_addEquiv_lpBCF (f : lp (fun _ : α ↦ E) ∞) : (AddEquiv.lpBCF f : α → E) = f :=
   rfl
@@ -179,11 +175,7 @@
 #align lp_bcfₗᵢ lpBCFₗᵢₓ
 -- Porting note: `#align`ed with an `ₓ` because `E` is now explicit, see above
 
-<<<<<<< HEAD
-@[deprecated] alias lpBcfₗᵢ := lpBCFₗᵢ -- 2024/03/16
-=======
 @[deprecated] alias lpBcfₗᵢ := lpBCFₗᵢ -- 2024-03-16
->>>>>>> abf99293
 
 variable {𝕜 E}
 
@@ -205,11 +197,7 @@
     map_mul' := fun _f _g => rfl }
 #align ring_equiv.lp_bcf RingEquiv.lpBCF
 
-<<<<<<< HEAD
-@[deprecated] alias RingEquiv.lpBcf := RingEquiv.lpBCF -- 2024/03/16
-=======
 @[deprecated] alias RingEquiv.lpBcf := RingEquiv.lpBCF -- 2024-03-16
->>>>>>> abf99293
 
 variable {R}
 
@@ -231,11 +219,7 @@
   { RingEquiv.lpBCF A with commutes' := fun _k ↦ rfl }
 #align alg_equiv.lp_bcf AlgEquiv.lpBCF
 
-<<<<<<< HEAD
-@[deprecated] alias AlgEquiv.lpBcf := AlgEquiv.lpBCF -- 2024/03/16
-=======
 @[deprecated] alias AlgEquiv.lpBcf := AlgEquiv.lpBCF -- 2024-03-16
->>>>>>> abf99293
 
 variable {α A 𝕜}
 
