--- conflicted
+++ resolved
@@ -75,15 +75,9 @@
 theorem fourier_integral_half_period_translate {w : V} (hw : w ≠ 0) :
     (∫ v : V, 𝐞 (-⟪v, w⟫) • f (v + i w)) = -∫ v : V, 𝐞 (-⟪v, w⟫) • f v := by
   have hiw : ⟪i w, w⟫ = 1 / 2 := by
-<<<<<<< HEAD
     rw [inner_smul_left, inner_self_eq_norm_sq_to_K, IsROrC.ofReal_real_eq_id, id,
       IsROrC.conj_to_real, ← div_div, div_mul_cancel₀]
     rwa [Ne, sq_eq_zero_iff, norm_eq_zero]
-=======
-    rw [inner_smul_left, inner_self_eq_norm_sq_to_K, RCLike.ofReal_real_eq_id, id.def,
-      RCLike.conj_to_real, ← div_div, div_mul_cancel₀]
-    rwa [Ne.def, sq_eq_zero_iff, norm_eq_zero]
->>>>>>> 47a76467
   have :
     (fun v : V => 𝐞 (-⟪v, w⟫) • f (v + i w)) =
       fun v : V => (fun x : V => -(𝐞 (-⟪x, w⟫) • f x)) (v + i w) := by
