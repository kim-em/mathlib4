--- conflicted
+++ resolved
@@ -127,12 +127,6 @@
 
 theorem completion.lift_unique {V W : SemiNormedGrp} [CompleteSpace W] [T0Space W]
     (f : V ⟶ W) (g : completion.obj V ⟶ W) : completion.incl ≫ g = f → g = completion.lift f :=
-<<<<<<< HEAD
-  fun h => (NormedAddGroupHom.extension_unique _ fun v =>
-    ((NormedAddGroupHom.ext_iff.1 h) v).symm).symm
-#align SemiNormedGroup.Completion.lift_unique SemiNormedGrp.completion.lift_unique
-=======
   fun h => (NormedAddGroupHom.extension_unique _ fun v => ((ext_iff.1 h) v).symm).symm
->>>>>>> 2fc87a94
 
 end SemiNormedGrp