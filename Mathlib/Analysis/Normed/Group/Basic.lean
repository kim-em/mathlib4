--- conflicted
+++ resolved
@@ -1295,15 +1295,12 @@
 section NormedGroup
 
 variable [NormedGroup E] {a b : E}
-<<<<<<< HEAD
-=======
 
 @[to_additive (attr := simp) norm_le_zero_iff]
 lemma norm_le_zero_iff' : ‖a‖ ≤ 0 ↔ a = 1 := by rw [← dist_one_right, dist_le_zero]
 
 @[to_additive (attr := simp) norm_pos_iff]
 lemma norm_pos_iff' : 0 < ‖a‖ ↔ a ≠ 1 := by rw [← not_le, norm_le_zero_iff']
->>>>>>> 0d378462
 
 @[to_additive (attr := simp) norm_eq_zero]
 lemma norm_eq_zero' : ‖a‖ = 0 ↔ a = 1 := (norm_nonneg' a).le_iff_eq.symm.trans norm_le_zero_iff'
