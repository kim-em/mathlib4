--- conflicted
+++ resolved
@@ -92,313 +92,6 @@
     CPolynomialOn 𝕜 (f - g) s :=
   fun z hz => (hf z hz).sub (hg z hz)
 
-<<<<<<< HEAD
-/-- If a function `f` has a finite power series `p` on a ball and `g` is a continuous linear map,
-then `g ∘ f` has the finite power series `g ∘ p` on the same ball. -/
-theorem ContinuousLinearMap.comp_hasFiniteFPowerSeriesOnBall (g : F →L[𝕜] G)
-    (h : HasFiniteFPowerSeriesOnBall f p x n r) :
-    HasFiniteFPowerSeriesOnBall (g ∘ f) (g.compFormalMultilinearSeries p) x n r :=
-  ⟨g.comp_hasFPowerSeriesOnBall h.1, fun m hm ↦ by
-    rw [compFormalMultilinearSeries_apply, h.finite m hm]
-    ext; exact map_zero g⟩
-
-/-- If a function `f` is continuously polynomial on a set `s` and `g` is a continuous linear map,
-then `g ∘ f` is continuously polynomial on `s`. -/
-theorem ContinuousLinearMap.comp_cPolynomialOn {s : Set E} (g : F →L[𝕜] G)
-    (h : CPolynomialOn 𝕜 f s) : CPolynomialOn 𝕜 (g ∘ f) s := by
-  rintro x hx
-  rcases h x hx with ⟨p, n, r, hp⟩
-  exact ⟨g.compFormalMultilinearSeries p, n, r, g.comp_hasFiniteFPowerSeriesOnBall hp⟩
-
-/-- If a function admits a finite power series expansion bounded by `n`, then it is equal to
-the `m`th partial sums of this power series at every point of the disk for `n ≤ m`. -/
-theorem HasFiniteFPowerSeriesOnBall.eq_partialSum
-    (hf : HasFiniteFPowerSeriesOnBall f p x n r) :
-    ∀ y ∈ EMetric.ball (0 : E) r, ∀ m, n ≤ m →
-    f (x + y) = p.partialSum m y :=
-  fun y hy m hm ↦ (hf.hasSum hy).unique (hasSum_sum_of_ne_finset_zero
-    (f := fun m => p m (fun _ => y)) (s := Finset.range m)
-    (fun N hN => by simp only; simp only [Finset.mem_range, not_lt] at hN
-                    rw [hf.finite _ (le_trans hm hN), ContinuousMultilinearMap.zero_apply]))
-
-/-- Variant of the previous result with the variable expressed as `y` instead of `x + y`. -/
-theorem HasFiniteFPowerSeriesOnBall.eq_partialSum'
-    (hf : HasFiniteFPowerSeriesOnBall f p x n r) :
-    ∀ y ∈ EMetric.ball x r, ∀ m, n ≤ m →
-    f y = p.partialSum m (y - x) := by
-  intro y hy m hm
-  rw [EMetric.mem_ball, edist_eq_enorm_sub, ← mem_emetric_ball_zero_iff] at hy
-  rw [← (HasFiniteFPowerSeriesOnBall.eq_partialSum hf _ hy m hm), add_sub_cancel]
-
-/-! The particular cases where `f` has a finite power series bounded by `0` or `1`. -/
-
-/-- If `f` has a formal power series on a ball bounded by `0`, then `f` is equal to `0` on
-the ball. -/
-theorem HasFiniteFPowerSeriesOnBall.eq_zero_of_bound_zero
-    (hf : HasFiniteFPowerSeriesOnBall f pf x 0 r) : ∀ y ∈ EMetric.ball x r, f y = 0 := by
-  intro y hy
-  rw [hf.eq_partialSum' y hy 0 le_rfl, FormalMultilinearSeries.partialSum]
-  simp only [Finset.range_zero, Finset.sum_empty]
-
-theorem HasFiniteFPowerSeriesOnBall.bound_zero_of_eq_zero (hf : ∀ y ∈ EMetric.ball x r, f y = 0)
-    (r_pos : 0 < r) (hp : ∀ n, p n = 0) : HasFiniteFPowerSeriesOnBall f p x 0 r := by
-  refine ⟨⟨?_, r_pos, ?_⟩, fun n _ ↦ hp n⟩
-  · rw [p.radius_eq_top_of_forall_image_add_eq_zero 0 (fun n ↦ by rw [add_zero]; exact hp n)]
-    exact le_top
-  · intro y hy
-    rw [hf (x + y)]
-    · convert hasSum_zero
-      rw [hp, ContinuousMultilinearMap.zero_apply]
-    · rwa [EMetric.mem_ball, edist_eq_enorm_sub, add_comm, add_sub_cancel_right,
-        ← edist_zero_eq_enorm, ← EMetric.mem_ball]
-
-/-- If `f` has a formal power series at `x` bounded by `0`, then `f` is equal to `0` in a
-neighborhood of `x`. -/
-theorem HasFiniteFPowerSeriesAt.eventually_zero_of_bound_zero
-    (hf : HasFiniteFPowerSeriesAt f pf x 0) : f =ᶠ[𝓝 x] 0 :=
-  Filter.eventuallyEq_iff_exists_mem.mpr (let ⟨r, hf⟩ := hf; ⟨EMetric.ball x r,
-    EMetric.ball_mem_nhds x hf.r_pos, fun y hy ↦ hf.eq_zero_of_bound_zero y hy⟩)
-
-/-- If `f` has a formal power series on a ball bounded by `1`, then `f` is constant equal
-to `f x` on the ball. -/
-theorem HasFiniteFPowerSeriesOnBall.eq_const_of_bound_one
-    (hf : HasFiniteFPowerSeriesOnBall f pf x 1 r) : ∀ y ∈ EMetric.ball x r, f y = f x := by
-  intro y hy
-  rw [hf.eq_partialSum' y hy 1 le_rfl, hf.eq_partialSum' x
-    (by rw [EMetric.mem_ball, edist_self]; exact hf.r_pos) 1 le_rfl]
-  simp only [FormalMultilinearSeries.partialSum, Finset.range_one, Finset.sum_singleton]
-  congr
-  apply funext
-  simp only [IsEmpty.forall_iff]
-
-/-- If `f` has a formal power series at x bounded by `1`, then `f` is constant equal
-to `f x` in a neighborhood of `x`. -/
-theorem HasFiniteFPowerSeriesAt.eventually_const_of_bound_one
-    (hf : HasFiniteFPowerSeriesAt f pf x 1) : f =ᶠ[𝓝 x] (fun _ => f x) :=
-  Filter.eventuallyEq_iff_exists_mem.mpr (let ⟨r, hf⟩ := hf; ⟨EMetric.ball x r,
-    EMetric.ball_mem_nhds x hf.r_pos, fun y hy ↦ hf.eq_const_of_bound_one y hy⟩)
-
-/-- If a function admits a finite power series expansion on a disk, then it is continuous there. -/
-protected theorem HasFiniteFPowerSeriesOnBall.continuousOn
-    (hf : HasFiniteFPowerSeriesOnBall f p x n r) :
-    ContinuousOn f (EMetric.ball x r) := hf.1.continuousOn
-
-protected theorem HasFiniteFPowerSeriesAt.continuousAt (hf : HasFiniteFPowerSeriesAt f p x n) :
-    ContinuousAt f x := hf.toHasFPowerSeriesAt.continuousAt
-
-protected theorem CPolynomialAt.continuousAt (hf : CPolynomialAt 𝕜 f x) : ContinuousAt f x :=
-  hf.analyticAt.continuousAt
-
-protected theorem CPolynomialOn.continuousOn {s : Set E} (hf : CPolynomialOn 𝕜 f s) :
-    ContinuousOn f s :=
-  hf.analyticOnNhd.continuousOn
-
-/-- Continuously polynomial everywhere implies continuous -/
-theorem CPolynomialOn.continuous {f : E → F} (fa : CPolynomialOn 𝕜 f univ) : Continuous f := by
-  rw [continuous_iff_continuousOn_univ]; exact fa.continuousOn
-
-protected theorem FormalMultilinearSeries.sum_of_finite (p : FormalMultilinearSeries 𝕜 E F)
-    {n : ℕ} (hn : ∀ m, n ≤ m → p m = 0) (x : E) :
-    p.sum x = p.partialSum n x :=
-  tsum_eq_sum fun m hm ↦ by rw [Finset.mem_range, not_lt] at hm; rw [hn m hm]; rfl
-
-/-- A finite formal multilinear series sums to its sum at every point. -/
-protected theorem FormalMultilinearSeries.hasSum_of_finite (p : FormalMultilinearSeries 𝕜 E F)
-    {n : ℕ} (hn : ∀ m, n ≤ m → p m = 0) (x : E) :
-    HasSum (fun n : ℕ => p n fun _ => x) (p.sum x) :=
-  summable_of_ne_finset_zero (s := .range n)
-    (fun m hm ↦ by rw [Finset.mem_range, not_lt] at hm; rw [hn m hm]; rfl)
-    |>.hasSum
-
-/-- The sum of a finite power series `p` admits `p` as a power series. -/
-protected theorem FormalMultilinearSeries.hasFiniteFPowerSeriesOnBall_of_finite
-    (p : FormalMultilinearSeries 𝕜 E F) {n : ℕ} (hn : ∀ m, n ≤ m → p m = 0) :
-    HasFiniteFPowerSeriesOnBall p.sum p 0 n ⊤ where
-  r_le := by rw [radius_eq_top_of_forall_image_add_eq_zero p n fun _ => hn _ (Nat.le_add_left _ _)]
-  r_pos := zero_lt_top
-  finite := hn
-  hasSum {y} _ := by rw [zero_add]; exact p.hasSum_of_finite hn y
-
-theorem HasFiniteFPowerSeriesOnBall.sum (h : HasFiniteFPowerSeriesOnBall f p x n r) {y : E}
-    (hy : y ∈ EMetric.ball (0 : E) r) : f (x + y) = p.sum y :=
-  (h.hasSum hy).tsum_eq.symm
-
-/-- The sum of a finite power series is continuous. -/
-protected theorem FormalMultilinearSeries.continuousOn_of_finite
-    (p : FormalMultilinearSeries 𝕜 E F) {n : ℕ} (hn : ∀ m, n ≤ m → p m = 0) :
-    Continuous p.sum := by
-  rw [continuous_iff_continuousOn_univ, ← Metric.emetric_ball_top]
-  exact (p.hasFiniteFPowerSeriesOnBall_of_finite hn).continuousOn
-
-end FiniteFPowerSeries
-
-namespace FormalMultilinearSeries
-
-section
-
-/-! We study what happens when we change the origin of a finite formal multilinear series `p`. The
-main point is that the new series `p.changeOrigin x` is still finite, with the same bound. -/
-
-/-- If `p` is a formal multilinear series such that `p m = 0` for `n ≤ m`, then
-`p.changeOriginSeriesTerm k l = 0` for `n ≤ k + l`. -/
-lemma changeOriginSeriesTerm_bound (p : FormalMultilinearSeries 𝕜 E F) {n : ℕ}
-    (hn : ∀ (m : ℕ), n ≤ m → p m = 0) (k l : ℕ) {s : Finset (Fin (k + l))}
-    (hs : s.card = l) (hkl : n ≤ k + l) :
-    p.changeOriginSeriesTerm k l s hs = 0 := by
-  #adaptation_note /-- https://github.com/leanprover/lean4/pull/4119
-  `set_option maxSynthPendingDepth 2` required after https://github.com/leanprover/lean4/pull/4119 -/
-  set_option maxSynthPendingDepth 2 in
-  rw [changeOriginSeriesTerm, hn _ hkl, map_zero]
-
-/-- If `p` is a finite formal multilinear series, then so is `p.changeOriginSeries k` for every
-`k` in `ℕ`. More precisely, if `p m = 0` for `n ≤ m`, then `p.changeOriginSeries k m = 0` for
-`n ≤ k + m`. -/
-lemma changeOriginSeries_finite_of_finite (p : FormalMultilinearSeries 𝕜 E F) {n : ℕ}
-    (hn : ∀ (m : ℕ), n ≤ m → p m = 0) (k : ℕ) : ∀ {m : ℕ}, n ≤ k + m →
-    p.changeOriginSeries k m = 0 := by
-  intro m hm
-  rw [changeOriginSeries]
-  exact Finset.sum_eq_zero (fun _ _ => p.changeOriginSeriesTerm_bound hn _ _ _ hm)
-
-lemma changeOriginSeries_sum_eq_partialSum_of_finite (p : FormalMultilinearSeries 𝕜 E F) {n : ℕ}
-    (hn : ∀ (m : ℕ), n ≤ m → p m = 0) (k : ℕ) :
-    (p.changeOriginSeries k).sum = (p.changeOriginSeries k).partialSum (n - k) := by
-  ext x
-  rw [partialSum, FormalMultilinearSeries.sum,
-    tsum_eq_sum (f := fun m => p.changeOriginSeries k m (fun _ => x)) (s := Finset.range (n - k))]
-  intro m hm
-  rw [Finset.mem_range, not_lt] at hm
-  rw [p.changeOriginSeries_finite_of_finite hn k (by rw [add_comm]; exact Nat.le_add_of_sub_le hm),
-    ContinuousMultilinearMap.zero_apply]
-
-/-- If `p` is a formal multilinear series such that `p m = 0` for `n ≤ m`, then
-`p.changeOrigin x k = 0` for `n ≤ k`. -/
-lemma changeOrigin_finite_of_finite (p : FormalMultilinearSeries 𝕜 E F) {n : ℕ}
-    (hn : ∀ (m : ℕ), n ≤ m → p m = 0) {k : ℕ} (hk : n ≤ k) :
-    p.changeOrigin x k = 0 := by
-  rw [changeOrigin, p.changeOriginSeries_sum_eq_partialSum_of_finite hn]
-  apply Finset.sum_eq_zero
-  intro m hm
-  rw [Finset.mem_range] at hm
-  rw [p.changeOriginSeries_finite_of_finite hn k (le_add_of_le_left hk),
-    ContinuousMultilinearMap.zero_apply]
-
-theorem hasFiniteFPowerSeriesOnBall_changeOrigin (p : FormalMultilinearSeries 𝕜 E F) {n : ℕ}
-    (k : ℕ) (hn : ∀ (m : ℕ), n + k ≤ m → p m = 0) :
-    HasFiniteFPowerSeriesOnBall (p.changeOrigin · k) (p.changeOriginSeries k) 0 n ⊤ :=
-  (p.changeOriginSeries k).hasFiniteFPowerSeriesOnBall_of_finite
-    (fun _ hm => p.changeOriginSeries_finite_of_finite hn k
-    (by rw [add_comm n k]; apply add_le_add_left hm))
-
-theorem changeOrigin_eval_of_finite (p : FormalMultilinearSeries 𝕜 E F) {n : ℕ}
-    (hn : ∀ (m : ℕ), n ≤ m → p m = 0) (x y : E) :
-    (p.changeOrigin x).sum y = p.sum (x + y) := by
-  let f (s : Σ k l : ℕ, { s : Finset (Fin (k + l)) // s.card = l }) : F :=
-    p.changeOriginSeriesTerm s.1 s.2.1 s.2.2 s.2.2.2 (fun _ ↦ x) fun _ ↦ y
-  have finsupp : f.support.Finite := by
-    apply Set.Finite.subset (s := changeOriginIndexEquiv ⁻¹' (Sigma.fst ⁻¹' {m | m < n}))
-    · apply Set.Finite.preimage (Equiv.injective _).injOn
-      simp_rw [← {m | m < n}.iUnion_of_singleton_coe, preimage_iUnion, ← range_sigmaMk]
-      exact finite_iUnion fun _ ↦ finite_range _
-    · refine fun s ↦ Not.imp_symm fun hs ↦ ?_
-      simp only [preimage_setOf_eq, changeOriginIndexEquiv_apply_fst, mem_setOf, not_lt] at hs
-      dsimp only [f]
-      rw [changeOriginSeriesTerm_bound p hn _ _ _ hs, ContinuousMultilinearMap.zero_apply,
-        ContinuousMultilinearMap.zero_apply]
-  have hfkl k l : HasSum (f ⟨k, l, ·⟩) (changeOriginSeries p k l (fun _ ↦ x) fun _ ↦ y) := by
-    simp_rw [changeOriginSeries, ContinuousMultilinearMap.sum_apply]; apply hasSum_fintype
-  have hfk k : HasSum (f ⟨k, ·⟩) (changeOrigin p x k fun _ ↦ y) := by
-    have (m) (hm : m ∉ Finset.range n) : changeOriginSeries p k m (fun _ ↦ x) = 0 := by
-      rw [Finset.mem_range, not_lt] at hm
-      rw [changeOriginSeries_finite_of_finite _ hn _ (le_add_of_le_right hm),
-        ContinuousMultilinearMap.zero_apply]
-    rw [changeOrigin, FormalMultilinearSeries.sum,
-      ContinuousMultilinearMap.tsum_eval (summable_of_ne_finset_zero this)]
-    refine (summable_of_ne_finset_zero (s := Finset.range n) fun m hm ↦ ?_).hasSum.sigma_of_hasSum
-      (hfkl k) (summable_of_finite_support <| finsupp.preimage sigma_mk_injective.injOn)
-    rw [this m hm, ContinuousMultilinearMap.zero_apply]
-  have hf : HasSum f ((p.changeOrigin x).sum y) :=
-    ((p.changeOrigin x).hasSum_of_finite (fun _ ↦ changeOrigin_finite_of_finite p hn) _)
-      |>.sigma_of_hasSum hfk (summable_of_finite_support finsupp)
-  refine hf.unique (changeOriginIndexEquiv.symm.hasSum_iff.1 ?_)
-  refine (p.hasSum_of_finite hn (x + y)).sigma_of_hasSum (fun n ↦ ?_)
-    (changeOriginIndexEquiv.symm.summable_iff.2 hf.summable)
-  rw [← Pi.add_def, (p n).map_add_univ (fun _ ↦ x) fun _ ↦ y]
-  simp_rw [← changeOriginSeriesTerm_changeOriginIndexEquiv_symm]
-  exact hasSum_fintype fun c ↦ f (changeOriginIndexEquiv.symm ⟨n, c⟩)
-
-/-- The terms of the formal multilinear series `p.changeOrigin` are continuously polynomial
-as we vary the origin -/
-theorem cPolynomialAt_changeOrigin_of_finite (p : FormalMultilinearSeries 𝕜 E F)
-    {n : ℕ} (hn : ∀ (m : ℕ), n ≤ m → p m = 0) (k : ℕ) :
-    CPolynomialAt 𝕜 (p.changeOrigin · k) 0 :=
-  (p.hasFiniteFPowerSeriesOnBall_changeOrigin k fun _ h ↦ hn _ (le_self_add.trans h)).cPolynomialAt
-
-end
-
-end FormalMultilinearSeries
-
-section
-
-variable {x y : E}
-
-theorem HasFiniteFPowerSeriesOnBall.changeOrigin (hf : HasFiniteFPowerSeriesOnBall f p x n r)
-    (h : (‖y‖₊ : ℝ≥0∞) < r) :
-    HasFiniteFPowerSeriesOnBall f (p.changeOrigin y) (x + y) n (r - ‖y‖₊) where
-  r_le := (tsub_le_tsub_right hf.r_le _).trans p.changeOrigin_radius
-  r_pos := by simp [h]
-  finite _ hm := p.changeOrigin_finite_of_finite hf.finite hm
-  hasSum {z} hz := by
-    have : f (x + y + z) =
-        FormalMultilinearSeries.sum (FormalMultilinearSeries.changeOrigin p y) z := by
-      rw [mem_emetric_ball_zero_iff, lt_tsub_iff_right, add_comm] at hz
-      rw [p.changeOrigin_eval_of_finite hf.finite, add_assoc, hf.sum]
-      exact mem_emetric_ball_zero_iff.2 ((_root_.enorm_add_le _ _).trans_lt hz)
-    rw [this]
-    apply (p.changeOrigin y).hasSum_of_finite fun _ => p.changeOrigin_finite_of_finite hf.finite
-
-/-- If a function admits a finite power series expansion `p` on an open ball `B (x, r)`, then
-it is continuously polynomial at every point of this ball. -/
-theorem HasFiniteFPowerSeriesOnBall.cPolynomialAt_of_mem
-    (hf : HasFiniteFPowerSeriesOnBall f p x n r) (h : y ∈ EMetric.ball x r) :
-    CPolynomialAt 𝕜 f y := by
-  have : (‖y - x‖₊ : ℝ≥0∞) < r := by simpa [edist_eq_enorm_sub] using h
-  have := hf.changeOrigin this
-  rw [add_sub_cancel] at this
-  exact this.cPolynomialAt
-
-theorem HasFiniteFPowerSeriesOnBall.cPolynomialOn (hf : HasFiniteFPowerSeriesOnBall f p x n r) :
-    CPolynomialOn 𝕜 f (EMetric.ball x r) :=
-  fun _y hy => hf.cPolynomialAt_of_mem hy
-
-variable (𝕜 f)
-
-/-- For any function `f` from a normed vector space to a normed vector space, the set of points
-`x` such that `f` is continuously polynomial at `x` is open. -/
-theorem isOpen_cPolynomialAt : IsOpen { x | CPolynomialAt 𝕜 f x } := by
-  rw [isOpen_iff_mem_nhds]
-  rintro x ⟨p, n, r, hr⟩
-  exact mem_of_superset (EMetric.ball_mem_nhds _ hr.r_pos) fun y hy => hr.cPolynomialAt_of_mem hy
-
-variable {𝕜}
-
-theorem CPolynomialAt.eventually_cPolynomialAt {f : E → F} {x : E} (h : CPolynomialAt 𝕜 f x) :
-    ∀ᶠ y in 𝓝 x, CPolynomialAt 𝕜 f y :=
-  (isOpen_cPolynomialAt 𝕜 f).mem_nhds h
-
-theorem CPolynomialAt.exists_mem_nhds_cPolynomialOn {f : E → F} {x : E} (h : CPolynomialAt 𝕜 f x) :
-    ∃ s ∈ 𝓝 x, CPolynomialOn 𝕜 f s :=
-  h.eventually_cPolynomialAt.exists_mem
-
-/-- If `f` is continuously polynomial at a point, then it is continuously polynomial in a
-nonempty ball around that point. -/
-theorem CPolynomialAt.exists_ball_cPolynomialOn {f : E → F} {x : E} (h : CPolynomialAt 𝕜 f x) :
-    ∃ r : ℝ, 0 < r ∧ CPolynomialOn 𝕜 f (Metric.ball x r) :=
-  Metric.isOpen_iff.mp (isOpen_cPolynomialAt _ _) _ h
-
-end
-=======
->>>>>>> 31af98b7
 
 /-!
 ### Continuous multilinear maps
