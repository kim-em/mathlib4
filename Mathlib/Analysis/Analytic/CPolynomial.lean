/-
Copyright (c) 2023 Sophie Morel. All rights reserved.
Released under Apache 2.0 license as described in the file LICENSE.
Authors: Sophie Morel
-/
import Mathlib.Analysis.Analytic.ChangeOrigin
import Mathlib.Analysis.Analytic.Constructions
import Mathlib.Tactic.LintDecidable

/-! We specialize the theory fo analytic functions to the case of functions that admit a
development given by a *finite* formal multilinear series. We call them "continuously polynomial",
which is abbreviated to `CPolynomial`. One reason to do that is that we no longer need a
completeness assumption on the target space `F` to make the series converge, so some of the results
are more general. The class of continuously polynomial functions includes functions defined by
polynomials on a normed `𝕜`-algebra and continuous multilinear maps.

## Main definitions

Let `p` be a formal multilinear series from `E` to `F`, i.e., `p n` is a multilinear map on `E^n`
for `n : ℕ`, and let `f` be a function from `E` to `F`.

* `HasFiniteFPowerSeriesOnBall f p x n r`: on the ball of center `x` with radius `r`,
  `f (x + y) = ∑'_n pₘ yᵐ`, and moreover `pₘ = 0` if `n ≤ m`.
* `HasFiniteFPowerSeriesAt f p x n`: on some ball of center `x` with positive radius, holds
  `HasFiniteFPowerSeriesOnBall f p x n r`.
* `CPolynomialAt 𝕜 f x`: there exists a power series `p` and a natural number `n` such that
   holds `HasFPowerSeriesAt f p x n`.
* `CPolynomialOn 𝕜 f s`: the function `f` is analytic at every point of `s`.

We develop the basic properties of these notions, notably:
* If a function is continuously polynomial, then it is analytic, see
  `HasFiniteFPowerSeriesOnBall.hasFPowerSeriesOnBall`, `HasFiniteFPowerSeriesAt.hasFPowerSeriesAt`,
  `CPolynomialAt.analyticAt` and `CPolynomialOn.analyticOnNhd`.
* The sum of a finite formal power series with positive radius is well defined on the whole space,
  see `FormalMultilinearSeries.hasFiniteFPowerSeriesOnBall_of_finite`.
* If a function admits a finite power series in a ball, then it is continuously polynomial at
  any point `y` of this ball, and the power series there can be expressed in terms of the initial
  power series `p` as `p.changeOrigin y`, which is finite (with the same bound as `p`) by
  `changeOrigin_finite_of_finite`. See `HasFiniteFPowerSeriesOnBall.changeOrigin`. It follows in
  particular that the set of points at which a given function is continuously polynomial is open,
  see `isOpen_cPolynomialAt`.

We prove in particular that continuous multilinear maps are continuously polynomial, and so
are continuous linear maps into continuous multilinear maps. In particular, such maps are
analytic.
-/

variable {𝕜 E F G : Type*} [NontriviallyNormedField 𝕜] [NormedAddCommGroup E] [NormedSpace 𝕜 E]
  [NormedAddCommGroup F] [NormedSpace 𝕜 F] [NormedAddCommGroup G] [NormedSpace 𝕜 G]

open scoped Classical Topology
open Set Filter Asymptotics NNReal ENNReal

variable {f g : E → F} {p pf pg : FormalMultilinearSeries 𝕜 E F} {x : E} {r r' : ℝ≥0∞} {n m : ℕ}

section FiniteFPowerSeries

/-- Given a function `f : E → F`, a formal multilinear series `p` and `n : ℕ`, we say that
`f` has `p` as a finite power series on the ball of radius `r > 0` around `x` if
`f (x + y) = ∑' pₘ yᵐ` for all `‖y‖ < r` and `pₙ = 0` for `n ≤ m`. -/
structure HasFiniteFPowerSeriesOnBall (f : E → F) (p : FormalMultilinearSeries 𝕜 E F) (x : E)
    (n : ℕ) (r : ℝ≥0∞) extends HasFPowerSeriesOnBall f p x r : Prop where
  finite : ∀ (m : ℕ), n ≤ m → p m = 0

theorem HasFiniteFPowerSeriesOnBall.mk' {f : E → F} {p : FormalMultilinearSeries 𝕜 E F} {x : E}
    {n : ℕ} {r : ℝ≥0∞} (finite : ∀ (m : ℕ), n ≤ m → p m = 0) (pos : 0 < r)
    (sum_eq : ∀ y ∈ EMetric.ball 0 r, (∑ i ∈ Finset.range n, p i fun _ ↦ y) = f (x + y)) :
    HasFiniteFPowerSeriesOnBall f p x n r where
  r_le := p.radius_eq_top_of_eventually_eq_zero (Filter.eventually_atTop.mpr ⟨n, finite⟩) ▸ le_top
  r_pos := pos
  hasSum hy := sum_eq _ hy ▸ hasSum_sum_of_ne_finset_zero fun m hm ↦ by
    rw [Finset.mem_range, not_lt] at hm; rw [finite m hm]; rfl
  finite := finite

/-- Given a function `f : E → F`, a formal multilinear series `p` and `n : ℕ`, we say that
`f` has `p` as a finite power series around `x` if `f (x + y) = ∑' pₙ yⁿ` for all `y` in a
neighborhood of `0`and `pₙ = 0` for `n ≤ m`. -/
def HasFiniteFPowerSeriesAt (f : E → F) (p : FormalMultilinearSeries 𝕜 E F) (x : E) (n : ℕ) :=
  ∃ r, HasFiniteFPowerSeriesOnBall f p x n r

theorem HasFiniteFPowerSeriesAt.toHasFPowerSeriesAt
    (hf : HasFiniteFPowerSeriesAt f p x n) : HasFPowerSeriesAt f p x :=
  let ⟨r, hf⟩ := hf
  ⟨r, hf.toHasFPowerSeriesOnBall⟩

theorem HasFiniteFPowerSeriesAt.finite (hf : HasFiniteFPowerSeriesAt f p x n) :
    ∀ m : ℕ, n ≤ m → p m = 0 := let ⟨_, hf⟩ := hf; hf.finite

variable (𝕜)

/-- Given a function `f : E → F`, we say that `f` is continuously polynomial (cpolynomial)
at `x` if it admits a finite power series expansion around `x`. -/
def CPolynomialAt (f : E → F) (x : E) :=
  ∃ (p : FormalMultilinearSeries 𝕜 E F) (n : ℕ), HasFiniteFPowerSeriesAt f p x n

/-- Given a function `f : E → F`, we say that `f` is continuously polynomial on a set `s`
if it is continuously polynomial around every point of `s`. -/
def CPolynomialOn (f : E → F) (s : Set E) :=
  ∀ x, x ∈ s → CPolynomialAt 𝕜 f x

variable {𝕜}

theorem HasFiniteFPowerSeriesOnBall.hasFiniteFPowerSeriesAt
    (hf : HasFiniteFPowerSeriesOnBall f p x n r) :
    HasFiniteFPowerSeriesAt f p x n :=
  ⟨r, hf⟩

theorem HasFiniteFPowerSeriesAt.cPolynomialAt (hf : HasFiniteFPowerSeriesAt f p x n) :
    CPolynomialAt 𝕜 f x :=
  ⟨p, n, hf⟩

theorem HasFiniteFPowerSeriesOnBall.cPolynomialAt (hf : HasFiniteFPowerSeriesOnBall f p x n r) :
    CPolynomialAt 𝕜 f x :=
  hf.hasFiniteFPowerSeriesAt.cPolynomialAt

theorem CPolynomialAt.analyticAt (hf : CPolynomialAt 𝕜 f x) : AnalyticAt 𝕜 f x :=
  let ⟨p, _, hp⟩ := hf
  ⟨p, hp.toHasFPowerSeriesAt⟩

theorem CPolynomialAt.analyticWithinAt {s : Set E} (hf : CPolynomialAt 𝕜 f x) :
    AnalyticWithinAt 𝕜 f s x :=
  hf.analyticAt.analyticWithinAt

theorem CPolynomialOn.analyticOnNhd {s : Set E} (hf : CPolynomialOn 𝕜 f s) : AnalyticOnNhd 𝕜 f s :=
  fun x hx ↦ (hf x hx).analyticAt

theorem CPolynomialOn.analyticOn {s : Set E} (hf : CPolynomialOn 𝕜 f s) : AnalyticOn 𝕜 f s :=
  hf.analyticOnNhd.analyticOn

theorem HasFiniteFPowerSeriesOnBall.congr (hf : HasFiniteFPowerSeriesOnBall f p x n r)
    (hg : EqOn f g (EMetric.ball x r)) : HasFiniteFPowerSeriesOnBall g p x n r :=
  ⟨hf.1.congr hg, hf.finite⟩

/-- If a function `f` has a finite power series `p` around `x`, then the function
`z ↦ f (z - y)` has the same finite power series around `x + y`. -/
theorem HasFiniteFPowerSeriesOnBall.comp_sub (hf : HasFiniteFPowerSeriesOnBall f p x n r) (y : E) :
    HasFiniteFPowerSeriesOnBall (fun z => f (z - y)) p (x + y) n r :=
  ⟨hf.1.comp_sub y, hf.finite⟩

theorem HasFiniteFPowerSeriesOnBall.mono (hf : HasFiniteFPowerSeriesOnBall f p x n r)
    (r'_pos : 0 < r') (hr : r' ≤ r) : HasFiniteFPowerSeriesOnBall f p x n r' :=
  ⟨hf.1.mono r'_pos hr, hf.finite⟩

theorem HasFiniteFPowerSeriesAt.congr (hf : HasFiniteFPowerSeriesAt f p x n) (hg : f =ᶠ[𝓝 x] g) :
    HasFiniteFPowerSeriesAt g p x n :=
  Exists.imp (fun _ hg ↦ ⟨hg, hf.finite⟩) (hf.toHasFPowerSeriesAt.congr hg)

protected theorem HasFiniteFPowerSeriesAt.eventually (hf : HasFiniteFPowerSeriesAt f p x n) :
    ∀ᶠ r : ℝ≥0∞ in 𝓝[>] 0, HasFiniteFPowerSeriesOnBall f p x n r :=
  hf.toHasFPowerSeriesAt.eventually.mono fun _ h ↦ ⟨h, hf.finite⟩

theorem hasFiniteFPowerSeriesOnBall_const {c : F} {e : E} :
    HasFiniteFPowerSeriesOnBall (fun _ => c) (constFormalMultilinearSeries 𝕜 E c) e 1 ⊤ :=
  ⟨hasFPowerSeriesOnBall_const, fun n hn ↦ constFormalMultilinearSeries_apply (id hn : 0 < n).ne'⟩

theorem hasFiniteFPowerSeriesAt_const {c : F} {e : E} :
    HasFiniteFPowerSeriesAt (fun _ => c) (constFormalMultilinearSeries 𝕜 E c) e 1 :=
  ⟨⊤, hasFiniteFPowerSeriesOnBall_const⟩

theorem CPolynomialAt_const {v : F} : CPolynomialAt 𝕜 (fun _ => v) x :=
  ⟨constFormalMultilinearSeries 𝕜 E v, 1, hasFiniteFPowerSeriesAt_const⟩

theorem CPolynomialOn_const {v : F} {s : Set E} : CPolynomialOn 𝕜 (fun _ => v) s :=
  fun _ _ => CPolynomialAt_const

theorem HasFiniteFPowerSeriesOnBall.add (hf : HasFiniteFPowerSeriesOnBall f pf x n r)
    (hg : HasFiniteFPowerSeriesOnBall g pg x m r) :
    HasFiniteFPowerSeriesOnBall (f + g) (pf + pg) x (max n m) r :=
  ⟨hf.1.add hg.1, fun N hN ↦ by
    rw [Pi.add_apply, hf.finite _ ((le_max_left n m).trans hN),
        hg.finite _ ((le_max_right n m).trans hN), zero_add]⟩

theorem HasFiniteFPowerSeriesAt.add (hf : HasFiniteFPowerSeriesAt f pf x n)
    (hg : HasFiniteFPowerSeriesAt g pg x m) :
    HasFiniteFPowerSeriesAt (f + g) (pf + pg) x (max n m) := by
  rcases (hf.eventually.and hg.eventually).exists with ⟨r, hr⟩
  exact ⟨r, hr.1.add hr.2⟩

theorem CPolynomialAt.congr (hf : CPolynomialAt 𝕜 f x) (hg : f =ᶠ[𝓝 x] g) : CPolynomialAt 𝕜 g x :=
  let ⟨_, _, hpf⟩ := hf
  (hpf.congr hg).cPolynomialAt

theorem CPolynomialAt_congr (h : f =ᶠ[𝓝 x] g) : CPolynomialAt 𝕜 f x ↔ CPolynomialAt 𝕜 g x :=
  ⟨fun hf ↦ hf.congr h, fun hg ↦ hg.congr h.symm⟩

theorem CPolynomialAt.add (hf : CPolynomialAt 𝕜 f x) (hg : CPolynomialAt 𝕜 g x) :
    CPolynomialAt 𝕜 (f + g) x :=
  let ⟨_, _, hpf⟩ := hf
  let ⟨_, _, hqf⟩ := hg
  (hpf.add hqf).cPolynomialAt

theorem HasFiniteFPowerSeriesOnBall.neg (hf : HasFiniteFPowerSeriesOnBall f pf x n r) :
    HasFiniteFPowerSeriesOnBall (-f) (-pf) x n r :=
  ⟨hf.1.neg, fun m hm ↦ by rw [Pi.neg_apply, hf.finite m hm, neg_zero]⟩

theorem HasFiniteFPowerSeriesAt.neg (hf : HasFiniteFPowerSeriesAt f pf x n) :
    HasFiniteFPowerSeriesAt (-f) (-pf) x n :=
  let ⟨_, hrf⟩ := hf
  hrf.neg.hasFiniteFPowerSeriesAt

theorem CPolynomialAt.neg (hf : CPolynomialAt 𝕜 f x) : CPolynomialAt 𝕜 (-f) x :=
  let ⟨_, _, hpf⟩ := hf
  hpf.neg.cPolynomialAt

theorem HasFiniteFPowerSeriesOnBall.sub (hf : HasFiniteFPowerSeriesOnBall f pf x n r)
    (hg : HasFiniteFPowerSeriesOnBall g pg x m r) :
    HasFiniteFPowerSeriesOnBall (f - g) (pf - pg) x (max n m) r := by
  simpa only [sub_eq_add_neg] using hf.add hg.neg

theorem HasFiniteFPowerSeriesAt.sub (hf : HasFiniteFPowerSeriesAt f pf x n)
    (hg : HasFiniteFPowerSeriesAt g pg x m) :
    HasFiniteFPowerSeriesAt (f - g) (pf - pg) x (max n m) := by
  simpa only [sub_eq_add_neg] using hf.add hg.neg

theorem CPolynomialAt.sub (hf : CPolynomialAt 𝕜 f x) (hg : CPolynomialAt 𝕜 g x) :
    CPolynomialAt 𝕜 (f - g) x := by
  simpa only [sub_eq_add_neg] using hf.add hg.neg

theorem CPolynomialOn.mono {s t : Set E} (hf : CPolynomialOn 𝕜 f t) (hst : s ⊆ t) :
    CPolynomialOn 𝕜 f s :=
  fun z hz => hf z (hst hz)

theorem CPolynomialOn.congr' {s : Set E} (hf : CPolynomialOn 𝕜 f s) (hg : f =ᶠ[𝓝ˢ s] g) :
    CPolynomialOn 𝕜 g s :=
  fun z hz => (hf z hz).congr (mem_nhdsSet_iff_forall.mp hg z hz)

theorem CPolynomialOn_congr' {s : Set E} (h : f =ᶠ[𝓝ˢ s] g) :
    CPolynomialOn 𝕜 f s ↔ CPolynomialOn 𝕜 g s :=
  ⟨fun hf => hf.congr' h, fun hg => hg.congr' h.symm⟩

theorem CPolynomialOn.congr {s : Set E} (hs : IsOpen s) (hf : CPolynomialOn 𝕜 f s)
    (hg : s.EqOn f g) : CPolynomialOn 𝕜 g s :=
  hf.congr' <| mem_nhdsSet_iff_forall.mpr
    (fun _ hz => eventuallyEq_iff_exists_mem.mpr ⟨s, hs.mem_nhds hz, hg⟩)

theorem CPolynomialOn_congr {s : Set E} (hs : IsOpen s) (h : s.EqOn f g) :
    CPolynomialOn 𝕜 f s ↔ CPolynomialOn 𝕜 g s :=
  ⟨fun hf => hf.congr hs h, fun hg => hg.congr hs h.symm⟩

theorem CPolynomialOn.add {s : Set E} (hf : CPolynomialOn 𝕜 f s) (hg : CPolynomialOn 𝕜 g s) :
    CPolynomialOn 𝕜 (f + g) s :=
  fun z hz => (hf z hz).add (hg z hz)

theorem CPolynomialOn.sub {s : Set E} (hf : CPolynomialOn 𝕜 f s) (hg : CPolynomialOn 𝕜 g s) :
    CPolynomialOn 𝕜 (f - g) s :=
  fun z hz => (hf z hz).sub (hg z hz)

/-- If a function `f` has a finite power series `p` on a ball and `g` is a continuous linear map,
then `g ∘ f` has the finite power series `g ∘ p` on the same ball. -/
theorem ContinuousLinearMap.comp_hasFiniteFPowerSeriesOnBall (g : F →L[𝕜] G)
    (h : HasFiniteFPowerSeriesOnBall f p x n r) :
    HasFiniteFPowerSeriesOnBall (g ∘ f) (g.compFormalMultilinearSeries p) x n r :=
  ⟨g.comp_hasFPowerSeriesOnBall h.1, fun m hm ↦ by
    rw [compFormalMultilinearSeries_apply, h.finite m hm]
    ext; exact map_zero g⟩

/-- If a function `f` is continuously polynomial on a set `s` and `g` is a continuous linear map,
then `g ∘ f` is continuously polynomial on `s`. -/
theorem ContinuousLinearMap.comp_cPolynomialOn {s : Set E} (g : F →L[𝕜] G)
    (h : CPolynomialOn 𝕜 f s) : CPolynomialOn 𝕜 (g ∘ f) s := by
  rintro x hx
  rcases h x hx with ⟨p, n, r, hp⟩
  exact ⟨g.compFormalMultilinearSeries p, n, r, g.comp_hasFiniteFPowerSeriesOnBall hp⟩

/-- If a function admits a finite power series expansion bounded by `n`, then it is equal to
the `m`th partial sums of this power series at every point of the disk for `n ≤ m`. -/
theorem HasFiniteFPowerSeriesOnBall.eq_partialSum
    (hf : HasFiniteFPowerSeriesOnBall f p x n r) :
    ∀ y ∈ EMetric.ball (0 : E) r, ∀ m, n ≤ m →
    f (x + y) = p.partialSum m y :=
  fun y hy m hm ↦ (hf.hasSum hy).unique (hasSum_sum_of_ne_finset_zero
    (f := fun m => p m (fun _ => y)) (s := Finset.range m)
    (fun N hN => by simp only; simp only [Finset.mem_range, not_lt] at hN
                    rw [hf.finite _ (le_trans hm hN), ContinuousMultilinearMap.zero_apply]))

/-- Variant of the previous result with the variable expressed as `y` instead of `x + y`. -/
theorem HasFiniteFPowerSeriesOnBall.eq_partialSum'
    (hf : HasFiniteFPowerSeriesOnBall f p x n r) :
    ∀ y ∈ EMetric.ball x r, ∀ m, n ≤ m →
    f y = p.partialSum m (y - x) := by
  intro y hy m hm
  rw [EMetric.mem_ball, edist_eq_coe_nnnorm_sub, ← mem_emetric_ball_zero_iff] at hy
  rw [← (HasFiniteFPowerSeriesOnBall.eq_partialSum hf _ hy m hm), add_sub_cancel]

/-! The particular cases where `f` has a finite power series bounded by `0` or `1`. -/

/-- If `f` has a formal power series on a ball bounded by `0`, then `f` is equal to `0` on
the ball. -/
theorem HasFiniteFPowerSeriesOnBall.eq_zero_of_bound_zero
    (hf : HasFiniteFPowerSeriesOnBall f pf x 0 r) : ∀ y ∈ EMetric.ball x r, f y = 0 := by
  intro y hy
  rw [hf.eq_partialSum' y hy 0 le_rfl, FormalMultilinearSeries.partialSum]
  simp only [Finset.range_zero, Finset.sum_empty]

theorem HasFiniteFPowerSeriesOnBall.bound_zero_of_eq_zero (hf : ∀ y ∈ EMetric.ball x r, f y = 0)
    (r_pos : 0 < r) (hp : ∀ n, p n = 0) : HasFiniteFPowerSeriesOnBall f p x 0 r := by
  refine ⟨⟨?_, r_pos, ?_⟩, fun n _ ↦ hp n⟩
  · rw [p.radius_eq_top_of_forall_image_add_eq_zero 0 (fun n ↦ by rw [add_zero]; exact hp n)]
    exact le_top
  · intro y hy
    rw [hf (x + y)]
    · convert hasSum_zero
      rw [hp, ContinuousMultilinearMap.zero_apply]
    · rwa [EMetric.mem_ball, edist_eq_coe_nnnorm_sub, add_comm, add_sub_cancel_right,
        ← edist_eq_coe_nnnorm, ← EMetric.mem_ball]

/-- If `f` has a formal power series at `x` bounded by `0`, then `f` is equal to `0` in a
neighborhood of `x`. -/
theorem HasFiniteFPowerSeriesAt.eventually_zero_of_bound_zero
    (hf : HasFiniteFPowerSeriesAt f pf x 0) : f =ᶠ[𝓝 x] 0 :=
  Filter.eventuallyEq_iff_exists_mem.mpr (let ⟨r, hf⟩ := hf; ⟨EMetric.ball x r,
    EMetric.ball_mem_nhds x hf.r_pos, fun y hy ↦ hf.eq_zero_of_bound_zero y hy⟩)

/-- If `f` has a formal power series on a ball bounded by `1`, then `f` is constant equal
to `f x` on the ball. -/
theorem HasFiniteFPowerSeriesOnBall.eq_const_of_bound_one
    (hf : HasFiniteFPowerSeriesOnBall f pf x 1 r) : ∀ y ∈ EMetric.ball x r, f y = f x := by
  intro y hy
  rw [hf.eq_partialSum' y hy 1 le_rfl, hf.eq_partialSum' x
    (by rw [EMetric.mem_ball, edist_self]; exact hf.r_pos) 1 le_rfl]
  simp only [FormalMultilinearSeries.partialSum, Finset.range_one, Finset.sum_singleton]
  congr
  apply funext
  simp only [IsEmpty.forall_iff]

/-- If `f` has a formal power series at x bounded by `1`, then `f` is constant equal
to `f x` in a neighborhood of `x`. -/
theorem HasFiniteFPowerSeriesAt.eventually_const_of_bound_one
    (hf : HasFiniteFPowerSeriesAt f pf x 1) : f =ᶠ[𝓝 x] (fun _ => f x) :=
  Filter.eventuallyEq_iff_exists_mem.mpr (let ⟨r, hf⟩ := hf; ⟨EMetric.ball x r,
    EMetric.ball_mem_nhds x hf.r_pos, fun y hy ↦ hf.eq_const_of_bound_one y hy⟩)

/-- If a function admits a finite power series expansion on a disk, then it is continuous there. -/
protected theorem HasFiniteFPowerSeriesOnBall.continuousOn
    (hf : HasFiniteFPowerSeriesOnBall f p x n r) :
    ContinuousOn f (EMetric.ball x r) := hf.1.continuousOn

protected theorem HasFiniteFPowerSeriesAt.continuousAt (hf : HasFiniteFPowerSeriesAt f p x n) :
    ContinuousAt f x := hf.toHasFPowerSeriesAt.continuousAt

protected theorem CPolynomialAt.continuousAt (hf : CPolynomialAt 𝕜 f x) : ContinuousAt f x :=
  hf.analyticAt.continuousAt

protected theorem CPolynomialOn.continuousOn {s : Set E} (hf : CPolynomialOn 𝕜 f s) :
    ContinuousOn f s :=
  hf.analyticOnNhd.continuousOn

/-- Continuously polynomial everywhere implies continuous -/
theorem CPolynomialOn.continuous {f : E → F} (fa : CPolynomialOn 𝕜 f univ) : Continuous f := by
  rw [continuous_iff_continuousOn_univ]; exact fa.continuousOn

protected theorem FormalMultilinearSeries.sum_of_finite (p : FormalMultilinearSeries 𝕜 E F)
    {n : ℕ} (hn : ∀ m, n ≤ m → p m = 0) (x : E) :
    p.sum x = p.partialSum n x :=
  tsum_eq_sum fun m hm ↦ by rw [Finset.mem_range, not_lt] at hm; rw [hn m hm]; rfl

/-- A finite formal multilinear series sums to its sum at every point. -/
protected theorem FormalMultilinearSeries.hasSum_of_finite (p : FormalMultilinearSeries 𝕜 E F)
    {n : ℕ} (hn : ∀ m, n ≤ m → p m = 0) (x : E) :
    HasSum (fun n : ℕ => p n fun _ => x) (p.sum x) :=
  summable_of_ne_finset_zero (s := .range n)
    (fun m hm ↦ by rw [Finset.mem_range, not_lt] at hm; rw [hn m hm]; rfl)
    |>.hasSum

/-- The sum of a finite power series `p` admits `p` as a power series. -/
protected theorem FormalMultilinearSeries.hasFiniteFPowerSeriesOnBall_of_finite
    (p : FormalMultilinearSeries 𝕜 E F) {n : ℕ} (hn : ∀ m, n ≤ m → p m = 0) :
    HasFiniteFPowerSeriesOnBall p.sum p 0 n ⊤ where
  r_le := by rw [radius_eq_top_of_forall_image_add_eq_zero p n fun _ => hn _ (Nat.le_add_left _ _)]
  r_pos := zero_lt_top
  finite := hn
  hasSum {y} _ := by rw [zero_add]; exact p.hasSum_of_finite hn y

theorem HasFiniteFPowerSeriesOnBall.sum (h : HasFiniteFPowerSeriesOnBall f p x n r) {y : E}
    (hy : y ∈ EMetric.ball (0 : E) r) : f (x + y) = p.sum y :=
  (h.hasSum hy).tsum_eq.symm

/-- The sum of a finite power series is continuous. -/
protected theorem FormalMultilinearSeries.continuousOn_of_finite
    (p : FormalMultilinearSeries 𝕜 E F) {n : ℕ} (hn : ∀ m, n ≤ m → p m = 0) :
    Continuous p.sum := by
  rw [continuous_iff_continuousOn_univ, ← Metric.emetric_ball_top]
  exact (p.hasFiniteFPowerSeriesOnBall_of_finite hn).continuousOn

end FiniteFPowerSeries

namespace FormalMultilinearSeries

section

/-! We study what happens when we change the origin of a finite formal multilinear series `p`. The
main point is that the new series `p.changeOrigin x` is still finite, with the same bound. -/

variable (p : FormalMultilinearSeries 𝕜 E F) {x y : E} {r R : ℝ≥0}

/-- If `p` is a formal multilinear series such that `p m = 0` for `n ≤ m`, then
`p.changeOriginSeriesTerm k l = 0` for `n ≤ k + l`. -/
lemma changeOriginSeriesTerm_bound (p : FormalMultilinearSeries 𝕜 E F) {n : ℕ}
    (hn : ∀ (m : ℕ), n ≤ m → p m = 0) (k l : ℕ) {s : Finset (Fin (k + l))}
    (hs : s.card = l) (hkl : n ≤ k + l) :
    p.changeOriginSeriesTerm k l s hs = 0 := by
  #adaptation_note
  /-- `set_option maxSynthPendingDepth 2` required after https://github.com/leanprover/lean4/pull/4119 -/
  set_option maxSynthPendingDepth 2 in
  rw [changeOriginSeriesTerm, hn _ hkl, map_zero]

/-- If `p` is a finite formal multilinear series, then so is `p.changeOriginSeries k` for every
`k` in `ℕ`. More precisely, if `p m = 0` for `n ≤ m`, then `p.changeOriginSeries k m = 0` for
`n ≤ k + m`. -/
lemma changeOriginSeries_finite_of_finite (p : FormalMultilinearSeries 𝕜 E F) {n : ℕ}
    (hn : ∀ (m : ℕ), n ≤ m → p m = 0) (k : ℕ) : ∀ {m : ℕ}, n ≤ k + m →
    p.changeOriginSeries k m = 0 := by
  intro m hm
  rw [changeOriginSeries]
  exact Finset.sum_eq_zero (fun _ _ => p.changeOriginSeriesTerm_bound hn _ _ _ hm)

lemma changeOriginSeries_sum_eq_partialSum_of_finite (p : FormalMultilinearSeries 𝕜 E F) {n : ℕ}
    (hn : ∀ (m : ℕ), n ≤ m → p m = 0) (k : ℕ) :
    (p.changeOriginSeries k).sum = (p.changeOriginSeries k).partialSum (n - k) := by
  ext x
  rw [partialSum, FormalMultilinearSeries.sum,
    tsum_eq_sum (f := fun m => p.changeOriginSeries k m (fun _ => x)) (s := Finset.range (n - k))]
  intro m hm
  rw [Finset.mem_range, not_lt] at hm
  rw [p.changeOriginSeries_finite_of_finite hn k (by rw [add_comm]; exact Nat.le_add_of_sub_le hm),
    ContinuousMultilinearMap.zero_apply]

/-- If `p` is a formal multilinear series such that `p m = 0` for `n ≤ m`, then
`p.changeOrigin x k = 0` for `n ≤ k`. -/
lemma changeOrigin_finite_of_finite (p : FormalMultilinearSeries 𝕜 E F) {n : ℕ}
    (hn : ∀ (m : ℕ), n ≤ m → p m = 0) {k : ℕ} (hk : n ≤ k) :
    p.changeOrigin x k = 0 := by
  rw [changeOrigin, p.changeOriginSeries_sum_eq_partialSum_of_finite hn]
  apply Finset.sum_eq_zero
  intro m hm
  rw [Finset.mem_range] at hm
  rw [p.changeOriginSeries_finite_of_finite hn k (le_add_of_le_left hk),
    ContinuousMultilinearMap.zero_apply]

theorem hasFiniteFPowerSeriesOnBall_changeOrigin (p : FormalMultilinearSeries 𝕜 E F) {n : ℕ}
    (k : ℕ) (hn : ∀ (m : ℕ), n + k ≤ m → p m = 0) :
    HasFiniteFPowerSeriesOnBall (p.changeOrigin · k) (p.changeOriginSeries k) 0 n ⊤ :=
  (p.changeOriginSeries k).hasFiniteFPowerSeriesOnBall_of_finite
    (fun _ hm => p.changeOriginSeries_finite_of_finite hn k
    (by rw [add_comm n k]; apply add_le_add_left hm))

theorem changeOrigin_eval_of_finite (p : FormalMultilinearSeries 𝕜 E F) {n : ℕ}
    (hn : ∀ (m : ℕ), n ≤ m → p m = 0) (x y : E) :
    (p.changeOrigin x).sum y = p.sum (x + y) := by
  let f (s : Σ k l : ℕ, { s : Finset (Fin (k + l)) // s.card = l }) : F :=
    p.changeOriginSeriesTerm s.1 s.2.1 s.2.2 s.2.2.2 (fun _ ↦ x) fun _ ↦ y
  have finsupp : f.support.Finite := by
    apply Set.Finite.subset (s := changeOriginIndexEquiv ⁻¹' (Sigma.fst ⁻¹' {m | m < n}))
    · apply Set.Finite.preimage (Equiv.injective _).injOn
      simp_rw [← {m | m < n}.iUnion_of_singleton_coe, preimage_iUnion, ← range_sigmaMk]
      exact finite_iUnion fun _ ↦ finite_range _
    · refine fun s ↦ Not.imp_symm fun hs ↦ ?_
      simp only [preimage_setOf_eq, changeOriginIndexEquiv_apply_fst, mem_setOf, not_lt] at hs
      dsimp only [f]
      rw [changeOriginSeriesTerm_bound p hn _ _ _ hs, ContinuousMultilinearMap.zero_apply,
        ContinuousMultilinearMap.zero_apply]
  have hfkl k l : HasSum (f ⟨k, l, ·⟩) (changeOriginSeries p k l (fun _ ↦ x) fun _ ↦ y) := by
    simp_rw [changeOriginSeries, ContinuousMultilinearMap.sum_apply]; apply hasSum_fintype
  have hfk k : HasSum (f ⟨k, ·⟩) (changeOrigin p x k fun _ ↦ y) := by
    have (m) (hm : m ∉ Finset.range n) : changeOriginSeries p k m (fun _ ↦ x) = 0 := by
      rw [Finset.mem_range, not_lt] at hm
      rw [changeOriginSeries_finite_of_finite _ hn _ (le_add_of_le_right hm),
        ContinuousMultilinearMap.zero_apply]
    rw [changeOrigin, FormalMultilinearSeries.sum,
      ContinuousMultilinearMap.tsum_eval (summable_of_ne_finset_zero this)]
    refine (summable_of_ne_finset_zero (s := Finset.range n) fun m hm ↦ ?_).hasSum.sigma_of_hasSum
      (hfkl k) (summable_of_finite_support <| finsupp.preimage sigma_mk_injective.injOn)
    rw [this m hm, ContinuousMultilinearMap.zero_apply]
  have hf : HasSum f ((p.changeOrigin x).sum y) :=
    ((p.changeOrigin x).hasSum_of_finite (fun _ ↦ changeOrigin_finite_of_finite p hn) _)
      |>.sigma_of_hasSum hfk (summable_of_finite_support finsupp)
  refine hf.unique (changeOriginIndexEquiv.symm.hasSum_iff.1 ?_)
  refine (p.hasSum_of_finite hn (x + y)).sigma_of_hasSum (fun n ↦ ?_)
    (changeOriginIndexEquiv.symm.summable_iff.2 hf.summable)
  rw [← Pi.add_def, (p n).map_add_univ (fun _ ↦ x) fun _ ↦ y]
  simp_rw [← changeOriginSeriesTerm_changeOriginIndexEquiv_symm]
  exact hasSum_fintype fun c ↦ f (changeOriginIndexEquiv.symm ⟨n, c⟩)

/-- The terms of the formal multilinear series `p.changeOrigin` are continuously polynomial
as we vary the origin -/
theorem cPolynomialAt_changeOrigin_of_finite (p : FormalMultilinearSeries 𝕜 E F)
    {n : ℕ} (hn : ∀ (m : ℕ), n ≤ m → p m = 0) (k : ℕ) :
    CPolynomialAt 𝕜 (p.changeOrigin · k) 0 :=
  (p.hasFiniteFPowerSeriesOnBall_changeOrigin k fun _ h ↦ hn _ (le_self_add.trans h)).cPolynomialAt

end

end FormalMultilinearSeries

section

variable {x y : E}

theorem HasFiniteFPowerSeriesOnBall.changeOrigin (hf : HasFiniteFPowerSeriesOnBall f p x n r)
    (h : (‖y‖₊ : ℝ≥0∞) < r) :
    HasFiniteFPowerSeriesOnBall f (p.changeOrigin y) (x + y) n (r - ‖y‖₊) where
  r_le := (tsub_le_tsub_right hf.r_le _).trans p.changeOrigin_radius
  r_pos := by simp [h]
  finite _ hm := p.changeOrigin_finite_of_finite hf.finite hm
  hasSum {z} hz := by
    have : f (x + y + z) =
        FormalMultilinearSeries.sum (FormalMultilinearSeries.changeOrigin p y) z := by
      rw [mem_emetric_ball_zero_iff, lt_tsub_iff_right, add_comm] at hz
      rw [p.changeOrigin_eval_of_finite hf.finite, add_assoc, hf.sum]
      refine mem_emetric_ball_zero_iff.2 (lt_of_le_of_lt ?_ hz)
      exact mod_cast nnnorm_add_le y z
    rw [this]
    apply (p.changeOrigin y).hasSum_of_finite fun _ => p.changeOrigin_finite_of_finite hf.finite

/-- If a function admits a finite power series expansion `p` on an open ball `B (x, r)`, then
it is continuously polynomial at every point of this ball. -/
theorem HasFiniteFPowerSeriesOnBall.cPolynomialAt_of_mem
    (hf : HasFiniteFPowerSeriesOnBall f p x n r) (h : y ∈ EMetric.ball x r) :
    CPolynomialAt 𝕜 f y := by
  have : (‖y - x‖₊ : ℝ≥0∞) < r := by simpa [edist_eq_coe_nnnorm_sub] using h
  have := hf.changeOrigin this
  rw [add_sub_cancel] at this
  exact this.cPolynomialAt

theorem HasFiniteFPowerSeriesOnBall.cPolynomialOn (hf : HasFiniteFPowerSeriesOnBall f p x n r) :
    CPolynomialOn 𝕜 f (EMetric.ball x r) :=
  fun _y hy => hf.cPolynomialAt_of_mem hy

variable (𝕜 f)

/-- For any function `f` from a normed vector space to a normed vector space, the set of points
`x` such that `f` is continuously polynomial at `x` is open. -/
theorem isOpen_cPolynomialAt : IsOpen { x | CPolynomialAt 𝕜 f x } := by
  rw [isOpen_iff_mem_nhds]
  rintro x ⟨p, n, r, hr⟩
  exact mem_of_superset (EMetric.ball_mem_nhds _ hr.r_pos) fun y hy => hr.cPolynomialAt_of_mem hy

variable {𝕜}

theorem CPolynomialAt.eventually_cPolynomialAt {f : E → F} {x : E} (h : CPolynomialAt 𝕜 f x) :
    ∀ᶠ y in 𝓝 x, CPolynomialAt 𝕜 f y :=
  (isOpen_cPolynomialAt 𝕜 f).mem_nhds h

theorem CPolynomialAt.exists_mem_nhds_cPolynomialOn {f : E → F} {x : E} (h : CPolynomialAt 𝕜 f x) :
    ∃ s ∈ 𝓝 x, CPolynomialOn 𝕜 f s :=
  h.eventually_cPolynomialAt.exists_mem

/-- If `f` is continuously polynomial at a point, then it is continuously polynomial in a
nonempty ball around that point. -/
theorem CPolynomialAt.exists_ball_cPolynomialOn {f : E → F} {x : E} (h : CPolynomialAt 𝕜 f x) :
    ∃ r : ℝ, 0 < r ∧ CPolynomialOn 𝕜 f (Metric.ball x r) :=
  Metric.isOpen_iff.mp (isOpen_cPolynomialAt _ _) _ h

end

/-!
### Continuous multilinear maps

We show that continuous multilinear maps are continuously polynomial, and therefore analytic.
-/

namespace ContinuousMultilinearMap

variable {ι : Type*} {Em : ι → Type*} [∀ i, NormedAddCommGroup (Em i)] [∀ i, NormedSpace 𝕜 (Em i)]
  [Fintype ι] (f : ContinuousMultilinearMap 𝕜 Em F) {x : Π i, Em i} {s : Set (Π i, Em i)}

open FormalMultilinearSeries

protected theorem hasFiniteFPowerSeriesOnBall :
    HasFiniteFPowerSeriesOnBall f f.toFormalMultilinearSeries 0 (Fintype.card ι + 1) ⊤ :=
  .mk' (fun m hm ↦ dif_neg (Nat.succ_le_iff.mp hm).ne) ENNReal.zero_lt_top fun y _ ↦ by
    rw [Finset.sum_eq_single_of_mem _ (Finset.self_mem_range_succ _), zero_add]
    · rw [toFormalMultilinearSeries, dif_pos rfl]; rfl
    · intro m _ ne; rw [toFormalMultilinearSeries, dif_neg ne.symm]; rfl

lemma cpolynomialAt  : CPolynomialAt 𝕜 f x :=
  f.hasFiniteFPowerSeriesOnBall.cPolynomialAt_of_mem
    (by simp only [Metric.emetric_ball_top, Set.mem_univ])

lemma cpolyomialOn : CPolynomialOn 𝕜 f s := fun _ _ ↦ f.cpolynomialAt

lemma analyticOnNhd : AnalyticOnNhd 𝕜 f s := f.cpolyomialOn.analyticOnNhd

lemma analyticOn : AnalyticOn 𝕜 f s := f.analyticOnNhd.analyticOn

@[deprecated (since := "2024-09-26")]
alias analyticWithinOn := analyticOn

lemma analyticAt : AnalyticAt 𝕜 f x := f.cpolynomialAt.analyticAt

lemma analyticWithinAt : AnalyticWithinAt 𝕜 f s x := f.analyticAt.analyticWithinAt

end ContinuousMultilinearMap


/-!
### Continuous linear maps into continuous multilinear maps

We show that a continuous linear map into continuous multilinear maps is continuously polynomial
(as a function of two variables, i.e., uncurried). Therefore, it is also analytic.
-/

namespace ContinuousLinearMap

section Fintype

variable {ι : Type*} {Em : ι → Type*} [∀ i, NormedAddCommGroup (Em i)] [∀ i, NormedSpace 𝕜 (Em i)]
  [Fintype ι] (f : G →L[𝕜] ContinuousMultilinearMap 𝕜 Em F)
  {s : Set (G × (Π i, Em i))} {x : G × (Π i, Em i)}

/-- Formal multilinear series associated to a linear map into multilinear maps. -/
noncomputable def toFormalMultilinearSeriesOfMultilinear :
    FormalMultilinearSeries 𝕜 (G × (Π i, Em i)) F :=
  fun n ↦ if h : Fintype.card (Option ι) = n then
    (f.continuousMultilinearMapOption).domDomCongr (Fintype.equivFinOfCardEq h)
  else 0

protected theorem hasFiniteFPowerSeriesOnBall_uncurry_of_multilinear :
    HasFiniteFPowerSeriesOnBall (fun (p : G × (Π i, Em i)) ↦ f p.1 p.2)
      f.toFormalMultilinearSeriesOfMultilinear 0 (Fintype.card (Option ι) + 1) ⊤ := by
  apply HasFiniteFPowerSeriesOnBall.mk' ?_ ENNReal.zero_lt_top  ?_
  · intro m hm
    apply dif_neg
    exact Nat.ne_of_lt hm
  · intro y _
    rw [Finset.sum_eq_single_of_mem _ (Finset.self_mem_range_succ _), zero_add]
    · rw [toFormalMultilinearSeriesOfMultilinear, dif_pos rfl]; rfl
    · intro m _ ne; rw [toFormalMultilinearSeriesOfMultilinear, dif_neg ne.symm]; rfl

lemma cpolynomialAt_uncurry_of_multilinear :
    CPolynomialAt 𝕜 (fun (p : G × (Π i, Em i)) ↦ f p.1 p.2) x :=
  f.hasFiniteFPowerSeriesOnBall_uncurry_of_multilinear.cPolynomialAt_of_mem
    (by simp only [Metric.emetric_ball_top, Set.mem_univ])

lemma cpolyomialOn_uncurry_of_multilinear :
    CPolynomialOn 𝕜 (fun (p : G × (Π i, Em i)) ↦ f p.1 p.2) s :=
  fun _ _ ↦ f.cpolynomialAt_uncurry_of_multilinear

lemma analyticOnNhd_uncurry_of_multilinear :
    AnalyticOnNhd 𝕜 (fun (p : G × (Π i, Em i)) ↦ f p.1 p.2) s :=
  f.cpolyomialOn_uncurry_of_multilinear.analyticOnNhd

lemma analyticOn_uncurry_of_multilinear :
    AnalyticOn 𝕜 (fun (p : G × (Π i, Em i)) ↦ f p.1 p.2) s :=
  f.analyticOnNhd_uncurry_of_multilinear.analyticOn

@[deprecated (since := "2024-09-26")]
alias analyticWithinOn_uncurry_of_multilinear := analyticOn_uncurry_of_multilinear

lemma analyticAt_uncurry_of_multilinear : AnalyticAt 𝕜 (fun (p : G × (Π i, Em i)) ↦ f p.1 p.2) x :=
  f.cpolynomialAt_uncurry_of_multilinear.analyticAt

lemma analyticWithinAt_uncurry_of_multilinear :
    AnalyticWithinAt 𝕜 (fun (p : G × (Π i, Em i)) ↦ f p.1 p.2) s x :=
  f.analyticAt_uncurry_of_multilinear.analyticWithinAt

<<<<<<< HEAD
end Fintype

variable {ι : Type*} {Em : ι → Type*} [∀ i, NormedAddCommGroup (Em i)] [∀ i, NormedSpace 𝕜 (Em i)]
  [Finite ι] (f : G →L[𝕜] ContinuousMultilinearMap 𝕜 Em F)
  {s : Set (G × (Π i, Em i))} {x : G × (Π i, Em i)}

lemma continuous_uncurry_of_multilinear :
    Continuous (fun (p : G × (Π i, Em i)) ↦ f p.1 p.2) := by
  rcases nonempty_fintype ι
  exact f.analyticOnNhd_uncurry_of_multilinear.continuous

lemma continuousOn_uncurry_of_multilinear :
    ContinuousOn (fun (p : G × (Π i, Em i)) ↦ f p.1 p.2) s :=
  f.continuous_uncurry_of_multilinear.continuousOn

lemma continuousAt_uncurry_of_multilinear :
    ContinuousAt (fun (p : G × (Π i, Em i)) ↦ f p.1 p.2) x :=
  f.continuous_uncurry_of_multilinear.continuousAt

lemma continuousWithinAt_uncurry_of_multilinear :
    ContinuousWithinAt (fun (p : G × (Π i, Em i)) ↦ f p.1 p.2) s x :=
  f.continuous_uncurry_of_multilinear.continuousWithinAt

=======
>>>>>>> 3e10c4bf
end ContinuousLinearMap<|MERGE_RESOLUTION|>--- conflicted
+++ resolved
@@ -602,8 +602,6 @@
 
 namespace ContinuousLinearMap
 
-section Fintype
-
 variable {ι : Type*} {Em : ι → Type*} [∀ i, NormedAddCommGroup (Em i)] [∀ i, NormedSpace 𝕜 (Em i)]
   [Fintype ι] (f : G →L[𝕜] ContinuousMultilinearMap 𝕜 Em F)
   {s : Set (G × (Π i, Em i))} {x : G × (Π i, Em i)}
@@ -654,30 +652,4 @@
     AnalyticWithinAt 𝕜 (fun (p : G × (Π i, Em i)) ↦ f p.1 p.2) s x :=
   f.analyticAt_uncurry_of_multilinear.analyticWithinAt
 
-<<<<<<< HEAD
-end Fintype
-
-variable {ι : Type*} {Em : ι → Type*} [∀ i, NormedAddCommGroup (Em i)] [∀ i, NormedSpace 𝕜 (Em i)]
-  [Finite ι] (f : G →L[𝕜] ContinuousMultilinearMap 𝕜 Em F)
-  {s : Set (G × (Π i, Em i))} {x : G × (Π i, Em i)}
-
-lemma continuous_uncurry_of_multilinear :
-    Continuous (fun (p : G × (Π i, Em i)) ↦ f p.1 p.2) := by
-  rcases nonempty_fintype ι
-  exact f.analyticOnNhd_uncurry_of_multilinear.continuous
-
-lemma continuousOn_uncurry_of_multilinear :
-    ContinuousOn (fun (p : G × (Π i, Em i)) ↦ f p.1 p.2) s :=
-  f.continuous_uncurry_of_multilinear.continuousOn
-
-lemma continuousAt_uncurry_of_multilinear :
-    ContinuousAt (fun (p : G × (Π i, Em i)) ↦ f p.1 p.2) x :=
-  f.continuous_uncurry_of_multilinear.continuousAt
-
-lemma continuousWithinAt_uncurry_of_multilinear :
-    ContinuousWithinAt (fun (p : G × (Π i, Em i)) ↦ f p.1 p.2) s x :=
-  f.continuous_uncurry_of_multilinear.continuousWithinAt
-
-=======
->>>>>>> 3e10c4bf
 end ContinuousLinearMap