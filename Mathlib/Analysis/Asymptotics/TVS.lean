/-
Copyright (c) 2023 Yury Kudryashov. All rights reserved.
Released under Apache 2.0 license as described in the file LICENSE.
Authors: Yury Kudryashov, Eric Wieser
-/
import Mathlib.Analysis.Asymptotics.Asymptotics
import Mathlib.Analysis.Convex.EGauge
import Mathlib.Analysis.LocallyConvex.BalancedCoreHull
import Mathlib.Analysis.Seminorm
import Mathlib.Tactic.Peel
import Mathlib.Topology.Instances.ENNReal

/-!
# Asymptotics in a Topological Vector Space

This file defines `Asymptotics.IsLittleOTVS` as a generalization of `Asymptotics.IsLittleO` from
normed spaces to topological spaces.

Given two functions `f` and `g` taking values in topological vector spaces
over a normed field `K`,
we say that $f = o(g)$ if for any neighborhood of zero `U` in the codomain of `f`
there exists a neighborhood of zero `V` in the codomain of `g`
such that $\operatorname{gauge}_{K, U} (f(x)) = o(\operatorname{gauge}_{K, V} (g(x)))$,
where $\operatorname{gauge}_{K, U}(y) = \inf \{‖c‖ \mid y ∈ c • U\}$.

In a normed space, we can use balls of positive radius as both `U` and `V`,
thus reducing the definition to the classical one.

This frees the user from having to chose a canonical norm, at the expense of having to pick a
specific base ring.
This is exactly the tradeoff we want in `HasFDerivAtFilter`,
as there the base ring is already chosen,
and this removes the choice of norm being part of the statement.

This definition was added to the library in order to migrate Fréchet derivatives
from normed vector spaces to topological vector spaces.
The definition is motivated by
https://en.wikipedia.org/wiki/Fr%C3%A9chet_derivative#Generalization_to_topological_vector_spaces
but the definition there doesn't work for topological vector spaces over general normed fields.
[This Zulip discussion](https://leanprover.zulipchat.com/#narrow/channel/116395-maths/topic/generalizing.20deriv.20to.20TVS)
led to the current choice of the definition.

It may be possible to generalize $f = O(g)$ and $f = \Theta(g)$ in a similar way,
but we don't need these definitions to redefine Fréchet derivatives,
so formalization of these generalizations is left for later,
until someone will need it (e.g., to prove properties of the Fréchet derivative over TVS).

## Main results

* `isLittleOTVS_iff_isLittleO`: the equivalence between these two definitions in the case of a
  normed space.

* `isLittleOTVS_iff_tendsto_inv_smul`: the equivalence to convergence of the ratio to zero
  in case of a topological vector space.

-/

open Set Filter Asymptotics Metric
open scoped Topology Pointwise ENNReal NNReal

namespace Asymptotics

/-- `f =o[𝕜;l] g` (`IsLittleOTVS 𝕜 l f g`) is a generalization of `f =o[l] g` (`IsLittleO l f g`)
that works in topological `𝕜`-vector spaces.

Given two functions `f` and `g` taking values in topological vector spaces
over a normed field `K`,
we say that $f = o(g)$ if for any neighborhood of zero `U` in the codomain of `f`
there exists a neighborhood of zero `V` in the codomain of `g`
such that $\operatorname{gauge}_{K, U} (f(x)) = o(\operatorname{gauge}_{K, V} (g(x)))$,
where $\operatorname{gauge}_{K, U}(y) = \inf \{‖c‖ \mid y ∈ c • U\}$.

We use an `ENNReal`-valued function `egauge` for the gauge,
so we unfold the definition of little o instead of reusing it. -/
def IsLittleOTVS (𝕜 : Type*) {α E F : Type*}
    [NNNorm 𝕜] [TopologicalSpace E] [TopologicalSpace F] [Zero E] [Zero F] [SMul 𝕜 E] [SMul 𝕜 F]
    (l : Filter α) (f : α → E) (g : α → F) : Prop :=
  ∀ U ∈ 𝓝 (0 : E), ∃ V ∈ 𝓝 (0 : F), ∀ ε ≠ (0 : ℝ≥0),
    ∀ᶠ x in l, egauge 𝕜 U (f x) ≤ ε * egauge 𝕜 V (g x)

<<<<<<< HEAD

@[inherit_doc]
notation:100 f " =o[" 𝕜 ";" l "] " g:100 => IsLittleOTVS 𝕜 f g l

variable {α β 𝕜 E F G : Type*}
=======
@[inherit_doc]
notation:100 f " =o[" 𝕜 ";" l "] " g:100 => IsLittleOTVS 𝕜 l f g

variable {α β 𝕜 E F : Type*}
>>>>>>> 8e009ed9

section TopologicalSpace

variable [NontriviallyNormedField 𝕜]
  [AddCommGroup E] [TopologicalSpace E] [Module 𝕜 E]
  [AddCommGroup F] [TopologicalSpace F] [Module 𝕜 F]
  [AddCommGroup G] [TopologicalSpace G] [Module 𝕜 G]

section congr
variable {f f₁ f₂ : α → E} {g g₁ g₂ : α → F} {l : Filter α}

theorem isLittleOTVS_congr (hf : f₁ =ᶠ[l] f₂) (hg : g₁ =ᶠ[l] g₂) :
    f₁ =o[𝕜;l] g₁ ↔ f₂ =o[𝕜;l] g₂ := by
  simp only [IsLittleOTVS]
  refine forall₂_congr fun U hU => exists_congr fun V => and_congr_right fun hV =>
    forall₂_congr fun ε hε => Filter.eventually_congr ?_
  filter_upwards [hf, hg] with _ e₁ e₂
  rw [e₁, e₂]

/-- A stronger version of `IsLittleOTVS.congr` that requires the functions only agree along the
filter. -/
theorem IsLittleOTVS.congr' (h : f₁ =o[𝕜;l] g₁) (hf : f₁ =ᶠ[l] f₂) (hg : g₁ =ᶠ[l] g₂) :
    f₂ =o[𝕜;l] g₂ :=
  (isLittleOTVS_congr hf hg).mp h

theorem IsLittleOTVS.congr (h : f₁ =o[𝕜;l] g₁) (hf : ∀ x, f₁ x = f₂ x) (hg : ∀ x, g₁ x = g₂ x) :
    f₂ =o[𝕜;l] g₂ :=
  h.congr' (univ_mem' hf) (univ_mem' hg)

theorem IsLittleOTVS.congr_left (h : f₁ =o[𝕜;l] g) (hf : ∀ x, f₁ x = f₂ x) : f₂ =o[𝕜;l] g :=
  h.congr hf fun _ => rfl

theorem IsLittleOTVS.congr_right (h : f =o[𝕜;l] g₁) (hg : ∀ x, g₁ x = g₂ x) : f =o[𝕜;l] g₂ :=
  h.congr (fun _ => rfl) hg

end congr

@[trans]
theorem IsLittleOTVS.trans {l : Filter α} {f : α → E} {g : α → F} {k : α → G}
    (hfg : f =o[𝕜;l] g) (hgk : g =o[𝕜;l] k) : f =o[𝕜;l] k := by
  intros U hU
  obtain ⟨V, hV0, hV⟩ := hfg U hU
  obtain ⟨W, hW0, hW⟩ := hgk V hV0
  refine ⟨W, hW0, fun ε hε => ?_⟩
  filter_upwards [hV ε hε, hW 1 one_ne_zero] with a hfga hgka
  refine hfga.trans ?_
  gcongr
  simpa using hgka

instance transIsLittleOTVSIsLittleOTVS {l : Filter α} :
    @Trans (α → E) (α → F) (α → G) (· =o[𝕜;l] ·) (· =o[𝕜;l] ·) (· =o[𝕜;l] ·) where
  trans := IsLittleOTVS.trans

theorem _root_.Filter.HasBasis.isLittleOTVS_iff {ιE ιF : Sort*} {pE : ιE → Prop} {pF : ιF → Prop}
    {sE : ιE → Set E} {sF : ιF → Set F} (hE : HasBasis (𝓝 (0 : E)) pE sE)
    (hF : HasBasis (𝓝 (0 : F)) pF sF) {f : α → E} {g : α → F} {l : Filter α} :
    f =o[𝕜;l] g ↔ ∀ i, pE i → ∃ j, pF j ∧ ∀ ε ≠ (0 : ℝ≥0),
      ∀ᶠ x in l, egauge 𝕜 (sE i) (f x) ≤ ε * egauge 𝕜 (sF j) (g x) := by
  refine (hE.forall_iff ?_).trans <| forall₂_congr fun _ _ ↦ hF.exists_iff ?_
  · rintro s t hsub ⟨V, hV₀, hV⟩
    exact ⟨V, hV₀, fun ε hε ↦ (hV ε hε).mono fun x ↦ le_trans <| egauge_anti _ hsub _⟩
  · refine fun s t hsub h ε hε ↦ (h ε hε).mono fun x hx ↦ hx.trans ?_
    gcongr

@[simp]
theorem isLittleOTVS_map {f : α → E} {g : α → F} {k : β → α} {l : Filter β} :
    f =o[𝕜; map k l] g ↔ (f ∘ k) =o[𝕜;l] (g ∘ k) := by
  simp [IsLittleOTVS]

lemma IsLittleOTVS.mono {f : α → E} {g : α → F} {l₁ l₂ : Filter α}
    (hf : IsLittleOTVS 𝕜 f g l₁) (h : l₂ ≤ l₁) : IsLittleOTVS 𝕜 f g l₂ :=
  fun U hU => let ⟨V, hV0, hV⟩ := hf U hU; ⟨V, hV0, fun ε hε => (hV ε hε).filter_mono h⟩

lemma IsLittleOTVS.sup {f : α → E} {g : α → F} {l₁ l₂ : Filter α}
    (hf₁ : IsLittleOTVS 𝕜 f g l₁) (hf₂ : IsLittleOTVS 𝕜 f g l₂) :
    IsLittleOTVS 𝕜 f g (l₁ ⊔ l₂) := by
  intro U hU
  let ⟨V₁, hV0₁, hV₁⟩ := hf₁ U hU
  let ⟨V₂, hV0₂, hV₂⟩ := hf₂ U hU
  refine ⟨V₁ ∩ V₂, Filter.inter_mem hV0₁ hV0₂, fun ε hε => ?_⟩
  rw [eventually_sup]
  constructor
  · refine (hV₁ ε hε).mono fun x hx => hx.trans ?_
    gcongr
    exact inter_subset_left
  · refine (hV₂ ε hε).mono fun x hx => hx.trans ?_
    gcongr
    exact inter_subset_right

lemma isLittleOTVS_insert [TopologicalSpace α] {f : α → E} {g : α → F} {x : α} {s : Set α}
    (h : f x = 0) :
    IsLittleOTVS 𝕜 f g (𝓝[insert x s] x) ↔ IsLittleOTVS 𝕜 f g (𝓝[s] x) := by
  refine forall₂_congr fun U hU => exists_congr fun V => and_congr_right fun hV =>
    forall₂_congr fun ε hε => ?_
  simp [h, egauge_zero_right _ (Set.nonempty_of_mem <| mem_of_mem_nhds hU)]

lemma IsLittleOTVS.insert [TopologicalSpace α] {f : α → E} {g : α → F} {x : α} {s : Set α}
    (h : IsLittleOTVS 𝕜 f g (𝓝[s] x)) (hf : f x = 0) :
    IsLittleOTVS 𝕜 f g (𝓝[insert x s] x) :=
  (isLittleOTVS_insert hf).2 h

@[simp]
lemma IsLittleOTVS.bot {f : α → E} {g : α → F} : IsLittleOTVS 𝕜 f g ⊥ :=
  fun u hU => ⟨univ, by simp⟩

@[simp]
lemma IsLittleOTVS.zero (g : α → F) (l : Filter α) : IsLittleOTVS 𝕜 (0 : α → E) g l := by
  intros U hU
  simpa [egauge_zero_right _ (Set.nonempty_of_mem <| mem_of_mem_nhds hU)] using ⟨univ, by simp⟩

protected lemma IsLittleOTVS.smul_left {f : α → E} {g : α → F} {l : Filter α}
    (h : f =o[𝕜;l] g) (c : α → 𝕜) :
    (fun x ↦ c x • f x) =o[𝕜;l] (fun x ↦ c x • g x) := by
  unfold IsLittleOTVS at *
  peel h with U hU V hV ε hε x hx
  rw [egauge_smul_right, egauge_smul_right, mul_left_comm]
  · gcongr
  all_goals exact fun _ ↦ Filter.nonempty_of_mem ‹_›

lemma isLittleOTVS_one [ContinuousSMul 𝕜 E] {f : α → E} {l : Filter α} :
    f =o[𝕜;l] (1 : α → 𝕜) ↔ Tendsto f l (𝓝 0) := by
  constructor
  · intro hf
    rw [(basis_sets _).isLittleOTVS_iff nhds_basis_ball] at hf
    rw [(nhds_basis_balanced 𝕜 E).tendsto_right_iff]
    rintro U ⟨hU, hUb⟩
    rcases hf U hU with ⟨r, hr₀, hr⟩
    lift r to ℝ≥0 using hr₀.le
    norm_cast at hr₀
    rcases NormedField.exists_one_lt_norm 𝕜 with ⟨c, hc⟩
    obtain ⟨ε, hε₀, hε⟩ : ∃ ε : ℝ≥0, 0 < ε ∧ (ε * ‖c‖₊ / r : ℝ≥0∞) < 1 := by
      apply Eventually.exists_gt
      refine Continuous.tendsto' ?_ _ _ (by simp) |>.eventually_lt_const zero_lt_one
      fun_prop (disch := intros; first | apply ENNReal.coe_ne_top | positivity)
    filter_upwards [hr ε hε₀.ne'] with x hx
    refine mem_of_egauge_lt_one hUb (hx.trans_lt ?_)
    calc
      (ε : ℝ≥0∞) * egauge 𝕜 (ball (0 : 𝕜) r) 1 ≤ (ε * ‖c‖₊ / r : ℝ≥0∞) := by
        rw [mul_div_assoc]
        gcongr
        simpa using egauge_ball_le_of_one_lt_norm (r := r) (x := (1 : 𝕜)) hc (by simp)
      _ < 1 := ‹_›
  · intro hf U hU
    refine ⟨ball 0 1, ball_mem_nhds _ one_pos, fun ε hε ↦ ?_⟩
    rcases NormedField.exists_norm_lt 𝕜 hε.bot_lt with ⟨c, hc₀, hcε⟩
    replace hc₀ : c ≠ 0 := by simpa using hc₀
    filter_upwards [hf ((set_smul_mem_nhds_zero_iff hc₀).2 hU)] with a ha
    calc
      egauge 𝕜 U (f a) ≤ ‖c‖₊ := egauge_le_of_mem_smul ha
      _ ≤ ε := mod_cast hcε.le
      _ ≤ ε * egauge 𝕜 (ball (0 : 𝕜) 1) 1 := by
        apply le_mul_of_one_le_right'
        simpa using le_egauge_ball_one 𝕜 (1 : 𝕜)

lemma IsLittleOTVS.tendsto_inv_smul [ContinuousSMul 𝕜 E] {f : α → 𝕜} {g : α → E} {l : Filter α}
    (h : g =o[𝕜;l] f) : Tendsto (fun x ↦ (f x)⁻¹ • g x) l (𝓝 0) := by
  rw [(basis_sets _).isLittleOTVS_iff nhds_basis_ball] at h
  rw [(nhds_basis_balanced 𝕜 E).tendsto_right_iff]
  rintro U ⟨hU, hUB⟩
  rcases h U hU with ⟨ε, hε₀, hε⟩
  lift ε to ℝ≥0 using hε₀.le; norm_cast at hε₀
  rcases NormedField.exists_one_lt_norm 𝕜 with ⟨c, hc⟩
  filter_upwards [hε (ε / 2 / ‖c‖₊) (ne_of_gt <| div_pos (half_pos hε₀) (one_pos.trans hc))]
    with x hx
  refine mem_of_egauge_lt_one hUB ?_
  rw [id, egauge_smul_right (fun _ ↦ Filter.nonempty_of_mem hU), nnnorm_inv]
  calc
    ↑‖f x‖₊⁻¹ * egauge 𝕜 U (g x)
      ≤ (↑‖f x‖₊)⁻¹ * (↑(ε / 2 / ‖c‖₊) * egauge 𝕜 (ball 0 ε) (f x)) :=
      mul_le_mul' ENNReal.coe_inv_le hx
    _ ≤ (↑‖f x‖₊)⁻¹ * ((ε / 2 / ‖c‖₊) * (‖c‖₊ * ‖f x‖₊ / ε)) := by
      gcongr
      · refine ENNReal.coe_div_le.trans ?_; gcongr; apply ENNReal.coe_div_le
      · exact egauge_ball_le_of_one_lt_norm hc (.inl hε₀.ne')
    _ = (‖f x‖₊ / ‖f x‖₊) * (ε / ε) * (‖c‖₊ / ‖c‖₊) * (1 / 2) := by
      simp only [div_eq_mul_inv, one_mul]; ring
    _ ≤ 1 * 1 * 1 * (1 / 2) := by gcongr <;> apply ENNReal.div_self_le_one
    _ < 1 := by norm_num

lemma isLittleOTVS_iff_tendsto_inv_smul [ContinuousSMul 𝕜 E] {f : α → 𝕜} {g : α → E} {l : Filter α}
    (h₀ : ∀ᶠ x in l, f x = 0 → g x = 0) :
    g =o[𝕜;l] f ↔ Tendsto (fun x ↦ (f x)⁻¹ • g x) l (𝓝 0) := by
  refine ⟨IsLittleOTVS.tendsto_inv_smul, fun h U hU ↦ ?_⟩
  refine ⟨ball 0 1, ball_mem_nhds _ one_pos, fun ε hε ↦ ?_⟩
  rcases NormedField.exists_norm_lt 𝕜 hε.bot_lt with ⟨c, hc₀, hcε : ‖c‖₊ < ε⟩
  rw [norm_pos_iff] at hc₀
  filter_upwards [h₀, h <| (set_smul_mem_nhds_zero_iff hc₀).2 hU]
    with x hx₀ (hx : (f x)⁻¹ • g x ∈ c • U)
  rcases eq_or_ne (f x) 0 with hf₀ | hf₀
  · simp [hx₀ hf₀, Filter.nonempty_of_mem hU]
  · rw [mem_smul_set_iff_inv_smul_mem₀ hc₀, smul_smul] at hx
    refine (egauge_le_of_smul_mem_of_ne hx (by simp [*])).trans ?_
    simp_rw [nnnorm_mul, nnnorm_inv, mul_inv, inv_inv, ENNReal.coe_mul]
    gcongr
    apply le_egauge_ball_one

end TopologicalSpace

section NormedSpace

variable [NontriviallyNormedField 𝕜]
variable [SeminormedAddCommGroup E] [SeminormedAddCommGroup F] [NormedSpace 𝕜 E] [NormedSpace 𝕜 F]

lemma isLittleOTVS_iff_isLittleO {f : α → E} {g : α → F} {l : Filter α} :
    f =o[𝕜;l] g ↔ f =o[l] g := by
  rcases NormedField.exists_one_lt_norm 𝕜 with ⟨c, hc : 1 < ‖c‖₊⟩
  have hc₀ : 0 < ‖c‖₊ := one_pos.trans hc
  simp only [isLittleO_iff, nhds_basis_ball.isLittleOTVS_iff nhds_basis_ball]
  refine ⟨fun h ε hε ↦ ?_, fun h ε hε ↦ ⟨1, one_pos, fun δ hδ ↦ ?_⟩⟩
  · rcases h ε hε with ⟨δ, hδ₀, hδ⟩
    lift ε to ℝ≥0 using hε.le; lift δ to ℝ≥0 using hδ₀.le; norm_cast at hε hδ₀
    filter_upwards [hδ (δ / ‖c‖₊) (div_pos hδ₀ hc₀).ne'] with x hx
    suffices (‖f x‖₊ / ε : ℝ≥0∞) ≤ ‖g x‖₊ by
      rw [← ENNReal.coe_div hε.ne'] at this
      rw [← div_le_iff₀' (NNReal.coe_pos.2 hε)]
      exact_mod_cast this
    calc
      (‖f x‖₊ / ε : ℝ≥0∞) ≤ egauge 𝕜 (ball 0 ε) (f x) := div_le_egauge_ball 𝕜 _ _
      _ ≤ ↑(δ / ‖c‖₊) * egauge 𝕜 (ball 0 ↑δ) (g x) := hx
      _ ≤ (δ / ‖c‖₊) * (‖c‖₊ * ‖g x‖₊ / δ) := by
        gcongr
        exacts [ENNReal.coe_div_le, egauge_ball_le_of_one_lt_norm hc (.inl <| ne_of_gt hδ₀)]
      _ = (δ / δ) * (‖c‖₊ / ‖c‖₊) * ‖g x‖₊ := by simp only [div_eq_mul_inv]; ring
      _ ≤ 1 * 1 * ‖g x‖₊ := by gcongr <;> exact ENNReal.div_self_le_one
      _ = ‖g x‖₊ := by simp
  · filter_upwards [@h ↑(ε * δ / ‖c‖₊) (by positivity)] with x (hx : ‖f x‖₊ ≤ ε * δ / ‖c‖₊ * ‖g x‖₊)
    lift ε to ℝ≥0 using hε.le
    calc
      egauge 𝕜 (ball 0 ε) (f x) ≤ ‖c‖₊ * ‖f x‖₊ / ε :=
        egauge_ball_le_of_one_lt_norm hc (.inl <| ne_of_gt hε)
      _ ≤ ‖c‖₊ * (↑(ε * δ / ‖c‖₊) * ‖g x‖₊) / ε := by gcongr; exact_mod_cast hx
      _ = (‖c‖₊ / ‖c‖₊) * (ε / ε) * δ * ‖g x‖₊ := by
        simp only [div_eq_mul_inv, ENNReal.coe_inv hc₀.ne', ENNReal.coe_mul]; ring
      _ ≤ 1 * 1 * δ * ‖g x‖₊ := by gcongr <;> exact ENNReal.div_self_le_one
      _ = δ * ‖g x‖₊ := by simp
      _ ≤ δ * egauge 𝕜 (ball 0 1) (g x) := by gcongr; apply le_egauge_ball_one

alias ⟨isLittleOTVS.isLittleO, IsLittle.isLittleOTVS⟩ := isLittleOTVS_iff_isLittleO

end NormedSpace

end Asymptotics<|MERGE_RESOLUTION|>--- conflicted
+++ resolved
@@ -78,18 +78,10 @@
   ∀ U ∈ 𝓝 (0 : E), ∃ V ∈ 𝓝 (0 : F), ∀ ε ≠ (0 : ℝ≥0),
     ∀ᶠ x in l, egauge 𝕜 U (f x) ≤ ε * egauge 𝕜 V (g x)
 
-<<<<<<< HEAD
-
-@[inherit_doc]
-notation:100 f " =o[" 𝕜 ";" l "] " g:100 => IsLittleOTVS 𝕜 f g l
-
-variable {α β 𝕜 E F G : Type*}
-=======
 @[inherit_doc]
 notation:100 f " =o[" 𝕜 ";" l "] " g:100 => IsLittleOTVS 𝕜 l f g
 
-variable {α β 𝕜 E F : Type*}
->>>>>>> 8e009ed9
+variable {α β 𝕜 E F G : Type*}
 
 section TopologicalSpace
 
@@ -160,12 +152,12 @@
   simp [IsLittleOTVS]
 
 lemma IsLittleOTVS.mono {f : α → E} {g : α → F} {l₁ l₂ : Filter α}
-    (hf : IsLittleOTVS 𝕜 f g l₁) (h : l₂ ≤ l₁) : IsLittleOTVS 𝕜 f g l₂ :=
+    (hf : f =o[𝕜;l₁] g) (h : l₂ ≤ l₁) : f =o[𝕜;l₂] g :=
   fun U hU => let ⟨V, hV0, hV⟩ := hf U hU; ⟨V, hV0, fun ε hε => (hV ε hε).filter_mono h⟩
 
 lemma IsLittleOTVS.sup {f : α → E} {g : α → F} {l₁ l₂ : Filter α}
-    (hf₁ : IsLittleOTVS 𝕜 f g l₁) (hf₂ : IsLittleOTVS 𝕜 f g l₂) :
-    IsLittleOTVS 𝕜 f g (l₁ ⊔ l₂) := by
+    (hf₁ : f =o[𝕜;l₁] g) (hf₂ : f =o[𝕜;l₂] g) :
+    f =o[𝕜;(l₁ ⊔ l₂)] g := by
   intro U hU
   let ⟨V₁, hV0₁, hV₁⟩ := hf₁ U hU
   let ⟨V₂, hV0₂, hV₂⟩ := hf₂ U hU
@@ -181,22 +173,22 @@
 
 lemma isLittleOTVS_insert [TopologicalSpace α] {f : α → E} {g : α → F} {x : α} {s : Set α}
     (h : f x = 0) :
-    IsLittleOTVS 𝕜 f g (𝓝[insert x s] x) ↔ IsLittleOTVS 𝕜 f g (𝓝[s] x) := by
+    f =o[𝕜;(𝓝[insert x s] x)] g ↔ f =o[𝕜;(𝓝[s] x)] g := by
   refine forall₂_congr fun U hU => exists_congr fun V => and_congr_right fun hV =>
     forall₂_congr fun ε hε => ?_
   simp [h, egauge_zero_right _ (Set.nonempty_of_mem <| mem_of_mem_nhds hU)]
 
 lemma IsLittleOTVS.insert [TopologicalSpace α] {f : α → E} {g : α → F} {x : α} {s : Set α}
-    (h : IsLittleOTVS 𝕜 f g (𝓝[s] x)) (hf : f x = 0) :
-    IsLittleOTVS 𝕜 f g (𝓝[insert x s] x) :=
+    (h : f =o[𝕜;(𝓝[s] x)] g) (hf : f x = 0) :
+    f =o[𝕜;(𝓝[insert x s] x)] g :=
   (isLittleOTVS_insert hf).2 h
 
 @[simp]
-lemma IsLittleOTVS.bot {f : α → E} {g : α → F} : IsLittleOTVS 𝕜 f g ⊥ :=
+lemma IsLittleOTVS.bot {f : α → E} {g : α → F} : f =o[𝕜;⊥] g :=
   fun u hU => ⟨univ, by simp⟩
 
 @[simp]
-lemma IsLittleOTVS.zero (g : α → F) (l : Filter α) : IsLittleOTVS 𝕜 (0 : α → E) g l := by
+lemma IsLittleOTVS.zero (g : α → F) (l : Filter α) : (0 : α → E) =o[𝕜;l] g := by
   intros U hU
   simpa [egauge_zero_right _ (Set.nonempty_of_mem <| mem_of_mem_nhds hU)] using ⟨univ, by simp⟩
 
