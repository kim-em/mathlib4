/-
Copyright (c) 2017 Johannes Hölzl. All rights reserved.
Released under Apache 2.0 license as described in the file LICENSE.
Authors: Mario Carneiro, Floris van Doorn
-/
import Mathlib.Logic.Equiv.Set
import Mathlib.Order.RelIso.Set
import Mathlib.Order.WellFounded
import Mathlib.Data.Sum.Order
/-!
# Initial and principal segments

This file defines initial and principal segment embeddings. Though these definitions make sense for
arbitrary relations, they're intended for use with well orders.

An initial segment within a well order is any downwards closed subset. A principal segment is an
initial segment other than `Set.univ`.

An initial segment embedding `r ≼i s` is an order embedding `r ↪ s` such that its range is an
initial segment. Likewise, a principal segment embedding `r ≺i s` has a principal segment for a
range.

## Main definitions

* `InitialSeg r s`: Type of initial segment embeddings of `r` into `s` , denoted by `r ≼i s`.
* `PrincipalSeg r s`: Type of principal segment embeddings of `r` into `s` , denoted by `r ≺i s`.

## Notations

These notations belong to the `InitialSeg` locale.

* `r ≼i s`: the type of initial segment embeddings of `r` into `s`.
* `r ≺i s`: the type of principal segment embeddings of `r` into `s`.
-/

/-! ### Initial segment embeddings -/

variable {α : Type*} {β : Type*} {γ : Type*} {r : α → α → Prop} {s : β → β → Prop}
  {t : γ → γ → Prop}

open Function

/-- If `r` is a relation on `α` and `s` in a relation on `β`, then `f : r ≼i s` is an order
embedding whose `Set.range` is downwards closed. That is, whenever `b < f a` in `β` then `b` is in
the range of `f`. -/
structure InitialSeg {α β : Type*} (r : α → α → Prop) (s : β → β → Prop) extends r ↪r s where
  /-- The range of the embedding is downwards closed. -/
  init' : ∀ a b, s b (toRelEmbedding a) → b ∈ Set.range toRelEmbedding

@[inherit_doc]
infixl:25 " ≼i " => InitialSeg

namespace InitialSeg

instance : Coe (r ≼i s) (r ↪r s) :=
  ⟨InitialSeg.toRelEmbedding⟩

instance : FunLike (r ≼i s) α β where
  coe f := f.toFun
  coe_injective' := by
    rintro ⟨f, hf⟩ ⟨g, hg⟩ h
    congr with x
    exact congr_fun h x

instance : EmbeddingLike (r ≼i s) α β where
  injective' f := f.inj'

@[ext]
lemma ext {f g : r ≼i s} (h : ∀ x, f x = g x) : f = g :=
  DFunLike.ext f g h

@[simp]
theorem coe_coe_fn (f : r ≼i s) : ((f : r ↪r s) : α → β) = f :=
  rfl

theorem toRelEmbedding_injective : Injective (@InitialSeg.toRelEmbedding α β r s) := by
  intro f g h
  ext x
  exact RelEmbedding.ext_iff.1 h x

@[simp]
theorem toRelEmbedding_inj {f g : r ≼i s} : f.toRelEmbedding = g.toRelEmbedding ↔ f = g :=
  toRelEmbedding_injective.eq_iff

/-- The property characterizing initial segment embeddings. -/
theorem init (f : r ≼i s) {a : α} {b : β} : s b (f a) → b ∈ Set.range f :=
  f.init' _ _

theorem map_rel_iff {a b : α} (f : r ≼i s) : s (f a) (f b) ↔ r a b :=
  f.map_rel_iff'

theorem init_iff (f : r ≼i s) {a : α} {b : β} : s b (f a) ↔ ∃ a', f a' = b ∧ r a' a :=
  ⟨fun h => by
    rcases f.init h with ⟨a', rfl⟩
    exact ⟨a', rfl, f.map_rel_iff.1 h⟩,
    fun ⟨a', e, h⟩ => e ▸ f.map_rel_iff.2 h⟩

/-- An order isomorphism is an initial segment embedding. -/
def ofIso (f : r ≃r s) : r ≼i s :=
  ⟨f, fun _ b _ => ⟨f.symm b, RelIso.apply_symm_apply f _⟩⟩

/-- The identity function shows that `≼i` is reflexive. -/
@[refl]
protected def refl (r : α → α → Prop) : r ≼i r :=
  ⟨RelEmbedding.refl _, fun _ _ _ => ⟨_, rfl⟩⟩

instance (r : α → α → Prop) : Inhabited (r ≼i r) :=
  ⟨InitialSeg.refl r⟩

/-- Composition of functions shows that `≼i` is transitive. -/
@[trans]
protected def trans (f : r ≼i s) (g : s ≼i t) : r ≼i t :=
  ⟨f.1.trans g.1, fun a c h => by
    simp only [RelEmbedding.coe_trans, coe_coe_fn, comp_apply] at h ⊢
    rcases g.2 _ _ h with ⟨b, rfl⟩; have h := g.map_rel_iff.1 h
    rcases f.2 _ _ h with ⟨a', rfl⟩; exact ⟨a', rfl⟩⟩

@[simp]
theorem refl_apply (x : α) : InitialSeg.refl r x = x :=
  rfl

@[simp]
theorem trans_apply (f : r ≼i s) (g : s ≼i t) (a : α) : (f.trans g) a = g (f a) :=
  rfl

instance subsingleton_of_trichotomous_of_irrefl [IsTrichotomous β s] [IsIrrefl β s]
    [IsWellFounded α r] : Subsingleton (r ≼i s) :=
  ⟨fun f g => by
    ext a
    refine IsWellFounded.induction r a fun b IH =>
      extensional_of_trichotomous_of_irrefl s fun x => ?_
    rw [f.init_iff, g.init_iff]
    exact exists_congr fun x => and_congr_left fun hx => IH _ hx ▸ Iff.rfl⟩

/-- Given a well order `s`, there is at most one principal segment embedding of `r` into `s`. -/
instance [IsWellOrder β s] : Subsingleton (r ≼i s) :=
  ⟨fun a => by let _ := a.isWellFounded; exact Subsingleton.elim a⟩

protected theorem eq [IsWellOrder β s] (f g : r ≼i s) (a) : f a = g a := by
  rw [Subsingleton.elim f g]

private theorem antisymm_aux [IsWellOrder α r] (f : r ≼i s) (g : s ≼i r) : LeftInverse g f :=
  InitialSeg.eq (f.trans g) (InitialSeg.refl _)

/-- If we have order embeddings between `α` and `β` whose ranges are initial segments, and `β` is a
well order, then `α` and `β` are order-isomorphic. -/
def antisymm [IsWellOrder β s] (f : r ≼i s) (g : s ≼i r) : r ≃r s :=
  haveI := f.toRelEmbedding.isWellOrder
  ⟨⟨f, g, antisymm_aux f g, antisymm_aux g f⟩, f.map_rel_iff'⟩

@[simp]
theorem antisymm_toFun [IsWellOrder β s] (f : r ≼i s) (g : s ≼i r) : (antisymm f g : α → β) = f :=
  rfl

@[simp]
theorem antisymm_symm [IsWellOrder α r] [IsWellOrder β s] (f : r ≼i s) (g : s ≼i r) :
    (antisymm f g).symm = antisymm g f :=
  RelIso.coe_fn_injective rfl

/-- An initial segment embedding is either an isomorphism, or a principal segment embedding.

See also `InitialSeg.ltOrEq`. -/
theorem eq_or_principal [IsWellOrder β s] (f : r ≼i s) :
    Surjective f ∨ ∃ b, ∀ x, s x b ↔ ∃ y, f y = x := by
  apply or_iff_not_imp_right.2
  intro h b
  push_neg at h
  apply IsWellFounded.induction s b
  intro x IH
  obtain ⟨y, ⟨hs, hy⟩ | ⟨hs, hy⟩⟩ := h x
  · obtain ⟨z, rfl⟩ := IH y hs
    exact (hy z rfl).elim
  · obtain (rfl | h) := (trichotomous y x).resolve_left hs
    · exact hy
    · obtain ⟨z, rfl⟩ := hy
      exact f.init h

/-- Restrict the codomain of an initial segment -/
def codRestrict (p : Set β) (f : r ≼i s) (H : ∀ a, f a ∈ p) : r ≼i Subrel s p :=
  ⟨RelEmbedding.codRestrict p f H, fun a ⟨b, m⟩ h =>
    let ⟨a', e⟩ := f.init h
    ⟨a', by subst e; rfl⟩⟩

@[simp]
theorem codRestrict_apply (p) (f : r ≼i s) (H a) : codRestrict p f H a = ⟨f a, H a⟩ :=
  rfl

/-- Initial segment embedding from an empty type. -/
def ofIsEmpty (r : α → α → Prop) (s : β → β → Prop) [IsEmpty α] : r ≼i s :=
  ⟨RelEmbedding.ofIsEmpty r s, isEmptyElim⟩

/-- Initial segment embedding of an order `r` into the disjoint union of `r` and `s`. -/
def leAdd (r : α → α → Prop) (s : β → β → Prop) : r ≼i Sum.Lex r s :=
  ⟨⟨⟨Sum.inl, fun _ _ => Sum.inl.inj⟩, Sum.lex_inl_inl⟩, fun a b => by
    cases b <;> [exact fun _ => ⟨_, rfl⟩; exact False.elim ∘ Sum.lex_inr_inl]⟩

@[simp]
theorem leAdd_apply (r : α → α → Prop) (s : β → β → Prop) (a) : leAdd r s a = Sum.inl a :=
  rfl

protected theorem acc (f : r ≼i s) (a : α) : Acc r a ↔ Acc s (f a) :=
  ⟨by
    refine fun h => Acc.recOn h fun a _ ha => Acc.intro _ fun b hb => ?_
    obtain ⟨a', rfl⟩ := f.init hb
    exact ha _ (f.map_rel_iff.mp hb), f.toRelEmbedding.acc a⟩

end InitialSeg

/-! ### Principal segments -/

/-- If `r` is a relation on `α` and `s` in a relation on `β`, then `f : r ≺i s` is an initial
segment embedding that isn't surjective. We express this via the existence of `top` such that the
range of `f` is `Iio top`. -/
structure PrincipalSeg {α β : Type*} (r : α → α → Prop) (s : β → β → Prop) extends r ↪r s where
  /-- The supremum of the principal segment. -/
  top : β
  /-- The range of the order embedding is `Iio top`. -/
  down' : ∀ a, s a top ↔ a ∈ Set.range toRelEmbedding

@[inherit_doc]
infixl:25 " ≺i " => PrincipalSeg

namespace PrincipalSeg

instance : CoeOut (r ≺i s) (r ↪r s) :=
  ⟨PrincipalSeg.toRelEmbedding⟩

instance : CoeFun (r ≺i s) fun _ => α → β :=
  ⟨fun f => f⟩

@[simp]
theorem coe_fn_mk (f : r ↪r s) (t o) : (@PrincipalSeg.mk _ _ r s f t o : α → β) = f :=
  rfl

/-- The property characterizing principal segment embeddings. -/
theorem down (f : r ≺i s) : ∀ {a : β}, s a f.top ↔ a ∈ Set.range f :=
  f.down' _

theorem lt_top (f : r ≺i s) (a : α) : s (f a) f.top :=
  f.down.2 ⟨_, rfl⟩

theorem init [IsTrans β s] (f : r ≺i s) {a : α} {b : β} (h : s b (f a)) : b ∈ Set.range f :=
  f.down.1 <| _root_.trans h <| f.lt_top _

lemma ext' {f g : r ≺i s} (h : ∀ x, f x = g x) (ht : f.top = g.top) : f = g := by
  cases f
  cases g
  simpa using ⟨RelEmbedding.ext h, ht⟩

@[ext]
lemma ext [IsIrrefl β s] [IsTrichotomous β s] {f g : r ≺i s} (h : ∀ x, f x = g x) : f = g := by
  apply ext' h (extensional_of_trichotomous_of_irrefl s _)
  intro x
  rw [f.down, g.down, RelEmbedding.ext h]

theorem toRelEmbedding_injective [IsIrrefl β s] [IsTrichotomous β s] :
    Injective (@PrincipalSeg.toRelEmbedding α β r s) := by
  intro f g h
  ext x
  rw [h]

@[simp]
theorem toRelEmbedding_inj [IsIrrefl β s] [IsTrichotomous β s] {f g : r ≺i s} :
    f.toRelEmbedding = g.toRelEmbedding ↔ f = g :=
  toRelEmbedding_injective.eq_iff

/-- A principal segment embedding is in particular an initial segment embedding. -/
instance hasCoeInitialSeg [IsTrans β s] : Coe (r ≺i s) (r ≼i s) :=
  ⟨fun f => ⟨f.toRelEmbedding, fun _ _ => f.init⟩⟩

theorem coe_coe_fn' [IsTrans β s] (f : r ≺i s) : ((f : r ≼i s) : α → β) = f :=
  rfl

theorem init_iff [IsTrans β s] (f : r ≺i s) {a : α} {b : β} : s b (f a) ↔ ∃ a', f a' = b ∧ r a' a :=
  @InitialSeg.init_iff α β r s f a b

/-- A principal segment is the same as a non-surjective initial segment. -/
noncomputable def _root_.InitialSeg.toPrincipalSeg [IsWellOrder β s] (f : r ≼i s)
    (hf : ¬ Surjective f) : r ≺i s :=
  letI H := f.eq_or_principal.resolve_left hf
  ⟨f, Classical.choose H, Classical.choose_spec H⟩

@[simp]
theorem _root_.InitialSeg.toPrincipalSeg_apply [IsWellOrder β s] (f : r ≼i s)
    (hf : ¬ Surjective f) (x : α) : f.toPrincipalSeg hf x = f x :=
  rfl

theorem irrefl {r : α → α → Prop} [IsWellOrder α r] (f : r ≺i r) : False := by
  have h := f.lt_top f.top
  rw [show f f.top = f.top from InitialSeg.eq (↑f) (InitialSeg.refl r) f.top] at h
  exact _root_.irrefl _ h

instance (r : α → α → Prop) [IsWellOrder α r] : IsEmpty (r ≺i r) :=
  ⟨fun f => f.irrefl⟩

/-- Composition of a principal segment embedding with an initial segment embedding, as a principal
segment embedding. -/
def ltLe (f : r ≺i s) (g : s ≼i t) : r ≺i t :=
  ⟨@RelEmbedding.trans _ _ _ r s t f g, g f.top, fun a => by
    simp only [g.init_iff, PrincipalSeg.down, exists_and_left.symm, exists_swap,
        RelEmbedding.trans_apply, exists_eq_right', InitialSeg.coe_coe_fn, Set.mem_range]⟩

@[simp]
theorem lt_le_apply (f : r ≺i s) (g : s ≼i t) (a : α) : (f.ltLe g) a = g (f a) :=
  RelEmbedding.trans_apply _ _ _

@[simp]
theorem lt_le_top (f : r ≺i s) (g : s ≼i t) : (f.ltLe g).top = g f.top :=
  rfl

/-- Composition of two principal segment embeddings as a principal segment embedding. -/
@[trans]
protected def trans [IsTrans γ t] (f : r ≺i s) (g : s ≺i t) : r ≺i t :=
  ltLe f g

@[simp]
theorem trans_apply [IsTrans γ t] (f : r ≺i s) (g : s ≺i t) (a : α) : (f.trans g) a = g (f a) :=
  lt_le_apply _ _ _

@[simp]
theorem trans_top [IsTrans γ t] (f : r ≺i s) (g : s ≺i t) : (f.trans g).top = g f.top :=
  rfl

/-- Composition of an order isomorphism with a principal segment, as a principal segment. -/
def equivLT (f : r ≃r s) (g : s ≺i t) : r ≺i t :=
  ⟨@RelEmbedding.trans _ _ _ r s t f g, g.top, fun c =>
    suffices (∃ a : β, g a = c) ↔ ∃ a : α, g (f a) = c by simp [PrincipalSeg.down]
    ⟨fun ⟨b, h⟩ => ⟨f.symm b, by simp only [h, RelIso.apply_symm_apply]⟩,
      fun ⟨a, h⟩ => ⟨f a, h⟩⟩⟩

/-- Composition of a principal segment with an order isomorphism, as a principal segment. -/
def ltEquiv {r : α → α → Prop} {s : β → β → Prop} {t : γ → γ → Prop} (f : PrincipalSeg r s)
    (g : s ≃r t) : PrincipalSeg r t :=
  ⟨@RelEmbedding.trans _ _ _ r s t f g, g f.top, by
    intro x
    rw [← g.apply_symm_apply x, g.map_rel_iff, f.down', Set.mem_range, Set.mem_range, exists_congr]
    intro y; exact ⟨congr_arg g, fun h => g.toEquiv.bijective.1 h⟩⟩

@[simp]
theorem equivLT_apply (f : r ≃r s) (g : s ≺i t) (a : α) : (equivLT f g) a = g (f a) :=
  RelEmbedding.trans_apply _ _ _

@[simp]
theorem equivLT_top (f : r ≃r s) (g : s ≺i t) : (equivLT f g).top = g.top :=
  rfl

/-- Given a well order `s`, there is at most one principal segment embedding of `r` into `s`. -/
instance [IsWellOrder β s] : Subsingleton (r ≺i s) := by
  constructor
  intro f g
  ext x
  show ((f : r ≼i s) : α → β) x = (g : r ≼i s) x
  rw [Subsingleton.elim (f : r ≼i s) g]

theorem top_eq [IsWellOrder γ t] (e : r ≃r s) (f : r ≺i t) (g : s ≺i t) : f.top = g.top := by
  rw [Subsingleton.elim f (PrincipalSeg.equivLT e g)]; rfl

theorem topLTTop {r : α → α → Prop} {s : β → β → Prop} {t : γ → γ → Prop} [IsWellOrder γ t]
    (f : PrincipalSeg r s) (g : PrincipalSeg s t) (h : PrincipalSeg r t) : t h.top g.top := by
  rw [Subsingleton.elim h (f.trans g)]
  apply PrincipalSeg.lt_top

/-- Build a principal segment embedding from a principal segment defined by a given `a : α`. -/
-- The explicit typing is required in order for `simp` to work properly.
def ofElement {α : Type*} (r : α → α → Prop) (a : α) :
    @PrincipalSeg {b // r b a} α (Subrel r _) r :=
  ⟨Subrel.relEmbedding _ _, a, fun _ => ⟨fun h => ⟨⟨_, h⟩, rfl⟩, fun ⟨⟨_, h⟩, rfl⟩ => h⟩⟩

@[simp]
theorem ofElement_apply {α : Type*} (r : α → α → Prop) (a : α) (b) : ofElement r a b = b.1 :=
  rfl

@[simp]
theorem ofElement_top {α : Type*} (r : α → α → Prop) (a : α) : (ofElement r a).top = a :=
  rfl

/-- For any principal segment `r ≺i s`, there is a `Subrel` of `s` order isomorphic to `r`. -/
-- The explicit typing is required in order for `simp` to work properly.
@[simps! symm_apply]
noncomputable def subrelIso (f : r ≺i s) : @RelIso {b // s b f.top} α (Subrel s _) r :=
  RelIso.symm
  { toEquiv := ((Equiv.ofInjective f f.injective).trans (Equiv.setCongr
      (funext fun _ ↦ propext f.down.symm))),
    map_rel_iff' := f.map_rel_iff }

@[simp]
theorem apply_subrelIso (f : r ≺i s) (b : {b // s b f.top}) : f (f.subrelIso b) = b :=
  Equiv.apply_ofInjective_symm f.injective _

@[simp]
theorem subrelIso_apply (f : r ≺i s) (a : α) : f.subrelIso ⟨f a, f.down.mpr ⟨a, rfl⟩⟩ = a :=
  Equiv.ofInjective_symm_apply f.injective _

/-- Restrict the codomain of a principal segment embedding. -/
def codRestrict (p : Set β) (f : r ≺i s) (H : ∀ a, f a ∈ p) (H₂ : f.top ∈ p) : r ≺i Subrel s p :=
  ⟨RelEmbedding.codRestrict p f H, ⟨f.top, H₂⟩, fun ⟨_, _⟩ =>
    f.down.trans <|
      exists_congr fun a => show (⟨f a, H a⟩ : p).1 = _ ↔ _ from ⟨Subtype.eq, congr_arg _⟩⟩

@[simp]
theorem codRestrict_apply (p) (f : r ≺i s) (H H₂ a) : codRestrict p f H H₂ a = ⟨f a, H a⟩ :=
  rfl

@[simp]
theorem codRestrict_top (p) (f : r ≺i s) (H H₂) : (codRestrict p f H H₂).top = ⟨f.top, H₂⟩ :=
  rfl

/-- Principal segment from an empty type into a type with a minimal element. -/
def ofIsEmpty (r : α → α → Prop) [IsEmpty α] {b : β} (H : ∀ b', ¬s b' b) : r ≺i s :=
  { RelEmbedding.ofIsEmpty r s with
    top := b
    down' := by simp [H] }

@[simp]
theorem ofIsEmpty_top (r : α → α → Prop) [IsEmpty α] {b : β} (H : ∀ b', ¬s b' b) :
    (ofIsEmpty r H).top = b :=
  rfl

/-- Principal segment from the empty relation on `PEmpty` to the empty relation on `PUnit`. -/
abbrev pemptyToPunit : @EmptyRelation PEmpty ≺i @EmptyRelation PUnit :=
  (@ofIsEmpty _ _ EmptyRelation _ _ PUnit.unit) fun _ => not_false

protected theorem acc [IsTrans β s] (f : r ≺i s) (a : α) : Acc r a ↔ Acc s (f a) :=
  (f : r ≼i s).acc a

end PrincipalSeg

/-- A relation is well-founded iff every principal segment of it is well-founded. -/
theorem wellFounded_iff_wellFounded_subrel {β : Type*} {s : β → β → Prop} [IsTrans β s] :
    WellFounded s ↔ ∀ b, WellFounded (Subrel s { b' | s b' b }) := by
  refine
    ⟨fun wf b => ⟨fun b' => ((PrincipalSeg.ofElement _ b).acc b').mpr (wf.apply b')⟩, fun wf =>
      ⟨fun b => Acc.intro _ fun b' hb' => ?_⟩⟩
  let f := PrincipalSeg.ofElement s b
  obtain ⟨b', rfl⟩ := f.down.mp ((PrincipalSeg.ofElement_top s b).symm ▸ hb' : s b' f.top)
  exact (f.acc b').mp ((wf b).apply b')

theorem wellFounded_iff_principalSeg.{u} {β : Type u} {s : β → β → Prop} [IsTrans β s] :
    WellFounded s ↔ ∀ (α : Type u) (r : α → α → Prop) (_ : r ≺i s), WellFounded r :=
  ⟨fun wf _ _ f => RelHomClass.wellFounded f.toRelEmbedding wf, fun h =>
    wellFounded_iff_wellFounded_subrel.mpr fun b => h _ _ (PrincipalSeg.ofElement s b)⟩

/-! ### Properties of initial and principal segments -/

<<<<<<< HEAD
/-- Every initial segment embedding into a well order can be turned into an isomorphism if
surjective, or into a principal segment embedding if not. -/
noncomputable def InitialSeg.ltOrEq [IsWellOrder β s] (f : r ≼i s) : (r ≺i s) ⊕ (r ≃r s) := by
=======

namespace InitialSeg

/-- To an initial segment taking values in a well order, one can associate either a principal
segment (if the range is not everything, hence one can take as top the minimum of the complement
of the range) or an order isomorphism (if the range is everything). -/
noncomputable def ltOrEq [IsWellOrder β s] (f : r ≼i s) : (r ≺i s) ⊕ (r ≃r s) := by
>>>>>>> 13a0ea30
  by_cases h : Surjective f
  · exact Sum.inr (RelIso.ofSurjective f h)
  · exact Sum.inl (f.toPrincipalSeg h)

theorem ltOrEq_apply_left [IsWellOrder β s] (f : r ≼i s) (g : r ≺i s) (a : α) :
    g a = f a :=
  @InitialSeg.eq α β r s _ g f a

theorem ltOrEq_apply_right [IsWellOrder β s] (f : r ≼i s) (g : r ≃r s) (a : α) :
    g a = f a :=
  InitialSeg.eq (InitialSeg.ofIso g) f a

/-- Composition of an initial segment taking values in a well order and a principal segment. -/
noncomputable def leLT [IsWellOrder β s] [IsTrans γ t] (f : r ≼i s) (g : s ≺i t) :
    r ≺i t :=
  match f.ltOrEq with
  | Sum.inl f' => f'.trans g
  | Sum.inr f' => PrincipalSeg.equivLT f' g

@[simp]
theorem leLT_apply [IsWellOrder β s] [IsTrans γ t] (f : r ≼i s) (g : s ≺i t) (a : α) :
    (f.leLT g) a = g (f a) := by
  delta InitialSeg.leLT; cases' f.ltOrEq with f' f'
  · simp only [PrincipalSeg.trans_apply, f.ltOrEq_apply_left]
  · simp only [PrincipalSeg.equivLT_apply, f.ltOrEq_apply_right]

end InitialSeg

namespace RelEmbedding

/-- The function in `collapse`. -/
private noncomputable def collapseF [IsWellOrder β s] (f : r ↪r s) : Π a, { b // ¬s (f a) b } :=
  (RelEmbedding.isWellFounded f).fix fun a IH =>
    haveI H : f a ∈ { b | ∀ a h, s (IH a h).1 b } :=
      fun b h => trans_le_lt (IH b h).2 (f.map_rel_iff.2 h)
    ⟨_, IsWellFounded.wf.not_lt_min _ ⟨_, H⟩ H⟩

private theorem collapseF.lt [IsWellOrder β s] (f : r ↪r s) {a : α} :
    ∀ {a'}, r a' a → s (collapseF f a').1 (collapseF f a).1 := @fun a => by
  revert a
  show _ ∈ { b | ∀ a', r a' a → s (collapseF f a').1 b }
  rw [collapseF, IsWellFounded.fix_eq]
  dsimp only
  exact WellFounded.min_mem _ _ _

private theorem collapseF.not_lt [IsWellOrder β s] (f : r ↪r s) (a : α) {b}
    (h : ∀ a', r a' a → s (collapseF f a').1 b) : ¬s b (collapseF f a).1 := by
  rw [collapseF, IsWellFounded.fix_eq]
  dsimp only
  exact WellFounded.not_lt_min _ _ _ h

/-- Construct an initial segment embedding `r ≼i s` by "filling in the gaps". That is, each
subsequent element in `α` is mapped to the least element in `β` that hasn't been used yet.

This construction is guaranteed to work as long as there exists some order embedding `r ↪r s`. -/
noncomputable def collapse [IsWellOrder β s] (f : r ↪r s) : r ≼i s :=
  haveI := RelEmbedding.isWellOrder f
<<<<<<< HEAD
  ⟨RelEmbedding.ofMonotone _ fun a b => collapseF.lt f, by
    intro a b h
    rcases (@IsWellFounded.wf _ r).has_min { a | ¬s _ b } ⟨_, asymm h⟩ with ⟨m, hm, hm'⟩
    use m
    rcases @trichotomous β s _ b (collapseF f m).1 with (lt | rfl | gt)
    · apply (collapseF.not_lt f m ?_ lt).elim
      intro c h
      by_contra hn
      exact hm' _ hn h
    · rfl
    · exact (hm gt).elim⟩

end RelEmbedding
=======
  ⟨RelEmbedding.ofMonotone (fun a => (collapseF f a).1) fun a b => collapseF.lt f, fun a b =>
    Acc.recOn (IsWellFounded.wf.apply b : Acc s b)
      (fun b _ _ a h => by
        rcases (@IsWellFounded.wf _ r).has_min { a | ¬s (collapseF f a).1 b }
          ⟨_, asymm h⟩ with ⟨m, hm, hm'⟩
        refine ⟨m, ((@trichotomous _ s _ _ _).resolve_left hm).resolve_right
          (collapseF.not_lt f _ fun a' h' => ?_)⟩
        by_contra hn
        exact hm' _ hn h')
      a⟩

theorem collapse_apply [IsWellOrder β s] (f : r ↪r s) (a) : collapse f a = (collapseF f a).1 :=
  rfl

end RelEmbedding

/-- For any two well orders, one is an initial segment of the other. -/
noncomputable def InitialSeg.total (r s) [IsWellOrder α r] [IsWellOrder β s] :
    (r ≼i s) ⊕ (s ≼i r) :=
  match (leAdd r s).ltOrEq, (RelEmbedding.sumLexInr r s).collapse.ltOrEq with
  | Sum.inl f, Sum.inr g => Sum.inl <| f.ltEquiv g.symm
  | Sum.inr f, Sum.inl g => Sum.inr <| g.ltEquiv f.symm
  | Sum.inr f, Sum.inr g => Sum.inl <| InitialSeg.ofIso (f.trans g.symm)
  | Sum.inl f, Sum.inl g => Classical.choice <| by
      obtain h | h | h := trichotomous_of (Sum.Lex r s) f.top g.top
      · exact ⟨Sum.inl <| (f.codRestrict {x | Sum.Lex r s x g.top}
          (fun a => _root_.trans (f.lt_top a) h) h).ltEquiv g.subrelIso⟩
      · let f := f.subrelIso
        rw [h] at f
        exact ⟨Sum.inl <| InitialSeg.ofIso (f.symm.trans g.subrelIso)⟩
      · exact ⟨Sum.inr <| (g.codRestrict {x | Sum.Lex r s x f.top}
          (fun a => _root_.trans (g.lt_top a) h) h).ltEquiv f.subrelIso⟩

attribute [nolint simpNF] PrincipalSeg.ofElement_apply PrincipalSeg.subrelIso_symm_apply
  PrincipalSeg.apply_subrelIso PrincipalSeg.subrelIso_apply
>>>>>>> 13a0ea30
<|MERGE_RESOLUTION|>--- conflicted
+++ resolved
@@ -442,19 +442,12 @@
 
 /-! ### Properties of initial and principal segments -/
 
-<<<<<<< HEAD
+
+namespace InitialSeg
+
 /-- Every initial segment embedding into a well order can be turned into an isomorphism if
 surjective, or into a principal segment embedding if not. -/
-noncomputable def InitialSeg.ltOrEq [IsWellOrder β s] (f : r ≼i s) : (r ≺i s) ⊕ (r ≃r s) := by
-=======
-
-namespace InitialSeg
-
-/-- To an initial segment taking values in a well order, one can associate either a principal
-segment (if the range is not everything, hence one can take as top the minimum of the complement
-of the range) or an order isomorphism (if the range is everything). -/
 noncomputable def ltOrEq [IsWellOrder β s] (f : r ≼i s) : (r ≺i s) ⊕ (r ≃r s) := by
->>>>>>> 13a0ea30
   by_cases h : Surjective f
   · exact Sum.inr (RelIso.ofSurjective f h)
   · exact Sum.inl (f.toPrincipalSeg h)
@@ -512,7 +505,6 @@
 This construction is guaranteed to work as long as there exists some order embedding `r ↪r s`. -/
 noncomputable def collapse [IsWellOrder β s] (f : r ↪r s) : r ≼i s :=
   haveI := RelEmbedding.isWellOrder f
-<<<<<<< HEAD
   ⟨RelEmbedding.ofMonotone _ fun a b => collapseF.lt f, by
     intro a b h
     rcases (@IsWellFounded.wf _ r).has_min { a | ¬s _ b } ⟨_, asymm h⟩ with ⟨m, hm, hm'⟩
@@ -524,22 +516,6 @@
       exact hm' _ hn h
     · rfl
     · exact (hm gt).elim⟩
-
-end RelEmbedding
-=======
-  ⟨RelEmbedding.ofMonotone (fun a => (collapseF f a).1) fun a b => collapseF.lt f, fun a b =>
-    Acc.recOn (IsWellFounded.wf.apply b : Acc s b)
-      (fun b _ _ a h => by
-        rcases (@IsWellFounded.wf _ r).has_min { a | ¬s (collapseF f a).1 b }
-          ⟨_, asymm h⟩ with ⟨m, hm, hm'⟩
-        refine ⟨m, ((@trichotomous _ s _ _ _).resolve_left hm).resolve_right
-          (collapseF.not_lt f _ fun a' h' => ?_)⟩
-        by_contra hn
-        exact hm' _ hn h')
-      a⟩
-
-theorem collapse_apply [IsWellOrder β s] (f : r ↪r s) (a) : collapse f a = (collapseF f a).1 :=
-  rfl
 
 end RelEmbedding
 
@@ -558,8 +534,4 @@
         rw [h] at f
         exact ⟨Sum.inl <| InitialSeg.ofIso (f.symm.trans g.subrelIso)⟩
       · exact ⟨Sum.inr <| (g.codRestrict {x | Sum.Lex r s x f.top}
-          (fun a => _root_.trans (g.lt_top a) h) h).ltEquiv f.subrelIso⟩
-
-attribute [nolint simpNF] PrincipalSeg.ofElement_apply PrincipalSeg.subrelIso_symm_apply
-  PrincipalSeg.apply_subrelIso PrincipalSeg.subrelIso_apply
->>>>>>> 13a0ea30
+          (fun a => _root_.trans (g.lt_top a) h) h).ltEquiv f.subrelIso⟩