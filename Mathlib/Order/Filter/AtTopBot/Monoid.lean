/-
Copyright (c) 2019 Yury Kudryashov. All rights reserved.
Released under Apache 2.0 license as described in the file LICENSE.
Authors: Yury Kudryashov
-/
import Mathlib.Algebra.Order.Monoid.OrderDual
import Mathlib.Algebra.Order.Monoid.Unbundled.Pow
import Mathlib.Order.Filter.AtTopBot.Tendsto

/-!
# Convergence to ±infinity in ordered commutative monoids
-/

variable {α M : Type*}

namespace Filter

section OrderedCommMonoid

<<<<<<< HEAD
variable [AddCommMonoid β] [PartialOrder β] [IsOrderedAddMonoid β] {l : Filter α} {f g : α → β}
=======
variable [OrderedCommMonoid M] {l : Filter α} {f g : α → M}
>>>>>>> 03abeaf9

@[to_additive]
theorem Tendsto.one_eventuallyLE_mul_atTop (hf : 1 ≤ᶠ[l] f) (hg : Tendsto g l atTop) :
    Tendsto (fun x => f x * g x) l atTop :=
  tendsto_atTop_mono' l (hf.mono fun _ ↦ le_mul_of_one_le_left') hg

<<<<<<< HEAD
theorem tendsto_atBot_add_nonpos_left' (hf : ∀ᶠ x in l, f x ≤ 0) (hg : Tendsto g l atBot) :
    Tendsto (fun x => f x + g x) l atBot :=
  tendsto_atTop_add_nonneg_left' (β := βᵒᵈ) hf hg
=======
@[deprecated (since := "2025-02-13")]
alias tendsto_atTop_add_nonneg_left' := Tendsto.zero_eventuallyLE_add_atTop
>>>>>>> 03abeaf9

@[to_additive]
theorem Tendsto.eventuallyLE_one_mul_atBot (hf : f ≤ᶠ[l] 1) (hg : Tendsto g l atBot) :
    Tendsto (fun x => f x * g x) l atBot :=
  hg.one_eventuallyLE_mul_atTop (M := Mᵒᵈ) hf

<<<<<<< HEAD
theorem tendsto_atBot_add_nonpos_left (hf : ∀ x, f x ≤ 0) (hg : Tendsto g l atBot) :
    Tendsto (fun x => f x + g x) l atBot :=
  tendsto_atTop_add_nonneg_left (β := βᵒᵈ) hf hg
=======
@[deprecated (since := "2025-02-13")]
alias tendsto_atBot_add_nonpos_left' := Tendsto.eventuallyLE_zero_add_atBot
>>>>>>> 03abeaf9

@[to_additive]
theorem Tendsto.one_le_mul_atTop (hf : ∀ x, 1 ≤ f x) (hg : Tendsto g l atTop) :
    Tendsto (fun x => f x * g x) l atTop :=
  hg.one_eventuallyLE_mul_atTop (.of_forall hf)

<<<<<<< HEAD
theorem tendsto_atBot_add_nonpos_right' (hf : Tendsto f l atBot) (hg : ∀ᶠ x in l, g x ≤ 0) :
    Tendsto (fun x => f x + g x) l atBot :=
  tendsto_atTop_add_nonneg_right' (β := βᵒᵈ) hf hg
=======
@[deprecated (since := "2025-02-13")]
alias tendsto_atTop_add_nonneg_left := Tendsto.nonneg_add_atTop
>>>>>>> 03abeaf9

@[to_additive]
theorem Tendsto.le_one_mul_atBot (hf : ∀ x, f x ≤ 1) (hg : Tendsto g l atBot) :
    Tendsto (fun x => f x * g x) l atBot :=
  hg.eventuallyLE_one_mul_atBot (.of_forall hf)

<<<<<<< HEAD
theorem tendsto_atBot_add_nonpos_right (hf : Tendsto f l atBot) (hg : ∀ x, g x ≤ 0) :
    Tendsto (fun x => f x + g x) l atBot :=
  tendsto_atTop_add_nonneg_right (β := βᵒᵈ) hf hg
=======
@[deprecated (since := "2025-02-13")]
alias tendsto_atBot_add_nonpos_left := Tendsto.nonpos_add_atBot
>>>>>>> 03abeaf9

@[to_additive]
theorem Tendsto.atTop_mul_one_eventuallyLE (hf : Tendsto f l atTop) (hg : 1 ≤ᶠ[l] g) :
    Tendsto (fun x => f x * g x) l atTop :=
  tendsto_atTop_mono' l (hg.mono fun _ => le_mul_of_one_le_right') hf

<<<<<<< HEAD
theorem tendsto_atBot_add (hf : Tendsto f l atBot) (hg : Tendsto g l atBot) :
    Tendsto (fun x => f x + g x) l atBot :=
  tendsto_atTop_add (β := βᵒᵈ) hf hg
=======
@[deprecated (since := "2025-02-13")]
alias tendsto_atTop_add_nonneg_right' := Tendsto.atTop_add_zero_eventuallyLE
>>>>>>> 03abeaf9

@[to_additive]
theorem Tendsto.atBot_mul_eventuallyLE_one (hf : Tendsto f l atBot) (hg : g ≤ᶠ[l] 1) :
    Tendsto (fun x => f x * g x) l atBot :=
  hf.atTop_mul_one_eventuallyLE (M := Mᵒᵈ) hg

<<<<<<< HEAD
theorem Tendsto.nsmul_atBot (hf : Tendsto f l atBot) {n : ℕ} (hn : 0 < n) :
    Tendsto (fun x => n • f x) l atBot :=
  Tendsto.nsmul_atTop (β := βᵒᵈ) hf hn
=======
@[deprecated (since := "2025-02-13")]
alias tendsto_atBot_add_nonpos_right' := Tendsto.atBot_add_eventuallyLE_zero
>>>>>>> 03abeaf9

@[to_additive]
theorem Tendsto.atTop_mul_one_le (hf : Tendsto f l atTop) (hg : ∀ x, 1 ≤ g x) :
    Tendsto (fun x => f x * g x) l atTop :=
  hf.atTop_mul_one_eventuallyLE <| .of_forall hg

@[deprecated (since := "2025-02-13")]
alias tendsto_atTop_add_nonneg_right := Tendsto.atTop_add_nonneg

@[to_additive]
theorem Tendsto.atBot_mul_le_one (hf : Tendsto f l atBot) (hg : ∀ x, g x ≤ 1) :
    Tendsto (fun x => f x * g x) l atBot :=
  hf.atBot_mul_eventuallyLE_one (.of_forall hg)

@[deprecated (since := "2025-02-13")]
alias tendsto_atBot_add_nonpos_right := Tendsto.atBot_add_nonpos

/-- In an ordered multiplicative monoid, if `f` and `g` tend to `+∞`, then so does `f * g`.

Earlier, this name was used for a similar lemma about semirings,
which is now called `Filter.Tendsto.atTop_mul_atTop₀`. -/
@[to_additive]
theorem Tendsto.atTop_mul_atTop (hf : Tendsto f l atTop) (hg : Tendsto g l atTop) :
    Tendsto (fun x => f x * g x) l atTop :=
  hf.atTop_mul_one_eventuallyLE <| hg.eventually_ge_atTop 1

@[deprecated (since := "2025-02-13")]
alias tendsto_atTop_add := Tendsto.atTop_add_atTop

/-- In an ordered multiplicative monoid, if `f` and `g` tend to `-∞`, then so does `f * g`.

Earlier, this name was used for a similar lemma about rings (with conclusion `f * g → +∞`),
which is now called `Filter.Tendsto.atBot_mul_atBot₀`. -/
@[to_additive]
theorem Tendsto.atBot_mul_atBot (hf : Tendsto f l atBot) (hg : Tendsto g l atBot) :
    Tendsto (fun x => f x * g x) l atBot :=
  hf.atTop_mul_atTop (M := Mᵒᵈ) hg

@[deprecated (since := "2025-02-13")]
alias tendsto_atBot_add := Tendsto.atBot_add_atBot

<<<<<<< HEAD
variable [AddCommMonoid β] [PartialOrder β] [IsOrderedCancelAddMonoid β]
  {l : Filter α} {f g : α → β}
=======
@[to_additive nsmul_atTop]
theorem Tendsto.atTop_pow (hf : Tendsto f l atTop) {n : ℕ} (hn : 0 < n) :
    Tendsto (fun x => f x ^ n) l atTop := by
  refine tendsto_atTop_mono' _ ((hf.eventually_ge_atTop 1).mono fun x hx ↦ ?_) hf
  simpa only [pow_one] using pow_le_pow_right' hx hn
>>>>>>> 03abeaf9

@[to_additive nsmul_atBot]
theorem Tendsto.atBot_pow (hf : Tendsto f l atBot) {n : ℕ} (hn : 0 < n) :
    Tendsto (fun x => f x ^ n) l atBot :=
  @Tendsto.atTop_pow α Mᵒᵈ _ l f hf n hn

end OrderedCommMonoid

section OrderedCancelCommMonoid

variable [OrderedCancelCommMonoid M] {l : Filter α} {f g : α → M}

/-- In an ordered cancellative multiplicative monoid, if `C * f x → +∞`, then `f x → +∞`.

Earlier, this name was used for a similar lemma about ordered rings,
which is now called `Filter.Tendsto.atTop_of_const_mul₀`. -/
@[to_additive]
theorem Tendsto.atTop_of_const_mul (C : M) (hf : Tendsto (C * f ·) l atTop) : Tendsto f l atTop :=
  tendsto_atTop.2 fun b ↦ (tendsto_atTop.1 hf (C * b)).mono fun _ ↦ le_of_mul_le_mul_left'

@[deprecated (since := "2025-02-13")]
alias tendsto_atTop_of_add_const_left := Tendsto.atTop_of_const_add

@[to_additive]
theorem Tendsto.atBot_of_const_mul (C : M) (hf : Tendsto (C * f ·) l atBot) : Tendsto f l atBot :=
  hf.atTop_of_const_mul (M := Mᵒᵈ)

@[deprecated (since := "2025-02-13")]
alias tendsto_atBot_of_add_const_left := Tendsto.atBot_of_const_add

/-- In an ordered cancellative multiplicative monoid, if `f x * C → +∞`, then `f x → +∞`.

Earlier, this name was used for a similar lemma about ordered rings,
which is now called `Filter.Tendsto.atTop_of_mul_const₀`. -/
@[to_additive]
theorem Tendsto.atTop_of_mul_const (C : M) (hf : Tendsto (f · * C) l atTop) : Tendsto f l atTop :=
  tendsto_atTop.2 fun b => (tendsto_atTop.1 hf (b * C)).mono fun _ => le_of_mul_le_mul_right'

@[deprecated (since := "2025-02-13")]
alias tendsto_atTop_of_add_const_right := Tendsto.atTop_of_add_const

@[to_additive]
theorem Tendsto.atBot_of_mul_const (C : M) (hf : Tendsto (f · * C) l atBot) : Tendsto f l atBot :=
  hf.atTop_of_mul_const (M := Mᵒᵈ)

@[deprecated (since := "2025-02-13")]
alias tendsto_atBot_of_add_const_right := Tendsto.atBot_of_add_const

/-- If `f` is eventually bounded from above along `l` and `f * g` tends to `+∞`,
then `g` tends to `+∞`. -/
@[to_additive "If `f` is eventually bounded from above along `l` and `f + g` tends to `+∞`,
then `g` tends to `+∞`."]
theorem Tendsto.atTop_of_isBoundedUnder_le_mul (hf : IsBoundedUnder (· ≤ ·) l f)
    (hfg : Tendsto (fun x => f x * g x) l atTop) : Tendsto g l atTop := by
  obtain ⟨C, hC⟩ := hf
  refine .atTop_of_const_mul C <| tendsto_atTop_mono' l ?_ hfg
  exact (eventually_map.mp hC).mono fun _ ↦ (mul_le_mul_right' · _)

@[to_additive]
theorem Tendsto.atBot_of_isBoundedUnder_ge_mul (hf : IsBoundedUnder (· ≥ ·) l f)
    (h : Tendsto (fun x => f x * g x) l atBot) : Tendsto g l atBot :=
  h.atTop_of_isBoundedUnder_le_mul (M := Mᵒᵈ) hf

@[to_additive]
theorem Tendsto.atTop_of_le_const_mul (hf : ∃ C, ∀ x, f x ≤ C)
    (hfg : Tendsto (fun x ↦ f x * g x) l atTop) : Tendsto g l atTop :=
  hfg.atTop_of_isBoundedUnder_le_mul <| hf.imp fun _C hC ↦ eventually_map.mpr <| .of_forall hC

@[to_additive]
theorem Tendsto.atBot_of_const_le_mul (hf : ∃ C, ∀ x, C ≤ f x)
    (hfg : Tendsto (fun x ↦ f x * g x) l atBot) : Tendsto g l atBot :=
  Tendsto.atTop_of_le_const_mul (M := Mᵒᵈ) hf hfg

@[to_additive]
theorem Tendsto.atTop_of_mul_isBoundedUnder_le (hg : IsBoundedUnder (· ≤ ·) l g)
    (h : Tendsto (fun x => f x * g x) l atTop) : Tendsto f l atTop := by
  obtain ⟨C, hC⟩ := hg
  refine .atTop_of_mul_const C <| tendsto_atTop_mono' l ?_ h
  exact (eventually_map.mp hC).mono fun _ ↦ (mul_le_mul_left' · _)

@[to_additive]
theorem Tendsto.atBot_of_mul_isBoundedUnder_ge (hg : IsBoundedUnder (· ≥ ·) l g)
    (h : Tendsto (fun x => f x * g x) l atBot) : Tendsto f l atBot :=
  h.atTop_of_mul_isBoundedUnder_le (M := Mᵒᵈ) hg

@[to_additive]
theorem Tendsto.atTop_of_mul_le_const (hg : ∃ C, ∀ x, g x ≤ C)
    (hfg : Tendsto (fun x ↦ f x * g x) l atTop) : Tendsto f l atTop :=
  hfg.atTop_of_mul_isBoundedUnder_le <| hg.imp fun _C hC ↦ eventually_map.mpr <| .of_forall hC

@[to_additive]
theorem Tendsto.atBot_of_mul_const_le (hg : ∃ C, ∀ x, C ≤ g x)
    (hfg : Tendsto (fun x ↦ f x * g x) l atBot) : Tendsto f l atBot :=
  Tendsto.atTop_of_mul_le_const (M := Mᵒᵈ) hg hfg

end OrderedCancelCommMonoid

section OrderedCancelAddCommMonoid

variable [OrderedCancelAddCommMonoid M] {l : Filter α} {f g : α → M}

@[deprecated Tendsto.atTop_of_isBoundedUnder_le_add (since := "2025-02-13")]
theorem tendsto_atTop_of_add_bdd_above_left' (C) (hC : ∀ᶠ x in l, f x ≤ C)
    (h : Tendsto (fun x => f x + g x) l atTop) : Tendsto g l atTop :=
  .atTop_of_isBoundedUnder_le_add ⟨C, hC⟩ h

@[deprecated Tendsto.atBot_of_isBoundedUnder_ge_add (since := "2025-02-13")]
theorem tendsto_atBot_of_add_bdd_below_left' (C) (hC : ∀ᶠ x in l, C ≤ f x)
    (h : Tendsto (fun x => f x + g x) l atBot) : Tendsto g l atBot :=
  .atBot_of_isBoundedUnder_ge_add ⟨C, hC⟩ h

@[deprecated Tendsto.atTop_of_le_const_add (since := "2025-02-13")]
theorem tendsto_atTop_of_add_bdd_above_left (C) (hC : ∀ x, f x ≤ C) :
    Tendsto (fun x => f x + g x) l atTop → Tendsto g l atTop :=
  .atTop_of_le_const_add ⟨C, hC⟩

@[deprecated Tendsto.atBot_of_const_le_add (since := "2025-02-13")]
theorem tendsto_atBot_of_add_bdd_below_left (C) (hC : ∀ x, C ≤ f x) :
    Tendsto (fun x => f x + g x) l atBot → Tendsto g l atBot :=
  .atBot_of_const_le_add ⟨C, hC⟩

@[deprecated Tendsto.atTop_of_add_isBoundedUnder_le (since := "2025-02-13")]
theorem tendsto_atTop_of_add_bdd_above_right' (C) (hC : ∀ᶠ x in l, g x ≤ C)
    (h : Tendsto (fun x => f x + g x) l atTop) : Tendsto f l atTop :=
  h.atTop_of_add_isBoundedUnder_le ⟨C, hC⟩

@[deprecated Tendsto.atBot_of_add_isBoundedUnder_ge (since := "2025-02-13")]
theorem tendsto_atBot_of_add_bdd_below_right' (C) (hC : ∀ᶠ x in l, C ≤ g x)
    (h : Tendsto (fun x => f x + g x) l atBot) : Tendsto f l atBot :=
  h.atBot_of_add_isBoundedUnder_ge ⟨C, hC⟩

@[deprecated Tendsto.atTop_of_add_le_const (since := "2025-02-13")]
theorem tendsto_atTop_of_add_bdd_above_right (C) (hC : ∀ x, g x ≤ C) :
    Tendsto (fun x => f x + g x) l atTop → Tendsto f l atTop :=
  .atTop_of_add_le_const ⟨C, hC⟩

@[deprecated Tendsto.atBot_of_add_const_le (since := "2025-02-13")]
theorem tendsto_atBot_of_add_bdd_below_right (C) (hC : ∀ x, C ≤ g x) :
    Tendsto (fun x => f x + g x) l atBot → Tendsto f l atBot :=
  .atBot_of_add_const_le ⟨C, hC⟩

end OrderedCancelAddCommMonoid

end Filter<|MERGE_RESOLUTION|>--- conflicted
+++ resolved
@@ -17,95 +17,55 @@
 
 section OrderedCommMonoid
 
-<<<<<<< HEAD
-variable [AddCommMonoid β] [PartialOrder β] [IsOrderedAddMonoid β] {l : Filter α} {f g : α → β}
-=======
-variable [OrderedCommMonoid M] {l : Filter α} {f g : α → M}
->>>>>>> 03abeaf9
+variable [CommMonoid M] [PartialOrder M] [IsOrderedMonoid M] {l : Filter α} {f g : α → M}
 
 @[to_additive]
 theorem Tendsto.one_eventuallyLE_mul_atTop (hf : 1 ≤ᶠ[l] f) (hg : Tendsto g l atTop) :
     Tendsto (fun x => f x * g x) l atTop :=
   tendsto_atTop_mono' l (hf.mono fun _ ↦ le_mul_of_one_le_left') hg
 
-<<<<<<< HEAD
-theorem tendsto_atBot_add_nonpos_left' (hf : ∀ᶠ x in l, f x ≤ 0) (hg : Tendsto g l atBot) :
-    Tendsto (fun x => f x + g x) l atBot :=
-  tendsto_atTop_add_nonneg_left' (β := βᵒᵈ) hf hg
-=======
 @[deprecated (since := "2025-02-13")]
 alias tendsto_atTop_add_nonneg_left' := Tendsto.zero_eventuallyLE_add_atTop
->>>>>>> 03abeaf9
 
 @[to_additive]
 theorem Tendsto.eventuallyLE_one_mul_atBot (hf : f ≤ᶠ[l] 1) (hg : Tendsto g l atBot) :
     Tendsto (fun x => f x * g x) l atBot :=
   hg.one_eventuallyLE_mul_atTop (M := Mᵒᵈ) hf
 
-<<<<<<< HEAD
-theorem tendsto_atBot_add_nonpos_left (hf : ∀ x, f x ≤ 0) (hg : Tendsto g l atBot) :
-    Tendsto (fun x => f x + g x) l atBot :=
-  tendsto_atTop_add_nonneg_left (β := βᵒᵈ) hf hg
-=======
 @[deprecated (since := "2025-02-13")]
 alias tendsto_atBot_add_nonpos_left' := Tendsto.eventuallyLE_zero_add_atBot
->>>>>>> 03abeaf9
 
 @[to_additive]
 theorem Tendsto.one_le_mul_atTop (hf : ∀ x, 1 ≤ f x) (hg : Tendsto g l atTop) :
     Tendsto (fun x => f x * g x) l atTop :=
   hg.one_eventuallyLE_mul_atTop (.of_forall hf)
 
-<<<<<<< HEAD
-theorem tendsto_atBot_add_nonpos_right' (hf : Tendsto f l atBot) (hg : ∀ᶠ x in l, g x ≤ 0) :
-    Tendsto (fun x => f x + g x) l atBot :=
-  tendsto_atTop_add_nonneg_right' (β := βᵒᵈ) hf hg
-=======
 @[deprecated (since := "2025-02-13")]
 alias tendsto_atTop_add_nonneg_left := Tendsto.nonneg_add_atTop
->>>>>>> 03abeaf9
 
 @[to_additive]
 theorem Tendsto.le_one_mul_atBot (hf : ∀ x, f x ≤ 1) (hg : Tendsto g l atBot) :
     Tendsto (fun x => f x * g x) l atBot :=
   hg.eventuallyLE_one_mul_atBot (.of_forall hf)
 
-<<<<<<< HEAD
-theorem tendsto_atBot_add_nonpos_right (hf : Tendsto f l atBot) (hg : ∀ x, g x ≤ 0) :
-    Tendsto (fun x => f x + g x) l atBot :=
-  tendsto_atTop_add_nonneg_right (β := βᵒᵈ) hf hg
-=======
 @[deprecated (since := "2025-02-13")]
 alias tendsto_atBot_add_nonpos_left := Tendsto.nonpos_add_atBot
->>>>>>> 03abeaf9
 
 @[to_additive]
 theorem Tendsto.atTop_mul_one_eventuallyLE (hf : Tendsto f l atTop) (hg : 1 ≤ᶠ[l] g) :
     Tendsto (fun x => f x * g x) l atTop :=
   tendsto_atTop_mono' l (hg.mono fun _ => le_mul_of_one_le_right') hf
 
-<<<<<<< HEAD
-theorem tendsto_atBot_add (hf : Tendsto f l atBot) (hg : Tendsto g l atBot) :
-    Tendsto (fun x => f x + g x) l atBot :=
-  tendsto_atTop_add (β := βᵒᵈ) hf hg
-=======
 @[deprecated (since := "2025-02-13")]
 alias tendsto_atTop_add_nonneg_right' := Tendsto.atTop_add_zero_eventuallyLE
->>>>>>> 03abeaf9
 
 @[to_additive]
 theorem Tendsto.atBot_mul_eventuallyLE_one (hf : Tendsto f l atBot) (hg : g ≤ᶠ[l] 1) :
     Tendsto (fun x => f x * g x) l atBot :=
   hf.atTop_mul_one_eventuallyLE (M := Mᵒᵈ) hg
 
-<<<<<<< HEAD
-theorem Tendsto.nsmul_atBot (hf : Tendsto f l atBot) {n : ℕ} (hn : 0 < n) :
-    Tendsto (fun x => n • f x) l atBot :=
-  Tendsto.nsmul_atTop (β := βᵒᵈ) hf hn
-=======
 @[deprecated (since := "2025-02-13")]
 alias tendsto_atBot_add_nonpos_right' := Tendsto.atBot_add_eventuallyLE_zero
->>>>>>> 03abeaf9
 
 @[to_additive]
 theorem Tendsto.atTop_mul_one_le (hf : Tendsto f l atTop) (hg : ∀ x, 1 ≤ g x) :
@@ -147,27 +107,22 @@
 @[deprecated (since := "2025-02-13")]
 alias tendsto_atBot_add := Tendsto.atBot_add_atBot
 
-<<<<<<< HEAD
-variable [AddCommMonoid β] [PartialOrder β] [IsOrderedCancelAddMonoid β]
-  {l : Filter α} {f g : α → β}
-=======
 @[to_additive nsmul_atTop]
 theorem Tendsto.atTop_pow (hf : Tendsto f l atTop) {n : ℕ} (hn : 0 < n) :
     Tendsto (fun x => f x ^ n) l atTop := by
   refine tendsto_atTop_mono' _ ((hf.eventually_ge_atTop 1).mono fun x hx ↦ ?_) hf
   simpa only [pow_one] using pow_le_pow_right' hx hn
->>>>>>> 03abeaf9
 
 @[to_additive nsmul_atBot]
 theorem Tendsto.atBot_pow (hf : Tendsto f l atBot) {n : ℕ} (hn : 0 < n) :
     Tendsto (fun x => f x ^ n) l atBot :=
-  @Tendsto.atTop_pow α Mᵒᵈ _ l f hf n hn
+  Tendsto.atTop_pow (M := Mᵒᵈ) hf hn
 
 end OrderedCommMonoid
 
 section OrderedCancelCommMonoid
 
-variable [OrderedCancelCommMonoid M] {l : Filter α} {f g : α → M}
+variable [CommMonoid M] [PartialOrder M] [IsOrderedCancelMonoid M] {l : Filter α} {f g : α → M}
 
 /-- In an ordered cancellative multiplicative monoid, if `C * f x → +∞`, then `f x → +∞`.
 
@@ -256,7 +211,8 @@
 
 section OrderedCancelAddCommMonoid
 
-variable [OrderedCancelAddCommMonoid M] {l : Filter α} {f g : α → M}
+variable [AddCommMonoid M] [PartialOrder M] [IsOrderedCancelAddMonoid M]
+  {l : Filter α} {f g : α → M}
 
 @[deprecated Tendsto.atTop_of_isBoundedUnder_le_add (since := "2025-02-13")]
 theorem tendsto_atTop_of_add_bdd_above_left' (C) (hC : ∀ᶠ x in l, f x ≤ C)
