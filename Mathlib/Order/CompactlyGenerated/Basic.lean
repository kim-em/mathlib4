--- conflicted
+++ resolved
@@ -335,11 +335,7 @@
 
 section
 
-<<<<<<< HEAD
-variable [IsCompactlyGenerated α] {a b : α} {s : Set α}
-=======
 variable [IsCompactlyGenerated α] {a : α} {s : Set α}
->>>>>>> d0df76bd
 
 @[simp]
 theorem sSup_compact_le_eq (b) :
