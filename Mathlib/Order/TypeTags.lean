/-
Copyright (c) 2018 Mario Carneiro. All rights reserved.
Released under Apache 2.0 license as described in the file LICENSE.
Authors: Mario Carneiro, Simon Hudon, Yury Kudryashov
-/
import Mathlib.Order.Notation

/-!
# Order-related type synonyms

In this file we define `WithBot`, `WithTop`, `ENat`, and `PNat`.
The definitions were moved to this file without any theory
so that, e.g., `Data/Countable/Basic` can prove `Countable ENat`
without exploding its imports.
-/

variable {α : Type*}

/-- Attach `⊥` to a type. -/
@[order_dual]
def WithBot (α : Type*) := Option α

namespace WithBot

@[order_dual]
instance [Repr α] : Repr (WithBot α) :=
  ⟨fun o _ =>
    match o with
    | none => "⊥"
    | some a => "↑" ++ repr a⟩

/-- The canonical map from `α` into `WithBot α` -/
@[order_dual (attr := coe, match_pattern)] def some : α → WithBot α :=
  Option.some

<<<<<<< HEAD
-- Porting note: changed this from `CoeTC` to `Coe` but I am not 100% confident that's correct.
@[order_dual]
=======
>>>>>>> bd7e1bf7
instance coe : Coe α (WithBot α) :=
  ⟨some⟩

@[order_dual]
instance bot : Bot (WithBot α) :=
  ⟨none⟩

@[order_dual]
instance inhabited : Inhabited (WithBot α) :=
  ⟨⊥⟩

/-- Recursor for `WithBot` using the preferred forms `⊥` and `↑a`. -/
@[order_dual (attr := elab_as_elim, induction_eliminator, cases_eliminator)
"Recursor for `WithTop` using the preferred forms `⊤` and `↑a`."]
def recBotCoe {C : WithBot α → Sort*} (bot : C ⊥) (coe : ∀ a : α, C a) : ∀ n : WithBot α, C n
  | ⊥ => bot
  | (a : α) => coe a

@[order_dual (attr := simp)]
theorem recBotCoe_bot {C : WithBot α → Sort*} (d : C ⊥) (f : ∀ a : α, C a) :
    @recBotCoe _ C d f ⊥ = d :=
  rfl

@[order_dual (attr := simp)]
theorem recBotCoe_coe {C : WithBot α → Sort*} (d : C ⊥) (f : ∀ a : α, C a) (x : α) :
    @recBotCoe _ C d f ↑x = f x :=
  rfl

end WithBot

--TODO(Mario): Construct using order dual on `WithBot`
-- /-- Attach `⊤` to a type. -/
-- def WithTop (α : Type*) :=
--   Option α

namespace WithTop

-- instance [Repr α] : Repr (WithTop α) :=
--   ⟨fun o _ =>
--     match o with
--     | none => "⊤"
--     | some a => "↑" ++ repr a⟩

/-- The canonical map from `α` into `WithTop α` -/
-- @[coe, match_pattern] def some : α → WithTop α :=
--   Option.some

@[order_dual]
instance coeTC : CoeTC α (WithTop α) :=
  ⟨some⟩

-- instance top : Top (WithTop α) :=
--   ⟨none⟩

-- instance inhabited : Inhabited (WithTop α) :=
--   ⟨⊤⟩

-- /-- Recursor for `WithTop` using the preferred forms `⊤` and `↑a`. -/
-- @[elab_as_elim, induction_eliminator, cases_eliminator]
-- def recTopCoe {C : WithTop α → Sort*} (top : C ⊤) (coe : ∀ a : α, C a) : ∀ n : WithTop α, C n
--   | none => top
--   | Option.some a => coe a

-- @[simp]
-- theorem recTopCoe_top {C : WithTop α → Sort*} (d : C ⊤) (f : ∀ a : α, C a) :
--     @recTopCoe _ C d f ⊤ = d :=
--   rfl

-- @[simp]
-- theorem recTopCoe_coe {C : WithTop α → Sort*} (d : C ⊤) (f : ∀ a : α, C a) (x : α) :
--     @recTopCoe _ C d f ↑x = f x :=
--   rfl

end WithTop<|MERGE_RESOLUTION|>--- conflicted
+++ resolved
@@ -33,11 +33,6 @@
 @[order_dual (attr := coe, match_pattern)] def some : α → WithBot α :=
   Option.some
 
-<<<<<<< HEAD
--- Porting note: changed this from `CoeTC` to `Coe` but I am not 100% confident that's correct.
-@[order_dual]
-=======
->>>>>>> bd7e1bf7
 instance coe : Coe α (WithBot α) :=
   ⟨some⟩
 
