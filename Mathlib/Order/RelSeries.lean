/-
Copyright (c) 2023 Jujian Zhang. All rights reserved.
Released under Apache 2.0 license as described in the file LICENSE.
Authors: Jujian Zhang, Fangming Li
-/
import Mathlib.Algebra.Order.Ring.Nat
import Mathlib.Data.Fintype.Pigeonhole
import Mathlib.Data.Fintype.Pi
import Mathlib.Data.Fintype.Sigma
import Mathlib.Data.Rel
import Mathlib.Data.Fin.VecNotation
import Mathlib.Order.OrderIsoNat

/-!
# Series of a relation

If `r` is a relation on `α` then a relation series of length `n` is a series
`a_0, a_1, ..., a_n` such that `r a_i a_{i+1}` for all `i < n`

-/

variable {α : Type*} (r : Rel α α)
variable {β : Type*} (s : Rel β β)

/--
Let `r` be a relation on `α`, a relation series of `r` of length `n` is a series
`a_0, a_1, ..., a_n` such that `r a_i a_{i+1}` for all `i < n`
-/
structure RelSeries where
  /-- The number of inequalities in the series -/
  length : ℕ
  /-- The underlying function of a relation series -/
  toFun : Fin (length + 1) → α
  /-- Adjacent elements are related -/
  step : ∀ (i : Fin length), r (toFun (Fin.castSucc i)) (toFun i.succ)

namespace RelSeries

instance : CoeFun (RelSeries r) (fun x ↦ Fin (x.length + 1) → α) :=
{ coe := RelSeries.toFun }

/--
For any type `α`, each term of `α` gives a relation series with the right most index to be 0.
-/
@[simps!] def singleton (a : α) : RelSeries r where
  length := 0
  toFun _ := a
  step := Fin.elim0

instance [IsEmpty α] : IsEmpty (RelSeries r) where
  false x := IsEmpty.false (x 0)

instance [Inhabited α] : Inhabited (RelSeries r) where
  default := singleton r default

instance [Nonempty α] : Nonempty (RelSeries r) :=
  Nonempty.map (singleton r) inferInstance

variable {r}

@[ext (iff := false)]
lemma ext {x y : RelSeries r} (length_eq : x.length = y.length)
    (toFun_eq : x.toFun = y.toFun ∘ Fin.cast (by rw [length_eq])) : x = y := by
  rcases x with ⟨nx, fx⟩
  dsimp only at length_eq toFun_eq
  subst length_eq toFun_eq
  rfl

lemma rel_of_lt [IsTrans α r] (x : RelSeries r) {i j : Fin (x.length + 1)} (h : i < j) :
    r (x i) (x j) :=
  (Fin.liftFun_iff_succ r).mpr x.step h

lemma rel_or_eq_of_le [IsTrans α r] (x : RelSeries r) {i j : Fin (x.length + 1)} (h : i ≤ j) :
    r (x i) (x j) ∨ x i = x j :=
  (Fin.lt_or_eq_of_le h).imp (x.rel_of_lt ·) (by rw [·])

/--
Given two relations `r, s` on `α` such that `r ≤ s`, any relation series of `r` induces a relation
series of `s`
-/
@[simps!]
def ofLE (x : RelSeries r) {s : Rel α α} (h : r ≤ s) : RelSeries s where
  length := x.length
  toFun := x
  step _ := h _ _ <| x.step _

lemma coe_ofLE (x : RelSeries r) {s : Rel α α} (h : r ≤ s) :
    (x.ofLE h : _ → _) = x := rfl

/-- Every relation series gives a list -/
def toList (x : RelSeries r) : List α := List.ofFn x

@[simp]
lemma length_toList (x : RelSeries r) : x.toList.length = x.length + 1 :=
  List.length_ofFn

@[simp]
lemma toList_singleton (x : α) : (singleton r x).toList = [x] :=
  rfl

lemma toList_chain' (x : RelSeries r) : x.toList.Chain' r := by
  rw [List.chain'_iff_get]
  intros i h
  convert x.step ⟨i, by simpa [toList] using h⟩ <;> apply List.get_ofFn

lemma toList_ne_nil (x : RelSeries r) : x.toList ≠ [] := fun m =>
  List.eq_nil_iff_forall_not_mem.mp m (x 0) <| List.mem_ofFn.mpr ⟨_, rfl⟩

/-- Every nonempty list satisfying the chain condition gives a relation series -/
@[simps]
def fromListChain' (x : List α) (x_ne_nil : x ≠ []) (hx : x.Chain' r) : RelSeries r where
  length := x.length - 1
  toFun i := x[Fin.cast (Nat.succ_pred_eq_of_pos <| List.length_pos_iff.mpr x_ne_nil) i]
  step i := List.chain'_iff_get.mp hx i i.2

/-- Relation series of `r` and nonempty list of `α` satisfying `r`-chain condition bijectively
corresponds to each other. -/
protected def Equiv : RelSeries r ≃ {x : List α | x ≠ [] ∧ x.Chain' r} where
  toFun x := ⟨_, x.toList_ne_nil, x.toList_chain'⟩
  invFun x := fromListChain' _ x.2.1 x.2.2
  left_inv x := ext (by simp [toList]) <| by ext; dsimp; apply List.get_ofFn
  right_inv x := by
    refine Subtype.ext (List.ext_get ?_ fun n hn1 _ => by dsimp; apply List.get_ofFn)
    have := Nat.succ_pred_eq_of_pos <| List.length_pos_iff.mpr x.2.1
    simp_all [toList]

lemma toList_injective : Function.Injective (RelSeries.toList (r := r)) :=
  fun _ _ h ↦ (RelSeries.Equiv).injective <| Subtype.ext h

-- TODO : build a similar bijection between `RelSeries α` and `Quiver.Path`

end RelSeries

namespace Rel

/-- A relation `r` is said to be finite dimensional iff there is a relation series of `r` with the
  maximum length. -/
@[mk_iff]
class FiniteDimensional : Prop where
  /-- A relation `r` is said to be finite dimensional iff there is a relation series of `r` with the
    maximum length. -/
  exists_longest_relSeries : ∃ x : RelSeries r, ∀ y : RelSeries r, y.length ≤ x.length

/-- A relation `r` is said to be infinite dimensional iff there exists relation series of arbitrary
  length. -/
@[mk_iff]
class InfiniteDimensional : Prop where
  /-- A relation `r` is said to be infinite dimensional iff there exists relation series of
    arbitrary length. -/
  exists_relSeries_with_length : ∀ n : ℕ, ∃ x : RelSeries r, x.length = n

end Rel

namespace RelSeries

/-- The longest relational series when a relation is finite dimensional -/
protected noncomputable def longestOf [r.FiniteDimensional] : RelSeries r :=
  Rel.FiniteDimensional.exists_longest_relSeries.choose

lemma length_le_length_longestOf [r.FiniteDimensional] (x : RelSeries r) :
    x.length ≤ (RelSeries.longestOf r).length :=
  Rel.FiniteDimensional.exists_longest_relSeries.choose_spec _

/-- A relation series with length `n` if the relation is infinite dimensional -/
protected noncomputable def withLength [r.InfiniteDimensional] (n : ℕ) : RelSeries r :=
  (Rel.InfiniteDimensional.exists_relSeries_with_length n).choose

@[simp] lemma length_withLength [r.InfiniteDimensional] (n : ℕ) :
    (RelSeries.withLength r n).length = n :=
  (Rel.InfiniteDimensional.exists_relSeries_with_length n).choose_spec

section
variable {r} {s : RelSeries r} {x : α}

/-- If a relation on `α` is infinite dimensional, then `α` is nonempty. -/
lemma nonempty_of_infiniteDimensional [r.InfiniteDimensional] : Nonempty α :=
  ⟨RelSeries.withLength r 0 0⟩

lemma nonempty_of_finiteDimensional [r.FiniteDimensional] : Nonempty α := by
  obtain ⟨p, _⟩ := (Rel.finiteDimensional_iff r).mp ‹_›
  exact ⟨p 0⟩

instance membership : Membership α (RelSeries r) :=
  ⟨Function.swap (· ∈ Set.range ·)⟩

theorem mem_def : x ∈ s ↔ x ∈ Set.range s := Iff.rfl

@[simp] theorem mem_toList : x ∈ s.toList ↔ x ∈ s := by
  rw [RelSeries.toList, List.mem_ofFn', RelSeries.mem_def]

theorem subsingleton_of_length_eq_zero (hs : s.length = 0) : {x | x ∈ s}.Subsingleton := by
  rintro - ⟨i, rfl⟩ - ⟨j, rfl⟩
  congr!
  exact finCongr (by rw [hs, zero_add]) |>.injective <| Subsingleton.elim (α := Fin 1) _ _

theorem length_ne_zero_of_nontrivial (h : {x | x ∈ s}.Nontrivial) : s.length ≠ 0 :=
  fun hs ↦ h.not_subsingleton <| subsingleton_of_length_eq_zero hs

theorem length_pos_of_nontrivial (h : {x | x ∈ s}.Nontrivial) : 0 < s.length :=
  Nat.pos_iff_ne_zero.mpr <| length_ne_zero_of_nontrivial h

theorem length_ne_zero (irrefl : Irreflexive r) : s.length ≠ 0 ↔ {x | x ∈ s}.Nontrivial := by
  refine ⟨fun h ↦ ⟨s 0, by simp [mem_def], s 1, by simp [mem_def], fun rid ↦ irrefl (s 0) ?_⟩,
    length_ne_zero_of_nontrivial⟩
  nth_rw 2 [rid]
  convert s.step ⟨0, by omega⟩
  ext
  simpa [Nat.pos_iff_ne_zero]

theorem length_pos (irrefl : Irreflexive r) : 0 < s.length ↔ {x | x ∈ s}.Nontrivial :=
  Nat.pos_iff_ne_zero.trans <| length_ne_zero irrefl

lemma length_eq_zero (irrefl : Irreflexive r) : s.length = 0 ↔ {x | x ∈ s}.Subsingleton := by
  rw [← not_ne_iff, length_ne_zero irrefl, Set.not_nontrivial_iff]

/-- Start of a series, i.e. for `a₀ -r→ a₁ -r→ ... -r→ aₙ`, its head is `a₀`.

Since a relation series is assumed to be non-empty, this is well defined. -/
def head (x : RelSeries r) : α := x 0

/-- End of a series, i.e. for `a₀ -r→ a₁ -r→ ... -r→ aₙ`, its last element is `aₙ`.

Since a relation series is assumed to be non-empty, this is well defined. -/
def last (x : RelSeries r) : α := x <| Fin.last _

lemma apply_zero (p : RelSeries r) : p 0 = p.head := rfl

lemma apply_last (x : RelSeries r) : x (Fin.last <| x.length) = x.last := rfl

lemma head_mem (x : RelSeries r) : x.head ∈ x := ⟨_, rfl⟩

lemma last_mem (x : RelSeries r) : x.last ∈ x := ⟨_, rfl⟩

@[simp]
lemma head_singleton {r : Rel α α} (x : α) : (singleton r x).head = x := by simp [singleton, head]

@[simp]
lemma last_singleton {r : Rel α α} (x : α) : (singleton r x).last = x := by simp [singleton, last]

@[simp]
lemma head_toList (p : RelSeries r) : p.toList.head p.toList_ne_nil = p.head := by
  simp [toList, apply_zero]

@[simp]
lemma toList_getElem_eq_apply (p : RelSeries r) (i : Fin (p.length + 1)) :
    p.toList[(i : ℕ)] = p i := by
  simp only [Fin.getElem_fin, toList, List.getElem_ofFn p.toFun]

@[simp]
lemma toList_getElem_zero_eq_head (p : RelSeries r) : p.toList[0] = p.head := by
  simp [head, ← toList_getElem_eq_apply]

@[simp]
lemma toList_fromListChain' (l : List α) (l_ne_nil : l ≠ []) (hl : l.Chain' r) :
    (fromListChain' l l_ne_nil hl).toList = l :=
  Subtype.ext_iff.mp <| RelSeries.Equiv.right_inv ⟨l, ⟨l_ne_nil, hl⟩⟩

@[simp]
lemma head_fromListChain' (l : List α) (l_ne_nil : l ≠ [])
    (hl : l.Chain' r) :
    (fromListChain' l l_ne_nil hl).head = l.head l_ne_nil := by
  simp [← toList_getElem_zero_eq_head, List.getElem_zero_eq_head]

end

variable {r s}

/--
If `a₀ -r→ a₁ -r→ ... -r→ aₙ` and `b₀ -r→ b₁ -r→ ... -r→ bₘ` are two strict series
such that `r aₙ b₀`, then there is a chain of length `n + m + 1` given by
`a₀ -r→ a₁ -r→ ... -r→ aₙ -r→ b₀ -r→ b₁ -r→ ... -r→ bₘ`.
-/
@[simps length]
def append (p q : RelSeries r) (connect : r p.last q.head) : RelSeries r where
  length := p.length + q.length + 1
  toFun := Fin.append p q ∘ Fin.cast (by omega)
  step i := by
    obtain hi | rfl | hi :=
      lt_trichotomy i (Fin.castLE (by omega) (Fin.last _ : Fin (p.length + 1)))
    · convert p.step ⟨i.1, hi⟩ <;> convert Fin.append_left p q _ <;> rfl
    · convert connect
      · convert Fin.append_left p q _
      · convert Fin.append_right p q _; rfl
    · set x := _; set y := _
      change r (Fin.append p q x) (Fin.append p q y)
      have hx : x = Fin.natAdd _ ⟨i - (p.length + 1), Nat.sub_lt_left_of_lt_add hi <|
          i.2.trans <| by omega⟩ := by
        ext; dsimp [x, y]; rw [Nat.add_sub_cancel']; exact hi
      have hy : y = Fin.natAdd _ ⟨i - p.length, Nat.sub_lt_left_of_lt_add (le_of_lt hi)
          (by exact i.2)⟩ := by
        ext
        dsimp
        conv_rhs => rw [Nat.add_comm p.length 1, add_assoc,
          Nat.add_sub_cancel' <| le_of_lt (show p.length < i.1 from hi), add_comm]
        rfl
      rw [hx, Fin.append_right, hy, Fin.append_right]
      convert q.step ⟨i - (p.length + 1), Nat.sub_lt_left_of_lt_add hi <| by omega⟩
      rw [Fin.succ_mk, Nat.sub_eq_iff_eq_add (le_of_lt hi : p.length ≤ i),
        Nat.add_assoc _ 1, add_comm 1, Nat.sub_add_cancel]
      exact hi

lemma append_apply_left (p q : RelSeries r) (connect : r p.last q.head)
    (i : Fin (p.length + 1)) :
    p.append q connect ((i.castAdd (q.length + 1)).cast (by dsimp; omega)) = p i := by
  delta append
  simp only [Function.comp_apply]
  convert Fin.append_left _ _ _

lemma append_apply_right (p q : RelSeries r) (connect : r p.last q.head)
    (i : Fin (q.length + 1)) :
    p.append q connect (i.natAdd p.length + 1) = q i := by
  delta append
  simp only [Fin.coe_natAdd, Nat.cast_add, Function.comp_apply]
  convert Fin.append_right _ _ _
  ext
  simp only [Fin.coe_cast, Fin.coe_natAdd]
  conv_rhs => rw [add_assoc, add_comm 1, ← add_assoc]
  change _ % _ = _
  simp only [Nat.add_mod_mod, Nat.mod_add_mod, Nat.one_mod, Nat.mod_succ_eq_iff_lt]
  omega

@[simp] lemma head_append (p q : RelSeries r) (connect : r p.last q.head) :
    (p.append q connect).head = p.head :=
  append_apply_left p q connect 0

@[simp] lemma last_append (p q : RelSeries r) (connect : r p.last q.head) :
    (p.append q connect).last = q.last := by
  delta last
  convert append_apply_right p q connect (Fin.last _)
  ext
  change _ = _ % _
  simp only [append_length, Fin.val_last, Fin.natAdd_last, Nat.one_mod, Nat.mod_add_mod,
    Nat.mod_succ]

/--
For two types `α, β` and relation on them `r, s`, if `f : α → β` preserves relation `r`, then an
`r`-series can be pushed out to an `s`-series by
`a₀ -r→ a₁ -r→ ... -r→ aₙ ↦ f a₀ -s→ f a₁ -s→ ... -s→ f aₙ`
-/
@[simps length]
def map (p : RelSeries r) (f : r →r s) : RelSeries s where
  length := p.length
  toFun := f.1.comp p
  step := (f.2 <| p.step ·)

@[simp] lemma map_apply (p : RelSeries r) (f : r →r s) (i : Fin (p.length + 1)) :
    p.map f i = f (p i) := rfl

@[simp] lemma head_map (p : RelSeries r) (f : r →r s) : (p.map f).head = f p.head := rfl

@[simp] lemma last_map (p : RelSeries r) (f : r →r s) : (p.map f).last = f p.last := rfl

/--
If `a₀ -r→ a₁ -r→ ... -r→ aₙ` is an `r`-series and `a` is such that
`aᵢ -r→ a -r→ a_ᵢ₊₁`, then
`a₀ -r→ a₁ -r→ ... -r→ aᵢ -r→ a -r→ aᵢ₊₁ -r→ ... -r→ aₙ`
is another `r`-series
-/
@[simps]
def insertNth (p : RelSeries r) (i : Fin p.length) (a : α)
    (prev_connect : r (p (Fin.castSucc i)) a) (connect_next : r a (p i.succ)) : RelSeries r where
  length := p.length + 1
  toFun := (Fin.castSucc i.succ).insertNth a p
  step m := by
    set x := _; set y := _; change r x y
    obtain hm | hm | hm := lt_trichotomy m.1 i.1
    · convert p.step ⟨m, hm.trans i.2⟩
      · show Fin.insertNth _ _ _ _ = _
        rw [Fin.insertNth_apply_below]
        pick_goal 2
        · exact hm.trans (lt_add_one _)
        simp
      · show Fin.insertNth _ _ _ _ = _
        rw [Fin.insertNth_apply_below]
        pick_goal 2
        · change m.1 + 1 < i.1 + 1; rwa [add_lt_add_iff_right]
        simp; rfl
    · rw [show x = p m from show Fin.insertNth _ _ _ _ = _ by
        rw [Fin.insertNth_apply_below]
        pick_goal 2
        · show m.1 < i.1 + 1; exact hm ▸ lt_add_one _
        simp]
      convert prev_connect
      · ext; exact hm
      · change Fin.insertNth _ _ _ _ = _
        rw [show m.succ = i.succ.castSucc by ext; change _ + 1 = _ + 1; rw [hm],
          Fin.insertNth_apply_same]
    · rw [Nat.lt_iff_add_one_le, le_iff_lt_or_eq] at hm
      obtain hm | hm := hm
      · convert p.step ⟨m.1 - 1, Nat.sub_lt_right_of_lt_add (by omega) m.2⟩
        · change Fin.insertNth _ _ _ _ = _
          rw [Fin.insertNth_apply_above (h := hm)]
          aesop
        · change Fin.insertNth _ _ _ _ = _
          rw [Fin.insertNth_apply_above]
          swap
          · exact hm.trans (lt_add_one _)
          simp only [Fin.val_succ, Fin.pred_succ, eq_rec_constant, Fin.succ_mk]
          congr
          exact Fin.ext <| Eq.symm <| Nat.succ_pred_eq_of_pos (lt_trans (Nat.zero_lt_succ _) hm)
      · convert connect_next
        · change Fin.insertNth _ _ _ _ = _
          rw [show m.castSucc = i.succ.castSucc from Fin.ext hm.symm, Fin.insertNth_apply_same]
        · change Fin.insertNth _ _ _ _ = _
          rw [Fin.insertNth_apply_above]
          swap
          · change i.1 + 1 < m.1 + 1; omega
          simp only [Fin.pred_succ, eq_rec_constant]
          congr; ext; exact hm.symm

/--
A relation series `a₀ -r→ a₁ -r→ ... -r→ aₙ` of `r` gives a relation series of the reverse of `r`
by reversing the series `aₙ ←r- aₙ₋₁ ←r- ... ←r- a₁ ←r- a₀`.
-/
@[simps length]
def reverse (p : RelSeries r) : RelSeries (fun (a b : α) ↦ r b a) where
  length := p.length
  toFun := p ∘ Fin.rev
  step i := by
    rw [Function.comp_apply, Function.comp_apply]
    have hi : i.1 + 1 ≤ p.length := by omega
    convert p.step ⟨p.length - (i.1 + 1), Nat.sub_lt_self (by omega) hi⟩
    · ext; simp
    · ext
      simp only [Fin.val_rev, Fin.coe_castSucc, Fin.val_succ]
      omega

@[simp] lemma reverse_apply (p : RelSeries r) (i : Fin (p.length + 1)) :
    p.reverse i = p i.rev := rfl

@[simp] lemma last_reverse (p : RelSeries r) : p.reverse.last = p.head := by
  simp [RelSeries.last, RelSeries.head]

@[simp] lemma head_reverse (p : RelSeries r) : p.reverse.head = p.last := by
  simp [RelSeries.last, RelSeries.head]

@[simp] lemma reverse_reverse {r : Rel α α} (p : RelSeries r) : p.reverse.reverse = p := by
  ext <;> simp

/--
Given a series `a₀ -r→ a₁ -r→ ... -r→ aₙ` and an `a` such that `a₀ -r→ a` holds, there is
a series of length `n+1`: `a -r→ a₀ -r→ a₁ -r→ ... -r→ aₙ`.
-/
@[simps! length]
def cons (p : RelSeries r) (newHead : α) (rel : r newHead p.head) : RelSeries r :=
  (singleton r newHead).append p rel

@[simp] lemma head_cons (p : RelSeries r) (newHead : α) (rel : r newHead p.head) :
    (p.cons newHead rel).head = newHead := rfl

@[simp] lemma last_cons (p : RelSeries r) (newHead : α) (rel : r newHead p.head) :
    (p.cons newHead rel).last = p.last := by
  delta cons
  rw [last_append]

<<<<<<< HEAD
@[simp]
lemma append_singleton_left (p : RelSeries r) (x : α) (hx : r x p.head) :
    (singleton r x).append p hx = p.cons x hx :=
  rfl

@[simp]
lemma toList_cons (p : RelSeries r) (x : α) (hx : r x p.head) :
    (p.cons x hx).toList = x :: p.toList := by
  simp only [toList, cons_length, List.ofFn_succ, Fin.cast_zero, apply_zero, head_cons,
    Fin.cast_succ_eq, singleton_length, List.cons.injEq, List.ofFn_inj, true_and]
  refine ⟨rfl, ?_⟩
  ext i
  simp [cons, append, singleton, Fin.append, Fin.addCases, Fin.subNat, Fin.succ]

lemma fromListChain'_cons (l : List α) (l_ne_nil : l ≠ [])
    (hl : l.Chain' r) (x : α) (hx : r x (l.head l_ne_nil)) :
    fromListChain' (x :: l) (by simp) (hl.cons_of_ne_nil l_ne_nil hx) =
      (fromListChain' l l_ne_nil hl).cons x (by simpa) := by
  apply toList_injective
  simp

lemma append_cons {p q : RelSeries r} {x : α} (hx : r x p.head) (hq : r p.last q.head) :
    (p.cons x hx).append q (by simpa) = (p.append q hq).cons x (by simpa) := by
  simp only [cons]
  ext n
  · simp
    omega
  · simp only [singleton, Nat.reduceAdd, append, Fin.append, cons, id_eq, eq_mpr_eq_cast,
      Function.comp_apply, Fin.addCases, Fin.coe_cast, zero_add, Fin.coe_castLT, Nat.lt_one_iff,
      Fin.cast_trans, Fin.subNat, Fin.natAdd_mk, eq_rec_constant, Int.reduceNeg,
      Int.Nat.cast_ofNat_Int, Fin.cast_mk, Fin.castLT_mk, Fin.subNat_mk]
    split_ifs <;> try rfl; <;> try omega
    congr 2
    omega
=======
lemma cons_cast_succ (s : RelSeries r) (a : α) (h : r a s.head) (i : Fin (s.length + 1)) :
    (s.cons a h) (.cast (by simp) (.succ i)) = s i := by
  dsimp [cons]
  convert append_apply_right (singleton r a) s h i
  ext
  show i.1 + 1 = _ % _
  simpa using (Nat.mod_eq_of_lt (by simp)).symm
>>>>>>> 8466b91a

/--
Given a series `a₀ -r→ a₁ -r→ ... -r→ aₙ` and an `a` such that `aₙ -r→ a` holds, there is
a series of length `n+1`: `a₀ -r→ a₁ -r→ ... -r→ aₙ -r→ a`.
-/
@[simps! length]
def snoc (p : RelSeries r) (newLast : α) (rel : r p.last newLast) : RelSeries r :=
  p.append (singleton r newLast) rel

@[simp] lemma head_snoc (p : RelSeries r) (newLast : α) (rel : r p.last newLast) :
    (p.snoc newLast rel).head = p.head := by
  delta snoc; rw [head_append]

@[simp] lemma last_snoc (p : RelSeries r) (newLast : α) (rel : r p.last newLast) :
    (p.snoc newLast rel).last = newLast := last_append _ _ _

lemma snoc_cast_castSucc (s : RelSeries r) (a : α) (h : r s.last a) (i : Fin (s.length + 1)) :
    (s.snoc a h) (.cast (by simp) (.castSucc i)) = s i :=
  append_apply_left s (singleton r a) h i

-- This lemma is useful because `last_snoc` is about `Fin.last (p.snoc _ _).length`, but we often
-- see `Fin.last (p.length + 1)` in practice. They are equal by definition, but sometimes simplifier
-- does not pick up `last_snoc`
@[simp] lemma last_snoc' (p : RelSeries r) (newLast : α) (rel : r p.last newLast) :
    p.snoc newLast rel (Fin.last (p.length + 1)) = newLast := last_append _ _ _

@[simp] lemma snoc_castSucc (s : RelSeries r) (a : α) (connect : r s.last a)
    (i : Fin (s.length + 1)) : snoc s a connect (Fin.castSucc i) = s i :=
  Fin.append_left _ _ i

lemma mem_snoc {p : RelSeries r} {newLast : α} {rel : r p.last newLast} {x : α} :
    x ∈ p.snoc newLast rel ↔ x ∈ p ∨ x = newLast := by
  simp only [snoc, append, singleton_length, Nat.add_zero, Nat.reduceAdd, Fin.cast_refl,
    Function.comp_id, mem_def, id_eq, Set.mem_range]
  constructor
  · rintro ⟨i, rfl⟩
    exact Fin.lastCases (Or.inr <| Fin.append_right _ _ 0) (fun i => Or.inl ⟨⟨i.1, i.2⟩,
      (Fin.append_left _ _ _).symm⟩) i
  · intro h
    rcases h with (⟨i, rfl⟩ | rfl)
    · exact ⟨i.castSucc, Fin.append_left _ _ _⟩
    · exact ⟨Fin.last _, Fin.append_right _ _ 0⟩

/--
If a series `a₀ -r→ a₁ -r→ ...` has positive length, then `a₁ -r→ ...` is another series
-/
@[simps]
def tail (p : RelSeries r) (len_pos : p.length ≠ 0) : RelSeries r where
  length := p.length - 1
  toFun := Fin.tail p ∘ (Fin.cast <| Nat.succ_pred_eq_of_pos <| Nat.pos_of_ne_zero len_pos)
  step i := p.step ⟨i.1 + 1, Nat.lt_pred_iff.mp i.2⟩

@[simp] lemma head_tail (p : RelSeries r) (len_pos : p.length ≠ 0) :
    (p.tail len_pos).head = p 1 := by
  show p (Fin.succ _) = p 1
  congr
  ext
  show (1 : ℕ) = (1 : ℕ) % _
  rw [Nat.mod_eq_of_lt]
  simpa only [lt_add_iff_pos_left, Nat.pos_iff_ne_zero]

@[simp] lemma last_tail (p : RelSeries r) (len_pos : p.length ≠ 0) :
    (p.tail len_pos).last = p.last := by
  show p _ = p _
  congr
  ext
  simp only [tail_length, Fin.val_succ, Fin.coe_cast, Fin.val_last]
  exact Nat.succ_pred_eq_of_pos (by simpa [Nat.pos_iff_ne_zero] using len_pos)

@[simp]
lemma tail_cons (p : RelSeries r) (x : α) (hx : r x p.head) :
    (p.cons x hx).tail (by simp) = p := by
  ext n
  · simp
  · simp [-append_singleton_left, Fin.tail, cons, append, Fin.append, Fin.addCases,
      Fin.subNat, Fin.cast]

lemma cons_self_tail {p : RelSeries r} (hp : p.length ≠ 0) :
    (p.tail hp).cons p.head (p.3 ⟨0, Nat.zero_lt_of_ne_zero hp⟩) = p := by
  ext n
  · rw [cons_length, tail_length]
    exact (Nat.succ_pred_eq_of_ne_zero hp)
  unfold cons append Fin.append Fin.addCases
  by_cases h : n.1 = 0
  · have : n = 0 := Fin.eq_of_val_eq h
    simp [this, apply_zero]
  · simp only [singleton_length, Nat.reduceAdd, Nat.lt_one_iff,
      tail_toFun, Function.comp_apply, Fin.tail, eq_rec_constant, Fin.coe_cast, dif_neg h]
    congr
    exact Fin.val_inj.mp (Nat.succ_pred_eq_of_ne_zero h)

/--
To show a proposition `p` for `xs : RelSeries r` it suffices to show it for all singletons
and to show that when `p` holds for `xs` it also holds for `xs` prepended with one element.

Note: This can also be used to construct data, but it does not have good definitional properties,
since `(p.cons x hx).tail _ = p` is not a definitional equality.
-/
@[elab_as_elim]
def inductionOn (motive : RelSeries r → Sort*)
    (singleton : (x : α) → motive (RelSeries.singleton r x))
    (cons : (p : RelSeries r) → (x : α) → (hx : r x p.head) → (hp : motive p) →
      motive (p.cons x hx)) (p : RelSeries r) :
    motive p := by
  let this {n : ℕ} (heq : p.length = n) : motive p := by
    induction' n with d hd generalizing p
    · convert singleton p.head
      ext n
      exact heq
      simp [show n = 0 by omega, apply_zero]
    · have lq := p.tail_length (heq ▸ d.zero_ne_add_one.symm)
      nth_rw 3 [heq] at lq
      convert cons (p.tail (heq ▸ d.zero_ne_add_one.symm)) p.head
        (p.3 ⟨0, heq ▸ d.zero_lt_succ⟩) (hd _ lq)
      exact (p.cons_self_tail (heq ▸ d.zero_ne_add_one.symm)).symm
  exact this rfl

@[simp]
lemma toList_tail (p : RelSeries r) (hp : p.length ≠ 0) :
    (p.tail hp).toList = p.toList.tail := by
  induction p using inductionOn
  · simp at hp
  · simp

lemma append_toList (p q : RelSeries r) (rel : r p.last q.head) :
    (p.append q rel).toList = p.toList ++ q.toList := by
  induction p using RelSeries.inductionOn with
  | singleton => simp
  | cons p x hx hp =>
    simp only [last_cons] at rel
    simpa [toList_cons, List.cons_append, append_cons _ rel] using hp rel

/--
If a series ``a₀ -r→ a₁ -r→ ... -r→ aₙ``, then `a₀ -r→ a₁ -r→ ... -r→ aₙ₋₁` is
another series -/
@[simps]
def eraseLast (p : RelSeries r) : RelSeries r where
  length := p.length - 1
  toFun i := p ⟨i, lt_of_lt_of_le i.2 (Nat.succ_le_succ (Nat.sub_le _ _))⟩
  step i := p.step ⟨i, lt_of_lt_of_le i.2 (Nat.sub_le _ _)⟩

@[simp] lemma head_eraseLast (p : RelSeries r) : p.eraseLast.head = p.head := rfl

@[simp] lemma last_eraseLast (p : RelSeries r) :
    p.eraseLast.last = p ⟨p.length.pred, Nat.lt_succ_iff.2 (Nat.pred_le _)⟩ := rfl

/-- In a non-trivial series `p`, the last element of `p.eraseLast` is related to `p.last` -/
lemma eraseLast_last_rel_last (p : RelSeries r) (h : p.length ≠ 0) :
    r p.eraseLast.last p.last := by
  simp only [last, Fin.last, eraseLast_length, eraseLast_toFun]
  convert p.step ⟨p.length - 1, by omega⟩
  simp only [Nat.succ_eq_add_one, Fin.succ_mk]; omega

/--
Given two series of the form `a₀ -r→ ... -r→ X` and `X -r→ b ---> ...`,
then `a₀ -r→ ... -r→ X -r→ b ...` is another series obtained by combining the given two.
-/
@[simps length]
def smash (p q : RelSeries r) (connect : p.last = q.head) : RelSeries r where
  length := p.length + q.length
  toFun := Fin.addCases (m := p.length) (n := q.length + 1) (p ∘ Fin.castSucc) q
  step := by
    apply Fin.addCases <;> intro i
    · simp_rw [Fin.castSucc_castAdd, Fin.addCases_left, Fin.succ_castAdd]
      convert p.step i
      split_ifs with h
      · rw [Fin.addCases_right, h, ← last, connect, head]
      · apply Fin.addCases_left
    simpa only [Fin.castSucc_natAdd, Fin.succ_natAdd, Fin.addCases_right] using q.step i

lemma smash_castLE {p q : RelSeries r} (h : p.last = q.head) (i : Fin (p.length + 1)) :
    p.smash q h (i.castLE (by simp)) = p i := by
  refine i.lastCases ?_ fun _ ↦ by dsimp only [smash]; apply Fin.addCases_left
  show p.smash q h (Fin.natAdd p.length (0 : Fin (q.length + 1))) = _
  simpa only [smash, Fin.addCases_right] using h.symm

lemma smash_castAdd {p q : RelSeries r} (h : p.last = q.head) (i : Fin p.length) :
    p.smash q h (i.castAdd q.length).castSucc = p i.castSucc :=
  smash_castLE h i.castSucc

lemma smash_succ_castAdd {p q : RelSeries r} (h : p.last = q.head)
    (i : Fin p.length) : p.smash q h (i.castAdd q.length).succ = p i.succ :=
  smash_castLE h i.succ

lemma smash_natAdd {p q : RelSeries r} (h : p.last = q.head) (i : Fin q.length) :
    smash p q h (i.natAdd p.length).castSucc = q i.castSucc := by
  dsimp only [smash, Fin.castSucc_natAdd]
  apply Fin.addCases_right

lemma smash_succ_natAdd {p q : RelSeries r} (h : p.last = q.head) (i : Fin q.length) :
    smash p q h (i.natAdd p.length).succ = q i.succ := by
  dsimp only [smash, Fin.succ_natAdd]
  apply Fin.addCases_right

@[simp] lemma head_smash {p q : RelSeries r} (h : p.last = q.head) :
    (smash p q h).head = p.head := by
  obtain ⟨_ | _, _⟩ := p
  · simpa [Fin.addCases] using h.symm
  dsimp only [smash, head]
  exact Fin.addCases_left 0

@[simp] lemma last_smash {p q : RelSeries r} (h : p.last = q.head) :
    (smash p q h).last = q.last := by
  dsimp only [smash, last]
  rw [← Fin.natAdd_last, Fin.addCases_right]

/-- Given the series `a₀ -r→ … -r→ aᵢ -r→ … -r→ aₙ`, the series `a₀ -r→ … -r→ aᵢ`. -/
@[simps! length]
def take {r : Rel α α} (p : RelSeries r) (i : Fin (p.length + 1)) : RelSeries r where
  length := i
  toFun := fun ⟨j, h⟩ => p.toFun ⟨j, by omega⟩
  step := fun ⟨j, h⟩ => p.step ⟨j, by omega⟩

@[simp]
lemma head_take (p : RelSeries r) (i : Fin (p.length + 1)) :
    (p.take i).head = p.head := by simp [take, head]

@[simp]
lemma last_take (p : RelSeries r) (i : Fin (p.length + 1)) :
    (p.take i).last = p i := by simp [take, last, Fin.last]

/-- Given the series `a₀ -r→ … -r→ aᵢ -r→ … -r→ aₙ`, the series `aᵢ₊₁ -r→ … -r→ aᵢ`. -/
@[simps! length]
def drop (p : RelSeries r) (i : Fin (p.length + 1)) : RelSeries r where
  length := p.length - i
  toFun := fun ⟨j, h⟩ => p.toFun ⟨j+i, by omega⟩
  step := fun ⟨j, h⟩ => by
    convert p.step ⟨j+i.1, by omega⟩
    simp only [Nat.succ_eq_add_one, Fin.succ_mk]; omega

@[simp]
lemma head_drop (p : RelSeries r) (i : Fin (p.length + 1)) : (p.drop i).head = p.toFun i := by
  simp [drop, head]

@[simp]
lemma last_drop (p : RelSeries r) (i : Fin (p.length + 1)) : (p.drop i).last = p.last := by
  simp only [last, drop, Fin.last]
  congr
  omega

end RelSeries

variable {r} in
lemma Rel.not_finiteDimensional_iff [Nonempty α] :
    ¬ r.FiniteDimensional ↔ r.InfiniteDimensional := by
  rw [finiteDimensional_iff, infiniteDimensional_iff]
  push_neg
  constructor
  · intro H n
    induction n with
    | zero => refine ⟨⟨0, ![Nonempty.some ‹_›], by simp⟩, by simp⟩
    | succ n IH =>
      obtain ⟨l, hl⟩ := IH
      obtain ⟨l', hl'⟩ := H l
      exact ⟨l'.take ⟨n + 1, by simpa [hl] using hl'⟩, rfl⟩
  · intro H l
    obtain ⟨l', hl'⟩ := H (l.length + 1)
    exact ⟨l', by simp [hl']⟩

variable {r} in
lemma Rel.not_infiniteDimensional_iff [Nonempty α] :
    ¬ r.InfiniteDimensional ↔ r.FiniteDimensional := by
  rw [← not_finiteDimensional_iff, not_not]

lemma Rel.finiteDimensional_or_infiniteDimensional [Nonempty α] :
    r.FiniteDimensional ∨ r.InfiniteDimensional := by
  rw [← not_finiteDimensional_iff]
  exact em r.FiniteDimensional

instance Rel.FiniteDimensional.swap [FiniteDimensional r] : FiniteDimensional (Function.swap r) :=
  ⟨.reverse (.longestOf r), fun s ↦ s.reverse.length_le_length_longestOf⟩

variable {r} in
@[simp]
lemma Rel.finiteDimensional_swap_iff :
    FiniteDimensional (Function.swap r) ↔ FiniteDimensional r :=
  ⟨fun _ ↦ .swap _, fun _ ↦ .swap _⟩

instance Rel.InfiniteDimensional.swap [InfiniteDimensional r] :
    InfiniteDimensional (Function.swap r) :=
  ⟨fun n ↦ ⟨.reverse (.withLength r n), RelSeries.length_withLength r n⟩⟩

variable {r} in
@[simp]
lemma Rel.infiniteDimensional_swap_iff :
    InfiniteDimensional (Function.swap r) ↔ InfiniteDimensional r :=
  ⟨fun _ ↦ .swap _, fun _ ↦ .swap _⟩

lemma Rel.wellFounded_swap_of_finiteDimensional [Rel.FiniteDimensional r] :
    WellFounded (Function.swap r) := by
  rw [WellFounded.wellFounded_iff_no_descending_seq]
  refine ⟨fun ⟨f, hf⟩ ↦ ?_⟩
  let s := RelSeries.mk (r := r) ((RelSeries.longestOf r).length + 1) (f ·) (hf ·)
  exact (RelSeries.longestOf r).length.lt_succ_self.not_le s.length_le_length_longestOf

lemma Rel.wellFounded_of_finiteDimensional [Rel.FiniteDimensional r] : WellFounded r :=
  have : (Rel.FiniteDimensional (Function.swap r)) := Rel.finiteDimensional_swap_iff.mp ‹_›
  wellFounded_swap_of_finiteDimensional (Function.swap r)

/-- A type is finite dimensional if its `LTSeries` has bounded length. -/
abbrev FiniteDimensionalOrder (γ : Type*) [Preorder γ] :=
  Rel.FiniteDimensional ((· < ·) : γ → γ → Prop)

instance FiniteDimensionalOrder.ofUnique (γ : Type*) [Preorder γ] [Unique γ] :
    FiniteDimensionalOrder γ where
  exists_longest_relSeries := ⟨.singleton _ default, fun x ↦ by
    by_contra! r
    exact (x.step ⟨0, by omega⟩).ne <| Subsingleton.elim _ _⟩

/-- A type is infinite dimensional if it has `LTSeries` of at least arbitrary length -/
abbrev InfiniteDimensionalOrder (γ : Type*) [Preorder γ] :=
  Rel.InfiniteDimensional ((· < ·) : γ → γ → Prop)

section LTSeries

variable (α) [Preorder α] [Preorder β]
/--
If `α` is a preorder, a LTSeries is a relation series of the less than relation.
-/
abbrev LTSeries := RelSeries ((· < ·) : Rel α α)

namespace LTSeries

/-- The longest `<`-series when a type is finite dimensional -/
protected noncomputable def longestOf [FiniteDimensionalOrder α] : LTSeries α :=
  RelSeries.longestOf _

/-- A `<`-series with length `n` if the relation is infinite dimensional -/
protected noncomputable def withLength [InfiniteDimensionalOrder α] (n : ℕ) : LTSeries α :=
  RelSeries.withLength _ n

@[simp] lemma length_withLength [InfiniteDimensionalOrder α] (n : ℕ) :
    (LTSeries.withLength α n).length = n :=
  RelSeries.length_withLength _ _

/-- if `α` is infinite dimensional, then `α` is nonempty. -/
lemma nonempty_of_infiniteDimensionalOrder [InfiniteDimensionalOrder α] : Nonempty α :=
  ⟨LTSeries.withLength α 0 0⟩

@[deprecated (since := "2025-03-01")]
alias nonempty_of_infiniteDimensionalType := nonempty_of_infiniteDimensionalOrder

lemma nonempty_of_finiteDimensionalOrder [FiniteDimensionalOrder α] : Nonempty α := by
  obtain ⟨p, _⟩ := (Rel.finiteDimensional_iff _).mp ‹_›
  exact ⟨p 0⟩

variable {α}

lemma longestOf_is_longest [FiniteDimensionalOrder α] (x : LTSeries α) :
    x.length ≤ (LTSeries.longestOf α).length :=
  RelSeries.length_le_length_longestOf _ _

lemma longestOf_len_unique [FiniteDimensionalOrder α] (p : LTSeries α)
    (is_longest : ∀ (q : LTSeries α), q.length ≤ p.length) :
    p.length = (LTSeries.longestOf α).length :=
  le_antisymm (longestOf_is_longest _) (is_longest _)


lemma strictMono (x : LTSeries α) : StrictMono x :=
  fun _ _ h => x.rel_of_lt h

lemma monotone (x : LTSeries α) : Monotone x :=
  x.strictMono.monotone

lemma head_le_last (x : LTSeries α) : x.head ≤ x.last :=
  LTSeries.monotone x (Fin.zero_le _)

/-- An alternative constructor of `LTSeries` from a strictly monotone function. -/
@[simps]
def mk (length : ℕ) (toFun : Fin (length + 1) → α) (strictMono : StrictMono toFun) :
    LTSeries α where
  length := length
  toFun := toFun
  step i := strictMono <| lt_add_one i.1

/-- An injection from the type of strictly monotone functions with limited length to `LTSeries`. -/
def injStrictMono (n : ℕ) :
    {f : (l : Fin n) × (Fin (l + 1) → α) // StrictMono f.2} ↪ LTSeries α where
  toFun f := mk f.1.1 f.1.2 f.2
  inj' f g e := by
    obtain ⟨⟨lf, f⟩, mf⟩ := f
    obtain ⟨⟨lg, g⟩, mg⟩ := g
    dsimp only at mf mg e
    have leq := congr($(e).length)
    rw [mk_length lf f mf, mk_length lg g mg, Fin.val_eq_val] at leq
    subst leq
    simp_rw [Subtype.mk_eq_mk, Sigma.mk.inj_iff, heq_eq_eq, true_and]
    have feq := fun i ↦ congr($(e).toFun i)
    simp_rw [mk_toFun lf f mf, mk_toFun lf g mg, mk_length lf f mf] at feq
    rwa [funext_iff]

/--
For two preorders `α, β`, if `f : α → β` is strictly monotonic, then a strict chain of `α`
can be pushed out to a strict chain of `β` by
`a₀ < a₁ < ... < aₙ ↦ f a₀ < f a₁ < ... < f aₙ`
-/
@[simps!]
def map (p : LTSeries α) (f : α → β) (hf : StrictMono f) : LTSeries β :=
  LTSeries.mk p.length (f.comp p) (hf.comp p.strictMono)

@[simp] lemma head_map (p : LTSeries α) (f : α → β) (hf : StrictMono f) :
  (p.map f hf).head = f p.head := rfl

@[simp] lemma last_map (p : LTSeries α) (f : α → β) (hf : StrictMono f) :
  (p.map f hf).last = f p.last := rfl

/--
For two preorders `α, β`, if `f : α → β` is surjective and strictly comonotonic, then a
strict series of `β` can be pulled back to a strict chain of `α` by
`b₀ < b₁ < ... < bₙ ↦ f⁻¹ b₀ < f⁻¹ b₁ < ... < f⁻¹ bₙ` where `f⁻¹ bᵢ` is an arbitrary element in the
preimage of `f⁻¹ {bᵢ}`.
-/
@[simps!]
noncomputable def comap (p : LTSeries β) (f : α → β)
  (comap : ∀ ⦃x y⦄, f x < f y → x < y)
  (surjective : Function.Surjective f) :
  LTSeries α := mk p.length (fun i ↦ (surjective (p i)).choose)
    (fun i j h ↦ comap (by simpa only [(surjective _).choose_spec] using p.strictMono h))

/-- The strict series `0 < … < n` in `ℕ`. -/
def range (n : ℕ) : LTSeries ℕ where
  length := n
  toFun := fun i => i
  step i := Nat.lt_add_one i

@[simp] lemma length_range (n : ℕ) : (range n).length = n := rfl

@[simp] lemma range_apply (n : ℕ) (i : Fin (n+1)) : (range n) i = i := rfl

@[simp] lemma head_range (n : ℕ) : (range n).head = 0 := rfl

@[simp] lemma last_range (n : ℕ) : (range n).last = n := rfl

/-- Any `LTSeries` can be refined to a `CovBy`-`RelSeries`
in a bidirectionally well-founded order. -/
theorem exists_relSeries_covBy
    {α} [PartialOrder α] [WellFoundedLT α] [WellFoundedGT α] (s : LTSeries α) :
    ∃ (t : RelSeries (α := α) (· ⋖ ·)) (i : Fin (s.length + 1) ↪ Fin (t.length + 1)),
      t ∘ i = s ∧ i 0 = 0 ∧ i (.last _) = .last _ := by
  obtain ⟨n, s, h⟩ := s
  induction n with
  | zero => exact ⟨⟨0, s, nofun⟩, (Equiv.refl _).toEmbedding, rfl, rfl, rfl⟩
  | succ n IH =>
    obtain ⟨t₁, i, ht, hi₁, hi₂⟩ := IH (s ∘ Fin.castSucc) fun _ ↦ h _
    obtain ⟨t₂, h₁, m, h₂, ht₂⟩ :=
      exists_covBy_seq_of_wellFoundedLT_wellFoundedGT_of_le (h (.last _)).le
    let t₃ : RelSeries (α := α) (· ⋖ ·) := ⟨m, (t₂ ·), fun i ↦ by simpa using ht₂ i⟩
    have H : t₁.last = t₂ 0 := (congr(t₁ $hi₂.symm).trans (congr_fun ht _)).trans h₁.symm
    refine ⟨t₁.smash t₃ H, ⟨Fin.snoc (Fin.castLE (by simp) ∘ i) (.last _), ?_⟩, ?_, ?_, ?_⟩
    · refine Fin.lastCases (Fin.lastCases (fun _ ↦ rfl) fun j eq ↦ ?_) fun j ↦ Fin.lastCases
        (fun eq ↦ ?_) fun k eq ↦ Fin.ext (congr_arg Fin.val (by simpa using eq) :)
      on_goal 2 => rw [eq_comm] at eq
      all_goals
        rw [Fin.snoc_castSucc] at eq
        obtain rfl : m = 0 := by simpa [t₃] using (congr_arg Fin.val eq).trans_lt (i j).2
        cases (h (.last _)).ne' (h₂.symm.trans h₁)
    · refine funext (Fin.lastCases ?_ fun j ↦ ?_)
      · convert h₂; simpa using RelSeries.last_smash ..
      convert congr_fun ht j using 1
      simp [RelSeries.smash_castLE]
    all_goals simp [Fin.snoc, Fin.castPred_zero, hi₁]

theorem exists_relSeries_covBy_and_head_eq_bot_and_last_eq_bot
    {α} [PartialOrder α] [BoundedOrder α] [WellFoundedLT α] [WellFoundedGT α] (s : LTSeries α) :
    ∃ (t : RelSeries (α := α) (· ⋖ ·)) (i : Fin (s.length + 1) ↪ Fin (t.length + 1)),
      t ∘ i = s ∧ t.head = ⊥ ∧ t.last = ⊤ := by
  wlog h₁ : s.head = ⊥
  · obtain ⟨t, i, hi, ht⟩ := this (s.cons ⊥ (bot_lt_iff_ne_bot.mpr h₁)) rfl
    exact ⟨t, ⟨fun j ↦ i (j.succ.cast (by simp)), fun _ _ ↦ by simp⟩,
      funext fun j ↦ (congr_fun hi _).trans (RelSeries.cons_cast_succ _ _ _ _), ht⟩
  wlog h₂ : s.last = ⊤
  · obtain ⟨t, i, hi, ht⟩ := this (s.snoc ⊤ (lt_top_iff_ne_top.mpr h₂)) (by simp [h₁]) (by simp)
    exact ⟨t, ⟨fun j ↦ i (.cast (by simp) j.castSucc), fun _ _ ↦ by simp⟩,
      funext fun j ↦ (congr_fun hi _).trans (RelSeries.snoc_cast_castSucc _ _ _ _), ht⟩
  obtain ⟨t, i, hit, hi₁, hi₂⟩ := s.exists_relSeries_covBy
  refine ⟨t, i, hit, ?_, ?_⟩
  · rw [← h₁, RelSeries.head, RelSeries.head, ← hi₁, ← hit, Function.comp]
  · rw [← h₂, RelSeries.last, RelSeries.last, ← hi₂, ← hit, Function.comp]

/--
In ℕ, two entries in an `LTSeries` differ by at least the difference of their indices.
(Expressed in a way that avoids subtraction).
-/
lemma apply_add_index_le_apply_add_index_nat (p : LTSeries ℕ) (i j : Fin (p.length + 1))
    (hij : i ≤ j) : p i + j ≤ p j + i := by
  have ⟨i, hi⟩ := i
  have ⟨j, hj⟩ := j
  simp only [Fin.mk_le_mk] at hij
  simp only at *
  induction j, hij using Nat.le_induction with
  | base => simp
  | succ j _hij ih =>
    specialize ih (Nat.lt_of_succ_lt hj)
    have step : p ⟨j, _⟩ < p ⟨j + 1, _⟩ := p.step ⟨j, by omega⟩
    norm_cast at *; omega

/--
In ℤ, two entries in an `LTSeries` differ by at least the difference of their indices.
(Expressed in a way that avoids subtraction).
-/
lemma apply_add_index_le_apply_add_index_int (p : LTSeries ℤ) (i j : Fin (p.length + 1))
    (hij : i ≤ j) : p i + j ≤ p j + i := by
  -- The proof is identical to `LTSeries.apply_add_index_le_apply_add_index_nat`, but seemed easier
  -- to copy rather than to abstract
  have ⟨i, hi⟩ := i
  have ⟨j, hj⟩ := j
  simp only [Fin.mk_le_mk] at hij
  simp only at *
  induction j, hij using Nat.le_induction with
  | base => simp
  | succ j _hij ih =>
    specialize ih (Nat.lt_of_succ_lt hj)
    have step : p ⟨j, _⟩ < p ⟨j + 1, _⟩:= p.step ⟨j, by omega⟩
    norm_cast at *; omega

/-- In ℕ, the head and tail of an `LTSeries` differ at least by the length of the series -/
lemma head_add_length_le_nat (p : LTSeries ℕ) : p.head + p.length ≤ p.last :=
  LTSeries.apply_add_index_le_apply_add_index_nat _ _ (Fin.last _) (Fin.zero_le _)

/-- In ℤ, the head and tail of an `LTSeries` differ at least by the length of the series -/
lemma head_add_length_le_int (p : LTSeries ℤ) : p.head + p.length ≤ p.last := by
  simpa using LTSeries.apply_add_index_le_apply_add_index_int _ _ (Fin.last _) (Fin.zero_le _)

section Fintype

variable [Fintype α]

lemma length_lt_card (s : LTSeries α) : s.length < Fintype.card α := by
  by_contra! h
  obtain ⟨i, j, hn, he⟩ := Fintype.exists_ne_map_eq_of_card_lt s (by rw [Fintype.card_fin]; omega)
  wlog hl : i < j generalizing i j
  · exact this j i hn.symm he.symm (by omega)
  exact absurd he (s.strictMono hl).ne

instance [DecidableLT α] : Fintype (LTSeries α) where
  elems := Finset.univ.map (injStrictMono (Fintype.card α))
  complete s := by
    have bl := s.length_lt_card
    obtain ⟨l, f, mf⟩ := s
    simp_rw [Finset.mem_map, Finset.mem_univ, true_and, Subtype.exists]
    use ⟨⟨l, bl⟩, f⟩, Fin.strictMono_iff_lt_succ.mpr mf; rfl

end Fintype

end LTSeries

end LTSeries

lemma not_finiteDimensionalOrder_iff [Preorder α] [Nonempty α] :
    ¬ FiniteDimensionalOrder α ↔ InfiniteDimensionalOrder α :=
  Rel.not_finiteDimensional_iff

lemma not_infiniteDimensionalOrder_iff [Preorder α] [Nonempty α] :
    ¬ InfiniteDimensionalOrder α ↔ FiniteDimensionalOrder α :=
  Rel.not_infiniteDimensional_iff

variable (α) in
lemma finiteDimensionalOrder_or_infiniteDimensionalOrder [Preorder α] [Nonempty α] :
    FiniteDimensionalOrder α ∨ InfiniteDimensionalOrder α :=
  Rel.finiteDimensional_or_infiniteDimensional _

/-- If `f : α → β` is a strictly monotonic function and `α` is an infinite dimensional type then so
  is `β`. -/
lemma infiniteDimensionalOrder_of_strictMono [Preorder α] [Preorder β]
    (f : α → β) (hf : StrictMono f) [InfiniteDimensionalOrder α] :
    InfiniteDimensionalOrder β :=
  ⟨fun n ↦ ⟨(LTSeries.withLength _ n).map f hf, LTSeries.length_withLength α n⟩⟩<|MERGE_RESOLUTION|>--- conflicted
+++ resolved
@@ -453,7 +453,6 @@
   delta cons
   rw [last_append]
 
-<<<<<<< HEAD
 @[simp]
 lemma append_singleton_left (p : RelSeries r) (x : α) (hx : r x p.head) :
     (singleton r x).append p hx = p.cons x hx :=
@@ -488,7 +487,6 @@
     split_ifs <;> try rfl; <;> try omega
     congr 2
     omega
-=======
 lemma cons_cast_succ (s : RelSeries r) (a : α) (h : r a s.head) (i : Fin (s.length + 1)) :
     (s.cons a h) (.cast (by simp) (.succ i)) = s i := by
   dsimp [cons]
@@ -496,7 +494,6 @@
   ext
   show i.1 + 1 = _ % _
   simpa using (Nat.mod_eq_of_lt (by simp)).symm
->>>>>>> 8466b91a
 
 /--
 Given a series `a₀ -r→ a₁ -r→ ... -r→ aₙ` and an `a` such that `aₙ -r→ a` holds, there is
