--- conflicted
+++ resolved
@@ -44,12 +44,8 @@
 
 noncomputable section
 
-<<<<<<< HEAD
-open scoped Classical AlgebraOrderInstances
-open BigOperators NNReal ENNReal MeasureTheory
-=======
+open scoped AlgebraOrderInstances
 open NNReal ENNReal MeasureTheory
->>>>>>> 0d4b02ed
 
 namespace MeasureTheory
 
