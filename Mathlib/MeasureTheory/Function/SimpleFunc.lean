--- conflicted
+++ resolved
@@ -816,12 +816,7 @@
     (∑ k ∈ Finset.range (n + 1), (eapproxDiff f k a : ℝ≥0∞)) = eapprox f n a := by
   induction n with
   | zero =>
-<<<<<<< HEAD
-    simp only [Nat.zero_add, Finset.sum_singleton, Finset.range_one]
-    rfl
-=======
     simp [eapproxDiff, (eapprox_lt_top f 0 a).ne]
->>>>>>> 84297b2b
   | succ n IH =>
     rw [Finset.sum_range_succ, IH, eapproxDiff, coe_map, Function.comp_apply,
       coe_sub, Pi.sub_apply, ENNReal.coe_toNNReal,
