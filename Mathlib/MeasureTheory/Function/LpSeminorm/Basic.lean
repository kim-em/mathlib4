/-
Copyright (c) 2020 Rémy Degenne. All rights reserved.
Released under Apache 2.0 license as described in the file LICENSE.
Authors: Rémy Degenne, Sébastien Gouëzel
-/
import Mathlib.Analysis.NormedSpace.IndicatorFunction
import Mathlib.Data.Fintype.Order
import Mathlib.MeasureTheory.Function.EssSup
import Mathlib.MeasureTheory.Function.AEEqFun
import Mathlib.MeasureTheory.Function.SpecialFunctions.Basic

/-!
# ℒp space

This file describes properties of almost everywhere strongly measurable functions with finite
`p`-seminorm, denoted by `eLpNorm f p μ` and defined for `p:ℝ≥0∞` as `0` if `p=0`,
`(∫ ‖f a‖^p ∂μ) ^ (1/p)` for `0 < p < ∞` and `essSup ‖f‖ μ` for `p=∞`.

The Prop-valued `MemLp f p μ` states that a function `f : α → E` has finite `p`-seminorm
and is almost everywhere strongly measurable.

## Main definitions

* `eLpNorm' f p μ` : `(∫ ‖f a‖^p ∂μ) ^ (1/p)` for `f : α → F` and `p : ℝ`, where `α` is a measurable
  space and `F` is a normed group.
* `eLpNormEssSup f μ` : seminorm in `ℒ∞`, equal to the essential supremum `essSup ‖f‖ μ`.
* `eLpNorm f p μ` : for `p : ℝ≥0∞`, seminorm in `ℒp`, equal to `0` for `p=0`, to `eLpNorm' f p μ`
  for `0 < p < ∞` and to `eLpNormEssSup f μ` for `p = ∞`.

* `MemLp f p μ` : property that the function `f` is almost everywhere strongly measurable and has
  finite `p`-seminorm for the measure `μ` (`eLpNorm f p μ < ∞`)

-/


noncomputable section


open TopologicalSpace MeasureTheory Filter

open scoped NNReal ENNReal Topology ComplexConjugate

variable {α ε ε' E F G : Type*} {m m0 : MeasurableSpace α} {p : ℝ≥0∞} {q : ℝ} {μ ν : Measure α}
  [NormedAddCommGroup E] [NormedAddCommGroup F] [NormedAddCommGroup G] [ENorm ε] [ENorm ε']

namespace MeasureTheory

section Lp

/-!
### ℒp seminorm

We define the ℒp seminorm, denoted by `eLpNorm f p μ`. For real `p`, it is given by an integral
formula (for which we use the notation `eLpNorm' f p μ`), and for `p = ∞` it is the essential
supremum (for which we use the notation `eLpNormEssSup f μ`).

We also define a predicate `MemLp f p μ`, requesting that a function is almost everywhere
measurable and has finite `eLpNorm f p μ`.

This paragraph is devoted to the basic properties of these definitions. It is constructed as
follows: for a given property, we prove it for `eLpNorm'` and `eLpNormEssSup` when it makes sense,
deduce it for `eLpNorm`, and translate it in terms of `MemLp`.
-/


section LpSpaceDefinition

/-- `(∫ ‖f a‖^q ∂μ) ^ (1/q)`, which is a seminorm on the space of measurable functions for which
this quantity is finite -/
def eLpNorm' {_ : MeasurableSpace α} (f : α → ε) (q : ℝ) (μ : Measure α) : ℝ≥0∞ :=
  (∫⁻ a, ‖f a‖ₑ ^ q ∂μ) ^ (1 / q)

lemma eLpNorm'_eq_lintegral_enorm {_ : MeasurableSpace α} (f : α → ε) (q : ℝ) (μ : Measure α) :
    eLpNorm' f q μ = (∫⁻ a, ‖f a‖ₑ ^ q ∂μ) ^ (1 / q) :=
  rfl

@[deprecated (since := "2025-01-17")]
alias eLpNorm'_eq_lintegral_nnnorm := eLpNorm'_eq_lintegral_enorm

/-- seminorm for `ℒ∞`, equal to the essential supremum of `‖f‖`. -/
def eLpNormEssSup {_ : MeasurableSpace α} (f : α → ε) (μ : Measure α) :=
  essSup (fun x => ‖f x‖ₑ) μ

lemma eLpNormEssSup_eq_essSup_enorm {_ : MeasurableSpace α} (f : α → ε) (μ : Measure α) :
    eLpNormEssSup f μ = essSup (‖f ·‖ₑ) μ := rfl

@[deprecated (since := "2025-01-17")]
alias eLpNormEssSup_eq_essSup_nnnorm := eLpNormEssSup_eq_essSup_enorm

/-- `ℒp` seminorm, equal to `0` for `p=0`, to `(∫ ‖f a‖^p ∂μ) ^ (1/p)` for `0 < p < ∞` and to
`essSup ‖f‖ μ` for `p = ∞`. -/
def eLpNorm {_ : MeasurableSpace α}
    (f : α → ε) (p : ℝ≥0∞) (μ : Measure α := by volume_tac) : ℝ≥0∞ :=
  if p = 0 then 0 else if p = ∞ then eLpNormEssSup f μ else eLpNorm' f (ENNReal.toReal p) μ

theorem eLpNorm_eq_eLpNorm' (hp_ne_zero : p ≠ 0) (hp_ne_top : p ≠ ∞) {f : α → ε} :
    eLpNorm f p μ = eLpNorm' f (ENNReal.toReal p) μ := by simp [eLpNorm, hp_ne_zero, hp_ne_top]

lemma eLpNorm_nnreal_eq_eLpNorm' {f : α → ε} {p : ℝ≥0} (hp : p ≠ 0) :
    eLpNorm f p μ = eLpNorm' f p μ :=
  eLpNorm_eq_eLpNorm' (by exact_mod_cast hp) ENNReal.coe_ne_top

theorem eLpNorm_eq_lintegral_rpow_enorm (hp_ne_zero : p ≠ 0) (hp_ne_top : p ≠ ∞) {f : α → ε} :
    eLpNorm f p μ = (∫⁻ x, ‖f x‖ₑ ^ p.toReal ∂μ) ^ (1 / p.toReal) := by
  rw [eLpNorm_eq_eLpNorm' hp_ne_zero hp_ne_top, eLpNorm'_eq_lintegral_enorm]

@[deprecated (since := "2025-01-17")]
alias eLpNorm_eq_lintegral_rpow_nnnorm := eLpNorm_eq_lintegral_rpow_enorm

lemma eLpNorm_nnreal_eq_lintegral {f : α → ε} {p : ℝ≥0} (hp : p ≠ 0) :
    eLpNorm f p μ = (∫⁻ x, ‖f x‖ₑ ^ (p : ℝ) ∂μ) ^ (1 / (p : ℝ)) :=
  eLpNorm_nnreal_eq_eLpNorm' hp

theorem eLpNorm_one_eq_lintegral_enorm {f : α → ε} : eLpNorm f 1 μ = ∫⁻ x, ‖f x‖ₑ ∂μ := by
  simp_rw [eLpNorm_eq_lintegral_rpow_enorm one_ne_zero ENNReal.coe_ne_top, ENNReal.one_toReal,
    one_div_one, ENNReal.rpow_one]

@[deprecated (since := "2025-01-17")]
alias eLpNorm_one_eq_lintegral_nnnorm := eLpNorm_one_eq_lintegral_enorm

@[simp]
theorem eLpNorm_exponent_top {f : α → ε} : eLpNorm f ∞ μ = eLpNormEssSup f μ := by simp [eLpNorm]

/-- The property that `f : α → E` is a.e. strongly measurable and `(∫ ‖f a‖ ^ p ∂μ) ^ (1/p)`
is finite if `p < ∞`, or `essSup ‖f‖ < ∞` if `p = ∞`. -/
def MemLp {α} {_ : MeasurableSpace α} [TopologicalSpace ε] (f : α → ε) (p : ℝ≥0∞)
    (μ : Measure α := by volume_tac) : Prop :=
  AEStronglyMeasurable f μ ∧ eLpNorm f p μ < ∞

@[deprecated (since := "2025-02-21")] alias Memℒp := MemLp

theorem MemLp.aestronglyMeasurable [TopologicalSpace ε] {f : α → ε} {p : ℝ≥0∞} (h : MemLp f p μ) :
    AEStronglyMeasurable f μ :=
  h.1

@[deprecated (since := "2025-02-21")]
alias Memℒp.aestronglyMeasurable := MemLp.aestronglyMeasurable

theorem lintegral_rpow_enorm_eq_rpow_eLpNorm' {f : α → ε} (hq0_lt : 0 < q) :
    ∫⁻ a, ‖f a‖ₑ ^ q ∂μ = eLpNorm' f q μ ^ q := by
  rw [eLpNorm'_eq_lintegral_enorm, ← ENNReal.rpow_mul, one_div, inv_mul_cancel₀, ENNReal.rpow_one]
  exact hq0_lt.ne'

@[deprecated (since := "2025-01-17")]
alias lintegral_rpow_nnnorm_eq_rpow_eLpNorm' := lintegral_rpow_enorm_eq_rpow_eLpNorm'

lemma eLpNorm_nnreal_pow_eq_lintegral {f : α → ε} {p : ℝ≥0} (hp : p ≠ 0) :
    eLpNorm f p μ ^ (p : ℝ) = ∫⁻ x, ‖f x‖ₑ ^ (p : ℝ) ∂μ := by
  simp [eLpNorm_eq_eLpNorm' (by exact_mod_cast hp) ENNReal.coe_ne_top,
    lintegral_rpow_enorm_eq_rpow_eLpNorm' ((NNReal.coe_pos.trans pos_iff_ne_zero).mpr hp)]

end LpSpaceDefinition

section Top

theorem MemLp.eLpNorm_lt_top [TopologicalSpace ε] {f : α → ε} (hfp : MemLp f p μ) :
    eLpNorm f p μ < ∞ :=
  hfp.2

@[deprecated (since := "2025-02-21")]
alias Memℒp.eLpNorm_lt_top := MemLp.eLpNorm_lt_top

theorem MemLp.eLpNorm_ne_top [TopologicalSpace ε] {f : α → ε} (hfp : MemLp f p μ) :
    eLpNorm f p μ ≠ ∞ :=
  ne_of_lt hfp.2

@[deprecated (since := "2025-02-21")]
alias Memℒp.eLpNorm_ne_top := MemLp.eLpNorm_ne_top

theorem lintegral_rpow_enorm_lt_top_of_eLpNorm'_lt_top {f : α → ε} (hq0_lt : 0 < q)
    (hfq : eLpNorm' f q μ < ∞) : ∫⁻ a, ‖f a‖ₑ ^ q ∂μ < ∞ := by
  rw [lintegral_rpow_enorm_eq_rpow_eLpNorm' hq0_lt]
  exact ENNReal.rpow_lt_top_of_nonneg (le_of_lt hq0_lt) (ne_of_lt hfq)

@[deprecated (since := "2025-01-17")]
alias lintegral_rpow_nnnorm_lt_top_of_eLpNorm'_lt_top' :=
  lintegral_rpow_enorm_lt_top_of_eLpNorm'_lt_top

theorem lintegral_rpow_enorm_lt_top_of_eLpNorm_lt_top {f : α → ε} (hp_ne_zero : p ≠ 0)
    (hp_ne_top : p ≠ ∞) (hfp : eLpNorm f p μ < ∞) : ∫⁻ a, ‖f a‖ₑ ^ p.toReal ∂μ < ∞ := by
  apply lintegral_rpow_enorm_lt_top_of_eLpNorm'_lt_top
  · exact ENNReal.toReal_pos hp_ne_zero hp_ne_top
  · simpa [eLpNorm_eq_eLpNorm' hp_ne_zero hp_ne_top] using hfp

@[deprecated (since := "2025-01-17")]
alias lintegral_rpow_nnnorm_lt_top_of_eLpNorm_lt_top :=
  lintegral_rpow_enorm_lt_top_of_eLpNorm_lt_top

theorem eLpNorm_lt_top_iff_lintegral_rpow_enorm_lt_top {f : α → ε} (hp_ne_zero : p ≠ 0)
    (hp_ne_top : p ≠ ∞) : eLpNorm f p μ < ∞ ↔ ∫⁻ a, (‖f a‖ₑ) ^ p.toReal ∂μ < ∞ :=
  ⟨lintegral_rpow_enorm_lt_top_of_eLpNorm_lt_top hp_ne_zero hp_ne_top, by
    intro h
    have hp' := ENNReal.toReal_pos hp_ne_zero hp_ne_top
    have : 0 < 1 / p.toReal := div_pos zero_lt_one hp'
    simpa [eLpNorm_eq_lintegral_rpow_enorm hp_ne_zero hp_ne_top] using
      ENNReal.rpow_lt_top_of_nonneg (le_of_lt this) (ne_of_lt h)⟩

@[deprecated (since := "2025-02-04")] alias
eLpNorm_lt_top_iff_lintegral_rpow_nnnorm_lt_top := eLpNorm_lt_top_iff_lintegral_rpow_enorm_lt_top

end Top

section Zero

@[simp]
theorem eLpNorm'_exponent_zero {f : α → ε} : eLpNorm' f 0 μ = 1 := by
  rw [eLpNorm', div_zero, ENNReal.rpow_zero]

@[simp]
theorem eLpNorm_exponent_zero {f : α → ε} : eLpNorm f 0 μ = 0 := by simp [eLpNorm]

@[simp]
theorem memLp_zero_iff_aestronglyMeasurable [TopologicalSpace ε] {f : α → ε} :
    MemLp f 0 μ ↔ AEStronglyMeasurable f μ := by simp [MemLp, eLpNorm_exponent_zero]

@[deprecated (since := "2025-02-21")]
alias memℒp_zero_iff_aestronglyMeasurable := memLp_zero_iff_aestronglyMeasurable

@[simp]
theorem eLpNorm'_zero (hp0_lt : 0 < q) : eLpNorm' (0 : α → F) q μ = 0 := by
  simp [eLpNorm'_eq_lintegral_enorm, hp0_lt]

@[simp]
theorem eLpNorm'_zero' (hq0_ne : q ≠ 0) (hμ : μ ≠ 0) : eLpNorm' (0 : α → F) q μ = 0 := by
  rcases le_or_lt 0 q with hq0 | hq_neg
  · exact eLpNorm'_zero (lt_of_le_of_ne hq0 hq0_ne.symm)
  · simp [eLpNorm'_eq_lintegral_enorm, ENNReal.rpow_eq_zero_iff, hμ, hq_neg]

@[simp]
theorem eLpNormEssSup_zero : eLpNormEssSup (0 : α → F) μ = 0 := by
  simp [eLpNormEssSup, ← bot_eq_zero', essSup_const_bot]

@[simp]
theorem eLpNorm_zero : eLpNorm (0 : α → F) p μ = 0 := by
  by_cases h0 : p = 0
  · simp [h0]
  by_cases h_top : p = ∞
  · simp only [h_top, eLpNorm_exponent_top, eLpNormEssSup_zero]
  rw [← Ne] at h0
  simp [eLpNorm_eq_eLpNorm' h0 h_top, ENNReal.toReal_pos h0 h_top]

@[simp]
theorem eLpNorm_zero' : eLpNorm (fun _ : α => (0 : F)) p μ = 0 := by convert eLpNorm_zero (F := F)

@[simp] lemma MemLp.zero : MemLp (0 : α → E) p μ :=
  ⟨aestronglyMeasurable_zero, by rw [eLpNorm_zero]; exact ENNReal.coe_lt_top⟩

@[deprecated (since := "2025-02-21")]
alias Memℒp.zero := MemLp.zero

@[simp] lemma MemLp.zero' : MemLp (fun _ : α => (0 : E)) p μ := MemLp.zero
<<<<<<< HEAD

@[deprecated (since := "2025-02-21")]
alias Memℒp.zero' := MemLp.zero'

=======

@[deprecated (since := "2025-02-21")]
alias Memℒp.zero' := MemLp.zero'

>>>>>>> 16f9daaf
@[deprecated (since := "2025-01-21")] alias zero_memℒp := MemLp.zero
@[deprecated (since := "2025-01-21")] alias zero_mem_ℒp := MemLp.zero'

variable [MeasurableSpace α]

theorem eLpNorm'_measure_zero_of_pos {f : α → ε} (hq_pos : 0 < q) :
    eLpNorm' f q (0 : Measure α) = 0 := by simp [eLpNorm', hq_pos]

theorem eLpNorm'_measure_zero_of_exponent_zero {f : α → ε} : eLpNorm' f 0 (0 : Measure α) = 1 := by
  simp [eLpNorm']

theorem eLpNorm'_measure_zero_of_neg {f : α → ε} (hq_neg : q < 0) :
    eLpNorm' f q (0 : Measure α) = ∞ := by simp [eLpNorm', hq_neg]

@[simp]
theorem eLpNormEssSup_measure_zero {f : α → ε} : eLpNormEssSup f (0 : Measure α) = 0 := by
  simp [eLpNormEssSup]

@[simp]
theorem eLpNorm_measure_zero {f : α → ε} : eLpNorm f p (0 : Measure α) = 0 := by
  by_cases h0 : p = 0
  · simp [h0]
  by_cases h_top : p = ∞
  · simp [h_top]
  rw [← Ne] at h0
  simp [eLpNorm_eq_eLpNorm' h0 h_top, eLpNorm', ENNReal.toReal_pos h0 h_top]

@[simp] lemma memLp_measure_zero [TopologicalSpace ε] {f : α → ε} : MemLp f p (0 : Measure α) := by
  simp [MemLp]

@[deprecated (since := "2025-02-21")]
alias memℒp_measure_zero := memLp_measure_zero

end Zero

section Neg

@[simp]
theorem eLpNorm'_neg (f : α → F) (q : ℝ) (μ : Measure α) : eLpNorm' (-f) q μ = eLpNorm' f q μ := by
  simp [eLpNorm'_eq_lintegral_enorm]

@[simp]
theorem eLpNorm_neg (f : α → F) (p : ℝ≥0∞) (μ : Measure α) : eLpNorm (-f) p μ = eLpNorm f p μ := by
  by_cases h0 : p = 0
  · simp [h0]
  by_cases h_top : p = ∞
  · simp [h_top, eLpNormEssSup_eq_essSup_enorm]
  simp [eLpNorm_eq_eLpNorm' h0 h_top]

lemma eLpNorm_sub_comm (f g : α → E) (p : ℝ≥0∞) (μ : Measure α) :
    eLpNorm (f - g) p μ = eLpNorm (g - f) p μ := by simp [← eLpNorm_neg (f := f - g)]

theorem MemLp.neg {f : α → E} (hf : MemLp f p μ) : MemLp (-f) p μ :=
  ⟨AEStronglyMeasurable.neg hf.1, by simp [hf.right]⟩

@[deprecated (since := "2025-02-21")]
alias Memℒp.neg := MemLp.neg

theorem memLp_neg_iff {f : α → E} : MemLp (-f) p μ ↔ MemLp f p μ :=
  ⟨fun h => neg_neg f ▸ h.neg, MemLp.neg⟩

@[deprecated (since := "2025-02-21")]
alias memℒp_neg_iff := memLp_neg_iff

end Neg

section Const

theorem eLpNorm'_const (c : ε) (hq_pos : 0 < q) :
    eLpNorm' (fun _ : α => c) q μ = ‖c‖ₑ * μ Set.univ ^ (1 / q) := by
  rw [eLpNorm'_eq_lintegral_enorm, lintegral_const,
    ENNReal.mul_rpow_of_nonneg _ _ (by simp [hq_pos.le] : 0 ≤ 1 / q)]
  congr
  rw [← ENNReal.rpow_mul]
  suffices hq_cancel : q * (1 / q) = 1 by rw [hq_cancel, ENNReal.rpow_one]
  rw [one_div, mul_inv_cancel₀ (ne_of_lt hq_pos).symm]

theorem eLpNorm'_const' [IsFiniteMeasure μ] (c : F) (hc_ne_zero : c ≠ 0) (hq_ne_zero : q ≠ 0) :
    eLpNorm' (fun _ : α => c) q μ = ‖c‖ₑ * μ Set.univ ^ (1 / q) := by
  rw [eLpNorm'_eq_lintegral_enorm, lintegral_const,
    ENNReal.mul_rpow_of_ne_top _ (measure_ne_top μ Set.univ)]
  · congr
    rw [← ENNReal.rpow_mul]
    suffices hp_cancel : q * (1 / q) = 1 by rw [hp_cancel, ENNReal.rpow_one]
    rw [one_div, mul_inv_cancel₀ hq_ne_zero]
  · rw [Ne, ENNReal.rpow_eq_top_iff, not_or, not_and_or, not_and_or]
    simp [hc_ne_zero]

theorem eLpNormEssSup_const (c : ε) (hμ : μ ≠ 0) : eLpNormEssSup (fun _ : α => c) μ = ‖c‖ₑ := by
  rw [eLpNormEssSup_eq_essSup_enorm, essSup_const _ hμ]

theorem eLpNorm'_const_of_isProbabilityMeasure (c : ε) (hq_pos : 0 < q) [IsProbabilityMeasure μ] :
    eLpNorm' (fun _ : α => c) q μ = ‖c‖ₑ := by simp [eLpNorm'_const c hq_pos, measure_univ]

theorem eLpNorm_const (c : ε) (h0 : p ≠ 0) (hμ : μ ≠ 0) :
    eLpNorm (fun _ : α => c) p μ = ‖c‖ₑ * μ Set.univ ^ (1 / ENNReal.toReal p) := by
  by_cases h_top : p = ∞
  · simp [h_top, eLpNormEssSup_const c hμ]
  simp [eLpNorm_eq_eLpNorm' h0 h_top, eLpNorm'_const, ENNReal.toReal_pos h0 h_top]

theorem eLpNorm_const' (c : ε) (h0 : p ≠ 0) (h_top : p ≠ ∞) :
    eLpNorm (fun _ : α => c) p μ = ‖c‖ₑ * μ Set.univ ^ (1 / ENNReal.toReal p) := by
  simp [eLpNorm_eq_eLpNorm' h0 h_top, eLpNorm'_const, ENNReal.toReal_pos h0 h_top]

theorem eLpNorm_const_lt_top_iff {p : ℝ≥0∞} {c : F} (hp_ne_zero : p ≠ 0) (hp_ne_top : p ≠ ∞) :
    eLpNorm (fun _ : α => c) p μ < ∞ ↔ c = 0 ∨ μ Set.univ < ∞ := by
  have hp : 0 < p.toReal := ENNReal.toReal_pos hp_ne_zero hp_ne_top
  by_cases hμ : μ = 0
  · simp only [hμ, Measure.coe_zero, Pi.zero_apply, or_true, ENNReal.zero_lt_top,
      eLpNorm_measure_zero]
  by_cases hc : c = 0
  · simp only [hc, true_or, eq_self_iff_true, ENNReal.zero_lt_top, eLpNorm_zero']
  rw [eLpNorm_const' c hp_ne_zero hp_ne_top]
  obtain hμ_top | hμ_top := eq_or_ne (μ .univ) ∞
  · simp [hc, hμ_top, hp]
  rw [ENNReal.mul_lt_top_iff]
  simpa [hμ, hc, hμ_top, hμ_top.lt_top] using
    ENNReal.rpow_lt_top_of_nonneg (inv_nonneg.mpr hp.le) hμ_top

theorem memLp_const (c : E) [IsFiniteMeasure μ] : MemLp (fun _ : α => c) p μ := by
  refine ⟨aestronglyMeasurable_const, ?_⟩
  by_cases h0 : p = 0
  · simp [h0]
  by_cases hμ : μ = 0
  · simp [hμ]
  rw [eLpNorm_const c h0 hμ]
  refine ENNReal.mul_lt_top ENNReal.coe_lt_top ?_
  refine ENNReal.rpow_lt_top_of_nonneg ?_ (measure_ne_top μ Set.univ)
  simp

@[deprecated (since := "2025-02-21")]
alias memℒp_const := memLp_const

theorem memLp_top_const (c : E) : MemLp (fun _ : α => c) ∞ μ :=
  ⟨aestronglyMeasurable_const, by by_cases h : μ = 0 <;> simp [eLpNorm_const _, h]⟩

@[deprecated (since := "2025-02-21")]
alias memℒp_top_const := memLp_top_const

theorem memLp_const_iff {p : ℝ≥0∞} {c : E} (hp_ne_zero : p ≠ 0) (hp_ne_top : p ≠ ∞) :
    MemLp (fun _ : α => c) p μ ↔ c = 0 ∨ μ Set.univ < ∞ := by
  rw [← eLpNorm_const_lt_top_iff hp_ne_zero hp_ne_top]
  exact ⟨fun h => h.2, fun h => ⟨aestronglyMeasurable_const, h⟩⟩

@[deprecated (since := "2025-02-21")]
alias memℒp_const_iff := memLp_const_iff

end Const

variable {f : α → F}

lemma eLpNorm'_mono_enorm_ae {f : α → ε} {g : α → ε'} (hq : 0 ≤ q) (h : ∀ᵐ x ∂μ, ‖f x‖ₑ ≤ ‖g x‖ₑ) :
    eLpNorm' f q μ ≤ eLpNorm' g q μ := by
  simp only [eLpNorm'_eq_lintegral_enorm]
  gcongr ?_ ^ (1/q)
  refine lintegral_mono_ae (h.mono fun x hx => ?_)
  gcongr

lemma eLpNorm'_mono_nnnorm_ae {f : α → F} {g : α → G} (hq : 0 ≤ q) (h : ∀ᵐ x ∂μ, ‖f x‖₊ ≤ ‖g x‖₊) :
    eLpNorm' f q μ ≤ eLpNorm' g q μ := by
  simp only [eLpNorm'_eq_lintegral_enorm]
  gcongr ?_ ^ (1/q)
  refine lintegral_mono_ae (h.mono fun x hx => ?_)
  dsimp [enorm]
  gcongr

theorem eLpNorm'_mono_ae {f : α → F} {g : α → G} (hq : 0 ≤ q) (h : ∀ᵐ x ∂μ, ‖f x‖ ≤ ‖g x‖) :
    eLpNorm' f q μ ≤ eLpNorm' g q μ :=
  eLpNorm'_mono_enorm_ae hq (by simpa only [enorm_le_iff_norm_le] using h)

theorem eLpNorm'_congr_enorm_ae {f g : α → ε} (hfg : ∀ᵐ x ∂μ, ‖f x‖ₑ = ‖g x‖ₑ) :
    eLpNorm' f q μ = eLpNorm' g q μ := by
  have : (‖f ·‖ₑ ^ q) =ᵐ[μ] (‖g ·‖ₑ ^ q) := hfg.mono fun x hx ↦ by simp [hx]
  simp only [eLpNorm'_eq_lintegral_enorm, lintegral_congr_ae this]

theorem eLpNorm'_congr_nnnorm_ae {f g : α → F} (hfg : ∀ᵐ x ∂μ, ‖f x‖₊ = ‖g x‖₊) :
    eLpNorm' f q μ = eLpNorm' g q μ := by
  have : (‖f ·‖ₑ ^ q) =ᵐ[μ] (‖g ·‖ₑ ^ q) := hfg.mono fun x hx ↦ by simp [enorm, hx]
  simp only [eLpNorm'_eq_lintegral_enorm, lintegral_congr_ae this]

theorem eLpNorm'_congr_norm_ae {f g : α → F} (hfg : ∀ᵐ x ∂μ, ‖f x‖ = ‖g x‖) :
    eLpNorm' f q μ = eLpNorm' g q μ :=
  eLpNorm'_congr_nnnorm_ae <| hfg.mono fun _x hx => NNReal.eq hx

theorem eLpNorm'_congr_ae {f g : α → ε} (hfg : f =ᵐ[μ] g) : eLpNorm' f q μ = eLpNorm' g q μ :=
  eLpNorm'_congr_enorm_ae (hfg.fun_comp _)

theorem eLpNormEssSup_congr_ae {f g : α → ε} (hfg : f =ᵐ[μ] g) :
    eLpNormEssSup f μ = eLpNormEssSup g μ :=
  essSup_congr_ae (hfg.fun_comp enorm)

theorem eLpNormEssSup_mono_enorm_ae {f g : α → ε} (hfg : ∀ᵐ x ∂μ, ‖f x‖ₑ ≤ ‖g x‖ₑ) :
    eLpNormEssSup f μ ≤ eLpNormEssSup g μ :=
  essSup_mono_ae <| hfg

theorem eLpNormEssSup_mono_nnnorm_ae {f g : α → F} (hfg : ∀ᵐ x ∂μ, ‖f x‖₊ ≤ ‖g x‖₊) :
    eLpNormEssSup f μ ≤ eLpNormEssSup g μ :=
  essSup_mono_ae <| hfg.mono fun _x hx => ENNReal.coe_le_coe.mpr hx

theorem eLpNorm_mono_enorm_ae {f : α → ε} {g : α → ε'} (h : ∀ᵐ x ∂μ, ‖f x‖ₑ ≤ ‖g x‖ₑ) :
    eLpNorm f p μ ≤ eLpNorm g p μ := by
  simp only [eLpNorm]
  split_ifs
  · exact le_rfl
  · exact essSup_mono_ae h
  · exact eLpNorm'_mono_enorm_ae ENNReal.toReal_nonneg h

theorem eLpNorm_mono_nnnorm_ae {f : α → F} {g : α → G} (h : ∀ᵐ x ∂μ, ‖f x‖₊ ≤ ‖g x‖₊) :
    eLpNorm f p μ ≤ eLpNorm g p μ := by
  simp only [eLpNorm]
  split_ifs
  · exact le_rfl
  · exact essSup_mono_ae (h.mono fun x hx => ENNReal.coe_le_coe.mpr hx)
  · exact eLpNorm'_mono_nnnorm_ae ENNReal.toReal_nonneg h

theorem eLpNorm_mono_ae {f : α → F} {g : α → G} (h : ∀ᵐ x ∂μ, ‖f x‖ ≤ ‖g x‖) :
    eLpNorm f p μ ≤ eLpNorm g p μ :=
  eLpNorm_mono_nnnorm_ae h

theorem eLpNorm_mono_ae_real {f : α → F} {g : α → ℝ} (h : ∀ᵐ x ∂μ, ‖f x‖ ≤ g x) :
    eLpNorm f p μ ≤ eLpNorm g p μ :=
  eLpNorm_mono_ae <| h.mono fun _x hx =>
    hx.trans ((le_abs_self _).trans (Real.norm_eq_abs _).symm.le)

theorem eLpNorm_mono_enorm {f : α → ε} {g : α → ε'} (h : ∀ x, ‖f x‖ₑ ≤ ‖g x‖ₑ) :
    eLpNorm f p μ ≤ eLpNorm g p μ :=
  eLpNorm_mono_enorm_ae (Eventually.of_forall fun x => h x)

theorem eLpNorm_mono_nnnorm {f : α → F} {g : α → G} (h : ∀ x, ‖f x‖₊ ≤ ‖g x‖₊) :
    eLpNorm f p μ ≤ eLpNorm g p μ :=
  eLpNorm_mono_nnnorm_ae (Eventually.of_forall fun x => h x)

theorem eLpNorm_mono {f : α → F} {g : α → G} (h : ∀ x, ‖f x‖ ≤ ‖g x‖) :
    eLpNorm f p μ ≤ eLpNorm g p μ :=
  eLpNorm_mono_ae (Eventually.of_forall fun x => h x)

theorem eLpNorm_mono_real {f : α → F} {g : α → ℝ} (h : ∀ x, ‖f x‖ ≤ g x) :
    eLpNorm f p μ ≤ eLpNorm g p μ :=
  eLpNorm_mono_ae_real (Eventually.of_forall fun x => h x)

theorem eLpNormEssSup_le_of_ae_enorm_bound {f : α → ε} {C : ℝ≥0∞} (hfC : ∀ᵐ x ∂μ, ‖f x‖ₑ ≤ C) :
    eLpNormEssSup f μ ≤ C :=
  essSup_le_of_ae_le C hfC

theorem eLpNormEssSup_le_of_ae_nnnorm_bound {f : α → F} {C : ℝ≥0} (hfC : ∀ᵐ x ∂μ, ‖f x‖₊ ≤ C) :
    eLpNormEssSup f μ ≤ C :=
  essSup_le_of_ae_le (C : ℝ≥0∞) <| hfC.mono fun _x hx => ENNReal.coe_le_coe.mpr hx

theorem eLpNormEssSup_le_of_ae_bound {f : α → F} {C : ℝ} (hfC : ∀ᵐ x ∂μ, ‖f x‖ ≤ C) :
    eLpNormEssSup f μ ≤ ENNReal.ofReal C :=
  eLpNormEssSup_le_of_ae_nnnorm_bound <| hfC.mono fun _x hx => hx.trans C.le_coe_toNNReal

theorem eLpNormEssSup_lt_top_of_ae_enorm_bound {f : α → ε} {C : ℝ≥0} (hfC : ∀ᵐ x ∂μ, ‖f x‖ₑ ≤ C) :
    eLpNormEssSup f μ < ∞ :=
  (eLpNormEssSup_le_of_ae_enorm_bound hfC).trans_lt ENNReal.coe_lt_top

theorem eLpNormEssSup_lt_top_of_ae_nnnorm_bound {f : α → F} {C : ℝ≥0} (hfC : ∀ᵐ x ∂μ, ‖f x‖₊ ≤ C) :
    eLpNormEssSup f μ < ∞ :=
  (eLpNormEssSup_le_of_ae_nnnorm_bound hfC).trans_lt ENNReal.coe_lt_top

theorem eLpNormEssSup_lt_top_of_ae_bound {f : α → F} {C : ℝ} (hfC : ∀ᵐ x ∂μ, ‖f x‖ ≤ C) :
    eLpNormEssSup f μ < ∞ :=
  (eLpNormEssSup_le_of_ae_bound hfC).trans_lt ENNReal.ofReal_lt_top

theorem eLpNorm_le_of_ae_enorm_bound {f : α → ε} {C : ℝ≥0∞} (hfC : ∀ᵐ x ∂μ, ‖f x‖ₑ ≤ C) :
    eLpNorm f p μ ≤ C • μ Set.univ ^ p.toReal⁻¹ := by
  rcases eq_zero_or_neZero μ with rfl | hμ
  · simp
  by_cases hp : p = 0
  · simp [hp]
  have : ∀ᵐ x ∂μ, ‖f x‖ₑ ≤ ‖C‖ₑ := hfC.mono fun x hx ↦ hx.trans (Preorder.le_refl C)
  refine (eLpNorm_mono_enorm_ae this).trans_eq ?_
  rw [eLpNorm_const _ hp (NeZero.ne μ), one_div, enorm_eq_self, smul_eq_mul]

theorem eLpNorm_le_of_ae_nnnorm_bound {f : α → F} {C : ℝ≥0} (hfC : ∀ᵐ x ∂μ, ‖f x‖₊ ≤ C) :
    eLpNorm f p μ ≤ C • μ Set.univ ^ p.toReal⁻¹ := by
  rcases eq_zero_or_neZero μ with rfl | hμ
  · simp
  by_cases hp : p = 0
  · simp [hp]
  have : ∀ᵐ x ∂μ, ‖f x‖₊ ≤ ‖(C : ℝ)‖₊ := hfC.mono fun x hx => hx.trans_eq C.nnnorm_eq.symm
  refine (eLpNorm_mono_ae this).trans_eq ?_
  rw [eLpNorm_const _ hp (NeZero.ne μ), C.enorm_eq, one_div, ENNReal.smul_def, smul_eq_mul]

theorem eLpNorm_le_of_ae_bound {f : α → F} {C : ℝ} (hfC : ∀ᵐ x ∂μ, ‖f x‖ ≤ C) :
    eLpNorm f p μ ≤ μ Set.univ ^ p.toReal⁻¹ * ENNReal.ofReal C := by
  rw [← mul_comm]
  exact eLpNorm_le_of_ae_nnnorm_bound (hfC.mono fun x hx => hx.trans C.le_coe_toNNReal)

theorem eLpNorm_congr_enorm_ae {f : α → ε} {g : α → ε'} (hfg : ∀ᵐ x ∂μ, ‖f x‖ₑ = ‖g x‖ₑ) :
    eLpNorm f p μ = eLpNorm g p μ :=
  le_antisymm (eLpNorm_mono_enorm_ae <| EventuallyEq.le hfg)
    (eLpNorm_mono_enorm_ae <| (EventuallyEq.symm hfg).le)

theorem eLpNorm_congr_nnnorm_ae {f : α → F} {g : α → G} (hfg : ∀ᵐ x ∂μ, ‖f x‖₊ = ‖g x‖₊) :
    eLpNorm f p μ = eLpNorm g p μ :=
  le_antisymm (eLpNorm_mono_nnnorm_ae <| EventuallyEq.le hfg)
    (eLpNorm_mono_nnnorm_ae <| (EventuallyEq.symm hfg).le)

theorem eLpNorm_congr_norm_ae {f : α → F} {g : α → G} (hfg : ∀ᵐ x ∂μ, ‖f x‖ = ‖g x‖) :
    eLpNorm f p μ = eLpNorm g p μ :=
  eLpNorm_congr_nnnorm_ae <| hfg.mono fun _x hx => NNReal.eq hx

open scoped symmDiff in
theorem eLpNorm_indicator_sub_indicator (s t : Set α) (f : α → E) :
    eLpNorm (s.indicator f - t.indicator f) p μ = eLpNorm ((s ∆ t).indicator f) p μ :=
  eLpNorm_congr_norm_ae <| ae_of_all _ fun x ↦ by
    simp only [Pi.sub_apply, Set.apply_indicator_symmDiff norm_neg]

@[simp]
theorem eLpNorm'_norm {f : α → F} : eLpNorm' (fun a => ‖f a‖) q μ = eLpNorm' f q μ := by
  simp [eLpNorm'_eq_lintegral_enorm]

@[simp]
theorem eLpNorm'_enorm {f : α → ε} : eLpNorm' (fun a => ‖f a‖ₑ) q μ = eLpNorm' f q μ := by
  simp [eLpNorm'_eq_lintegral_enorm]

@[simp]
theorem eLpNorm_norm (f : α → F) : eLpNorm (fun x => ‖f x‖) p μ = eLpNorm f p μ :=
  eLpNorm_congr_norm_ae <| Eventually.of_forall fun _ => norm_norm _

@[simp]
theorem eLpNorm_enorm (f : α → ε) : eLpNorm (fun x => ‖f x‖ₑ) p μ = eLpNorm f p μ :=
  eLpNorm_congr_enorm_ae <| Eventually.of_forall fun _ => enorm_enorm _

theorem eLpNorm'_norm_rpow (f : α → F) (p q : ℝ) (hq_pos : 0 < q) :
    eLpNorm' (fun x => ‖f x‖ ^ q) p μ = eLpNorm' f (p * q) μ ^ q := by
  simp_rw [eLpNorm', ← ENNReal.rpow_mul, ← one_div_mul_one_div, one_div,
    mul_assoc, inv_mul_cancel₀ hq_pos.ne.symm, mul_one, ← ofReal_norm_eq_enorm,
    Real.norm_eq_abs, abs_eq_self.mpr (Real.rpow_nonneg (norm_nonneg _) _), mul_comm p,
    ← ENNReal.ofReal_rpow_of_nonneg (norm_nonneg _) hq_pos.le, ENNReal.rpow_mul]

theorem eLpNorm_norm_rpow (f : α → F) (hq_pos : 0 < q) :
    eLpNorm (fun x => ‖f x‖ ^ q) p μ = eLpNorm f (p * ENNReal.ofReal q) μ ^ q := by
  by_cases h0 : p = 0
  · simp [h0, ENNReal.zero_rpow_of_pos hq_pos]
  by_cases hp_top : p = ∞
  · simp only [hp_top, eLpNorm_exponent_top, ENNReal.top_mul', hq_pos.not_le,
      ENNReal.ofReal_eq_zero, if_false, eLpNorm_exponent_top, eLpNormEssSup_eq_essSup_enorm]
    have h_rpow : essSup (‖‖f ·‖ ^ q‖ₑ) μ = essSup (‖f ·‖ₑ ^ q) μ := by
      congr
      ext1 x
      conv_rhs => rw [← enorm_norm]
      rw [← Real.enorm_rpow_of_nonneg (norm_nonneg _) hq_pos.le]
    rw [h_rpow]
    have h_rpow_mono := ENNReal.strictMono_rpow_of_pos hq_pos
    have h_rpow_surj := (ENNReal.rpow_left_bijective hq_pos.ne.symm).2
    let iso := h_rpow_mono.orderIsoOfSurjective _ h_rpow_surj
    exact (iso.essSup_apply (fun x => ‖f x‖ₑ) μ).symm
  rw [eLpNorm_eq_eLpNorm' h0 hp_top, eLpNorm_eq_eLpNorm' _ _]
  swap
  · refine mul_ne_zero h0 ?_
    rwa [Ne, ENNReal.ofReal_eq_zero, not_le]
  swap; · exact ENNReal.mul_ne_top hp_top ENNReal.ofReal_ne_top
  rw [ENNReal.toReal_mul, ENNReal.toReal_ofReal hq_pos.le]
  exact eLpNorm'_norm_rpow f p.toReal q hq_pos

theorem eLpNorm_congr_ae {f g : α → ε} (hfg : f =ᵐ[μ] g) : eLpNorm f p μ = eLpNorm g p μ :=
  eLpNorm_congr_enorm_ae <| hfg.mono fun _x hx => hx ▸ rfl

theorem memLp_congr_ae [TopologicalSpace ε] {f g : α → ε} (hfg : f =ᵐ[μ] g) :
    MemLp f p μ ↔ MemLp g p μ := by
  simp only [MemLp, eLpNorm_congr_ae hfg, aestronglyMeasurable_congr hfg]

<<<<<<< HEAD
theorem memLp_congr_ae {f g : α → E} (hfg : f =ᵐ[μ] g) : MemLp f p μ ↔ MemLp g p μ := by
  simp only [MemLp, eLpNorm_congr_ae hfg, aestronglyMeasurable_congr hfg]

@[deprecated (since := "2025-02-21")]
alias memℒp_congr_ae := memLp_congr_ae

theorem MemLp.ae_eq {f g : α → E} (hfg : f =ᵐ[μ] g) (hf_Lp : MemLp f p μ) : MemLp g p μ :=
  (memLp_congr_ae hfg).1 hf_Lp

=======
@[deprecated (since := "2025-02-21")]
alias memℒp_congr_ae := memLp_congr_ae

theorem MemLp.ae_eq [TopologicalSpace ε] {f g : α → ε} (hfg : f =ᵐ[μ] g) (hf_Lp : MemLp f p μ) :
    MemLp g p μ :=
  (memLp_congr_ae hfg).1 hf_Lp

>>>>>>> 16f9daaf
@[deprecated (since := "2025-02-21")]
alias Memℒp.ae_eq := MemLp.ae_eq

theorem MemLp.of_le {f : α → E} {g : α → F} (hg : MemLp g p μ) (hf : AEStronglyMeasurable f μ)
    (hfg : ∀ᵐ x ∂μ, ‖f x‖ ≤ ‖g x‖) : MemLp f p μ :=
  ⟨hf, (eLpNorm_mono_ae hfg).trans_lt hg.eLpNorm_lt_top⟩

@[deprecated (since := "2025-02-21")] alias Memℒp.of_le := MemLp.of_le

alias MemLp.mono := MemLp.of_le
@[deprecated (since := "2025-02-21")] alias Memℒp.mono := MemLp.mono
<<<<<<< HEAD


=======


>>>>>>> 16f9daaf
theorem MemLp.mono' {f : α → E} {g : α → ℝ} (hg : MemLp g p μ) (hf : AEStronglyMeasurable f μ)
    (h : ∀ᵐ a ∂μ, ‖f a‖ ≤ g a) : MemLp f p μ :=
  hg.mono hf <| h.mono fun _x hx => le_trans hx (le_abs_self _)

@[deprecated (since := "2025-02-21")]
alias Memℒp.mono' := MemLp.mono'

theorem MemLp.congr_norm {f : α → E} {g : α → F} (hf : MemLp f p μ) (hg : AEStronglyMeasurable g μ)
    (h : ∀ᵐ a ∂μ, ‖f a‖ = ‖g a‖) : MemLp g p μ :=
  hf.mono hg <| EventuallyEq.le <| EventuallyEq.symm h

@[deprecated (since := "2025-02-21")]
alias Memℒp.congr_norm := MemLp.congr_norm

theorem memLp_congr_norm {f : α → E} {g : α → F} (hf : AEStronglyMeasurable f μ)
    (hg : AEStronglyMeasurable g μ) (h : ∀ᵐ a ∂μ, ‖f a‖ = ‖g a‖) : MemLp f p μ ↔ MemLp g p μ :=
  ⟨fun h2f => h2f.congr_norm hg h, fun h2g => h2g.congr_norm hf <| EventuallyEq.symm h⟩

@[deprecated (since := "2025-02-21")]
alias memℒp_congr_norm := memLp_congr_norm

theorem memLp_top_of_bound {f : α → E} (hf : AEStronglyMeasurable f μ) (C : ℝ)
    (hfC : ∀ᵐ x ∂μ, ‖f x‖ ≤ C) : MemLp f ∞ μ :=
  ⟨hf, by
    rw [eLpNorm_exponent_top]
    exact eLpNormEssSup_lt_top_of_ae_bound hfC⟩

@[deprecated (since := "2025-02-21")]
alias memℒp_top_of_bound := memLp_top_of_bound

theorem MemLp.of_bound [IsFiniteMeasure μ] {f : α → E} (hf : AEStronglyMeasurable f μ) (C : ℝ)
    (hfC : ∀ᵐ x ∂μ, ‖f x‖ ≤ C) : MemLp f p μ :=
  (memLp_const C).of_le hf (hfC.mono fun _x hx => le_trans hx (le_abs_self _))

@[deprecated (since := "2025-02-21")]
alias Memℒp.of_bound := MemLp.of_bound

theorem memLp_of_bounded [IsFiniteMeasure μ]
    {a b : ℝ} {f : α → ℝ} (h : ∀ᵐ x ∂μ, f x ∈ Set.Icc a b)
    (hX : AEStronglyMeasurable f μ) (p : ENNReal) : MemLp f p μ :=
  have ha : ∀ᵐ x ∂μ, a ≤ f x := h.mono fun ω h => h.1
  have hb : ∀ᵐ x ∂μ, f x ≤ b := h.mono fun ω h => h.2
  (memLp_const (max |a| |b|)).mono' hX (by filter_upwards [ha, hb] with x using abs_le_max_abs_abs)

@[deprecated (since := "2025-02-21")]
alias memℒp_of_bounded := memLp_of_bounded

@[gcongr, mono]
theorem eLpNorm'_mono_measure (f : α → ε) (hμν : ν ≤ μ) (hq : 0 ≤ q) :
    eLpNorm' f q ν ≤ eLpNorm' f q μ := by
  simp_rw [eLpNorm']
  gcongr
  exact lintegral_mono' hμν le_rfl

@[gcongr, mono]
theorem eLpNormEssSup_mono_measure (f : α → ε) (hμν : ν ≪ μ) :
    eLpNormEssSup f ν ≤ eLpNormEssSup f μ := by
  simp_rw [eLpNormEssSup]
  exact essSup_mono_measure hμν

@[gcongr, mono]
theorem eLpNorm_mono_measure (f : α → ε) (hμν : ν ≤ μ) : eLpNorm f p ν ≤ eLpNorm f p μ := by
  by_cases hp0 : p = 0
  · simp [hp0]
  by_cases hp_top : p = ∞
  · simp [hp_top, eLpNormEssSup_mono_measure f (Measure.absolutelyContinuous_of_le hμν)]
  simp_rw [eLpNorm_eq_eLpNorm' hp0 hp_top]
  exact eLpNorm'_mono_measure f hμν ENNReal.toReal_nonneg

theorem MemLp.mono_measure [TopologicalSpace ε] {f : α → ε} (hμν : ν ≤ μ) (hf : MemLp f p μ) :
    MemLp f p ν :=
  ⟨hf.1.mono_measure hμν, (eLpNorm_mono_measure f hμν).trans_lt hf.2⟩

@[deprecated (since := "2025-02-21")]
alias Memℒp.mono_measure := MemLp.mono_measure

section Indicator
variable {c : ε} {hf : AEStronglyMeasurable f μ} {s : Set α}

lemma eLpNorm_indicator_eq_eLpNorm_restrict (hs : MeasurableSet s) :
    eLpNorm (s.indicator f) p μ = eLpNorm f p (μ.restrict s) := by
  by_cases hp_zero : p = 0
  · simp only [hp_zero, eLpNorm_exponent_zero]
  by_cases hp_top : p = ∞
  · simp_rw [hp_top, eLpNorm_exponent_top, eLpNormEssSup_eq_essSup_enorm,
       enorm_indicator_eq_indicator_enorm, ENNReal.essSup_indicator_eq_essSup_restrict hs]
  simp_rw [eLpNorm_eq_lintegral_rpow_enorm hp_zero hp_top]
  suffices (∫⁻ x, (‖s.indicator f x‖ₑ) ^ p.toReal ∂μ) =
      ∫⁻ x in s, ‖f x‖ₑ ^ p.toReal ∂μ by rw [this]
  rw [← lintegral_indicator hs]
  congr
  simp_rw [enorm_indicator_eq_indicator_enorm]
  rw [eq_comm, ← Function.comp_def (fun x : ℝ≥0∞ => x ^ p.toReal), Set.indicator_comp_of_zero,
    Function.comp_def]
  simp [ENNReal.toReal_pos hp_zero hp_top]

@[deprecated (since := "2025-01-07")]
alias eLpNorm_indicator_eq_restrict := eLpNorm_indicator_eq_eLpNorm_restrict

lemma eLpNormEssSup_indicator_eq_eLpNormEssSup_restrict (hs : MeasurableSet s) :
    eLpNormEssSup (s.indicator f) μ = eLpNormEssSup f (μ.restrict s) := by
  simp_rw [← eLpNorm_exponent_top, eLpNorm_indicator_eq_eLpNorm_restrict hs]

lemma eLpNorm_restrict_le (f : α → ε) (p : ℝ≥0∞) (μ : Measure α) (s : Set α) :
    eLpNorm f p (μ.restrict s) ≤ eLpNorm f p μ :=
  eLpNorm_mono_measure f Measure.restrict_le_self

lemma eLpNorm_indicator_le (f : α → E) : eLpNorm (s.indicator f) p μ ≤ eLpNorm f p μ := by
  refine eLpNorm_mono_ae <| .of_forall fun x ↦ ?_
  suffices ‖s.indicator f x‖ₑ ≤ ‖f x‖ₑ by rw [← enorm_le_iff_norm_le]; exact this
  rw [enorm_indicator_eq_indicator_enorm]
  exact s.indicator_le_self _ x

lemma eLpNormEssSup_indicator_le (s : Set α) (f : α → G) :
    eLpNormEssSup (s.indicator f) μ ≤ eLpNormEssSup f μ := by
  refine essSup_mono_ae (Eventually.of_forall fun x => ?_)
  simp_rw [enorm_indicator_eq_indicator_enorm]
  exact Set.indicator_le_self s _ x

lemma eLpNormEssSup_indicator_const_le (s : Set α) (c : G) :
    eLpNormEssSup (s.indicator fun _ : α => c) μ ≤ ‖c‖ₑ := by
  by_cases hμ0 : μ = 0
  · rw [hμ0, eLpNormEssSup_measure_zero]
    exact zero_le _
  · exact (eLpNormEssSup_indicator_le s fun _ => c).trans (eLpNormEssSup_const c hμ0).le

lemma eLpNormEssSup_indicator_const_eq (s : Set α) (c : G) (hμs : μ s ≠ 0) :
    eLpNormEssSup (s.indicator fun _ : α => c) μ = ‖c‖ₑ := by
  refine le_antisymm (eLpNormEssSup_indicator_const_le s c) ?_
  by_contra! h
  have h' := ae_iff.mp (ae_lt_of_essSup_lt h)
  push_neg at h'
  refine hμs (measure_mono_null (fun x hx_mem => ?_) h')
  rw [Set.mem_setOf_eq, Set.indicator_of_mem hx_mem]

-- The following lemmas require [Zero F].
variable {c : F}

lemma eLpNorm_indicator_const₀ (hs : NullMeasurableSet s μ) (hp : p ≠ 0) (hp_top : p ≠ ∞) :
    eLpNorm (s.indicator fun _ => c) p μ = ‖c‖ₑ * μ s ^ (1 / p.toReal) :=
  have hp_pos : 0 < p.toReal := ENNReal.toReal_pos hp hp_top
  calc
    eLpNorm (s.indicator fun _ => c) p μ
      = (∫⁻ x, (‖(s.indicator fun _ ↦ c) x‖ₑ ^ p.toReal) ∂μ) ^ (1 / p.toReal) :=
          eLpNorm_eq_lintegral_rpow_enorm hp hp_top
    _ = (∫⁻ x, (s.indicator fun _ ↦ ‖c‖ₑ ^ p.toReal) x ∂μ) ^ (1 / p.toReal) := by
      congr 2
      refine (Set.comp_indicator_const c (fun x ↦ (‖x‖ₑ) ^ p.toReal) ?_)
      simp [hp_pos]
    _ = ‖c‖ₑ * μ s ^ (1 / p.toReal) := by
      rw [lintegral_indicator_const₀ hs, ENNReal.mul_rpow_of_nonneg, ← ENNReal.rpow_mul,
        mul_one_div_cancel hp_pos.ne', ENNReal.rpow_one]
      positivity

lemma eLpNorm_indicator_const (hs : MeasurableSet s) (hp : p ≠ 0) (hp_top : p ≠ ∞) :
    eLpNorm (s.indicator fun _ => c) p μ = ‖c‖ₑ * μ s ^ (1 / p.toReal) :=
  eLpNorm_indicator_const₀ hs.nullMeasurableSet hp hp_top

lemma eLpNorm_indicator_const' (hs : MeasurableSet s) (hμs : μ s ≠ 0) (hp : p ≠ 0) :
    eLpNorm (s.indicator fun _ => c) p μ = ‖c‖ₑ * μ s ^ (1 / p.toReal) := by
  by_cases hp_top : p = ∞
  · simp [hp_top, eLpNormEssSup_indicator_const_eq s c hμs]
  · exact eLpNorm_indicator_const hs hp hp_top

lemma eLpNorm_indicator_const_le (c : G) (p : ℝ≥0∞) :
    eLpNorm (s.indicator fun _ => c) p μ ≤ ‖c‖ₑ * μ s ^ (1 / p.toReal) := by
  obtain rfl | hp := eq_or_ne p 0
  · simp only [eLpNorm_exponent_zero, zero_le']
  obtain rfl | h'p := eq_or_ne p ∞
  · simp only [eLpNorm_exponent_top, ENNReal.top_toReal, _root_.div_zero, ENNReal.rpow_zero,
      mul_one]
    exact eLpNormEssSup_indicator_const_le _ _
  let t := toMeasurable μ s
  calc
    eLpNorm (s.indicator fun _ => c) p μ ≤ eLpNorm (t.indicator fun _ => c) p μ :=
      eLpNorm_mono (norm_indicator_le_of_subset (subset_toMeasurable _ _) _)
    _ = ‖c‖ₑ * μ t ^ (1 / p.toReal) :=
      eLpNorm_indicator_const (measurableSet_toMeasurable ..) hp h'p
    _ = ‖c‖ₑ * μ s ^ (1 / p.toReal) := by rw [measure_toMeasurable]

lemma MemLp.indicator (hs : MeasurableSet s) (hf : MemLp f p μ) : MemLp (s.indicator f) p μ :=
  ⟨hf.aestronglyMeasurable.indicator hs, lt_of_le_of_lt (eLpNorm_indicator_le f) hf.eLpNorm_lt_top⟩

@[deprecated (since := "2025-02-21")]
alias Memℒp.indicator := MemLp.indicator
<<<<<<< HEAD

lemma memLp_indicator_iff_restrict (hs : MeasurableSet s) :
    MemLp (s.indicator f) p μ ↔ MemLp f p (μ.restrict s) := by
  simp [MemLp, aestronglyMeasurable_indicator_iff hs, eLpNorm_indicator_eq_eLpNorm_restrict hs]

=======

lemma memLp_indicator_iff_restrict (hs : MeasurableSet s) :
    MemLp (s.indicator f) p μ ↔ MemLp f p (μ.restrict s) := by
  simp [MemLp, aestronglyMeasurable_indicator_iff hs, eLpNorm_indicator_eq_eLpNorm_restrict hs]

>>>>>>> 16f9daaf
@[deprecated (since := "2025-02-21")]
alias memℒp_indicator_iff_restrict := memLp_indicator_iff_restrict

lemma memLp_indicator_const (p : ℝ≥0∞) (hs : MeasurableSet s) (c : E) (hμsc : c = 0 ∨ μ s ≠ ∞) :
    MemLp (s.indicator fun _ => c) p μ := by
  rw [memLp_indicator_iff_restrict hs]
  obtain rfl | hμ := hμsc
  · exact MemLp.zero
  · have := Fact.mk hμ.lt_top
    apply memLp_const

@[deprecated (since := "2025-02-21")]
alias memℒp_indicator_const := memLp_indicator_const

lemma eLpNormEssSup_piecewise (f g : α → ε) [DecidablePred (· ∈ s)] (hs : MeasurableSet s) :
    eLpNormEssSup (Set.piecewise s f g) μ
      = max (eLpNormEssSup f (μ.restrict s)) (eLpNormEssSup g (μ.restrict sᶜ)) := by
  simp only [eLpNormEssSup, ← ENNReal.essSup_piecewise hs]
  congr with x
  by_cases hx : x ∈ s <;> simp [hx]

lemma eLpNorm_top_piecewise (f g : α → ε) [DecidablePred (· ∈ s)] (hs : MeasurableSet s) :
    eLpNorm (Set.piecewise s f g) ∞ μ
      = max (eLpNorm f ∞ (μ.restrict s)) (eLpNorm g ∞ (μ.restrict sᶜ)) :=
  eLpNormEssSup_piecewise f g hs

protected lemma MemLp.piecewise [DecidablePred (· ∈ s)] {g} (hs : MeasurableSet s)
   (hf : MemLp f p (μ.restrict s)) (hg : MemLp g p (μ.restrict sᶜ)) :
    MemLp (s.piecewise f g) p μ := by
  by_cases hp_zero : p = 0
  · simp only [hp_zero, memLp_zero_iff_aestronglyMeasurable]
    exact AEStronglyMeasurable.piecewise hs hf.1 hg.1
  refine ⟨AEStronglyMeasurable.piecewise hs hf.1 hg.1, ?_⟩
  obtain rfl | hp_top := eq_or_ne p ∞
  · rw [eLpNorm_top_piecewise f g hs]
    exact max_lt hf.2 hg.2
  rw [eLpNorm_lt_top_iff_lintegral_rpow_enorm_lt_top hp_zero hp_top, ← lintegral_add_compl _ hs,
    ENNReal.add_lt_top]
  constructor
  · have h : ∀ᵐ x ∂μ, x ∈ s → ‖Set.piecewise s f g x‖ₑ ^ p.toReal = ‖f x‖ₑ ^ p.toReal := by
      filter_upwards with a ha using by simp [ha]
    rw [setLIntegral_congr_fun hs h]
    exact lintegral_rpow_enorm_lt_top_of_eLpNorm_lt_top hp_zero hp_top hf.2
  · have h : ∀ᵐ x ∂μ, x ∈ sᶜ → ‖Set.piecewise s f g x‖ₑ ^ p.toReal = ‖g x‖ₑ ^ p.toReal := by
      filter_upwards with a ha
      have ha' : a ∉ s := ha
      simp [ha']
    rw [setLIntegral_congr_fun hs.compl h]
    exact lintegral_rpow_enorm_lt_top_of_eLpNorm_lt_top hp_zero hp_top hg.2

@[deprecated (since := "2025-02-21")]
alias Memℒp.piecewise := MemLp.piecewise

end Indicator

/-- For a function `f` with support in `s`, the Lᵖ norms of `f` with respect to `μ` and
`μ.restrict s` are the same. -/
theorem eLpNorm_restrict_eq_of_support_subset {s : Set α} {f : α → F} (hsf : f.support ⊆ s) :
    eLpNorm f p (μ.restrict s) = eLpNorm f p μ := by
  by_cases hp0 : p = 0
  · simp [hp0]
  by_cases hp_top : p = ∞
  · simp only [hp_top, eLpNorm_exponent_top, eLpNormEssSup_eq_essSup_enorm]
    exact ENNReal.essSup_restrict_eq_of_support_subset fun x hx ↦ hsf <| enorm_ne_zero.1 hx
  · simp_rw [eLpNorm_eq_eLpNorm' hp0 hp_top, eLpNorm'_eq_lintegral_enorm]
    congr 1
    apply setLIntegral_eq_of_support_subset
    have : ¬(p.toReal ≤ 0) := by simpa only [not_le] using ENNReal.toReal_pos hp0 hp_top
    simpa [this] using hsf

theorem MemLp.restrict [TopologicalSpace ε] (s : Set α) {f : α → ε} (hf : MemLp f p μ) :
    MemLp f p (μ.restrict s) :=
  hf.mono_measure Measure.restrict_le_self

@[deprecated (since := "2025-02-21")]
alias Memℒp.restrict := MemLp.restrict

theorem eLpNorm'_smul_measure {p : ℝ} (hp : 0 ≤ p) {f : α → ε} (c : ℝ≥0∞) :
    eLpNorm' f p (c • μ) = c ^ (1 / p) * eLpNorm' f p μ := by
  rw [eLpNorm', lintegral_smul_measure, ENNReal.mul_rpow_of_nonneg, eLpNorm']
  simp [hp]

section SMul
variable {R : Type*} [Zero R] [SMulWithZero R ℝ≥0∞] [IsScalarTower R ℝ≥0∞ ℝ≥0∞]
  [NoZeroSMulDivisors R ℝ≥0∞] {c : R}

@[simp] lemma eLpNormEssSup_smul_measure (hc : c ≠ 0) (f : α → F) :
    eLpNormEssSup f (c • μ) = eLpNormEssSup f μ := by
  simp_rw [eLpNormEssSup]
  exact essSup_smul_measure hc _

end SMul

/-- Use `eLpNorm_smul_measure_of_ne_top` instead. -/
private theorem eLpNorm_smul_measure_of_ne_zero_of_ne_top {p : ℝ≥0∞} (hp_ne_zero : p ≠ 0)
    (hp_ne_top : p ≠ ∞) {f : α → ε} (c : ℝ≥0∞) :
    eLpNorm f p (c • μ) = c ^ (1 / p).toReal • eLpNorm f p μ := by
  simp_rw [eLpNorm_eq_eLpNorm' hp_ne_zero hp_ne_top]
  rw [eLpNorm'_smul_measure ENNReal.toReal_nonneg]
  congr
  simp_rw [one_div]
  rw [ENNReal.toReal_inv]

/-- See `eLpNorm_smul_measure_of_ne_zero'` for a version with scalar multiplication by `ℝ≥0`. -/
theorem eLpNorm_smul_measure_of_ne_zero {c : ℝ≥0∞} (hc : c ≠ 0) (f : α → F) (p : ℝ≥0∞)
    (μ : Measure α) : eLpNorm f p (c • μ) = c ^ (1 / p).toReal • eLpNorm f p μ := by
  by_cases hp0 : p = 0
  · simp [hp0]
  by_cases hp_top : p = ∞
  · simp [hp_top, eLpNormEssSup_smul_measure hc]
  exact eLpNorm_smul_measure_of_ne_zero_of_ne_top hp0 hp_top c

/-- See `eLpNorm_smul_measure_of_ne_zero` for a version with scalar multiplication by `ℝ≥0∞`. -/
lemma eLpNorm_smul_measure_of_ne_zero' {c : ℝ≥0} (hc : c ≠ 0) (f : α → F) (p : ℝ≥0∞)
    (μ : Measure α) : eLpNorm f p (c • μ) = c ^ p.toReal⁻¹ • eLpNorm f p μ :=
  (eLpNorm_smul_measure_of_ne_zero (ENNReal.coe_ne_zero.2 hc) ..).trans (by simp; norm_cast)

/-- See `eLpNorm_smul_measure_of_ne_top'` for a version with scalar multiplication by `ℝ≥0`. -/
theorem eLpNorm_smul_measure_of_ne_top {p : ℝ≥0∞} (hp_ne_top : p ≠ ∞) (f : α → F) (c : ℝ≥0∞) :
    eLpNorm f p (c • μ) = c ^ (1 / p).toReal • eLpNorm f p μ := by
  by_cases hp0 : p = 0
  · simp [hp0]
  · exact eLpNorm_smul_measure_of_ne_zero_of_ne_top hp0 hp_ne_top c

/-- See `eLpNorm_smul_measure_of_ne_top'` for a version with scalar multiplication by `ℝ≥0∞`. -/
lemma eLpNorm_smul_measure_of_ne_top' (hp : p ≠ ∞) (c : ℝ≥0) (f : α → F) :
    eLpNorm f p (c • μ) = c ^ p.toReal⁻¹ • eLpNorm f p μ := by
  have : 0 ≤ p.toReal⁻¹ := by positivity
  refine (eLpNorm_smul_measure_of_ne_top hp ..).trans ?_
  simp [ENNReal.smul_def, ENNReal.coe_rpow_of_nonneg, this]
theorem eLpNorm_one_smul_measure {f : α → F} (c : ℝ≥0∞) :
    eLpNorm f 1 (c • μ) = c * eLpNorm f 1 μ := by
  rw [@eLpNorm_smul_measure_of_ne_top _ _ _ μ _ 1 (@ENNReal.coe_ne_top 1) f c]
  simp

theorem MemLp.of_measure_le_smul {μ' : Measure α} {c : ℝ≥0∞} (hc : c ≠ ∞) (hμ'_le : μ' ≤ c • μ)
    {f : α → E} (hf : MemLp f p μ) : MemLp f p μ' := by
  refine ⟨hf.1.mono_ac (Measure.absolutelyContinuous_of_le_smul hμ'_le), ?_⟩
  refine (eLpNorm_mono_measure f hμ'_le).trans_lt ?_
  by_cases hc0 : c = 0
  · simp [hc0]
  rw [eLpNorm_smul_measure_of_ne_zero hc0, smul_eq_mul]
  refine ENNReal.mul_lt_top (Ne.lt_top ?_) hf.2
  simp [hc, hc0]

@[deprecated (since := "2025-02-21")]
alias Memℒp.of_measure_le_smul := MemLp.of_measure_le_smul

theorem MemLp.smul_measure {f : α → E} {c : ℝ≥0∞} (hf : MemLp f p μ) (hc : c ≠ ∞) :
    MemLp f p (c • μ) :=
  hf.of_measure_le_smul hc le_rfl

@[deprecated (since := "2025-02-21")]
alias Memℒp.smul_measure := MemLp.smul_measure

theorem eLpNorm_one_add_measure (f : α → F) (μ ν : Measure α) :
    eLpNorm f 1 (μ + ν) = eLpNorm f 1 μ + eLpNorm f 1 ν := by
  simp_rw [eLpNorm_one_eq_lintegral_enorm]
  rw [lintegral_add_measure _ μ ν]

theorem eLpNorm_le_add_measure_right (f : α → F) (μ ν : Measure α) {p : ℝ≥0∞} :
    eLpNorm f p μ ≤ eLpNorm f p (μ + ν) :=
  eLpNorm_mono_measure f <| Measure.le_add_right <| le_refl _

theorem eLpNorm_le_add_measure_left (f : α → F) (μ ν : Measure α) {p : ℝ≥0∞} :
    eLpNorm f p ν ≤ eLpNorm f p (μ + ν) :=
  eLpNorm_mono_measure f <| Measure.le_add_left <| le_refl _

lemma eLpNormEssSup_eq_iSup (hμ : ∀ a, μ {a} ≠ 0) (f : α → E) : eLpNormEssSup f μ = ⨆ a, ‖f a‖ₑ :=
  essSup_eq_iSup hμ _

@[simp] lemma eLpNormEssSup_count [MeasurableSingletonClass α] (f : α → E) :
    eLpNormEssSup f .count = ⨆ a, ‖f a‖ₑ := essSup_count _

theorem MemLp.left_of_add_measure {f : α → E} (h : MemLp f p (μ + ν)) : MemLp f p μ :=
  h.mono_measure <| Measure.le_add_right <| le_refl _

@[deprecated (since := "2025-02-21")]
alias Memℒp.left_of_add_measure := MemLp.left_of_add_measure

theorem MemLp.right_of_add_measure {f : α → E} (h : MemLp f p (μ + ν)) : MemLp f p ν :=
  h.mono_measure <| Measure.le_add_left <| le_refl _

@[deprecated (since := "2025-02-21")]
alias Memℒp.right_of_add_measure := MemLp.right_of_add_measure

theorem MemLp.norm {f : α → E} (h : MemLp f p μ) : MemLp (fun x => ‖f x‖) p μ :=
  h.of_le h.aestronglyMeasurable.norm (Eventually.of_forall fun x => by simp)

@[deprecated (since := "2025-02-21")]
alias Memℒp.norm := MemLp.norm

theorem memLp_norm_iff {f : α → E} (hf : AEStronglyMeasurable f μ) :
    MemLp (fun x => ‖f x‖) p μ ↔ MemLp f p μ :=
  ⟨fun h => ⟨hf, by rw [← eLpNorm_norm]; exact h.2⟩, fun h => h.norm⟩

@[deprecated (since := "2025-02-21")]
alias memℒp_norm_iff := memLp_norm_iff

theorem eLpNorm'_eq_zero_of_ae_zero {f : α → F} (hq0_lt : 0 < q) (hf_zero : f =ᵐ[μ] 0) :
    eLpNorm' f q μ = 0 := by rw [eLpNorm'_congr_ae hf_zero, eLpNorm'_zero hq0_lt]

theorem eLpNorm'_eq_zero_of_ae_zero' (hq0_ne : q ≠ 0) (hμ : μ ≠ 0) {f : α → F}
    (hf_zero : f =ᵐ[μ] 0) :
    eLpNorm' f q μ = 0 := by rw [eLpNorm'_congr_ae hf_zero, eLpNorm'_zero' hq0_ne hμ]

theorem ae_eq_zero_of_eLpNorm'_eq_zero {f : α → E} (hq0 : 0 ≤ q) (hf : AEStronglyMeasurable f μ)
    (h : eLpNorm' f q μ = 0) : f =ᵐ[μ] 0 := by
  simp only [eLpNorm'_eq_lintegral_enorm, lintegral_eq_zero_iff' (hf.enorm.pow_const q), one_div,
    ENNReal.rpow_eq_zero_iff, inv_pos, inv_neg'', hq0.not_lt, and_false, or_false] at h
  refine h.left.mono fun x hx ↦ ?_
  simp only [Pi.zero_apply, ENNReal.rpow_eq_zero_iff, enorm_eq_zero, enorm_ne_top, false_and,
    or_false] at hx
  exact hx.1

theorem eLpNorm'_eq_zero_iff (hq0_lt : 0 < q) {f : α → E} (hf : AEStronglyMeasurable f μ) :
    eLpNorm' f q μ = 0 ↔ f =ᵐ[μ] 0 :=
  ⟨ae_eq_zero_of_eLpNorm'_eq_zero (le_of_lt hq0_lt) hf, eLpNorm'_eq_zero_of_ae_zero hq0_lt⟩

theorem enorm_ae_le_eLpNormEssSup {_ : MeasurableSpace α} (f : α → ε) (μ : Measure α) :
    ∀ᵐ x ∂μ, ‖f x‖ₑ ≤ eLpNormEssSup f μ :=
  ENNReal.ae_le_essSup fun x => ‖f x‖ₑ

@[deprecated (since := "2025-03-05")] alias
coe_nnnorm_ae_le_eLpNormEssSup := enorm_ae_le_eLpNormEssSup

@[simp]
theorem eLpNormEssSup_eq_zero_iff {f : α → F} : eLpNormEssSup f μ = 0 ↔ f =ᵐ[μ] 0 := by
  simp [EventuallyEq, eLpNormEssSup_eq_essSup_enorm]

theorem eLpNorm_eq_zero_iff {f : α → E} (hf : AEStronglyMeasurable f μ) (h0 : p ≠ 0) :
    eLpNorm f p μ = 0 ↔ f =ᵐ[μ] 0 := by
  by_cases h_top : p = ∞
  · rw [h_top, eLpNorm_exponent_top, eLpNormEssSup_eq_zero_iff]
  rw [eLpNorm_eq_eLpNorm' h0 h_top]
  exact eLpNorm'_eq_zero_iff (ENNReal.toReal_pos h0 h_top) hf

theorem eLpNorm_eq_zero_of_ae_zero {f : α → E} (hf : f =ᵐ[μ] 0) : eLpNorm f p μ = 0 := by
  rw [← eLpNorm_zero (p := p) (μ := μ) (α := α) (F := E)]
  exact eLpNorm_congr_ae hf

theorem ae_le_eLpNormEssSup {f : α → ε} : ∀ᵐ y ∂μ, ‖f y‖ₑ ≤ eLpNormEssSup f μ :=
  ae_le_essSup

lemma eLpNormEssSup_lt_top_iff_isBoundedUnder :
    eLpNormEssSup f μ < ⊤ ↔ IsBoundedUnder (· ≤ ·) (ae μ) fun x ↦ ‖f x‖₊ where
  mp h := ⟨(eLpNormEssSup f μ).toNNReal, by
    simp_rw [← ENNReal.coe_le_coe, ENNReal.coe_toNNReal h.ne]; exact ae_le_eLpNormEssSup⟩
  mpr := by rintro ⟨C, hC⟩; exact eLpNormEssSup_lt_top_of_ae_nnnorm_bound (C := C) hC

theorem meas_eLpNormEssSup_lt {f : α → ε} : μ { y | eLpNormEssSup f μ < ‖f y‖ₑ } = 0 :=
  meas_essSup_lt

lemma eLpNorm_lt_top_of_finite [Finite α] [IsFiniteMeasure μ] : eLpNorm f p μ < ∞ := by
  obtain rfl | hp₀ := eq_or_ne p 0
  · simp
  obtain rfl | hp := eq_or_ne p ∞
  · simp only [eLpNorm_exponent_top, eLpNormEssSup_lt_top_iff_isBoundedUnder]
    exact .le_of_finite
  rw [eLpNorm_lt_top_iff_lintegral_rpow_enorm_lt_top hp₀ hp]
  refine IsFiniteMeasure.lintegral_lt_top_of_bounded_to_ennreal μ ?_
  simp_rw [enorm, ← ENNReal.coe_rpow_of_nonneg _ ENNReal.toReal_nonneg]
  norm_cast
  exact Finite.exists_le _

@[simp] lemma MemLp.of_discrete [DiscreteMeasurableSpace α] [Finite α] [IsFiniteMeasure μ] :
    MemLp f p μ :=
  let ⟨C, hC⟩ := Finite.exists_le (‖f ·‖₊); .of_bound .of_finite C <| .of_forall hC

@[deprecated (since := "2025-02-21")]
alias Memℒp.of_discrete := MemLp.of_discrete

@[simp] lemma eLpNorm_of_isEmpty [IsEmpty α] (f : α → E) (p : ℝ≥0∞) : eLpNorm f p μ = 0 := by
  simp [Subsingleton.elim f 0]

section MapMeasure

variable {β : Type*} {mβ : MeasurableSpace β} {f : α → β} {g : β → E}

theorem eLpNormEssSup_map_measure (hg : AEStronglyMeasurable g (Measure.map f μ))
    (hf : AEMeasurable f μ) : eLpNormEssSup g (Measure.map f μ) = eLpNormEssSup (g ∘ f) μ :=
  essSup_map_measure hg.enorm hf

theorem eLpNorm_map_measure (hg : AEStronglyMeasurable g (Measure.map f μ))
    (hf : AEMeasurable f μ) : eLpNorm g p (Measure.map f μ) = eLpNorm (g ∘ f) p μ := by
  by_cases hp_zero : p = 0
  · simp only [hp_zero, eLpNorm_exponent_zero]
  by_cases hp_top : p = ∞
  · simp_rw [hp_top, eLpNorm_exponent_top]
    exact eLpNormEssSup_map_measure hg hf
  simp_rw [eLpNorm_eq_lintegral_rpow_enorm hp_zero hp_top]
  rw [lintegral_map' (hg.enorm.pow_const p.toReal) hf]
  rfl

theorem memLp_map_measure_iff (hg : AEStronglyMeasurable g (Measure.map f μ))
    (hf : AEMeasurable f μ) : MemLp g p (Measure.map f μ) ↔ MemLp (g ∘ f) p μ := by
  simp [MemLp, eLpNorm_map_measure hg hf, hg.comp_aemeasurable hf, hg]

@[deprecated (since := "2025-02-21")]
alias memℒp_map_measure_iff := memLp_map_measure_iff
<<<<<<< HEAD

theorem MemLp.comp_of_map (hg : MemLp g p (Measure.map f μ)) (hf : AEMeasurable f μ) :
    MemLp (g ∘ f) p μ :=
  (memLp_map_measure_iff hg.aestronglyMeasurable hf).1 hg

=======

theorem MemLp.comp_of_map (hg : MemLp g p (Measure.map f μ)) (hf : AEMeasurable f μ) :
    MemLp (g ∘ f) p μ :=
  (memLp_map_measure_iff hg.aestronglyMeasurable hf).1 hg

>>>>>>> 16f9daaf
@[deprecated (since := "2025-02-21")]
alias Memℒp.comp_of_map := MemLp.comp_of_map

theorem eLpNorm_comp_measurePreserving {ν : MeasureTheory.Measure β} (hg : AEStronglyMeasurable g ν)
    (hf : MeasurePreserving f μ ν) : eLpNorm (g ∘ f) p μ = eLpNorm g p ν :=
  Eq.symm <| hf.map_eq ▸ eLpNorm_map_measure (hf.map_eq ▸ hg) hf.aemeasurable

theorem AEEqFun.eLpNorm_compMeasurePreserving {ν : MeasureTheory.Measure β} (g : β →ₘ[ν] E)
    (hf : MeasurePreserving f μ ν) :
    eLpNorm (g.compMeasurePreserving f hf) p μ = eLpNorm g p ν := by
  rw [eLpNorm_congr_ae (g.coeFn_compMeasurePreserving _)]
  exact eLpNorm_comp_measurePreserving g.aestronglyMeasurable hf

theorem MemLp.comp_measurePreserving {ν : MeasureTheory.Measure β} (hg : MemLp g p ν)
    (hf : MeasurePreserving f μ ν) : MemLp (g ∘ f) p μ :=
  .comp_of_map (hf.map_eq.symm ▸ hg) hf.aemeasurable

@[deprecated (since := "2025-02-21")]
alias Memℒp.comp_measurePreserving := MemLp.comp_measurePreserving

theorem _root_.MeasurableEmbedding.eLpNormEssSup_map_measure {g : β → F}
    (hf : MeasurableEmbedding f) : eLpNormEssSup g (Measure.map f μ) = eLpNormEssSup (g ∘ f) μ :=
  hf.essSup_map_measure

theorem _root_.MeasurableEmbedding.eLpNorm_map_measure {g : β → F} (hf : MeasurableEmbedding f) :
    eLpNorm g p (Measure.map f μ) = eLpNorm (g ∘ f) p μ := by
  by_cases hp_zero : p = 0
  · simp only [hp_zero, eLpNorm_exponent_zero]
  by_cases hp : p = ∞
  · simp_rw [hp, eLpNorm_exponent_top]
    exact hf.essSup_map_measure
  · simp_rw [eLpNorm_eq_lintegral_rpow_enorm hp_zero hp]
    rw [hf.lintegral_map]
    rfl

theorem _root_.MeasurableEmbedding.memLp_map_measure_iff {g : β → F} (hf : MeasurableEmbedding f) :
    MemLp g p (Measure.map f μ) ↔ MemLp (g ∘ f) p μ := by
  simp_rw [MemLp, hf.aestronglyMeasurable_map_iff, hf.eLpNorm_map_measure]
<<<<<<< HEAD

@[deprecated (since := "2025-02-21")]
alias _root_.MeasurableEmbedding.memℒp_map_measure_iff :=
  _root_.MeasurableEmbedding.memLp_map_measure_iff

theorem _root_.MeasurableEquiv.memLp_map_measure_iff (f : α ≃ᵐ β) {g : β → F} :
    MemLp g p (Measure.map f μ) ↔ MemLp (g ∘ f) p μ :=
  f.measurableEmbedding.memLp_map_measure_iff

@[deprecated (since := "2025-02-21")]
=======

@[deprecated (since := "2025-02-21")]
alias _root_.MeasurableEmbedding.memℒp_map_measure_iff :=
  _root_.MeasurableEmbedding.memLp_map_measure_iff

theorem _root_.MeasurableEquiv.memLp_map_measure_iff (f : α ≃ᵐ β) {g : β → F} :
    MemLp g p (Measure.map f μ) ↔ MemLp (g ∘ f) p μ :=
  f.measurableEmbedding.memLp_map_measure_iff

@[deprecated (since := "2025-02-21")]
>>>>>>> 16f9daaf
alias _root_.MeasurableEquiv.memℒp_map_measure_iff := _root_.MeasurableEquiv.memLp_map_measure_iff

end MapMeasure

section Monotonicity

theorem eLpNorm'_le_nnreal_smul_eLpNorm'_of_ae_le_mul {f : α → F} {g : α → G} {c : ℝ≥0}
    (h : ∀ᵐ x ∂μ, ‖f x‖₊ ≤ c * ‖g x‖₊) {p : ℝ} (hp : 0 < p) :
    eLpNorm' f p μ ≤ c • eLpNorm' g p μ := by
  simp_rw [eLpNorm'_eq_lintegral_enorm]
  rw [← ENNReal.rpow_le_rpow_iff hp, ENNReal.smul_def, smul_eq_mul,
    ENNReal.mul_rpow_of_nonneg _ _ hp.le]
  simp_rw [← ENNReal.rpow_mul, one_div, inv_mul_cancel₀ hp.ne.symm, ENNReal.rpow_one, enorm,
    ← ENNReal.coe_rpow_of_nonneg _ hp.le, ← lintegral_const_mul' _ _ ENNReal.coe_ne_top,
    ← ENNReal.coe_mul]
  apply lintegral_mono_ae
  simp_rw [ENNReal.coe_le_coe, ← NNReal.mul_rpow, NNReal.rpow_le_rpow_iff hp]
  exact h

theorem eLpNormEssSup_le_nnreal_smul_eLpNormEssSup_of_ae_le_mul {f : α → F} {g : α → G} {c : ℝ≥0}
    (h : ∀ᵐ x ∂μ, ‖f x‖₊ ≤ c * ‖g x‖₊) : eLpNormEssSup f μ ≤ c • eLpNormEssSup g μ :=
  calc
    essSup (‖f ·‖ₑ) μ ≤ essSup (fun x => (↑(c * ‖g x‖₊) : ℝ≥0∞)) μ :=
      essSup_mono_ae <| h.mono fun _ hx => ENNReal.coe_le_coe.mpr hx
    _ = essSup (c * ‖g ·‖ₑ) μ := by simp_rw [ENNReal.coe_mul, enorm]
    _ = c • essSup (‖g ·‖ₑ) μ := ENNReal.essSup_const_mul

theorem eLpNorm_le_nnreal_smul_eLpNorm_of_ae_le_mul {f : α → F} {g : α → G} {c : ℝ≥0}
    (h : ∀ᵐ x ∂μ, ‖f x‖₊ ≤ c * ‖g x‖₊) (p : ℝ≥0∞) : eLpNorm f p μ ≤ c • eLpNorm g p μ := by
  by_cases h0 : p = 0
  · simp [h0]
  by_cases h_top : p = ∞
  · rw [h_top]
    exact eLpNormEssSup_le_nnreal_smul_eLpNormEssSup_of_ae_le_mul h
  simp_rw [eLpNorm_eq_eLpNorm' h0 h_top]
  exact eLpNorm'_le_nnreal_smul_eLpNorm'_of_ae_le_mul h (ENNReal.toReal_pos h0 h_top)

-- TODO: add the whole family of lemmas?
private theorem le_mul_iff_eq_zero_of_nonneg_of_neg_of_nonneg {α} [LinearOrderedSemiring α]
    {a b c : α} (ha : 0 ≤ a) (hb : b < 0) (hc : 0 ≤ c) : a ≤ b * c ↔ a = 0 ∧ c = 0 := by
  constructor
  · intro h
    exact
      ⟨(h.trans (mul_nonpos_of_nonpos_of_nonneg hb.le hc)).antisymm ha,
        (nonpos_of_mul_nonneg_right (ha.trans h) hb).antisymm hc⟩
  · rintro ⟨rfl, rfl⟩
    rw [mul_zero]

/-- When `c` is negative, `‖f x‖ ≤ c * ‖g x‖` is nonsense and forces both `f` and `g` to have an
`eLpNorm` of `0`. -/
theorem eLpNorm_eq_zero_and_zero_of_ae_le_mul_neg {f : α → F} {g : α → G} {c : ℝ}
    (h : ∀ᵐ x ∂μ, ‖f x‖ ≤ c * ‖g x‖) (hc : c < 0) (p : ℝ≥0∞) :
    eLpNorm f p μ = 0 ∧ eLpNorm g p μ = 0 := by
  simp_rw [le_mul_iff_eq_zero_of_nonneg_of_neg_of_nonneg (norm_nonneg _) hc (norm_nonneg _),
    norm_eq_zero, eventually_and] at h
  change f =ᵐ[μ] 0 ∧ g =ᵐ[μ] 0 at h
  simp [eLpNorm_congr_ae h.1, eLpNorm_congr_ae h.2]

theorem eLpNorm_le_mul_eLpNorm_of_ae_le_mul {f : α → F} {g : α → G} {c : ℝ}
    (h : ∀ᵐ x ∂μ, ‖f x‖ ≤ c * ‖g x‖) (p : ℝ≥0∞) :
    eLpNorm f p μ ≤ ENNReal.ofReal c * eLpNorm g p μ :=
  eLpNorm_le_nnreal_smul_eLpNorm_of_ae_le_mul
    (h.mono fun _x hx => hx.trans <| mul_le_mul_of_nonneg_right c.le_coe_toNNReal (norm_nonneg _)) _

theorem MemLp.of_nnnorm_le_mul {f : α → E} {g : α → F} {c : ℝ≥0} (hg : MemLp g p μ)
    (hf : AEStronglyMeasurable f μ) (hfg : ∀ᵐ x ∂μ, ‖f x‖₊ ≤ c * ‖g x‖₊) : MemLp f p μ :=
  ⟨hf,
    (eLpNorm_le_nnreal_smul_eLpNorm_of_ae_le_mul hfg p).trans_lt <|
      ENNReal.mul_lt_top ENNReal.coe_lt_top hg.eLpNorm_lt_top⟩

@[deprecated (since := "2025-02-21")]
alias Memℒp.of_nnnorm_le_mul := MemLp.of_nnnorm_le_mul

theorem MemLp.of_le_mul {f : α → E} {g : α → F} {c : ℝ} (hg : MemLp g p μ)
    (hf : AEStronglyMeasurable f μ) (hfg : ∀ᵐ x ∂μ, ‖f x‖ ≤ c * ‖g x‖) : MemLp f p μ :=
  ⟨hf,
    (eLpNorm_le_mul_eLpNorm_of_ae_le_mul hfg p).trans_lt <|
      ENNReal.mul_lt_top ENNReal.ofReal_lt_top hg.eLpNorm_lt_top⟩

@[deprecated (since := "2025-02-21")]
alias Memℒp.of_le_mul := MemLp.of_le_mul

end Monotonicity

/-!
### Bounded actions by normed rings
In this section we show inequalities on the norm.
-/

section BoundedSMul

variable {𝕜 : Type*} [NormedRing 𝕜] [MulActionWithZero 𝕜 E] [MulActionWithZero 𝕜 F]
variable [BoundedSMul 𝕜 E] [BoundedSMul 𝕜 F] {c : 𝕜} {f : α → F}

theorem eLpNorm'_const_smul_le (hq : 0 < q) : eLpNorm' (c • f) q μ ≤ ‖c‖ₑ * eLpNorm' f q μ :=
  eLpNorm'_le_nnreal_smul_eLpNorm'_of_ae_le_mul (Eventually.of_forall fun _ => nnnorm_smul_le ..) hq

theorem eLpNormEssSup_const_smul_le : eLpNormEssSup (c • f) μ ≤ ‖c‖ₑ * eLpNormEssSup f μ :=
  eLpNormEssSup_le_nnreal_smul_eLpNormEssSup_of_ae_le_mul
    (Eventually.of_forall fun _ => by simp [nnnorm_smul_le])

theorem eLpNorm_const_smul_le : eLpNorm (c • f) p μ ≤ ‖c‖ₑ * eLpNorm f p μ :=
  eLpNorm_le_nnreal_smul_eLpNorm_of_ae_le_mul
    (Eventually.of_forall fun _ => by simp [nnnorm_smul_le]) _

theorem MemLp.const_smul (hf : MemLp f p μ) (c : 𝕜) : MemLp (c • f) p μ :=
  ⟨AEStronglyMeasurable.const_smul hf.1 c,
    eLpNorm_const_smul_le.trans_lt (ENNReal.mul_lt_top ENNReal.coe_lt_top hf.2)⟩

@[deprecated (since := "2025-02-21")]
alias Memℒp.const_smul := MemLp.const_smul

theorem MemLp.const_mul {f : α → 𝕜} (hf : MemLp f p μ) (c : 𝕜) : MemLp (fun x => c * f x) p μ :=
  hf.const_smul c

@[deprecated (since := "2025-02-21")]
alias Memℒp.const_mul := MemLp.const_mul

end BoundedSMul

/-!
### Bounded actions by normed division rings
The inequalities in the previous section are now tight.
-/

section NormedSpace

variable {𝕜 : Type*} [NormedDivisionRing 𝕜] [MulActionWithZero 𝕜 E] [Module 𝕜 F]
variable [BoundedSMul 𝕜 E] [BoundedSMul 𝕜 F]

theorem eLpNorm'_const_smul {f : α → F} (c : 𝕜) (hq_pos : 0 < q) :
    eLpNorm' (c • f) q μ = ‖c‖ₑ * eLpNorm' f q μ := by
  obtain rfl | hc := eq_or_ne c 0
  · simp [eLpNorm'_eq_lintegral_enorm, hq_pos]
  refine le_antisymm (eLpNorm'_const_smul_le hq_pos) <| ENNReal.mul_le_of_le_div' ?_
  simpa [enorm_inv, hc, ENNReal.div_eq_inv_mul]
    using eLpNorm'_const_smul_le (c := c⁻¹) (f := c • f) hq_pos

theorem eLpNormEssSup_const_smul (c : 𝕜) (f : α → F) :
    eLpNormEssSup (c • f) μ = ‖c‖ₑ * eLpNormEssSup f μ := by
  simp_rw [eLpNormEssSup_eq_essSup_enorm, Pi.smul_apply, enorm_smul,
    ENNReal.essSup_const_mul]

theorem eLpNorm_const_smul (c : 𝕜) (f : α → F) (p : ℝ≥0∞) (μ : Measure α):
    eLpNorm (c • f) p μ = ‖c‖ₑ * eLpNorm f p μ := by
  obtain rfl | hc := eq_or_ne c 0
  · simp
  refine le_antisymm eLpNorm_const_smul_le <| ENNReal.mul_le_of_le_div' ?_
  simpa [enorm_inv, hc, ENNReal.div_eq_inv_mul]
    using eLpNorm_const_smul_le (c := c⁻¹) (f := c • f)

lemma eLpNorm_nsmul [NormedSpace ℝ F] (n : ℕ) (f : α → F) :
    eLpNorm (n • f) p μ = n * eLpNorm f p μ := by
  simpa [Nat.cast_smul_eq_nsmul] using eLpNorm_const_smul (n : ℝ) f ..

end NormedSpace

theorem le_eLpNorm_of_bddBelow (hp : p ≠ 0) (hp' : p ≠ ∞) {f : α → F} (C : ℝ≥0) {s : Set α}
    (hs : MeasurableSet s) (hf : ∀ᵐ x ∂μ, x ∈ s → C ≤ ‖f x‖₊) :
    C • μ s ^ (1 / p.toReal) ≤ eLpNorm f p μ := by
  rw [ENNReal.smul_def, smul_eq_mul, eLpNorm_eq_lintegral_rpow_enorm hp hp',
    one_div, ENNReal.le_rpow_inv_iff (ENNReal.toReal_pos hp hp'),
    ENNReal.mul_rpow_of_nonneg _ _ ENNReal.toReal_nonneg, ← ENNReal.rpow_mul,
    inv_mul_cancel₀ (ENNReal.toReal_pos hp hp').ne.symm, ENNReal.rpow_one, ← setLIntegral_const,
    ← lintegral_indicator hs]
  refine lintegral_mono_ae ?_
  filter_upwards [hf] with x hx
  by_cases hxs : x ∈ s
  · simp only [Set.indicator_of_mem, hxs, true_implies] at hx ⊢
    gcongr
    rwa [coe_le_enorm]
  · simp [Set.indicator_of_not_mem hxs]

section RCLike

variable {𝕜 : Type*} [RCLike 𝕜] {f : α → 𝕜}

@[simp] lemma eLpNorm_conj (f : α → 𝕜) (p : ℝ≥0∞) (μ : Measure α) :
    eLpNorm (conj f) p μ = eLpNorm f p μ := by simp [← eLpNorm_norm]

theorem MemLp.re (hf : MemLp f p μ) : MemLp (fun x => RCLike.re (f x)) p μ := by
  have : ∀ x, ‖RCLike.re (f x)‖ ≤ 1 * ‖f x‖ := by
    intro x
    rw [one_mul]
    exact RCLike.norm_re_le_norm (f x)
  refine hf.of_le_mul ?_ (Eventually.of_forall this)
  exact RCLike.continuous_re.comp_aestronglyMeasurable hf.1

@[deprecated (since := "2025-02-21")]
alias Memℒp.re := MemLp.re

theorem MemLp.im (hf : MemLp f p μ) : MemLp (fun x => RCLike.im (f x)) p μ := by
  have : ∀ x, ‖RCLike.im (f x)‖ ≤ 1 * ‖f x‖ := by
    intro x
    rw [one_mul]
    exact RCLike.norm_im_le_norm (f x)
  refine hf.of_le_mul ?_ (Eventually.of_forall this)
  exact RCLike.continuous_im.comp_aestronglyMeasurable hf.1

@[deprecated (since := "2025-02-21")]
alias Memℒp.im := MemLp.im

end RCLike

section Liminf

variable [MeasurableSpace E] [OpensMeasurableSpace E] {R : ℝ≥0}

theorem ae_bdd_liminf_atTop_rpow_of_eLpNorm_bdd {p : ℝ≥0∞} {f : ℕ → α → E}
    (hfmeas : ∀ n, Measurable (f n)) (hbdd : ∀ n, eLpNorm (f n) p μ ≤ R) :
    ∀ᵐ x ∂μ, liminf (fun n => ((‖f n x‖ₑ) ^ p.toReal : ℝ≥0∞)) atTop < ∞ := by
  by_cases hp0 : p.toReal = 0
  · simp only [hp0, ENNReal.rpow_zero]
    filter_upwards with _
    rw [liminf_const (1 : ℝ≥0∞)]
    exact ENNReal.one_lt_top
  have hp : p ≠ 0 := fun h => by simp [h] at hp0
  have hp' : p ≠ ∞ := fun h => by simp [h] at hp0
  refine
    ae_lt_top (.liminf fun n => (hfmeas n).nnnorm.coe_nnreal_ennreal.pow_const p.toReal)
      (lt_of_le_of_lt
          (lintegral_liminf_le fun n => (hfmeas n).nnnorm.coe_nnreal_ennreal.pow_const p.toReal)
          (lt_of_le_of_lt ?_
            (ENNReal.rpow_lt_top_of_nonneg ENNReal.toReal_nonneg ENNReal.coe_ne_top :
              (R : ℝ≥0∞) ^ p.toReal < ∞))).ne
  simp_rw [eLpNorm_eq_lintegral_rpow_enorm hp hp', one_div] at hbdd
  simp_rw [liminf_eq, eventually_atTop]
  exact
    sSup_le fun b ⟨a, ha⟩ =>
      (ha a le_rfl).trans ((ENNReal.rpow_inv_le_iff (ENNReal.toReal_pos hp hp')).1 (hbdd _))

theorem ae_bdd_liminf_atTop_of_eLpNorm_bdd {p : ℝ≥0∞} (hp : p ≠ 0) {f : ℕ → α → E}
    (hfmeas : ∀ n, Measurable (f n)) (hbdd : ∀ n, eLpNorm (f n) p μ ≤ R) :
    ∀ᵐ x ∂μ, liminf (fun n => (‖f n x‖ₑ)) atTop < ∞ := by
  by_cases hp' : p = ∞
  · subst hp'
    simp_rw [eLpNorm_exponent_top] at hbdd
    have : ∀ n, ∀ᵐ x ∂μ, (‖f n x‖ₑ) < R + 1 := fun n =>
      ae_lt_of_essSup_lt
        (lt_of_le_of_lt (hbdd n) <| ENNReal.lt_add_right ENNReal.coe_ne_top one_ne_zero)
    rw [← ae_all_iff] at this
    filter_upwards [this] with x hx using lt_of_le_of_lt
        (liminf_le_of_frequently_le' <| Frequently.of_forall fun n => (hx n).le)
        (ENNReal.add_lt_top.2 ⟨ENNReal.coe_lt_top, ENNReal.one_lt_top⟩)
  filter_upwards [ae_bdd_liminf_atTop_rpow_of_eLpNorm_bdd hfmeas hbdd] with x hx
  have hppos : 0 < p.toReal := ENNReal.toReal_pos hp hp'
  have :
    liminf (fun n => (‖f n x‖ₑ) ^ p.toReal) atTop =
      liminf (fun n => (‖f n x‖ₑ)) atTop ^ p.toReal := by
    change
      liminf (fun n => ENNReal.orderIsoRpow p.toReal hppos (‖f n x‖ₑ)) atTop =
        ENNReal.orderIsoRpow p.toReal hppos (liminf (fun n => (‖f n x‖ₑ)) atTop)
    refine (OrderIso.liminf_apply (ENNReal.orderIsoRpow p.toReal _) ?_ ?_ ?_ ?_).symm <;>
      isBoundedDefault
  rw [this] at hx
  rw [← ENNReal.rpow_one (liminf (‖f · x‖ₑ) atTop), ← mul_inv_cancel₀ hppos.ne.symm,
    ENNReal.rpow_mul]
  exact ENNReal.rpow_lt_top_of_nonneg (inv_nonneg.2 hppos.le) hx.ne

end Liminf

/-- A continuous function with compact support belongs to `L^∞`.
See `Continuous.memLp_of_hasCompactSupport` for a version for `L^p`. -/
theorem _root_.Continuous.memLp_top_of_hasCompactSupport
    {X : Type*} [TopologicalSpace X] [MeasurableSpace X] [OpensMeasurableSpace X]
    {f : X → E} (hf : Continuous f) (h'f : HasCompactSupport f) (μ : Measure X) : MemLp f ⊤ μ := by
  borelize E
  rcases hf.bounded_above_of_compact_support h'f with ⟨C, hC⟩
  apply memLp_top_of_bound ?_ C (Filter.Eventually.of_forall hC)
  exact (hf.stronglyMeasurable_of_hasCompactSupport h'f).aestronglyMeasurable

@[deprecated (since := "2025-02-21")]
alias _root_.Continuous.memℒp_top_of_hasCompactSupport :=
  _root_.Continuous.memLp_top_of_hasCompactSupport


section UnifTight

/-- A single function that is `MemLp f p μ` is tight with respect to `μ`. -/
theorem MemLp.exists_eLpNorm_indicator_compl_lt {β : Type*} [NormedAddCommGroup β] (hp_top : p ≠ ∞)
    {f : α → β} (hf : MemLp f p μ) {ε : ℝ≥0∞} (hε : ε ≠ 0) :
    ∃ s : Set α, MeasurableSet s ∧ μ s < ∞ ∧ eLpNorm (sᶜ.indicator f) p μ < ε := by
  rcases eq_or_ne p 0 with rfl | hp₀
  · use ∅; simp [pos_iff_ne_zero.2 hε] -- first take care of `p = 0`
  · obtain ⟨s, hsm, hs, hε⟩ :
        ∃ s, MeasurableSet s ∧ μ s < ∞ ∧ ∫⁻ a in sᶜ, (‖f a‖ₑ) ^ p.toReal ∂μ < ε ^ p.toReal := by
      apply exists_setLintegral_compl_lt
      · exact ((eLpNorm_lt_top_iff_lintegral_rpow_enorm_lt_top hp₀ hp_top).1 hf.2).ne
      · simp [*]
    refine ⟨s, hsm, hs, ?_⟩
    rwa [eLpNorm_indicator_eq_eLpNorm_restrict hsm.compl,
      eLpNorm_eq_lintegral_rpow_enorm hp₀ hp_top, one_div, ENNReal.rpow_inv_lt_iff]
    simp [ENNReal.toReal_pos, *]

@[deprecated (since := "2025-02-21")]
alias Memℒp.exists_eLpNorm_indicator_compl_lt := MemLp.exists_eLpNorm_indicator_compl_lt

end UnifTight
end Lp

end MeasureTheory<|MERGE_RESOLUTION|>--- conflicted
+++ resolved
@@ -249,17 +249,10 @@
 alias Memℒp.zero := MemLp.zero
 
 @[simp] lemma MemLp.zero' : MemLp (fun _ : α => (0 : E)) p μ := MemLp.zero
-<<<<<<< HEAD
 
 @[deprecated (since := "2025-02-21")]
 alias Memℒp.zero' := MemLp.zero'
 
-=======
-
-@[deprecated (since := "2025-02-21")]
-alias Memℒp.zero' := MemLp.zero'
-
->>>>>>> 16f9daaf
 @[deprecated (since := "2025-01-21")] alias zero_memℒp := MemLp.zero
 @[deprecated (since := "2025-01-21")] alias zero_mem_ℒp := MemLp.zero'
 
@@ -624,17 +617,6 @@
     MemLp f p μ ↔ MemLp g p μ := by
   simp only [MemLp, eLpNorm_congr_ae hfg, aestronglyMeasurable_congr hfg]
 
-<<<<<<< HEAD
-theorem memLp_congr_ae {f g : α → E} (hfg : f =ᵐ[μ] g) : MemLp f p μ ↔ MemLp g p μ := by
-  simp only [MemLp, eLpNorm_congr_ae hfg, aestronglyMeasurable_congr hfg]
-
-@[deprecated (since := "2025-02-21")]
-alias memℒp_congr_ae := memLp_congr_ae
-
-theorem MemLp.ae_eq {f g : α → E} (hfg : f =ᵐ[μ] g) (hf_Lp : MemLp f p μ) : MemLp g p μ :=
-  (memLp_congr_ae hfg).1 hf_Lp
-
-=======
 @[deprecated (since := "2025-02-21")]
 alias memℒp_congr_ae := memLp_congr_ae
 
@@ -642,7 +624,6 @@
     MemLp g p μ :=
   (memLp_congr_ae hfg).1 hf_Lp
 
->>>>>>> 16f9daaf
 @[deprecated (since := "2025-02-21")]
 alias Memℒp.ae_eq := MemLp.ae_eq
 
@@ -654,13 +635,8 @@
 
 alias MemLp.mono := MemLp.of_le
 @[deprecated (since := "2025-02-21")] alias Memℒp.mono := MemLp.mono
-<<<<<<< HEAD
-
-
-=======
-
-
->>>>>>> 16f9daaf
+
+
 theorem MemLp.mono' {f : α → E} {g : α → ℝ} (hg : MemLp g p μ) (hf : AEStronglyMeasurable f μ)
     (h : ∀ᵐ a ∂μ, ‖f a‖ ≤ g a) : MemLp f p μ :=
   hg.mono hf <| h.mono fun _x hx => le_trans hx (le_abs_self _)
@@ -846,19 +822,11 @@
 
 @[deprecated (since := "2025-02-21")]
 alias Memℒp.indicator := MemLp.indicator
-<<<<<<< HEAD
 
 lemma memLp_indicator_iff_restrict (hs : MeasurableSet s) :
     MemLp (s.indicator f) p μ ↔ MemLp f p (μ.restrict s) := by
   simp [MemLp, aestronglyMeasurable_indicator_iff hs, eLpNorm_indicator_eq_eLpNorm_restrict hs]
 
-=======
-
-lemma memLp_indicator_iff_restrict (hs : MeasurableSet s) :
-    MemLp (s.indicator f) p μ ↔ MemLp f p (μ.restrict s) := by
-  simp [MemLp, aestronglyMeasurable_indicator_iff hs, eLpNorm_indicator_eq_eLpNorm_restrict hs]
-
->>>>>>> 16f9daaf
 @[deprecated (since := "2025-02-21")]
 alias memℒp_indicator_iff_restrict := memLp_indicator_iff_restrict
 
@@ -1159,19 +1127,11 @@
 
 @[deprecated (since := "2025-02-21")]
 alias memℒp_map_measure_iff := memLp_map_measure_iff
-<<<<<<< HEAD
 
 theorem MemLp.comp_of_map (hg : MemLp g p (Measure.map f μ)) (hf : AEMeasurable f μ) :
     MemLp (g ∘ f) p μ :=
   (memLp_map_measure_iff hg.aestronglyMeasurable hf).1 hg
 
-=======
-
-theorem MemLp.comp_of_map (hg : MemLp g p (Measure.map f μ)) (hf : AEMeasurable f μ) :
-    MemLp (g ∘ f) p μ :=
-  (memLp_map_measure_iff hg.aestronglyMeasurable hf).1 hg
-
->>>>>>> 16f9daaf
 @[deprecated (since := "2025-02-21")]
 alias Memℒp.comp_of_map := MemLp.comp_of_map
 
@@ -1210,7 +1170,6 @@
 theorem _root_.MeasurableEmbedding.memLp_map_measure_iff {g : β → F} (hf : MeasurableEmbedding f) :
     MemLp g p (Measure.map f μ) ↔ MemLp (g ∘ f) p μ := by
   simp_rw [MemLp, hf.aestronglyMeasurable_map_iff, hf.eLpNorm_map_measure]
-<<<<<<< HEAD
 
 @[deprecated (since := "2025-02-21")]
 alias _root_.MeasurableEmbedding.memℒp_map_measure_iff :=
@@ -1221,18 +1180,6 @@
   f.measurableEmbedding.memLp_map_measure_iff
 
 @[deprecated (since := "2025-02-21")]
-=======
-
-@[deprecated (since := "2025-02-21")]
-alias _root_.MeasurableEmbedding.memℒp_map_measure_iff :=
-  _root_.MeasurableEmbedding.memLp_map_measure_iff
-
-theorem _root_.MeasurableEquiv.memLp_map_measure_iff (f : α ≃ᵐ β) {g : β → F} :
-    MemLp g p (Measure.map f μ) ↔ MemLp (g ∘ f) p μ :=
-  f.measurableEmbedding.memLp_map_measure_iff
-
-@[deprecated (since := "2025-02-21")]
->>>>>>> 16f9daaf
 alias _root_.MeasurableEquiv.memℒp_map_measure_iff := _root_.MeasurableEquiv.memLp_map_measure_iff
 
 end MapMeasure
