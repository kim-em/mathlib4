--- conflicted
+++ resolved
@@ -81,11 +81,7 @@
     rw [this]
     exact tendsto_const_nhds
   rw [← measure_inter_notConvergentSeq_eq_zero hfg n, Set.inter_iInter]
-<<<<<<< HEAD
-  refine tendsto_measure_iInter
-=======
   refine tendsto_measure_iInter_atTop
->>>>>>> d0df76bd
     (fun n ↦ (hsm.inter <| notConvergentSeq_measurableSet hf hg).nullMeasurableSet)
     (fun k l hkl => Set.inter_subset_inter_right _ <| notConvergentSeq_antitone hkl)
     ⟨h.some, ne_top_of_le_ne_top hs (measure_mono Set.inter_subset_left)⟩
