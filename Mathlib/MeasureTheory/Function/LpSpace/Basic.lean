/-
Copyright (c) 2020 Rémy Degenne. All rights reserved.
Released under Apache 2.0 license as described in the file LICENSE.
Authors: Rémy Degenne, Sébastien Gouëzel
-/
import Mathlib.Analysis.Normed.Group.Hom
import Mathlib.Analysis.NormedSpace.IndicatorFunction
import Mathlib.Analysis.NormedSpace.OperatorNorm.NNNorm
import Mathlib.Analysis.SpecialFunctions.Pow.Continuity
import Mathlib.MeasureTheory.Function.LpSeminorm.ChebyshevMarkov
import Mathlib.MeasureTheory.Function.LpSeminorm.CompareExp
import Mathlib.MeasureTheory.Function.LpSeminorm.TriangleInequality
import Mathlib.Order.Filter.IndicatorFunction

/-!
# Lp space

This file provides the space `Lp E p μ` as the subtype of elements of `α →ₘ[μ] E` (see ae_eq_fun)
such that `eLpNorm f p μ` is finite. For `1 ≤ p`, `eLpNorm` defines a norm and `Lp` is a complete
metric space.

## Main definitions

* `Lp E p μ` : elements of `α →ₘ[μ] E` (see ae_eq_fun) such that `eLpNorm f p μ` is finite. Defined
  as an `AddSubgroup` of `α →ₘ[μ] E`.

Lipschitz functions vanishing at zero act by composition on `Lp`. We define this action, and prove
that it is continuous. In particular,
* `ContinuousLinearMap.compLp` defines the action on `Lp` of a continuous linear map.
* `Lp.posPart` is the positive part of an `Lp` function.
* `Lp.negPart` is the negative part of an `Lp` function.

## Notations

* `α →₁[μ] E` : the type `Lp E 1 μ`.
* `α →₂[μ] E` : the type `Lp E 2 μ`.

## Implementation

Since `Lp` is defined as an `AddSubgroup`, dot notation does not work. Use `Lp.Measurable f` to
say that the coercion of `f` to a genuine function is measurable, instead of the non-working
`f.Measurable`.

To prove that two `Lp` elements are equal, it suffices to show that their coercions to functions
coincide almost everywhere (this is registered as an `ext` rule). This can often be done using
`filter_upwards`. For instance, a proof from first principles that `f + (g + h) = (f + g) + h`
could read (in the `Lp` namespace)
```
example (f g h : Lp E p μ) : (f + g) + h = f + (g + h) := by
  ext1
  filter_upwards [coeFn_add (f + g) h, coeFn_add f g, coeFn_add f (g + h), coeFn_add g h]
    with _ ha1 ha2 ha3 ha4
  simp only [ha1, ha2, ha3, ha4, add_assoc]
```
The lemma `coeFn_add` states that the coercion of `f + g` coincides almost everywhere with the sum
of the coercions of `f` and `g`. All such lemmas use `coeFn` in their name, to distinguish the
function coercion from the coercion to almost everywhere defined functions.
-/

noncomputable section

open TopologicalSpace MeasureTheory Filter
open scoped NNReal ENNReal Topology symmDiff

variable {α 𝕜 𝕜' E F G : Type*} {m m0 : MeasurableSpace α} {p : ℝ≥0∞} {q : ℝ} {μ ν : Measure α}
  [NormedAddCommGroup E] [NormedAddCommGroup F] [NormedAddCommGroup G]

namespace MeasureTheory

/-!
### Lp space

The space of equivalence classes of measurable functions for which `eLpNorm f p μ < ∞`.
-/

@[simp]
theorem eLpNorm_aeeqFun {α E : Type*} [MeasurableSpace α] {μ : Measure α} [NormedAddCommGroup E]
    {p : ℝ≥0∞} {f : α → E} (hf : AEStronglyMeasurable f μ) :
    eLpNorm (AEEqFun.mk f hf) p μ = eLpNorm f p μ :=
  eLpNorm_congr_ae (AEEqFun.coeFn_mk _ _)

theorem MemLp.eLpNorm_mk_lt_top {α E : Type*} [MeasurableSpace α] {μ : Measure α}
    [NormedAddCommGroup E] {p : ℝ≥0∞} {f : α → E} (hfp : MemLp f p μ) :
    eLpNorm (AEEqFun.mk f hfp.1) p μ < ∞ := by simp [hfp.2]

@[deprecated (since := "2025-02-21")]
alias Memℒp.eLpNorm_mk_lt_top := MemLp.eLpNorm_mk_lt_top

/-- Lp space -/
def Lp {α} (E : Type*) {m : MeasurableSpace α} [NormedAddCommGroup E] (p : ℝ≥0∞)
    (μ : Measure α := by volume_tac) : AddSubgroup (α →ₘ[μ] E) where
  carrier := { f | eLpNorm f p μ < ∞ }
  zero_mem' := by simp [eLpNorm_congr_ae AEEqFun.coeFn_zero, eLpNorm_zero]
  add_mem' {f g} hf hg := by
    simp [eLpNorm_congr_ae (AEEqFun.coeFn_add f g),
      eLpNorm_add_lt_top ⟨f.aestronglyMeasurable, hf⟩ ⟨g.aestronglyMeasurable, hg⟩]
  neg_mem' {f} hf := by rwa [Set.mem_setOf_eq, eLpNorm_congr_ae (AEEqFun.coeFn_neg f), eLpNorm_neg]

/-- `α →₁[μ] E` is the type `Lp E 1 μ` of `L¹` or integrable functions from `α` to `E`. -/
scoped notation:25 α' " →₁[" μ "] " E => MeasureTheory.Lp (α := α') E 1 μ
/-- `α →₂[μ] E` is the type `Lp E 2 μ` of `L²` or square-integrable functions from `α` to `E`. -/
scoped notation:25 α' " →₂[" μ "] " E => MeasureTheory.Lp (α := α') E 2 μ

namespace MemLp

/-- make an element of Lp from a function verifying `MemLp` -/
def toLp (f : α → E) (h_mem_ℒp : MemLp f p μ) : Lp E p μ :=
  ⟨AEEqFun.mk f h_mem_ℒp.1, h_mem_ℒp.eLpNorm_mk_lt_top⟩

theorem toLp_val {f : α → E} (h : MemLp f p μ) : (toLp f h).1 = AEEqFun.mk f h.1 := rfl

theorem coeFn_toLp {f : α → E} (hf : MemLp f p μ) : hf.toLp f =ᵐ[μ] f :=
  AEEqFun.coeFn_mk _ _

theorem toLp_congr {f g : α → E} (hf : MemLp f p μ) (hg : MemLp g p μ) (hfg : f =ᵐ[μ] g) :
    hf.toLp f = hg.toLp g := by simp [toLp, hfg]

@[simp]
theorem toLp_eq_toLp_iff {f g : α → E} (hf : MemLp f p μ) (hg : MemLp g p μ) :
    hf.toLp f = hg.toLp g ↔ f =ᵐ[μ] g := by simp [toLp]

@[simp]
theorem toLp_zero (h : MemLp (0 : α → E) p μ) : h.toLp 0 = 0 :=
  rfl

theorem toLp_add {f g : α → E} (hf : MemLp f p μ) (hg : MemLp g p μ) :
    (hf.add hg).toLp (f + g) = hf.toLp f + hg.toLp g :=
  rfl

theorem toLp_neg {f : α → E} (hf : MemLp f p μ) : hf.neg.toLp (-f) = -hf.toLp f :=
  rfl

theorem toLp_sub {f g : α → E} (hf : MemLp f p μ) (hg : MemLp g p μ) :
    (hf.sub hg).toLp (f - g) = hf.toLp f - hg.toLp g :=
  rfl

end MemLp

namespace Lp

instance instCoeFun : CoeFun (Lp E p μ) (fun _ => α → E) :=
  ⟨fun f => ((f : α →ₘ[μ] E) : α → E)⟩

@[ext high]
theorem ext {f g : Lp E p μ} (h : f =ᵐ[μ] g) : f = g := by
  cases f
  cases g
  simp only [Subtype.mk_eq_mk]
  exact AEEqFun.ext h

theorem mem_Lp_iff_eLpNorm_lt_top {f : α →ₘ[μ] E} : f ∈ Lp E p μ ↔ eLpNorm f p μ < ∞ := Iff.rfl

theorem mem_Lp_iff_memLp {f : α →ₘ[μ] E} : f ∈ Lp E p μ ↔ MemLp f p μ := by
  simp [mem_Lp_iff_eLpNorm_lt_top, MemLp, f.stronglyMeasurable.aestronglyMeasurable]

@[deprecated (since := "2025-02-21")]
alias mem_Lp_iff_memℒp := mem_Lp_iff_memLp

protected theorem antitone [IsFiniteMeasure μ] {p q : ℝ≥0∞} (hpq : p ≤ q) : Lp E q μ ≤ Lp E p μ :=
  fun f hf => (MemLp.mono_exponent ⟨f.aestronglyMeasurable, hf⟩ hpq).2

@[simp]
theorem coeFn_mk {f : α →ₘ[μ] E} (hf : eLpNorm f p μ < ∞) : ((⟨f, hf⟩ : Lp E p μ) : α → E) = f :=
  rfl

-- not @[simp] because dsimp can prove this
theorem coe_mk {f : α →ₘ[μ] E} (hf : eLpNorm f p μ < ∞) : ((⟨f, hf⟩ : Lp E p μ) : α →ₘ[μ] E) = f :=
  rfl

@[simp]
theorem toLp_coeFn (f : Lp E p μ) (hf : MemLp f p μ) : hf.toLp f = f := by
  cases f
  simp [MemLp.toLp]

theorem eLpNorm_lt_top (f : Lp E p μ) : eLpNorm f p μ < ∞ :=
  f.prop

theorem eLpNorm_ne_top (f : Lp E p μ) : eLpNorm f p μ ≠ ∞ :=
  (eLpNorm_lt_top f).ne

@[measurability]
protected theorem stronglyMeasurable (f : Lp E p μ) : StronglyMeasurable f :=
  f.val.stronglyMeasurable

@[measurability]
protected theorem aestronglyMeasurable (f : Lp E p μ) : AEStronglyMeasurable f μ :=
  f.val.aestronglyMeasurable

protected theorem memLp (f : Lp E p μ) : MemLp f p μ :=
  ⟨Lp.aestronglyMeasurable f, f.prop⟩

@[deprecated (since := "2025-02-21")]
alias memℒp := Lp.memLp

variable (E p μ)

theorem coeFn_zero : ⇑(0 : Lp E p μ) =ᵐ[μ] 0 :=
  AEEqFun.coeFn_zero

variable {E p μ}

theorem coeFn_neg (f : Lp E p μ) : ⇑(-f) =ᵐ[μ] -f :=
  AEEqFun.coeFn_neg _

theorem coeFn_add (f g : Lp E p μ) : ⇑(f + g) =ᵐ[μ] f + g :=
  AEEqFun.coeFn_add _ _

theorem coeFn_sub (f g : Lp E p μ) : ⇑(f - g) =ᵐ[μ] f - g :=
  AEEqFun.coeFn_sub _ _

theorem const_mem_Lp (α) {_ : MeasurableSpace α} (μ : Measure α) (c : E) [IsFiniteMeasure μ] :
    @AEEqFun.const α _ _ μ _ c ∈ Lp E p μ :=
  (memLp_const c).eLpNorm_mk_lt_top

instance instNorm : Norm (Lp E p μ) where norm f := ENNReal.toReal (eLpNorm f p μ)

-- note: we need this to be defeq to the instance from `SeminormedAddGroup.toNNNorm`, so
-- can't use `ENNReal.toNNReal (eLpNorm f p μ)`
instance instNNNorm : NNNorm (Lp E p μ) where nnnorm f := ⟨‖f‖, ENNReal.toReal_nonneg⟩

instance instDist : Dist (Lp E p μ) where dist f g := ‖f - g‖

instance instEDist : EDist (Lp E p μ) where edist f g := eLpNorm (⇑f - ⇑g) p μ

theorem norm_def (f : Lp E p μ) : ‖f‖ = ENNReal.toReal (eLpNorm f p μ) :=
  rfl

theorem nnnorm_def (f : Lp E p μ) : ‖f‖₊ = ENNReal.toNNReal (eLpNorm f p μ) :=
  rfl

@[simp, norm_cast]
protected theorem coe_nnnorm (f : Lp E p μ) : (‖f‖₊ : ℝ) = ‖f‖ :=
  rfl

@[simp]
theorem enorm_def (f : Lp E p μ) : ‖f‖ₑ = eLpNorm f p μ :=
  ENNReal.coe_toNNReal <| Lp.eLpNorm_ne_top f

@[deprecated (since := "2025-01-20")] alias nnnorm_coe_ennreal := enorm_def

@[simp]
lemma norm_toLp (f : α → E) (hf : MemLp f p μ) : ‖hf.toLp f‖ = ENNReal.toReal (eLpNorm f p μ) := by
  rw [norm_def, eLpNorm_congr_ae (MemLp.coeFn_toLp hf)]

@[simp]
theorem nnnorm_toLp (f : α → E) (hf : MemLp f p μ) :
    ‖hf.toLp f‖₊ = ENNReal.toNNReal (eLpNorm f p μ) :=
  NNReal.eq <| norm_toLp f hf

lemma enorm_toLp {f : α → E} (hf : MemLp f p μ) : ‖hf.toLp f‖ₑ = eLpNorm f p μ := by
  simp [enorm, nnnorm_toLp f hf, ENNReal.coe_toNNReal hf.2.ne]

@[deprecated (since := "2025-01-20")] alias coe_nnnorm_toLp := enorm_toLp

theorem dist_def (f g : Lp E p μ) : dist f g = (eLpNorm (⇑f - ⇑g) p μ).toReal := by
  simp_rw [dist, norm_def]
  refine congr_arg _ ?_
  apply eLpNorm_congr_ae (coeFn_sub _ _)

theorem edist_def (f g : Lp E p μ) : edist f g = eLpNorm (⇑f - ⇑g) p μ :=
  rfl

protected theorem edist_dist (f g : Lp E p μ) : edist f g = .ofReal (dist f g) := by
  rw [edist_def, dist_def, ← eLpNorm_congr_ae (coeFn_sub _ _),
    ENNReal.ofReal_toReal (eLpNorm_ne_top (f - g))]

protected theorem dist_edist (f g : Lp E p μ) : dist f g = (edist f g).toReal :=
  MeasureTheory.Lp.dist_def ..

theorem dist_eq_norm (f g : Lp E p μ) : dist f g = ‖f - g‖ := rfl

@[simp]
theorem edist_toLp_toLp (f g : α → E) (hf : MemLp f p μ) (hg : MemLp g p μ) :
    edist (hf.toLp f) (hg.toLp g) = eLpNorm (f - g) p μ := by
  rw [edist_def]
  exact eLpNorm_congr_ae (hf.coeFn_toLp.sub hg.coeFn_toLp)

@[simp]
theorem edist_toLp_zero (f : α → E) (hf : MemLp f p μ) : edist (hf.toLp f) 0 = eLpNorm f p μ := by
  simpa using edist_toLp_toLp f 0 hf MemLp.zero

@[simp]
theorem nnnorm_zero : ‖(0 : Lp E p μ)‖₊ = 0 := by
  rw [nnnorm_def]
  change (eLpNorm (⇑(0 : α →ₘ[μ] E)) p μ).toNNReal = 0
  simp [eLpNorm_congr_ae AEEqFun.coeFn_zero, eLpNorm_zero]

@[simp]
theorem norm_zero : ‖(0 : Lp E p μ)‖ = 0 :=
  congr_arg ((↑) : ℝ≥0 → ℝ) nnnorm_zero

@[simp]
theorem norm_measure_zero (f : Lp E p (0 : MeasureTheory.Measure α)) : ‖f‖ = 0 := by
  -- Squeezed for performance reasons
  simp only [norm_def, eLpNorm_measure_zero, ENNReal.zero_toReal]

@[simp] theorem norm_exponent_zero (f : Lp E 0 μ) : ‖f‖ = 0 := by
  -- Squeezed for performance reasons
  simp only [norm_def, eLpNorm_exponent_zero, ENNReal.zero_toReal]

theorem nnnorm_eq_zero_iff {f : Lp E p μ} (hp : 0 < p) : ‖f‖₊ = 0 ↔ f = 0 := by
  refine ⟨fun hf => ?_, fun hf => by simp [hf]⟩
  rw [nnnorm_def, ENNReal.toNNReal_eq_zero_iff] at hf
  cases hf with
  | inl hf =>
    rw [eLpNorm_eq_zero_iff (Lp.aestronglyMeasurable f) hp.ne.symm] at hf
    exact Subtype.eq (AEEqFun.ext (hf.trans AEEqFun.coeFn_zero.symm))
  | inr hf =>
    exact absurd hf (eLpNorm_ne_top f)

theorem norm_eq_zero_iff {f : Lp E p μ} (hp : 0 < p) : ‖f‖ = 0 ↔ f = 0 :=
  NNReal.coe_eq_zero.trans (nnnorm_eq_zero_iff hp)

theorem eq_zero_iff_ae_eq_zero {f : Lp E p μ} : f = 0 ↔ f =ᵐ[μ] 0 := by
  rw [← (Lp.memLp f).toLp_eq_toLp_iff MemLp.zero, MemLp.toLp_zero, toLp_coeFn]

@[simp]
theorem nnnorm_neg (f : Lp E p μ) : ‖-f‖₊ = ‖f‖₊ := by
  rw [nnnorm_def, nnnorm_def, eLpNorm_congr_ae (coeFn_neg _), eLpNorm_neg]

@[simp]
theorem norm_neg (f : Lp E p μ) : ‖-f‖ = ‖f‖ :=
  congr_arg ((↑) : ℝ≥0 → ℝ) (nnnorm_neg f)

theorem nnnorm_le_mul_nnnorm_of_ae_le_mul {c : ℝ≥0} {f : Lp E p μ} {g : Lp F p μ}
    (h : ∀ᵐ x ∂μ, ‖f x‖₊ ≤ c * ‖g x‖₊) : ‖f‖₊ ≤ c * ‖g‖₊ := by
  simp only [nnnorm_def]
  have := eLpNorm_le_nnreal_smul_eLpNorm_of_ae_le_mul h p
  rwa [← ENNReal.toNNReal_le_toNNReal, ENNReal.smul_def, smul_eq_mul, ENNReal.toNNReal_mul,
    ENNReal.toNNReal_coe] at this
  · exact (Lp.memLp _).eLpNorm_ne_top
  · exact ENNReal.mul_ne_top ENNReal.coe_ne_top (Lp.memLp _).eLpNorm_ne_top

theorem norm_le_mul_norm_of_ae_le_mul {c : ℝ} {f : Lp E p μ} {g : Lp F p μ}
    (h : ∀ᵐ x ∂μ, ‖f x‖ ≤ c * ‖g x‖) : ‖f‖ ≤ c * ‖g‖ := by
  rcases le_or_lt 0 c with hc | hc
  · lift c to ℝ≥0 using hc
    exact NNReal.coe_le_coe.mpr (nnnorm_le_mul_nnnorm_of_ae_le_mul h)
  · simp only [norm_def]
    have := eLpNorm_eq_zero_and_zero_of_ae_le_mul_neg h hc p
    simp [this]

theorem norm_le_norm_of_ae_le {f : Lp E p μ} {g : Lp F p μ} (h : ∀ᵐ x ∂μ, ‖f x‖ ≤ ‖g x‖) :
    ‖f‖ ≤ ‖g‖ := by
  rw [norm_def, norm_def]
  exact ENNReal.toReal_mono (eLpNorm_ne_top _) (eLpNorm_mono_ae h)

theorem mem_Lp_of_nnnorm_ae_le_mul {c : ℝ≥0} {f : α →ₘ[μ] E} {g : Lp F p μ}
    (h : ∀ᵐ x ∂μ, ‖f x‖₊ ≤ c * ‖g x‖₊) : f ∈ Lp E p μ :=
  mem_Lp_iff_memLp.2 <| MemLp.of_nnnorm_le_mul (Lp.memLp g) f.aestronglyMeasurable h

theorem mem_Lp_of_ae_le_mul {c : ℝ} {f : α →ₘ[μ] E} {g : Lp F p μ}
    (h : ∀ᵐ x ∂μ, ‖f x‖ ≤ c * ‖g x‖) : f ∈ Lp E p μ :=
  mem_Lp_iff_memLp.2 <| MemLp.of_le_mul (Lp.memLp g) f.aestronglyMeasurable h

theorem mem_Lp_of_nnnorm_ae_le {f : α →ₘ[μ] E} {g : Lp F p μ} (h : ∀ᵐ x ∂μ, ‖f x‖₊ ≤ ‖g x‖₊) :
    f ∈ Lp E p μ :=
  mem_Lp_iff_memLp.2 <| MemLp.of_le (Lp.memLp g) f.aestronglyMeasurable h

theorem mem_Lp_of_ae_le {f : α →ₘ[μ] E} {g : Lp F p μ} (h : ∀ᵐ x ∂μ, ‖f x‖ ≤ ‖g x‖) :
    f ∈ Lp E p μ :=
  mem_Lp_of_nnnorm_ae_le h

theorem mem_Lp_of_ae_nnnorm_bound [IsFiniteMeasure μ] {f : α →ₘ[μ] E} (C : ℝ≥0)
    (hfC : ∀ᵐ x ∂μ, ‖f x‖₊ ≤ C) : f ∈ Lp E p μ :=
  mem_Lp_iff_memLp.2 <| MemLp.of_bound f.aestronglyMeasurable _ hfC

theorem mem_Lp_of_ae_bound [IsFiniteMeasure μ] {f : α →ₘ[μ] E} (C : ℝ) (hfC : ∀ᵐ x ∂μ, ‖f x‖ ≤ C) :
    f ∈ Lp E p μ :=
  mem_Lp_iff_memLp.2 <| MemLp.of_bound f.aestronglyMeasurable _ hfC

theorem nnnorm_le_of_ae_bound [IsFiniteMeasure μ] {f : Lp E p μ} {C : ℝ≥0}
    (hfC : ∀ᵐ x ∂μ, ‖f x‖₊ ≤ C) : ‖f‖₊ ≤ measureUnivNNReal μ ^ p.toReal⁻¹ * C := by
  by_cases hμ : μ = 0
  · by_cases hp : p.toReal⁻¹ = 0
    · simp [hp, hμ, nnnorm_def]
    · simp [hμ, nnnorm_def, Real.zero_rpow hp]
  rw [← ENNReal.coe_le_coe, nnnorm_def, ENNReal.coe_toNNReal (eLpNorm_ne_top _)]
  refine (eLpNorm_le_of_ae_nnnorm_bound hfC).trans_eq ?_
  rw [← coe_measureUnivNNReal μ, ← ENNReal.coe_rpow_of_ne_zero (measureUnivNNReal_pos hμ).ne',
    ENNReal.coe_mul, mul_comm, ENNReal.smul_def, smul_eq_mul]

theorem norm_le_of_ae_bound [IsFiniteMeasure μ] {f : Lp E p μ} {C : ℝ} (hC : 0 ≤ C)
    (hfC : ∀ᵐ x ∂μ, ‖f x‖ ≤ C) : ‖f‖ ≤ measureUnivNNReal μ ^ p.toReal⁻¹ * C := by
  lift C to ℝ≥0 using hC
  have := nnnorm_le_of_ae_bound hfC
  rwa [← NNReal.coe_le_coe, NNReal.coe_mul, NNReal.coe_rpow] at this

instance instNormedAddCommGroup [hp : Fact (1 ≤ p)] : NormedAddCommGroup (Lp E p μ) :=
  { AddGroupNorm.toNormedAddCommGroup
      { toFun := (norm : Lp E p μ → ℝ)
        map_zero' := norm_zero
        neg' := by simp only [norm_neg, implies_true] -- squeezed for performance reasons
        add_le' := fun f g => by
          suffices ‖f + g‖ₑ ≤ ‖f‖ₑ + ‖g‖ₑ by
            -- Squeezed for performance reasons
            simpa only [ge_iff_le, enorm, ←ENNReal.coe_add, ENNReal.coe_le_coe] using this
          simp only [Lp.enorm_def]
          exact (eLpNorm_congr_ae (AEEqFun.coeFn_add _ _)).trans_le
            (eLpNorm_add_le (Lp.aestronglyMeasurable _) (Lp.aestronglyMeasurable _) hp.out)
        eq_zero_of_map_eq_zero' := fun _ =>
          (norm_eq_zero_iff <| zero_lt_one.trans_le hp.1).1 } with
    edist := edist
    edist_dist := Lp.edist_dist }

-- check no diamond is created
example [Fact (1 ≤ p)] : PseudoEMetricSpace.toEDist = (Lp.instEDist : EDist (Lp E p μ)) := by
  with_reducible_and_instances rfl

example [Fact (1 ≤ p)] : SeminormedAddGroup.toNNNorm = (Lp.instNNNorm : NNNorm (Lp E p μ)) := by
  with_reducible_and_instances rfl

section IsBoundedSMul

variable [NormedRing 𝕜] [NormedRing 𝕜'] [Module 𝕜 E] [Module 𝕜' E]
variable [IsBoundedSMul 𝕜 E] [IsBoundedSMul 𝕜' E]

theorem const_smul_mem_Lp (c : 𝕜) (f : Lp E p μ) : c • (f : α →ₘ[μ] E) ∈ Lp E p μ := by
  rw [mem_Lp_iff_eLpNorm_lt_top, eLpNorm_congr_ae (AEEqFun.coeFn_smul _ _)]
  exact eLpNorm_const_smul_le.trans_lt <| ENNReal.mul_lt_top ENNReal.coe_lt_top f.prop

variable (𝕜 E p μ)

/-- The `𝕜`-submodule of elements of `α →ₘ[μ] E` whose `Lp` norm is finite.  This is `Lp E p μ`,
with extra structure. -/
def LpSubmodule : Submodule 𝕜 (α →ₘ[μ] E) :=
  { Lp E p μ with smul_mem' := fun c f hf => by simpa using const_smul_mem_Lp c ⟨f, hf⟩ }

variable {𝕜 E p μ}

theorem coe_LpSubmodule : (LpSubmodule 𝕜 E p μ).toAddSubgroup = Lp E p μ :=
  rfl

instance instModule : Module 𝕜 (Lp E p μ) :=
  { (LpSubmodule 𝕜 E p μ).module with }

theorem coeFn_smul (c : 𝕜) (f : Lp E p μ) : ⇑(c • f) =ᵐ[μ] c • ⇑f :=
  AEEqFun.coeFn_smul _ _

instance instIsCentralScalar [Module 𝕜ᵐᵒᵖ E] [IsBoundedSMul 𝕜ᵐᵒᵖ E] [IsCentralScalar 𝕜 E] :
    IsCentralScalar 𝕜 (Lp E p μ) where
  op_smul_eq_smul k f := Subtype.ext <| op_smul_eq_smul k (f : α →ₘ[μ] E)

instance instSMulCommClass [SMulCommClass 𝕜 𝕜' E] : SMulCommClass 𝕜 𝕜' (Lp E p μ) where
  smul_comm k k' f := Subtype.ext <| smul_comm k k' (f : α →ₘ[μ] E)

instance instIsScalarTower [SMul 𝕜 𝕜'] [IsScalarTower 𝕜 𝕜' E] : IsScalarTower 𝕜 𝕜' (Lp E p μ) where
  smul_assoc k k' f := Subtype.ext <| smul_assoc k k' (f : α →ₘ[μ] E)

instance instIsBoundedSMul [Fact (1 ≤ p)] : IsBoundedSMul 𝕜 (Lp E p μ) :=
  -- TODO: add `IsBoundedSMul.of_nnnorm_smul_le`
  IsBoundedSMul.of_norm_smul_le fun r f => by
    suffices ‖r • f‖ₑ ≤ ‖r‖ₑ * ‖f‖ₑ by
      -- squeezed for performance reasons
      simpa only [ge_iff_le, enorm, ←ENNReal.coe_mul, ENNReal.coe_le_coe] using this
    simpa only [eLpNorm_congr_ae (coeFn_smul _ _), enorm_def]
      using eLpNorm_const_smul_le (c := r) (f := f) (p := p)

end IsBoundedSMul

section NormedSpace

variable {𝕜 : Type*} [NormedField 𝕜] [NormedSpace 𝕜 E]

instance instNormedSpace [Fact (1 ≤ p)] : NormedSpace 𝕜 (Lp E p μ) where
  norm_smul_le _ _ := norm_smul_le _ _

end NormedSpace

end Lp

namespace MemLp

variable {𝕜 : Type*} [NormedRing 𝕜] [Module 𝕜 E] [IsBoundedSMul 𝕜 E]

theorem toLp_const_smul {f : α → E} (c : 𝕜) (hf : MemLp f p μ) :
    (hf.const_smul c).toLp (c • f) = c • hf.toLp f :=
  rfl

end MemLp

/-! ### Indicator of a set as an element of Lᵖ

For a set `s` with `(hs : MeasurableSet s)` and `(hμs : μ s < ∞)`, we build
`indicatorConstLp p hs hμs c`, the element of `Lp` corresponding to `s.indicator (fun _ => c)`.
-/

/-- The `ℒ^p` norm of the indicator of a set is uniformly small if the set itself has small measure,
for any `p < ∞`. Given here as an existential `∀ ε > 0, ∃ η > 0, ...` to avoid later
management of `ℝ≥0∞`-arithmetic. -/
theorem exists_eLpNorm_indicator_le (hp : p ≠ ∞) (c : E) {ε : ℝ≥0∞} (hε : ε ≠ 0) :
    ∃ η : ℝ≥0, 0 < η ∧ ∀ s : Set α, μ s ≤ η → eLpNorm (s.indicator fun _ => c) p μ ≤ ε := by
  rcases eq_or_ne p 0 with (rfl | h'p)
  · exact ⟨1, zero_lt_one, fun s _ => by simp⟩
  have hp₀ : 0 < p := bot_lt_iff_ne_bot.2 h'p
  have hp₀' : 0 ≤ 1 / p.toReal := div_nonneg zero_le_one ENNReal.toReal_nonneg
  have hp₀'' : 0 < p.toReal := ENNReal.toReal_pos hp₀.ne' hp
  obtain ⟨η, hη_pos, hη_le⟩ : ∃ η : ℝ≥0, 0 < η ∧ ‖c‖ₑ * (η : ℝ≥0∞) ^ (1 / p.toReal) ≤ ε := by
    have :
      Filter.Tendsto (fun x : ℝ≥0 => ((‖c‖₊ * x ^ (1 / p.toReal) : ℝ≥0) : ℝ≥0∞)) (𝓝 0)
        (𝓝 (0 : ℝ≥0)) := by
      rw [ENNReal.tendsto_coe]
      convert (NNReal.continuousAt_rpow_const (Or.inr hp₀')).tendsto.const_mul _
      simp [hp₀''.ne']
    have hε' : 0 < ε := hε.bot_lt
    obtain ⟨δ, hδ, hδε'⟩ := NNReal.nhds_zero_basis.eventually_iff.mp (this.eventually_le_const hε')
    obtain ⟨η, hη, hηδ⟩ := exists_between hδ
    refine ⟨η, hη, ?_⟩
    simpa only [← ENNReal.coe_rpow_of_nonneg _ hp₀', enorm, ← ENNReal.coe_mul] using hδε' hηδ
  refine ⟨η, hη_pos, fun s hs => ?_⟩
  refine (eLpNorm_indicator_const_le _ _).trans (le_trans ?_ hη_le)
  exact mul_le_mul_left' (ENNReal.rpow_le_rpow hs hp₀') _

section Topology
variable {X : Type*} [TopologicalSpace X] [MeasurableSpace X]
  {μ : Measure X} [IsFiniteMeasureOnCompacts μ]

/-- A bounded measurable function with compact support is in L^p. -/
theorem _root_.HasCompactSupport.memLp_of_bound {f : X → E} (hf : HasCompactSupport f)
    (h2f : AEStronglyMeasurable f μ) (C : ℝ) (hfC : ∀ᵐ x ∂μ, ‖f x‖ ≤ C) : MemLp f p μ := by
  have := memLp_top_of_bound h2f C hfC
  exact this.mono_exponent_of_measure_support_ne_top
    (fun x ↦ image_eq_zero_of_nmem_tsupport) (hf.measure_lt_top.ne) le_top

@[deprecated (since := "2025-02-21")]
alias _root_.HasCompactSupport.memℒp_of_bound := _root_.HasCompactSupport.memLp_of_bound

/-- A continuous function with compact support is in L^p. -/
theorem _root_.Continuous.memLp_of_hasCompactSupport [OpensMeasurableSpace X]
    {f : X → E} (hf : Continuous f) (h'f : HasCompactSupport f) : MemLp f p μ := by
  have := hf.memLp_top_of_hasCompactSupport h'f μ
  exact this.mono_exponent_of_measure_support_ne_top
    (fun x ↦ image_eq_zero_of_nmem_tsupport) (h'f.measure_lt_top.ne) le_top

@[deprecated (since := "2025-02-21")]
alias _root_.Continuous.memℒp_of_hasCompactSupport := _root_.Continuous.memLp_of_hasCompactSupport

end Topology

section IndicatorConstLp

open Set Function

variable {s : Set α} {hs : MeasurableSet s} {hμs : μ s ≠ ∞} {c : E}

/-- Indicator of a set as an element of `Lp`. -/
def indicatorConstLp (p : ℝ≥0∞) (hs : MeasurableSet s) (hμs : μ s ≠ ∞) (c : E) : Lp E p μ :=
  MemLp.toLp (s.indicator fun _ => c) (memLp_indicator_const p hs c (Or.inr hμs))

/-- A version of `Set.indicator_add` for `MeasureTheory.indicatorConstLp` -/
theorem indicatorConstLp_add {c' : E} :
    indicatorConstLp p hs hμs c + indicatorConstLp p hs hμs c' =
    indicatorConstLp p hs hμs (c + c') := by
  simp_rw [indicatorConstLp, ← MemLp.toLp_add, indicator_add]
  rfl

/-- A version of `Set.indicator_sub` for `MeasureTheory.indicatorConstLp` -/
theorem indicatorConstLp_sub {c' : E} :
    indicatorConstLp p hs hμs c - indicatorConstLp p hs hμs c' =
    indicatorConstLp p hs hμs (c - c') := by
  simp_rw [indicatorConstLp, ← MemLp.toLp_sub, indicator_sub]
  rfl

theorem indicatorConstLp_coeFn : ⇑(indicatorConstLp p hs hμs c) =ᵐ[μ] s.indicator fun _ => c :=
  MemLp.coeFn_toLp (memLp_indicator_const p hs c (Or.inr hμs))

theorem indicatorConstLp_coeFn_mem : ∀ᵐ x : α ∂μ, x ∈ s → indicatorConstLp p hs hμs c x = c :=
  indicatorConstLp_coeFn.mono fun _x hx hxs => hx.trans (Set.indicator_of_mem hxs _)

theorem indicatorConstLp_coeFn_nmem : ∀ᵐ x : α ∂μ, x ∉ s → indicatorConstLp p hs hμs c x = 0 :=
  indicatorConstLp_coeFn.mono fun _x hx hxs => hx.trans (Set.indicator_of_not_mem hxs _)

theorem norm_indicatorConstLp (hp_ne_zero : p ≠ 0) (hp_ne_top : p ≠ ∞) :
    ‖indicatorConstLp p hs hμs c‖ = ‖c‖ * (μ s).toReal ^ (1 / p.toReal) := by
  rw [Lp.norm_def, eLpNorm_congr_ae indicatorConstLp_coeFn,
    eLpNorm_indicator_const hs hp_ne_zero hp_ne_top, ENNReal.toReal_mul, ENNReal.toReal_rpow,
    toReal_enorm]

theorem norm_indicatorConstLp_top (hμs_ne_zero : μ s ≠ 0) :
    ‖indicatorConstLp ∞ hs hμs c‖ = ‖c‖ := by
  rw [Lp.norm_def, eLpNorm_congr_ae indicatorConstLp_coeFn,
    eLpNorm_indicator_const' hs hμs_ne_zero ENNReal.top_ne_zero, ENNReal.top_toReal,
    _root_.div_zero, ENNReal.rpow_zero, mul_one, toReal_enorm]

theorem norm_indicatorConstLp' (hp_pos : p ≠ 0) (hμs_pos : μ s ≠ 0) :
    ‖indicatorConstLp p hs hμs c‖ = ‖c‖ * (μ s).toReal ^ (1 / p.toReal) := by
  by_cases hp_top : p = ∞
  · rw [hp_top, ENNReal.top_toReal, _root_.div_zero, Real.rpow_zero, mul_one]
    exact norm_indicatorConstLp_top hμs_pos
  · exact norm_indicatorConstLp hp_pos hp_top

theorem norm_indicatorConstLp_le :
    ‖indicatorConstLp p hs hμs c‖ ≤ ‖c‖ * (μ s).toReal ^ (1 / p.toReal) := by
  rw [indicatorConstLp, Lp.norm_toLp]
  refine ENNReal.toReal_le_of_le_ofReal (by positivity) ?_
  refine (eLpNorm_indicator_const_le _ _).trans_eq ?_
  rw [ENNReal.ofReal_mul (norm_nonneg _), ofReal_norm, ENNReal.toReal_rpow, ENNReal.ofReal_toReal]
  exact ENNReal.rpow_ne_top_of_nonneg (by positivity) hμs

theorem nnnorm_indicatorConstLp_le :
    ‖indicatorConstLp p hs hμs c‖₊ ≤ ‖c‖₊ * (μ s).toNNReal ^ (1 / p.toReal) :=
  norm_indicatorConstLp_le

theorem enorm_indicatorConstLp_le :
    ‖indicatorConstLp p hs hμs c‖ₑ ≤ ‖c‖ₑ * μ s ^ (1 / p.toReal) := by
  simpa [ENNReal.coe_rpow_of_nonneg, ENNReal.coe_toNNReal hμs, Lp.enorm_def, ← enorm_eq_nnnorm]
    using ENNReal.coe_le_coe.2 <| nnnorm_indicatorConstLp_le (c := c) (hμs := hμs)

@[deprecated (since := "2025-01-20")] alias ennnorm_indicatorConstLp_le := enorm_indicatorConstLp_le

theorem edist_indicatorConstLp_eq_enorm {t : Set α} {ht : MeasurableSet t} {hμt : μ t ≠ ∞} :
    edist (indicatorConstLp p hs hμs c) (indicatorConstLp p ht hμt c) =
      ‖indicatorConstLp p (hs.symmDiff ht) (measure_symmDiff_ne_top hμs hμt) c‖ₑ := by
  unfold indicatorConstLp
  rw [Lp.edist_toLp_toLp, eLpNorm_indicator_sub_indicator, Lp.enorm_toLp]

@[deprecated (since := "2025-01-20")]
alias edist_indicatorConstLp_eq_nnnorm := edist_indicatorConstLp_eq_enorm

theorem dist_indicatorConstLp_eq_norm {t : Set α} {ht : MeasurableSet t} {hμt : μ t ≠ ∞} :
    dist (indicatorConstLp p hs hμs c) (indicatorConstLp p ht hμt c) =
      ‖indicatorConstLp p (hs.symmDiff ht) (measure_symmDiff_ne_top hμs hμt) c‖ := by
  -- Squeezed for performance reasons
  simp only [Lp.dist_edist, edist_indicatorConstLp_eq_enorm, enorm, ENNReal.coe_toReal,
    Lp.coe_nnnorm]

/-- A family of `indicatorConstLp` functions tends to an `indicatorConstLp`,
if the underlying sets tend to the set in the sense of the measure of the symmetric difference. -/
theorem tendsto_indicatorConstLp_set [hp₁ : Fact (1 ≤ p)] {β : Type*} {l : Filter β} {t : β → Set α}
    {ht : ∀ b, MeasurableSet (t b)} {hμt : ∀ b, μ (t b) ≠ ∞} (hp : p ≠ ∞)
    (h : Tendsto (fun b ↦ μ (t b ∆ s)) l (𝓝 0)) :
    Tendsto (fun b ↦ indicatorConstLp p (ht b) (hμt b) c) l (𝓝 (indicatorConstLp p hs hμs c)) := by
  rw [tendsto_iff_dist_tendsto_zero]
  have hp₀ : p ≠ 0 := (one_pos.trans_le hp₁.out).ne'
  simp only [dist_indicatorConstLp_eq_norm, norm_indicatorConstLp hp₀ hp]
  convert tendsto_const_nhds.mul
    (((ENNReal.tendsto_toReal ENNReal.zero_ne_top).comp h).rpow_const _)
  · simp [Real.rpow_eq_zero_iff_of_nonneg, ENNReal.toReal_eq_zero_iff, hp, hp₀]
  · simp

/-- A family of `indicatorConstLp` functions is continuous in the parameter,
if `μ (s y ∆ s x)` tends to zero as `y` tends to `x` for all `x`. -/
theorem continuous_indicatorConstLp_set [Fact (1 ≤ p)] {X : Type*} [TopologicalSpace X]
    {s : X → Set α} {hs : ∀ x, MeasurableSet (s x)} {hμs : ∀ x, μ (s x) ≠ ∞} (hp : p ≠ ∞)
    (h : ∀ x, Tendsto (fun y ↦ μ (s y ∆ s x)) (𝓝 x) (𝓝 0)) :
    Continuous fun x ↦ indicatorConstLp p (hs x) (hμs x) c :=
  continuous_iff_continuousAt.2 fun x ↦ tendsto_indicatorConstLp_set hp (h x)

@[simp]
theorem indicatorConstLp_empty :
    indicatorConstLp p MeasurableSet.empty (by simp : μ ∅ ≠ ∞) c = 0 := by
  simp only [indicatorConstLp, Set.indicator_empty', MemLp.toLp_zero]

theorem indicatorConstLp_inj {s t : Set α} (hs : MeasurableSet s) (hsμ : μ s ≠ ∞)
    (ht : MeasurableSet t) (htμ : μ t ≠ ∞) {c : E} (hc : c ≠ 0) :
    indicatorConstLp p hs hsμ c = indicatorConstLp p ht htμ c ↔ s =ᵐ[μ] t := by
  simp_rw [← indicator_const_eventuallyEq hc, indicatorConstLp, MemLp.toLp_eq_toLp_iff]

theorem memLp_add_of_disjoint {f g : α → E} (h : Disjoint (support f) (support g))
    (hf : StronglyMeasurable f) (hg : StronglyMeasurable g) :
    MemLp (f + g) p μ ↔ MemLp f p μ ∧ MemLp g p μ := by
  borelize E
  refine ⟨fun hfg => ⟨?_, ?_⟩, fun h => h.1.add h.2⟩
  · rw [← Set.indicator_add_eq_left h]; exact hfg.indicator (measurableSet_support hf.measurable)
  · rw [← Set.indicator_add_eq_right h]; exact hfg.indicator (measurableSet_support hg.measurable)

@[deprecated (since := "2025-02-21")]
alias memℒp_add_of_disjoint := memLp_add_of_disjoint

/-- The indicator of a disjoint union of two sets is the sum of the indicators of the sets. -/
theorem indicatorConstLp_disjoint_union {s t : Set α} (hs : MeasurableSet s) (ht : MeasurableSet t)
    (hμs : μ s ≠ ∞) (hμt : μ t ≠ ∞) (hst : Disjoint s t) (c : E) :
    indicatorConstLp p (hs.union ht) (measure_union_ne_top hμs hμt) c =
      indicatorConstLp p hs hμs c + indicatorConstLp p ht hμt c := by
  ext1
  refine indicatorConstLp_coeFn.trans (EventuallyEq.trans ?_ (Lp.coeFn_add _ _).symm)
  refine
    EventuallyEq.trans ?_
      (EventuallyEq.add indicatorConstLp_coeFn.symm indicatorConstLp_coeFn.symm)
  rw [Set.indicator_union_of_disjoint hst]

end IndicatorConstLp

section const

variable (μ p)
variable [IsFiniteMeasure μ] (c : E)

/-- Constant function as an element of `MeasureTheory.Lp` for a finite measure. -/
protected def Lp.const : E →+ Lp E p μ where
  toFun c := ⟨AEEqFun.const α c, const_mem_Lp α μ c⟩
  map_zero' := rfl
  map_add' _ _ := rfl

lemma Lp.coeFn_const : Lp.const p μ c =ᵐ[μ] Function.const α c :=
  AEEqFun.coeFn_const α c

@[simp] lemma Lp.const_val : (Lp.const p μ c).1 = AEEqFun.const α c := rfl

@[simp]
lemma MemLp.toLp_const : MemLp.toLp _ (memLp_const c) = Lp.const p μ c := rfl

@[deprecated (since := "2025-02-21")]
alias Memℒp.toLp_const := MemLp.toLp_const

@[simp]
lemma indicatorConstLp_univ :
    indicatorConstLp p .univ (measure_ne_top μ _) c = Lp.const p μ c := by
  rw [← MemLp.toLp_const, indicatorConstLp]
  simp only [Set.indicator_univ, Function.const]

theorem Lp.norm_const [NeZero μ] (hp_zero : p ≠ 0) :
    ‖Lp.const p μ c‖ = ‖c‖ * (μ Set.univ).toReal ^ (1 / p.toReal) := by
  have := NeZero.ne μ
  rw [← MemLp.toLp_const, Lp.norm_toLp, eLpNorm_const] <;> try assumption
  rw [ENNReal.toReal_mul, toReal_enorm, ← ENNReal.toReal_rpow]

theorem Lp.norm_const' (hp_zero : p ≠ 0) (hp_top : p ≠ ∞) :
    ‖Lp.const p μ c‖ = ‖c‖ * (μ Set.univ).toReal ^ (1 / p.toReal) := by
  rw [← MemLp.toLp_const, Lp.norm_toLp, eLpNorm_const'] <;> try assumption
  rw [ENNReal.toReal_mul, toReal_enorm, ← ENNReal.toReal_rpow]

theorem Lp.norm_const_le : ‖Lp.const p μ c‖ ≤ ‖c‖ * (μ Set.univ).toReal ^ (1 / p.toReal) := by
  rw [← indicatorConstLp_univ]
  exact norm_indicatorConstLp_le

<<<<<<< HEAD
/-- `MeasureTheory.Lp.const` as a `LinearMap` -/
@[simps] protected def Lp.constₗ (𝕜 : Type*) [NormedRing 𝕜] [Module 𝕜 E] [BoundedSMul 𝕜 E] :
=======
/-- `MeasureTheory.Lp.const` as a `LinearMap`. -/
@[simps] protected def Lp.constₗ (𝕜 : Type*) [NormedRing 𝕜] [Module 𝕜 E] [IsBoundedSMul 𝕜 E] :
>>>>>>> c840e23c
    E →ₗ[𝕜] Lp E p μ where
  toFun := Lp.const p μ
  map_add' := map_add _
  map_smul' _ _ := rfl

/-- `MeasureTheory.Lp.const` as a `ContinuousLinearMap` -/
@[simps! apply]
protected def Lp.constL (𝕜 : Type*) [NormedField 𝕜] [NormedSpace 𝕜 E] [Fact (1 ≤ p)] :
    E →L[𝕜] Lp E p μ :=
  (Lp.constₗ p μ 𝕜).mkContinuous ((μ Set.univ).toReal ^ (1 / p.toReal)) fun _ ↦
    (Lp.norm_const_le _ _ _).trans_eq (mul_comm _ _)

theorem Lp.norm_constL_le (𝕜 : Type*) [NontriviallyNormedField 𝕜] [NormedSpace 𝕜 E]
    [Fact (1 ≤ p)] :
    ‖(Lp.constL p μ 𝕜 : E →L[𝕜] Lp E p μ)‖ ≤ (μ Set.univ).toReal ^ (1 / p.toReal) :=
  LinearMap.mkContinuous_norm_le _ (by positivity) _

end const

theorem MemLp.norm_rpow_div {f : α → E} (hf : MemLp f p μ) (q : ℝ≥0∞) :
    MemLp (fun x : α => ‖f x‖ ^ q.toReal) (p / q) μ := by
  refine ⟨(hf.1.norm.aemeasurable.pow_const q.toReal).aestronglyMeasurable, ?_⟩
  by_cases q_top : q = ∞
  · simp [q_top]
  by_cases q_zero : q = 0
  · simp only [q_zero, ENNReal.zero_toReal, Real.rpow_zero]
    by_cases p_zero : p = 0
    · simp [p_zero]
    rw [ENNReal.div_zero p_zero]
    exact (memLp_top_const (1 : ℝ)).2
  rw [eLpNorm_norm_rpow _ (ENNReal.toReal_pos q_zero q_top)]
  apply ENNReal.rpow_lt_top_of_nonneg ENNReal.toReal_nonneg
  rw [ENNReal.ofReal_toReal q_top, div_eq_mul_inv, mul_assoc, ENNReal.inv_mul_cancel q_zero q_top,
    mul_one]
  exact hf.2.ne

@[deprecated (since := "2025-02-21")]
alias Memℒp.norm_rpow_div := MemLp.norm_rpow_div

theorem memLp_norm_rpow_iff {q : ℝ≥0∞} {f : α → E} (hf : AEStronglyMeasurable f μ) (q_zero : q ≠ 0)
    (q_top : q ≠ ∞) : MemLp (fun x : α => ‖f x‖ ^ q.toReal) (p / q) μ ↔ MemLp f p μ := by
  refine ⟨fun h => ?_, fun h => h.norm_rpow_div q⟩
  apply (memLp_norm_iff hf).1
  convert h.norm_rpow_div q⁻¹ using 1
  · ext x
    rw [Real.norm_eq_abs, Real.abs_rpow_of_nonneg (norm_nonneg _), ← Real.rpow_mul (abs_nonneg _),
      ENNReal.toReal_inv, mul_inv_cancel₀, abs_of_nonneg (norm_nonneg _), Real.rpow_one]
    simp [ENNReal.toReal_eq_zero_iff, not_or, q_zero, q_top]
  · rw [div_eq_mul_inv, inv_inv, div_eq_mul_inv, mul_assoc, ENNReal.inv_mul_cancel q_zero q_top,
      mul_one]

@[deprecated (since := "2025-02-21")]
alias memℒp_norm_rpow_iff := memLp_norm_rpow_iff

theorem MemLp.norm_rpow {f : α → E} (hf : MemLp f p μ) (hp_ne_zero : p ≠ 0) (hp_ne_top : p ≠ ∞) :
    MemLp (fun x : α => ‖f x‖ ^ p.toReal) 1 μ := by
  convert hf.norm_rpow_div p
  rw [div_eq_mul_inv, ENNReal.mul_inv_cancel hp_ne_zero hp_ne_top]

@[deprecated (since := "2025-02-21")]
alias Memℒp.norm_rpow := MemLp.norm_rpow

theorem AEEqFun.compMeasurePreserving_mem_Lp {β : Type*} [MeasurableSpace β]
    {μb : MeasureTheory.Measure β} {g : β →ₘ[μb] E} (hg : g ∈ Lp E p μb) {f : α → β}
    (hf : MeasurePreserving f μ μb) :
    g.compMeasurePreserving f hf ∈ Lp E p μ := by
  rw [Lp.mem_Lp_iff_eLpNorm_lt_top] at hg ⊢
  rwa [eLpNorm_compMeasurePreserving]

namespace Lp

/-! ### Composition with a measure preserving function -/

variable {β : Type*} [MeasurableSpace β] {μb : MeasureTheory.Measure β} {f : α → β}

/-- Composition of an `L^p` function with a measure preserving function is an `L^p` function. -/
def compMeasurePreserving (f : α → β) (hf : MeasurePreserving f μ μb) :
    Lp E p μb →+ Lp E p μ where
  toFun g := ⟨g.1.compMeasurePreserving f hf, g.1.compMeasurePreserving_mem_Lp g.2 hf⟩
  map_zero' := rfl
  map_add' := by rintro ⟨⟨_⟩, _⟩ ⟨⟨_⟩, _⟩; rfl

@[simp]
theorem compMeasurePreserving_val (g : Lp E p μb) (hf : MeasurePreserving f μ μb) :
    (compMeasurePreserving f hf g).1 = g.1.compMeasurePreserving f hf :=
  rfl

theorem coeFn_compMeasurePreserving (g : Lp E p μb) (hf : MeasurePreserving f μ μb) :
    compMeasurePreserving f hf g =ᵐ[μ] g ∘ f :=
  g.1.coeFn_compMeasurePreserving hf

@[simp]
theorem norm_compMeasurePreserving (g : Lp E p μb) (hf : MeasurePreserving f μ μb) :
    ‖compMeasurePreserving f hf g‖ = ‖g‖ :=
  congr_arg ENNReal.toReal <| g.1.eLpNorm_compMeasurePreserving hf

theorem isometry_compMeasurePreserving [Fact (1 ≤ p)] (hf : MeasurePreserving f μ μb) :
    Isometry (compMeasurePreserving f hf : Lp E p μb → Lp E p μ) :=
  AddMonoidHomClass.isometry_of_norm _ (norm_compMeasurePreserving · hf)

theorem toLp_compMeasurePreserving {g : β → E} (hg : MemLp g p μb) (hf : MeasurePreserving f μ μb) :
    compMeasurePreserving f hf (hg.toLp g) = (hg.comp_measurePreserving hf).toLp _ := rfl

theorem indicatorConstLp_compMeasurePreserving {s : Set β} (hs : MeasurableSet s)
    (hμs : μb s ≠ ∞) (c : E) (hf : MeasurePreserving f μ μb) :
    Lp.compMeasurePreserving f hf (indicatorConstLp p hs hμs c) =
      indicatorConstLp p (hs.preimage hf.measurable)
        (by rwa [hf.measure_preimage hs.nullMeasurableSet]) c :=
  rfl

variable (𝕜 : Type*) [NormedRing 𝕜] [Module 𝕜 E] [IsBoundedSMul 𝕜 E]

/-- `MeasureTheory.Lp.compMeasurePreserving` as a linear map. -/
@[simps]
def compMeasurePreservingₗ (f : α → β) (hf : MeasurePreserving f μ μb) :
    Lp E p μb →ₗ[𝕜] Lp E p μ where
  __ := compMeasurePreserving f hf
  map_smul' c g := by rcases g with ⟨⟨_⟩, _⟩; rfl

/-- `MeasureTheory.Lp.compMeasurePreserving` as a linear isometry. -/
@[simps!]
def compMeasurePreservingₗᵢ [Fact (1 ≤ p)] (f : α → β) (hf : MeasurePreserving f μ μb) :
    Lp E p μb →ₗᵢ[𝕜] Lp E p μ where
  toLinearMap := compMeasurePreservingₗ 𝕜 f hf
  norm_map' := (norm_compMeasurePreserving · hf)

end Lp

end MeasureTheory

open MeasureTheory

/-!
### Composition on `L^p`

We show that Lipschitz functions vanishing at zero act by composition on `L^p`, and specialize
this to the composition with continuous linear maps, and to the definition of the positive
part of an `L^p` function.
-/


section Composition

variable {g : E → F} {c : ℝ≥0}

theorem LipschitzWith.comp_memLp {α E F} {K} [MeasurableSpace α] {μ : Measure α}
    [NormedAddCommGroup E] [NormedAddCommGroup F] {f : α → E} {g : E → F} (hg : LipschitzWith K g)
    (g0 : g 0 = 0) (hL : MemLp f p μ) : MemLp (g ∘ f) p μ :=
  have : ∀ x, ‖g (f x)‖ ≤ K * ‖f x‖ := fun x ↦ by
    -- TODO: add `LipschitzWith.nnnorm_sub_le` and `LipschitzWith.nnnorm_le`
    simpa [g0] using hg.norm_sub_le (f x) 0
  hL.of_le_mul (hg.continuous.comp_aestronglyMeasurable hL.1) (Eventually.of_forall this)

@[deprecated (since := "2025-02-21")]
alias LipschitzWith.comp_memℒp := LipschitzWith.comp_memLp

theorem MeasureTheory.MemLp.of_comp_antilipschitzWith {α E F} {K'} [MeasurableSpace α]
    {μ : Measure α} [NormedAddCommGroup E] [NormedAddCommGroup F] {f : α → E} {g : E → F}
    (hL : MemLp (g ∘ f) p μ) (hg : UniformContinuous g) (hg' : AntilipschitzWith K' g)
    (g0 : g 0 = 0) : MemLp f p μ := by
  have A : ∀ x, ‖f x‖ ≤ K' * ‖g (f x)‖ := by
    intro x
    -- TODO: add `AntilipschitzWith.le_mul_nnnorm_sub` and `AntilipschitzWith.le_mul_norm`
    rw [← dist_zero_right, ← dist_zero_right, ← g0]
    apply hg'.le_mul_dist
  have B : AEStronglyMeasurable f μ :=
    (hg'.isUniformEmbedding hg).isEmbedding.aestronglyMeasurable_comp_iff.1 hL.1
  exact hL.of_le_mul B (Filter.Eventually.of_forall A)

@[deprecated (since := "2025-02-21")]
alias MeasureTheory.Memℒp.of_comp_antilipschitzWith := MeasureTheory.MemLp.of_comp_antilipschitzWith

namespace LipschitzWith

theorem memLp_comp_iff_of_antilipschitz {α E F} {K K'} [MeasurableSpace α] {μ : Measure α}
    [NormedAddCommGroup E] [NormedAddCommGroup F] {f : α → E} {g : E → F} (hg : LipschitzWith K g)
    (hg' : AntilipschitzWith K' g) (g0 : g 0 = 0) : MemLp (g ∘ f) p μ ↔ MemLp f p μ :=
  ⟨fun h => h.of_comp_antilipschitzWith hg.uniformContinuous hg' g0, fun h => hg.comp_memLp g0 h⟩

@[deprecated (since := "2025-02-21")]
alias memℒp_comp_iff_of_antilipschitz := memLp_comp_iff_of_antilipschitz

/-- When `g` is a Lipschitz function sending `0` to `0` and `f` is in `Lp`, then `g ∘ f` is well
defined as an element of `Lp`. -/
def compLp (hg : LipschitzWith c g) (g0 : g 0 = 0) (f : Lp E p μ) : Lp F p μ :=
  ⟨AEEqFun.comp g hg.continuous (f : α →ₘ[μ] E), by
    suffices ∀ᵐ x ∂μ, ‖AEEqFun.comp g hg.continuous (f : α →ₘ[μ] E) x‖ ≤ c * ‖f x‖ from
      Lp.mem_Lp_of_ae_le_mul this
    filter_upwards [AEEqFun.coeFn_comp g hg.continuous (f : α →ₘ[μ] E)] with a ha
    simp only [ha]
    rw [← dist_zero_right, ← dist_zero_right, ← g0]
    exact hg.dist_le_mul (f a) 0⟩

theorem coeFn_compLp (hg : LipschitzWith c g) (g0 : g 0 = 0) (f : Lp E p μ) :
    hg.compLp g0 f =ᵐ[μ] g ∘ f :=
  AEEqFun.coeFn_comp _ hg.continuous _

@[simp]
theorem compLp_zero (hg : LipschitzWith c g) (g0 : g 0 = 0) : hg.compLp g0 (0 : Lp E p μ) = 0 := by
  rw [Lp.eq_zero_iff_ae_eq_zero]
  apply (coeFn_compLp _ _ _).trans
  filter_upwards [Lp.coeFn_zero E p μ] with _ ha
  simp only [ha, g0, Function.comp_apply, Pi.zero_apply]

theorem norm_compLp_sub_le (hg : LipschitzWith c g) (g0 : g 0 = 0) (f f' : Lp E p μ) :
    ‖hg.compLp g0 f - hg.compLp g0 f'‖ ≤ c * ‖f - f'‖ := by
  apply Lp.norm_le_mul_norm_of_ae_le_mul
  filter_upwards [hg.coeFn_compLp g0 f, hg.coeFn_compLp g0 f',
    Lp.coeFn_sub (hg.compLp g0 f) (hg.compLp g0 f'), Lp.coeFn_sub f f'] with a ha1 ha2 ha3 ha4
  simp only [ha1, ha2, ha3, ha4, ← dist_eq_norm, Pi.sub_apply, Function.comp_apply]
  exact hg.dist_le_mul (f a) (f' a)

theorem norm_compLp_le (hg : LipschitzWith c g) (g0 : g 0 = 0) (f : Lp E p μ) :
    ‖hg.compLp g0 f‖ ≤ c * ‖f‖ := by
  -- squeezed for performance reasons
  simpa only [compLp_zero, sub_zero] using hg.norm_compLp_sub_le g0 f 0

theorem lipschitzWith_compLp [Fact (1 ≤ p)] (hg : LipschitzWith c g) (g0 : g 0 = 0) :
    LipschitzWith c (hg.compLp g0 : Lp E p μ → Lp F p μ) :=
  -- squeezed for performance reasons
  LipschitzWith.of_dist_le_mul fun f g => by simp only [dist_eq_norm, norm_compLp_sub_le]

theorem continuous_compLp [Fact (1 ≤ p)] (hg : LipschitzWith c g) (g0 : g 0 = 0) :
    Continuous (hg.compLp g0 : Lp E p μ → Lp F p μ) :=
  (lipschitzWith_compLp hg g0).continuous

end LipschitzWith

namespace ContinuousLinearMap

variable {𝕜 : Type*} [NontriviallyNormedField 𝕜] [NormedSpace 𝕜 E] [NormedSpace 𝕜 F]

/-- Composing `f : Lp` with `L : E →L[𝕜] F`. -/
def compLp (L : E →L[𝕜] F) (f : Lp E p μ) : Lp F p μ :=
  L.lipschitz.compLp (map_zero L) f

theorem coeFn_compLp (L : E →L[𝕜] F) (f : Lp E p μ) : ∀ᵐ a ∂μ, (L.compLp f) a = L (f a) :=
  LipschitzWith.coeFn_compLp _ _ _

theorem coeFn_compLp' (L : E →L[𝕜] F) (f : Lp E p μ) : L.compLp f =ᵐ[μ] fun a => L (f a) :=
  L.coeFn_compLp f

theorem comp_memLp (L : E →L[𝕜] F) (f : Lp E p μ) : MemLp (L ∘ f) p μ :=
  (Lp.memLp (L.compLp f)).ae_eq (L.coeFn_compLp' f)

@[deprecated (since := "2025-02-21")]
alias comp_memℒp := comp_memLp

theorem comp_memLp' (L : E →L[𝕜] F) {f : α → E} (hf : MemLp f p μ) : MemLp (L ∘ f) p μ :=
  (L.comp_memLp (hf.toLp f)).ae_eq (EventuallyEq.fun_comp hf.coeFn_toLp _)

@[deprecated (since := "2025-02-21")]
alias comp_memℒp' := comp_memLp'

section RCLike

variable {K : Type*} [RCLike K]

theorem _root_.MeasureTheory.MemLp.ofReal {f : α → ℝ} (hf : MemLp f p μ) :
    MemLp (fun x => (f x : K)) p μ :=
  (@RCLike.ofRealCLM K _).comp_memLp' hf

@[deprecated (since := "2025-02-21")]
alias _root_.MeasureTheory.Memℒp.ofReal := _root_.MeasureTheory.MemLp.ofReal

theorem _root_.MeasureTheory.memLp_re_im_iff {f : α → K} :
    MemLp (fun x ↦ RCLike.re (f x)) p μ ∧ MemLp (fun x ↦ RCLike.im (f x)) p μ ↔
      MemLp f p μ := by
  refine ⟨?_, fun hf => ⟨hf.re, hf.im⟩⟩
  rintro ⟨hre, him⟩
  convert MeasureTheory.MemLp.add (E := K) hre.ofReal (him.ofReal.const_mul RCLike.I)
  ext1 x
  rw [Pi.add_apply, mul_comm, RCLike.re_add_im]

@[deprecated (since := "2025-02-21")]
alias _root_.MeasureTheory.memℒp_re_im_iff := _root_.MeasureTheory.memLp_re_im_iff

end RCLike

theorem add_compLp (L L' : E →L[𝕜] F) (f : Lp E p μ) :
    (L + L').compLp f = L.compLp f + L'.compLp f := by
  ext1
  refine (coeFn_compLp' (L + L') f).trans ?_
  refine EventuallyEq.trans ?_ (Lp.coeFn_add _ _).symm
  refine
    EventuallyEq.trans ?_ (EventuallyEq.add (L.coeFn_compLp' f).symm (L'.coeFn_compLp' f).symm)
  filter_upwards with x
  rw [coe_add', Pi.add_def]

theorem smul_compLp {𝕜'} [NormedRing 𝕜'] [Module 𝕜' F] [IsBoundedSMul 𝕜' F] [SMulCommClass 𝕜 𝕜' F]
    (c : 𝕜') (L : E →L[𝕜] F) (f : Lp E p μ) : (c • L).compLp f = c • L.compLp f := by
  ext1
  refine (coeFn_compLp' (c • L) f).trans ?_
  refine EventuallyEq.trans ?_ (Lp.coeFn_smul _ _).symm
  refine (L.coeFn_compLp' f).mono fun x hx => ?_
  rw [Pi.smul_apply, hx, coe_smul', Pi.smul_def]

theorem norm_compLp_le (L : E →L[𝕜] F) (f : Lp E p μ) : ‖L.compLp f‖ ≤ ‖L‖ * ‖f‖ :=
  LipschitzWith.norm_compLp_le _ _ _

variable (μ p)

/-- Composing `f : Lp E p μ` with `L : E →L[𝕜] F`, seen as a `𝕜`-linear map on `Lp E p μ`. -/
def compLpₗ (L : E →L[𝕜] F) : Lp E p μ →ₗ[𝕜] Lp F p μ where
  toFun f := L.compLp f
  map_add' f g := by
    ext1
    filter_upwards [Lp.coeFn_add f g, coeFn_compLp L (f + g), coeFn_compLp L f,
      coeFn_compLp L g, Lp.coeFn_add (L.compLp f) (L.compLp g)]
    intro a ha1 ha2 ha3 ha4 ha5
    simp only [ha1, ha2, ha3, ha4, ha5, map_add, Pi.add_apply]
  map_smul' c f := by
    dsimp
    ext1
    filter_upwards [Lp.coeFn_smul c f, coeFn_compLp L (c • f), Lp.coeFn_smul c (L.compLp f),
      coeFn_compLp L f] with _ ha1 ha2 ha3 ha4
    simp only [ha1, ha2, ha3, ha4, _root_.map_smul, Pi.smul_apply]

/-- Composing `f : Lp E p μ` with `L : E →L[𝕜] F`, seen as a continuous `𝕜`-linear map on
`Lp E p μ`. See also the similar
* `LinearMap.compLeft` for functions,
* `ContinuousLinearMap.compLeftContinuous` for continuous functions,
* `ContinuousLinearMap.compLeftContinuousBounded` for bounded continuous functions,
* `ContinuousLinearMap.compLeftContinuousCompact` for continuous functions on compact spaces.
-/
def compLpL [Fact (1 ≤ p)] (L : E →L[𝕜] F) : Lp E p μ →L[𝕜] Lp F p μ :=
  LinearMap.mkContinuous (L.compLpₗ p μ) ‖L‖ L.norm_compLp_le

variable {μ p}

theorem coeFn_compLpL [Fact (1 ≤ p)] (L : E →L[𝕜] F) (f : Lp E p μ) :
    L.compLpL p μ f =ᵐ[μ] fun a => L (f a) :=
  L.coeFn_compLp f

theorem add_compLpL [Fact (1 ≤ p)] (L L' : E →L[𝕜] F) :
    (L + L').compLpL p μ = L.compLpL p μ + L'.compLpL p μ := by ext1 f; exact add_compLp L L' f

theorem smul_compLpL [Fact (1 ≤ p)] {𝕜'} [NormedRing 𝕜'] [Module 𝕜' F] [IsBoundedSMul 𝕜' F]
    [SMulCommClass 𝕜 𝕜' F] (c : 𝕜') (L : E →L[𝕜] F) : (c • L).compLpL p μ = c • L.compLpL p μ := by
  ext1 f; exact smul_compLp c L f

theorem norm_compLpL_le [Fact (1 ≤ p)] (L : E →L[𝕜] F) : ‖L.compLpL p μ‖ ≤ ‖L‖ :=
  LinearMap.mkContinuous_norm_le _ (norm_nonneg _) _

end ContinuousLinearMap

namespace MeasureTheory

theorem indicatorConstLp_eq_toSpanSingleton_compLp {s : Set α} [NormedSpace ℝ F]
    (hs : MeasurableSet s) (hμs : μ s ≠ ∞) (x : F) :
    indicatorConstLp 2 hs hμs x =
      (ContinuousLinearMap.toSpanSingleton ℝ x).compLp (indicatorConstLp 2 hs hμs (1 : ℝ)) := by
  ext1
  refine indicatorConstLp_coeFn.trans ?_
  have h_compLp :=
    (ContinuousLinearMap.toSpanSingleton ℝ x).coeFn_compLp (indicatorConstLp 2 hs hμs (1 : ℝ))
  rw [← EventuallyEq] at h_compLp
  refine EventuallyEq.trans ?_ h_compLp.symm
  refine (@indicatorConstLp_coeFn _ _ _ 2 μ _ s hs hμs (1 : ℝ)).mono fun y hy => ?_
  dsimp only
  rw [hy]
  simp_rw [ContinuousLinearMap.toSpanSingleton_apply]
  by_cases hy_mem : y ∈ s <;> simp [hy_mem]

namespace Lp

section PosPart

theorem lipschitzWith_pos_part : LipschitzWith 1 fun x : ℝ => max x 0 :=
  LipschitzWith.id.max_const _

theorem _root_.MeasureTheory.MemLp.pos_part {f : α → ℝ} (hf : MemLp f p μ) :
    MemLp (fun x => max (f x) 0) p μ :=
  lipschitzWith_pos_part.comp_memLp (max_eq_right le_rfl) hf

@[deprecated (since := "2025-02-21")]
alias _root_.MeasureTheory.Memℒp.pos_part := _root_.MeasureTheory.MemLp.pos_part

theorem _root_.MeasureTheory.MemLp.neg_part {f : α → ℝ} (hf : MemLp f p μ) :
    MemLp (fun x => max (-f x) 0) p μ :=
  lipschitzWith_pos_part.comp_memLp (max_eq_right le_rfl) hf.neg

@[deprecated (since := "2025-02-21")]
alias _root_.MeasureTheory.Memℒp.neg_part := _root_.MeasureTheory.MemLp.neg_part

/-- Positive part of a function in `L^p`. -/
def posPart (f : Lp ℝ p μ) : Lp ℝ p μ :=
  lipschitzWith_pos_part.compLp (max_eq_right le_rfl) f

/-- Negative part of a function in `L^p`. -/
def negPart (f : Lp ℝ p μ) : Lp ℝ p μ :=
  posPart (-f)

@[norm_cast]
theorem coe_posPart (f : Lp ℝ p μ) : (posPart f : α →ₘ[μ] ℝ) = (f : α →ₘ[μ] ℝ).posPart :=
  rfl

theorem coeFn_posPart (f : Lp ℝ p μ) : ⇑(posPart f) =ᵐ[μ] fun a => max (f a) 0 :=
  AEEqFun.coeFn_posPart _

theorem coeFn_negPart_eq_max (f : Lp ℝ p μ) : ∀ᵐ a ∂μ, negPart f a = max (-f a) 0 := by
  rw [negPart]
  filter_upwards [coeFn_posPart (-f), coeFn_neg f] with _ h₁ h₂
  rw [h₁, h₂, Pi.neg_apply]

theorem coeFn_negPart (f : Lp ℝ p μ) : ∀ᵐ a ∂μ, negPart f a = -min (f a) 0 :=
  (coeFn_negPart_eq_max f).mono fun a h => by rw [h, ← max_neg_neg, neg_zero]

theorem continuous_posPart [Fact (1 ≤ p)] : Continuous fun f : Lp ℝ p μ => posPart f :=
  LipschitzWith.continuous_compLp _ _

theorem continuous_negPart [Fact (1 ≤ p)] : Continuous fun f : Lp ℝ p μ => negPart f := by
  unfold negPart
  exact continuous_posPart.comp continuous_neg

end PosPart

end Lp

end MeasureTheory

end Composition

/-!
## `L^p` is a complete space

We show that `L^p` is a complete space for `1 ≤ p`.
-/

section CompleteSpace

namespace MeasureTheory

namespace Lp

theorem eLpNorm'_lim_eq_lintegral_liminf {ι} [Nonempty ι] [LinearOrder ι] {f : ι → α → G} {p : ℝ}
    {f_lim : α → G} (h_lim : ∀ᵐ x : α ∂μ, Tendsto (fun n => f n x) atTop (𝓝 (f_lim x))) :
    eLpNorm' f_lim p μ = (∫⁻ a, atTop.liminf (‖f · a‖ₑ ^ p) ∂μ) ^ (1 / p) := by
  suffices h_no_pow : (∫⁻ a, ‖f_lim a‖ₑ ^ p ∂μ) = ∫⁻ a, atTop.liminf fun m => ‖f m a‖ₑ ^ p ∂μ by
    rw [eLpNorm'_eq_lintegral_enorm, h_no_pow]
  refine lintegral_congr_ae (h_lim.mono fun a ha => ?_)
  dsimp only
  rw [Tendsto.liminf_eq]
  refine (ENNReal.continuous_rpow_const.tendsto ‖f_lim a‖₊).comp ?_
  exact (continuous_enorm.tendsto (f_lim a)).comp ha

theorem eLpNorm'_lim_le_liminf_eLpNorm' {E} [NormedAddCommGroup E] {f : ℕ → α → E} {p : ℝ}
    (hp_pos : 0 < p) (hf : ∀ n, AEStronglyMeasurable (f n) μ) {f_lim : α → E}
    (h_lim : ∀ᵐ x : α ∂μ, Tendsto (fun n => f n x) atTop (𝓝 (f_lim x))) :
    eLpNorm' f_lim p μ ≤ atTop.liminf fun n => eLpNorm' (f n) p μ := by
  rw [eLpNorm'_lim_eq_lintegral_liminf h_lim]
  rw [one_div, ← ENNReal.le_rpow_inv_iff (by simp [hp_pos] : 0 < p⁻¹), inv_inv]
  refine (lintegral_liminf_le' fun m => (hf m).enorm.pow_const _).trans_eq ?_
  have h_pow_liminf :
    atTop.liminf (fun n ↦ eLpNorm' (f n) p μ) ^ p
      = atTop.liminf fun n ↦ eLpNorm' (f n) p μ ^ p := by
    have h_rpow_mono := ENNReal.strictMono_rpow_of_pos hp_pos
    have h_rpow_surj := (ENNReal.rpow_left_bijective hp_pos.ne.symm).2
    refine (h_rpow_mono.orderIsoOfSurjective _ h_rpow_surj).liminf_apply ?_ ?_ ?_ ?_
    all_goals isBoundedDefault
  rw [h_pow_liminf]
  simp_rw [eLpNorm'_eq_lintegral_enorm, ← ENNReal.rpow_mul, one_div,
    inv_mul_cancel₀ hp_pos.ne.symm, ENNReal.rpow_one]

theorem eLpNorm_exponent_top_lim_eq_essSup_liminf {ι} [Nonempty ι] [LinearOrder ι] {f : ι → α → G}
    {f_lim : α → G} (h_lim : ∀ᵐ x : α ∂μ, Tendsto (fun n => f n x) atTop (𝓝 (f_lim x))) :
    eLpNorm f_lim ∞ μ = essSup (fun x => atTop.liminf fun m => ‖f m x‖ₑ) μ := by
  rw [eLpNorm_exponent_top, eLpNormEssSup_eq_essSup_enorm]
  refine essSup_congr_ae (h_lim.mono fun x hx => ?_)
  dsimp only
  apply (Tendsto.liminf_eq ..).symm
  exact (continuous_enorm.tendsto (f_lim x)).comp hx

theorem eLpNorm_exponent_top_lim_le_liminf_eLpNorm_exponent_top {ι} [Nonempty ι] [Countable ι]
    [LinearOrder ι] {f : ι → α → F} {f_lim : α → F}
    (h_lim : ∀ᵐ x : α ∂μ, Tendsto (fun n => f n x) atTop (𝓝 (f_lim x))) :
    eLpNorm f_lim ∞ μ ≤ atTop.liminf fun n => eLpNorm (f n) ∞ μ := by
  rw [eLpNorm_exponent_top_lim_eq_essSup_liminf h_lim]
  simp_rw [eLpNorm_exponent_top, eLpNormEssSup]
  exact ENNReal.essSup_liminf_le _

theorem eLpNorm_lim_le_liminf_eLpNorm {E} [NormedAddCommGroup E] {f : ℕ → α → E}
    (hf : ∀ n, AEStronglyMeasurable (f n) μ) (f_lim : α → E)
    (h_lim : ∀ᵐ x : α ∂μ, Tendsto (fun n => f n x) atTop (𝓝 (f_lim x))) :
    eLpNorm f_lim p μ ≤ atTop.liminf fun n => eLpNorm (f n) p μ := by
  obtain rfl|hp0 := eq_or_ne p 0
  · simp
  by_cases hp_top : p = ∞
  · simp_rw [hp_top]
    exact eLpNorm_exponent_top_lim_le_liminf_eLpNorm_exponent_top h_lim
  simp_rw [eLpNorm_eq_eLpNorm' hp0 hp_top]
  have hp_pos : 0 < p.toReal := ENNReal.toReal_pos hp0 hp_top
  exact eLpNorm'_lim_le_liminf_eLpNorm' hp_pos hf h_lim

/-! ### `Lp` is complete iff Cauchy sequences of `ℒp` have limits in `ℒp` -/


theorem tendsto_Lp_iff_tendsto_eLpNorm' {ι} {fi : Filter ι} [Fact (1 ≤ p)] (f : ι → Lp E p μ)
    (f_lim : Lp E p μ) :
    fi.Tendsto f (𝓝 f_lim) ↔ fi.Tendsto (fun n => eLpNorm (⇑(f n) - ⇑f_lim) p μ) (𝓝 0) := by
  rw [tendsto_iff_dist_tendsto_zero]
  simp_rw [dist_def]
  rw [← ENNReal.zero_toReal, ENNReal.tendsto_toReal_iff (fun n => ?_) ENNReal.zero_ne_top]
  rw [eLpNorm_congr_ae (Lp.coeFn_sub _ _).symm]
  exact Lp.eLpNorm_ne_top _

@[deprecated (since := "2025-02-21")]
alias tendsto_Lp_iff_tendsto_ℒp' := tendsto_Lp_iff_tendsto_eLpNorm'

theorem tendsto_Lp_iff_tendsto_eLpNorm {ι} {fi : Filter ι} [Fact (1 ≤ p)] (f : ι → Lp E p μ)
    (f_lim : α → E) (f_lim_ℒp : MemLp f_lim p μ) :
    fi.Tendsto f (𝓝 (f_lim_ℒp.toLp f_lim)) ↔
      fi.Tendsto (fun n => eLpNorm (⇑(f n) - f_lim) p μ) (𝓝 0) := by
  rw [tendsto_Lp_iff_tendsto_eLpNorm']
  suffices h_eq :
      (fun n => eLpNorm (⇑(f n) - ⇑(MemLp.toLp f_lim f_lim_ℒp)) p μ) =
        (fun n => eLpNorm (⇑(f n) - f_lim) p μ) by
    rw [h_eq]
  exact funext fun n => eLpNorm_congr_ae (EventuallyEq.rfl.sub (MemLp.coeFn_toLp f_lim_ℒp))

@[deprecated (since := "2025-02-21")]
alias tendsto_Lp_iff_tendsto_ℒp := tendsto_Lp_iff_tendsto_eLpNorm

theorem tendsto_Lp_iff_tendsto_eLpNorm'' {ι} {fi : Filter ι} [Fact (1 ≤ p)] (f : ι → α → E)
    (f_ℒp : ∀ n, MemLp (f n) p μ) (f_lim : α → E) (f_lim_ℒp : MemLp f_lim p μ) :
    fi.Tendsto (fun n => (f_ℒp n).toLp (f n)) (𝓝 (f_lim_ℒp.toLp f_lim)) ↔
      fi.Tendsto (fun n => eLpNorm (f n - f_lim) p μ) (𝓝 0) := by
  rw [Lp.tendsto_Lp_iff_tendsto_eLpNorm' (fun n => (f_ℒp n).toLp (f n)) (f_lim_ℒp.toLp f_lim)]
  refine Filter.tendsto_congr fun n => ?_
  apply eLpNorm_congr_ae
  filter_upwards [((f_ℒp n).sub f_lim_ℒp).coeFn_toLp,
    Lp.coeFn_sub ((f_ℒp n).toLp (f n)) (f_lim_ℒp.toLp f_lim)] with _ hx₁ hx₂
  rw [← hx₂]
  exact hx₁

@[deprecated (since := "2025-02-21")]
alias tendsto_Lp_iff_tendsto_ℒp'' := tendsto_Lp_iff_tendsto_eLpNorm''


theorem tendsto_Lp_of_tendsto_eLpNorm {ι} {fi : Filter ι} [Fact (1 ≤ p)] {f : ι → Lp E p μ}
    (f_lim : α → E) (f_lim_ℒp : MemLp f_lim p μ)
    (h_tendsto : fi.Tendsto (fun n => eLpNorm (⇑(f n) - f_lim) p μ) (𝓝 0)) :
    fi.Tendsto f (𝓝 (f_lim_ℒp.toLp f_lim)) :=
  (tendsto_Lp_iff_tendsto_eLpNorm f f_lim f_lim_ℒp).mpr h_tendsto

@[deprecated (since := "2025-02-21")]
alias tendsto_Lp_of_tendsto_ℒp := tendsto_Lp_of_tendsto_eLpNorm

theorem cauchySeq_Lp_iff_cauchySeq_eLpNorm {ι} [Nonempty ι] [SemilatticeSup ι] [hp : Fact (1 ≤ p)]
    (f : ι → Lp E p μ) :
    CauchySeq f ↔ Tendsto (fun n : ι × ι => eLpNorm (⇑(f n.fst) - ⇑(f n.snd)) p μ) atTop (𝓝 0) := by
  simp_rw [cauchySeq_iff_tendsto_dist_atTop_0, dist_def]
  rw [← ENNReal.zero_toReal, ENNReal.tendsto_toReal_iff (fun n => ?_) ENNReal.zero_ne_top]
  rw [eLpNorm_congr_ae (Lp.coeFn_sub _ _).symm]
  exact eLpNorm_ne_top _

@[deprecated (since := "2025-02-21")]
alias cauchySeq_Lp_iff_cauchySeq_ℒp := cauchySeq_Lp_iff_cauchySeq_eLpNorm

theorem completeSpace_lp_of_cauchy_complete_eLpNorm [hp : Fact (1 ≤ p)]
    (H :
      ∀ (f : ℕ → α → E) (_ : ∀ n, MemLp (f n) p μ) (B : ℕ → ℝ≥0∞) (_ : ∑' i, B i < ∞)
        (_ : ∀ N n m : ℕ, N ≤ n → N ≤ m → eLpNorm (f n - f m) p μ < B N),
        ∃ (f_lim : α → E), MemLp f_lim p μ ∧
          atTop.Tendsto (fun n => eLpNorm (f n - f_lim) p μ) (𝓝 0)) :
    CompleteSpace (Lp E p μ) := by
  let B := fun n : ℕ => ((1 : ℝ) / 2) ^ n
  have hB_pos : ∀ n, 0 < B n := fun n => pow_pos (div_pos zero_lt_one zero_lt_two) n
  refine Metric.complete_of_convergent_controlled_sequences B hB_pos fun f hf => ?_
  rsuffices ⟨f_lim, hf_lim_meas, h_tendsto⟩ :
    ∃ (f_lim : α → E), MemLp f_lim p μ ∧
      atTop.Tendsto (fun n => eLpNorm (⇑(f n) - f_lim) p μ) (𝓝 0)
  · exact ⟨hf_lim_meas.toLp f_lim, tendsto_Lp_of_tendsto_eLpNorm f_lim hf_lim_meas h_tendsto⟩
  obtain ⟨M, hB⟩ : Summable B := summable_geometric_two
  let B1 n := ENNReal.ofReal (B n)
  have hB1_has : HasSum B1 (ENNReal.ofReal M) := by
    have h_tsum_B1 : ∑' i, B1 i = ENNReal.ofReal M := by
      change (∑' n : ℕ, ENNReal.ofReal (B n)) = ENNReal.ofReal M
      rw [← hB.tsum_eq]
      exact (ENNReal.ofReal_tsum_of_nonneg (fun n => le_of_lt (hB_pos n)) hB.summable).symm
    have h_sum := (@ENNReal.summable _ B1).hasSum
    rwa [h_tsum_B1] at h_sum
  have hB1 : ∑' i, B1 i < ∞ := by
    rw [hB1_has.tsum_eq]
    exact ENNReal.ofReal_lt_top
  let f1 : ℕ → α → E := fun n => f n
  refine H f1 (fun n => Lp.memLp (f n)) B1 hB1 fun N n m hn hm => ?_
  specialize hf N n m hn hm
  rw [dist_def] at hf
  dsimp only [f1]
  rwa [ENNReal.lt_ofReal_iff_toReal_lt]
  rw [eLpNorm_congr_ae (Lp.coeFn_sub _ _).symm]
  exact Lp.eLpNorm_ne_top _

@[deprecated (since := "2025-02-21")]
alias completeSpace_lp_of_cauchy_complete_ℒp := completeSpace_lp_of_cauchy_complete_eLpNorm

/-! ### Prove that controlled Cauchy sequences of `ℒp` have limits in `ℒp` -/

private theorem eLpNorm'_sum_norm_sub_le_tsum_of_cauchy_eLpNorm' {f : ℕ → α → E}
    (hf : ∀ n, AEStronglyMeasurable (f n) μ) {p : ℝ} (hp1 : 1 ≤ p) {B : ℕ → ℝ≥0∞}
    (h_cau : ∀ N n m : ℕ, N ≤ n → N ≤ m → eLpNorm' (f n - f m) p μ < B N) (n : ℕ) :
    eLpNorm' (fun x => ∑ i ∈ Finset.range (n + 1), ‖f (i + 1) x - f i x‖) p μ ≤ ∑' i, B i := by
  let f_norm_diff i x := ‖f (i + 1) x - f i x‖
  have hgf_norm_diff :
    ∀ n,
      (fun x => ∑ i ∈ Finset.range (n + 1), ‖f (i + 1) x - f i x‖) =
        ∑ i ∈ Finset.range (n + 1), f_norm_diff i :=
    fun n => funext fun x => by simp [f_norm_diff]
  rw [hgf_norm_diff]
  refine (eLpNorm'_sum_le (fun i _ => ((hf (i + 1)).sub (hf i)).norm) hp1).trans ?_
  simp_rw [eLpNorm'_norm]
  refine (Finset.sum_le_sum ?_).trans (sum_le_tsum _ (fun m _ => zero_le _) ENNReal.summable)
  exact fun m _ => (h_cau m (m + 1) m (Nat.le_succ m) (le_refl m)).le

private theorem lintegral_rpow_sum_enorm_sub_le_rpow_tsum
    {f : ℕ → α → E} {p : ℝ} (hp1 : 1 ≤ p) {B : ℕ → ℝ≥0∞} (n : ℕ)
    (hn : eLpNorm' (fun x => ∑ i ∈ Finset.range (n + 1), ‖f (i + 1) x - f i x‖) p μ ≤ ∑' i, B i) :
    (∫⁻ a, (∑ i ∈ Finset.range (n + 1), ‖f (i + 1) a - f i a‖ₑ) ^ p ∂μ) ≤ (∑' i, B i) ^ p := by
  have hp_pos : 0 < p := zero_lt_one.trans_le hp1
  rw [← inv_inv p, @ENNReal.le_rpow_inv_iff _ _ p⁻¹ (by simp [hp_pos]), inv_inv p]
  simp_rw [eLpNorm'_eq_lintegral_enorm, one_div] at hn
  have h_nnnorm_nonneg :
    (fun a => ‖∑ i ∈ Finset.range (n + 1), ‖f (i + 1) a - f i a‖‖ₑ ^ p) = fun a =>
      (∑ i ∈ Finset.range (n + 1), ‖f (i + 1) a - f i a‖ₑ) ^ p := by
    ext1 a
    congr
    simp_rw [← ofReal_norm_eq_enorm]
    rw [← ENNReal.ofReal_sum_of_nonneg]
    · rw [Real.norm_of_nonneg _]
      exact Finset.sum_nonneg fun x _ => norm_nonneg _
    · exact fun x _ => norm_nonneg _
  rwa [h_nnnorm_nonneg] at hn

private theorem lintegral_rpow_tsum_coe_enorm_sub_le_tsum {f : ℕ → α → E}
    (hf : ∀ n, AEStronglyMeasurable (f n) μ) {p : ℝ} (hp1 : 1 ≤ p) {B : ℕ → ℝ≥0∞}
    (h : ∀ n, ∫⁻ a, (∑ i ∈ Finset.range (n + 1), ‖f (i + 1) a - f i a‖ₑ) ^ p ∂μ ≤ (∑' i, B i) ^ p) :
    (∫⁻ a, (∑' i, ‖f (i + 1) a - f i a‖ₑ) ^ p ∂μ) ^ (1 / p) ≤ ∑' i, B i := by
  have hp_pos : 0 < p := zero_lt_one.trans_le hp1
  suffices h_pow : (∫⁻ a, (∑' i, ‖f (i + 1) a - f i a‖ₑ) ^ p ∂μ) ≤ (∑' i, B i) ^ p by
      rwa [one_div, ← ENNReal.le_rpow_inv_iff (by simp [hp_pos] : 0 < p⁻¹), inv_inv]
  have h_tsum_1 :
    ∀ g : ℕ → ℝ≥0∞, ∑' i, g i = atTop.liminf fun n => ∑ i ∈ Finset.range (n + 1), g i := by
    intro g
    rw [ENNReal.tsum_eq_liminf_sum_nat, ← liminf_nat_add _ 1]
  simp_rw [h_tsum_1 _]
  rw [← h_tsum_1]
  have h_liminf_pow :
    ∫⁻ a, (atTop.liminf fun n => ∑ i ∈ Finset.range (n + 1), ‖f (i + 1) a - f i a‖ₑ) ^ p ∂μ =
      ∫⁻ a, atTop.liminf fun n => (∑ i ∈ Finset.range (n + 1), ‖f (i + 1) a - f i a‖ₑ) ^ p ∂μ := by
    refine lintegral_congr fun x => ?_
    have h_rpow_mono := ENNReal.strictMono_rpow_of_pos (zero_lt_one.trans_le hp1)
    have h_rpow_surj := (ENNReal.rpow_left_bijective hp_pos.ne.symm).2
    refine (h_rpow_mono.orderIsoOfSurjective _ h_rpow_surj).liminf_apply ?_ ?_ ?_ ?_
    all_goals isBoundedDefault
  rw [h_liminf_pow]
  refine (lintegral_liminf_le' fun n ↦ ?_).trans <| liminf_le_of_frequently_le' <| .of_forall h
  exact ((Finset.range _).aemeasurable_sum fun i _ ↦ ((hf _).sub (hf i)).enorm).pow_const _

private theorem tsum_enorm_sub_ae_lt_top {f : ℕ → α → E} (hf : ∀ n, AEStronglyMeasurable (f n) μ)
    {p : ℝ} (hp1 : 1 ≤ p) {B : ℕ → ℝ≥0∞} (hB : ∑' i, B i ≠ ∞)
    (h : (∫⁻ a, (∑' i, ‖f (i + 1) a - f i a‖ₑ) ^ p ∂μ) ^ (1 / p) ≤ ∑' i, B i) :
    ∀ᵐ x ∂μ, ∑' i, ‖f (i + 1) x - f i x‖ₑ < ∞ := by
  have hp_pos : 0 < p := zero_lt_one.trans_le hp1
  have h_integral : ∫⁻ a, (∑' i, ‖f (i + 1) a - f i a‖ₑ) ^ p ∂μ < ∞ := by
    have h_tsum_lt_top : (∑' i, B i) ^ p < ∞ := ENNReal.rpow_lt_top_of_nonneg hp_pos.le hB
    refine lt_of_le_of_lt ?_ h_tsum_lt_top
    rwa [one_div, ← ENNReal.le_rpow_inv_iff (by simp [hp_pos] : 0 < p⁻¹), inv_inv] at h
  have rpow_ae_lt_top : ∀ᵐ x ∂μ, (∑' i, ‖f (i + 1) x - f i x‖ₑ) ^ p < ∞ := by
    refine ae_lt_top' (AEMeasurable.pow_const ?_ _) h_integral.ne
    exact AEMeasurable.ennreal_tsum fun n => ((hf (n + 1)).sub (hf n)).enorm
  refine rpow_ae_lt_top.mono fun x hx => ?_
  rwa [← ENNReal.lt_rpow_inv_iff hp_pos,
    ENNReal.top_rpow_of_pos (by simp [hp_pos] : 0 < p⁻¹)] at hx

theorem ae_tendsto_of_cauchy_eLpNorm' [CompleteSpace E] {f : ℕ → α → E} {p : ℝ}
    (hf : ∀ n, AEStronglyMeasurable (f n) μ) (hp1 : 1 ≤ p) {B : ℕ → ℝ≥0∞} (hB : ∑' i, B i ≠ ∞)
    (h_cau : ∀ N n m : ℕ, N ≤ n → N ≤ m → eLpNorm' (f n - f m) p μ < B N) :
    ∀ᵐ x ∂μ, ∃ l : E, atTop.Tendsto (fun n => f n x) (𝓝 l) := by
  have h_summable : ∀ᵐ x ∂μ, Summable fun i : ℕ => f (i + 1) x - f i x := by
    have h1 :
      ∀ n, eLpNorm' (fun x => ∑ i ∈ Finset.range (n + 1), ‖f (i + 1) x - f i x‖) p μ ≤ ∑' i, B i :=
      eLpNorm'_sum_norm_sub_le_tsum_of_cauchy_eLpNorm' hf hp1 h_cau
    have h2 n :
        ∫⁻ a, (∑ i ∈ Finset.range (n + 1), ‖f (i + 1) a - f i a‖ₑ) ^ p ∂μ ≤ (∑' i, B i) ^ p :=
      lintegral_rpow_sum_enorm_sub_le_rpow_tsum hp1 n (h1 n)
    have h3 : (∫⁻ a, (∑' i, ‖f (i + 1) a - f i a‖ₑ) ^ p ∂μ) ^ (1 / p) ≤ ∑' i, B i :=
      lintegral_rpow_tsum_coe_enorm_sub_le_tsum hf hp1 h2
    have h4 : ∀ᵐ x ∂μ, ∑' i, ‖f (i + 1) x - f i x‖ₑ < ∞ :=
      tsum_enorm_sub_ae_lt_top hf hp1 hB h3
    exact h4.mono fun x hx => .of_nnnorm <| ENNReal.tsum_coe_ne_top_iff_summable.mp hx.ne
  have h :
    ∀ᵐ x ∂μ, ∃ l : E,
      atTop.Tendsto (fun n => ∑ i ∈ Finset.range n, (f (i + 1) x - f i x)) (𝓝 l) := by
    refine h_summable.mono fun x hx => ?_
    let hx_sum := hx.hasSum.tendsto_sum_nat
    exact ⟨∑' i, (f (i + 1) x - f i x), hx_sum⟩
  refine h.mono fun x hx => ?_
  obtain ⟨l, hx⟩ := hx
  have h_rw_sum :
      (fun n => ∑ i ∈ Finset.range n, (f (i + 1) x - f i x)) = fun n => f n x - f 0 x := by
    ext1 n
    change
      (∑ i ∈ Finset.range n, ((fun m => f m x) (i + 1) - (fun m => f m x) i)) = f n x - f 0 x
    rw [Finset.sum_range_sub (fun m => f m x)]
  rw [h_rw_sum] at hx
  have hf_rw : (fun n => f n x) = fun n => f n x - f 0 x + f 0 x := by
    ext1 n
    abel
  rw [hf_rw]
  exact ⟨l + f 0 x, Tendsto.add_const _ hx⟩

theorem ae_tendsto_of_cauchy_eLpNorm [CompleteSpace E] {f : ℕ → α → E}
    (hf : ∀ n, AEStronglyMeasurable (f n) μ) (hp : 1 ≤ p) {B : ℕ → ℝ≥0∞} (hB : ∑' i, B i ≠ ∞)
    (h_cau : ∀ N n m : ℕ, N ≤ n → N ≤ m → eLpNorm (f n - f m) p μ < B N) :
    ∀ᵐ x ∂μ, ∃ l : E, atTop.Tendsto (fun n => f n x) (𝓝 l) := by
  by_cases hp_top : p = ∞
  · simp_rw [hp_top] at *
    have h_cau_ae : ∀ᵐ x ∂μ, ∀ N n m, N ≤ n → N ≤ m → ‖(f n - f m) x‖ₑ < B N := by
      simp_rw [ae_all_iff]
      exact fun N n m hnN hmN => ae_lt_of_essSup_lt (h_cau N n m hnN hmN)
    simp_rw [eLpNorm_exponent_top, eLpNormEssSup] at h_cau
    refine h_cau_ae.mono fun x hx => cauchySeq_tendsto_of_complete ?_
    refine cauchySeq_of_le_tendsto_0 (fun n => (B n).toReal) ?_ ?_
    · intro n m N hnN hmN
      specialize hx N n m hnN hmN
      rw [_root_.dist_eq_norm,
        ← ENNReal.ofReal_le_iff_le_toReal (ENNReal.ne_top_of_tsum_ne_top hB N),
        ofReal_norm_eq_enorm]
      exact hx.le
    · rw [← ENNReal.zero_toReal]
      exact
        Tendsto.comp (g := ENNReal.toReal) (ENNReal.tendsto_toReal ENNReal.zero_ne_top)
          (ENNReal.tendsto_atTop_zero_of_tsum_ne_top hB)
  have hp1 : 1 ≤ p.toReal := by
    rw [← ENNReal.ofReal_le_iff_le_toReal hp_top, ENNReal.ofReal_one]
    exact hp
  have h_cau' : ∀ N n m : ℕ, N ≤ n → N ≤ m → eLpNorm' (f n - f m) p.toReal μ < B N := by
    intro N n m hn hm
    specialize h_cau N n m hn hm
    rwa [eLpNorm_eq_eLpNorm' (zero_lt_one.trans_le hp).ne.symm hp_top] at h_cau
  exact ae_tendsto_of_cauchy_eLpNorm' hf hp1 hB h_cau'

theorem cauchy_tendsto_of_tendsto {f : ℕ → α → E} (hf : ∀ n, AEStronglyMeasurable (f n) μ)
    (f_lim : α → E) {B : ℕ → ℝ≥0∞} (hB : ∑' i, B i ≠ ∞)
    (h_cau : ∀ N n m : ℕ, N ≤ n → N ≤ m → eLpNorm (f n - f m) p μ < B N)
    (h_lim : ∀ᵐ x : α ∂μ, Tendsto (fun n => f n x) atTop (𝓝 (f_lim x))) :
    atTop.Tendsto (fun n => eLpNorm (f n - f_lim) p μ) (𝓝 0) := by
  rw [ENNReal.tendsto_atTop_zero]
  intro ε hε
  have h_B : ∃ N : ℕ, B N ≤ ε := by
    suffices h_tendsto_zero : ∃ N : ℕ, ∀ n : ℕ, N ≤ n → B n ≤ ε from
      ⟨h_tendsto_zero.choose, h_tendsto_zero.choose_spec _ le_rfl⟩
    exact (ENNReal.tendsto_atTop_zero.mp (ENNReal.tendsto_atTop_zero_of_tsum_ne_top hB)) ε hε
  obtain ⟨N, h_B⟩ := h_B
  refine ⟨N, fun n hn => ?_⟩
  have h_sub : eLpNorm (f n - f_lim) p μ ≤ atTop.liminf fun m => eLpNorm (f n - f m) p μ := by
    refine eLpNorm_lim_le_liminf_eLpNorm (fun m => (hf n).sub (hf m)) (f n - f_lim) ?_
    refine h_lim.mono fun x hx => ?_
    simp_rw [sub_eq_add_neg]
    exact Tendsto.add tendsto_const_nhds (Tendsto.neg hx)
  refine h_sub.trans ?_
  refine liminf_le_of_frequently_le' (frequently_atTop.mpr ?_)
  refine fun N1 => ⟨max N N1, le_max_right _ _, ?_⟩
  exact (h_cau N n (max N N1) hn (le_max_left _ _)).le.trans h_B

theorem memLp_of_cauchy_tendsto (hp : 1 ≤ p) {f : ℕ → α → E} (hf : ∀ n, MemLp (f n) p μ)
    (f_lim : α → E) (h_lim_meas : AEStronglyMeasurable f_lim μ)
    (h_tendsto : atTop.Tendsto (fun n => eLpNorm (f n - f_lim) p μ) (𝓝 0)) : MemLp f_lim p μ := by
  refine ⟨h_lim_meas, ?_⟩
  rw [ENNReal.tendsto_atTop_zero] at h_tendsto
  obtain ⟨N, h_tendsto_1⟩ := h_tendsto 1 zero_lt_one
  specialize h_tendsto_1 N (le_refl N)
  have h_add : f_lim = f_lim - f N + f N := by abel
  rw [h_add]
  refine lt_of_le_of_lt (eLpNorm_add_le (h_lim_meas.sub (hf N).1) (hf N).1 hp) ?_
  rw [ENNReal.add_lt_top]
  constructor
  · refine lt_of_le_of_lt ?_ ENNReal.one_lt_top
    have h_neg : f_lim - f N = -(f N - f_lim) := by simp
    rwa [h_neg, eLpNorm_neg]
  · exact (hf N).2

@[deprecated (since := "2025-02-21")]
alias memℒp_of_cauchy_tendsto := memLp_of_cauchy_tendsto

theorem cauchy_complete_eLpNorm [CompleteSpace E] (hp : 1 ≤ p) {f : ℕ → α → E}
    (hf : ∀ n, MemLp (f n) p μ) {B : ℕ → ℝ≥0∞} (hB : ∑' i, B i ≠ ∞)
    (h_cau : ∀ N n m : ℕ, N ≤ n → N ≤ m → eLpNorm (f n - f m) p μ < B N) :
    ∃ (f_lim : α → E), MemLp f_lim p μ ∧
      atTop.Tendsto (fun n => eLpNorm (f n - f_lim) p μ) (𝓝 0) := by
  obtain ⟨f_lim, h_f_lim_meas, h_lim⟩ :
      ∃ f_lim : α → E, StronglyMeasurable f_lim ∧
        ∀ᵐ x ∂μ, Tendsto (fun n => f n x) atTop (𝓝 (f_lim x)) :=
    exists_stronglyMeasurable_limit_of_tendsto_ae (fun n => (hf n).1)
      (ae_tendsto_of_cauchy_eLpNorm (fun n => (hf n).1) hp hB h_cau)
  have h_tendsto' : atTop.Tendsto (fun n => eLpNorm (f n - f_lim) p μ) (𝓝 0) :=
    cauchy_tendsto_of_tendsto (fun m => (hf m).1) f_lim hB h_cau h_lim
  have h_ℒp_lim : MemLp f_lim p μ :=
    memLp_of_cauchy_tendsto hp hf f_lim h_f_lim_meas.aestronglyMeasurable h_tendsto'
  exact ⟨f_lim, h_ℒp_lim, h_tendsto'⟩

@[deprecated (since := "2025-02-21")]
alias cauchy_complete_ℒp := cauchy_complete_eLpNorm

/-! ### `Lp` is complete for `1 ≤ p` -/

instance instCompleteSpace [CompleteSpace E] [hp : Fact (1 ≤ p)] : CompleteSpace (Lp E p μ) :=
  completeSpace_lp_of_cauchy_complete_eLpNorm fun _f hf _B hB h_cau =>
    cauchy_complete_eLpNorm hp.elim hf hB.ne h_cau

end Lp

end MeasureTheory

end CompleteSpace

namespace MeasureTheory

namespace Lp

/-- A version of **Markov's inequality** with elements of Lp. -/
lemma pow_mul_meas_ge_le_enorm (f : Lp E p μ) (hp_ne_zero : p ≠ 0) (hp_ne_top : p ≠ ∞) (ε : ℝ≥0∞) :
    (ε * μ {x | ε ≤ ‖f x‖ₑ ^ p.toReal}) ^ (1 / p.toReal) ≤ ENNReal.ofReal ‖f‖ :=
  (ENNReal.ofReal_toReal (eLpNorm_ne_top f)).symm ▸
    pow_mul_meas_ge_le_eLpNorm μ hp_ne_zero hp_ne_top (Lp.aestronglyMeasurable f) ε

/-- A version of **Markov's inequality** with elements of Lp. -/
lemma mul_meas_ge_le_pow_enorm (f : Lp E p μ) (hp_ne_zero : p ≠ 0) (hp_ne_top : p ≠ ∞) (ε : ℝ≥0∞) :
    ε * μ {x | ε ≤ ‖f x‖ₑ ^ p.toReal} ≤ ENNReal.ofReal ‖f‖ ^ p.toReal :=
  (ENNReal.ofReal_toReal (eLpNorm_ne_top f)).symm ▸
    mul_meas_ge_le_pow_eLpNorm μ hp_ne_zero hp_ne_top (Lp.aestronglyMeasurable f) ε

/-- A version of **Markov's inequality** with elements of Lp. -/
theorem mul_meas_ge_le_pow_enorm' (f : Lp E p μ) (hp_ne_zero : p ≠ 0) (hp_ne_top : p ≠ ∞)
    (ε : ℝ≥0∞) : ε ^ p.toReal * μ {x | ε ≤ ‖f x‖₊ } ≤ ENNReal.ofReal ‖f‖ ^ p.toReal :=
  (ENNReal.ofReal_toReal (eLpNorm_ne_top f)).symm ▸
    mul_meas_ge_le_pow_eLpNorm' μ hp_ne_zero hp_ne_top (Lp.aestronglyMeasurable f) ε

/-- A version of **Markov's inequality** with elements of Lp. -/
theorem meas_ge_le_mul_pow_enorm (f : Lp E p μ) (hp_ne_zero : p ≠ 0) (hp_ne_top : p ≠ ∞) {ε : ℝ≥0∞}
    (hε : ε ≠ 0) : μ {x | ε ≤ ‖f x‖₊} ≤ ε⁻¹ ^ p.toReal * ENNReal.ofReal ‖f‖ ^ p.toReal :=
  (ENNReal.ofReal_toReal (eLpNorm_ne_top f)).symm ▸
    meas_ge_le_mul_pow_eLpNorm μ hp_ne_zero hp_ne_top (Lp.aestronglyMeasurable f) hε

@[deprecated (since := "2025-01-20")] alias pow_mul_meas_ge_le_norm := pow_mul_meas_ge_le_enorm
@[deprecated (since := "2025-01-20")] alias mul_meas_ge_le_pow_norm := mul_meas_ge_le_pow_enorm
@[deprecated (since := "2025-01-20")] alias mul_meas_ge_le_pow_norm' := mul_meas_ge_le_pow_enorm'
@[deprecated (since := "2025-01-20")] alias meas_ge_le_mul_pow_norm := meas_ge_le_mul_pow_enorm

end Lp

end MeasureTheory

set_option linter.style.longFile 1700<|MERGE_RESOLUTION|>--- conflicted
+++ resolved
@@ -724,13 +724,8 @@
   rw [← indicatorConstLp_univ]
   exact norm_indicatorConstLp_le
 
-<<<<<<< HEAD
-/-- `MeasureTheory.Lp.const` as a `LinearMap` -/
-@[simps] protected def Lp.constₗ (𝕜 : Type*) [NormedRing 𝕜] [Module 𝕜 E] [BoundedSMul 𝕜 E] :
-=======
 /-- `MeasureTheory.Lp.const` as a `LinearMap`. -/
 @[simps] protected def Lp.constₗ (𝕜 : Type*) [NormedRing 𝕜] [Module 𝕜 E] [IsBoundedSMul 𝕜 E] :
->>>>>>> c840e23c
     E →ₗ[𝕜] Lp E p μ where
   toFun := Lp.const p μ
   map_add' := map_add _
