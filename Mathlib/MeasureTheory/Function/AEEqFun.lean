/-
Copyright (c) 2019 Johannes Hölzl, Zhouhang Zhou. All rights reserved.
Released under Apache 2.0 license as described in the file LICENSE.
Authors: Johannes Hölzl, Zhouhang Zhou
-/
import Mathlib.MeasureTheory.Integral.Lebesgue
import Mathlib.Order.Filter.Germ.Basic
import Mathlib.Topology.ContinuousFunction.Algebra
import Mathlib.MeasureTheory.Function.StronglyMeasurable.Basic

/-!

# Almost everywhere equal functions

We build a space of equivalence classes of functions, where two functions are treated as identical
if they are almost everywhere equal. We form the set of equivalence classes under the relation of
being almost everywhere equal, which is sometimes known as the `L⁰` space.
To use this space as a basis for the `L^p` spaces and for the Bochner integral, we consider
equivalence classes of strongly measurable functions (or, equivalently, of almost everywhere
strongly measurable functions.)

See `L1Space.lean` for `L¹` space.

## Notation

* `α →ₘ[μ] β` is the type of `L⁰` space, where `α` is a measurable space, `β` is a topological
  space, and `μ` is a measure on `α`. `f : α →ₘ β` is a "function" in `L⁰`.
  In comments, `[f]` is also used to denote an `L⁰` function.

  `ₘ` can be typed as `\_m`. Sometimes it is shown as a box if font is missing.

## Main statements

* The linear structure of `L⁰` :
    Addition and scalar multiplication are defined on `L⁰` in the natural way, i.e.,
    `[f] + [g] := [f + g]`, `c • [f] := [c • f]`. So defined, `α →ₘ β` inherits the linear structure
    of `β`. For example, if `β` is a module, then `α →ₘ β` is a module over the same ring.

    See `mk_add_mk`,  `neg_mk`,     `mk_sub_mk`,  `smul_mk`,
        `add_toFun`, `neg_toFun`, `sub_toFun`, `smul_toFun`

* The order structure of `L⁰` :
    `≤` can be defined in a similar way: `[f] ≤ [g]` if `f a ≤ g a` for almost all `a` in domain.
    And `α →ₘ β` inherits the preorder and partial order of `β`.

    TODO: Define `sup` and `inf` on `L⁰` so that it forms a lattice. It seems that `β` must be a
    linear order, since otherwise `f ⊔ g` may not be a measurable function.

## Implementation notes

* `f.toFun`      : To find a representative of `f : α →ₘ β`, use the coercion `(f : α → β)`, which
                 is implemented as `f.toFun`.
                 For each operation `op` in `L⁰`, there is a lemma called `coe_fn_op`,
                 characterizing, say, `(f op g : α → β)`.
* `ae_eq_fun.mk` : To constructs an `L⁰` function `α →ₘ β` from an almost everywhere strongly
                 measurable function `f : α → β`, use `ae_eq_fun.mk`
* `comp`         : Use `comp g f` to get `[g ∘ f]` from `g : β → γ` and `[f] : α →ₘ γ` when `g` is
                 continuous. Use `comp_measurable` if `g` is only measurable (this requires the
                 target space to be second countable).
* `comp₂`        : Use `comp₂ g f₁ f₂` to get `[fun a ↦ g (f₁ a) (f₂ a)]`.
                 For example, `[f + g]` is `comp₂ (+)`


## Tags

function space, almost everywhere equal, `L⁰`, ae_eq_fun

-/

noncomputable section

open scoped Classical
open ENNReal Topology

open Set Filter TopologicalSpace ENNReal EMetric MeasureTheory Function

variable {α β γ δ : Type*} [MeasurableSpace α] {μ ν : Measure α}

namespace MeasureTheory

section MeasurableSpace

variable [TopologicalSpace β]
variable (β)

/-- The equivalence relation of being almost everywhere equal for almost everywhere strongly
measurable functions. -/
def Measure.aeEqSetoid (μ : Measure α) : Setoid { f : α → β // AEStronglyMeasurable f μ } :=
  ⟨fun f g => (f : α → β) =ᵐ[μ] g, fun {f} => ae_eq_refl f.val, fun {_ _} => ae_eq_symm,
    fun {_ _ _} => ae_eq_trans⟩

variable (α)

/-- The space of equivalence classes of almost everywhere strongly measurable functions, where two
    strongly measurable functions are equivalent if they agree almost everywhere, i.e.,
    they differ on a set of measure `0`.  -/
def AEEqFun (μ : Measure α) : Type _ :=
  Quotient (μ.aeEqSetoid β)

variable {α β}

@[inherit_doc MeasureTheory.AEEqFun]
notation:25 α " →ₘ[" μ "] " β => AEEqFun α β μ

end MeasurableSpace

namespace AEEqFun

variable [TopologicalSpace β] [TopologicalSpace γ] [TopologicalSpace δ]

/-- Construct the equivalence class `[f]` of an almost everywhere measurable function `f`, based
    on the equivalence relation of being almost everywhere equal. -/
def mk {β : Type*} [TopologicalSpace β] (f : α → β) (hf : AEStronglyMeasurable f μ) : α →ₘ[μ] β :=
  Quotient.mk'' ⟨f, hf⟩

/-- Coercion from a space of equivalence classes of almost everywhere strongly measurable
functions to functions. -/
@[coe]
def cast (f : α →ₘ[μ] β) : α → β :=
  AEStronglyMeasurable.mk _ (Quotient.out' f : { f : α → β // AEStronglyMeasurable f μ }).2

/-- A measurable representative of an `AEEqFun` [f] -/
instance instCoeFun : CoeFun (α →ₘ[μ] β) fun _ => α → β := ⟨cast⟩

protected theorem stronglyMeasurable (f : α →ₘ[μ] β) : StronglyMeasurable f :=
  AEStronglyMeasurable.stronglyMeasurable_mk _

protected theorem aestronglyMeasurable (f : α →ₘ[μ] β) : AEStronglyMeasurable f μ :=
  f.stronglyMeasurable.aestronglyMeasurable

protected theorem measurable [PseudoMetrizableSpace β] [MeasurableSpace β] [BorelSpace β]
    (f : α →ₘ[μ] β) : Measurable f :=
  AEStronglyMeasurable.measurable_mk _

protected theorem aemeasurable [PseudoMetrizableSpace β] [MeasurableSpace β] [BorelSpace β]
    (f : α →ₘ[μ] β) : AEMeasurable f μ :=
  f.measurable.aemeasurable

@[simp]
theorem quot_mk_eq_mk (f : α → β) (hf) :
    (Quot.mk (@Setoid.r _ <| μ.aeEqSetoid β) ⟨f, hf⟩ : α →ₘ[μ] β) = mk f hf :=
  rfl

@[simp]
theorem mk_eq_mk {f g : α → β} {hf hg} : (mk f hf : α →ₘ[μ] β) = mk g hg ↔ f =ᵐ[μ] g :=
  Quotient.eq''

@[simp]
theorem mk_coeFn (f : α →ₘ[μ] β) : mk f f.aestronglyMeasurable = f := by
  conv_rhs => rw [← Quotient.out_eq' f]
  set g : { f : α → β // AEStronglyMeasurable f μ } := Quotient.out' f
  have : g = ⟨g.1, g.2⟩ := Subtype.eq rfl
  rw [this, ← mk, mk_eq_mk]
  exact (AEStronglyMeasurable.ae_eq_mk _).symm

@[ext]
theorem ext {f g : α →ₘ[μ] β} (h : f =ᵐ[μ] g) : f = g := by
  rwa [← f.mk_coeFn, ← g.mk_coeFn, mk_eq_mk]
<<<<<<< HEAD
#align measure_theory.ae_eq_fun.ext MeasureTheory.AEEqFun.ext
#align measure_theory.ae_eq_fun.ext_iff MeasureTheory.AEEqFun.ext_iff
=======

theorem ext_iff {f g : α →ₘ[μ] β} : f = g ↔ f =ᵐ[μ] g :=
  ⟨fun h => by rw [h], fun h => ext h⟩
>>>>>>> 2fc87a94

theorem coeFn_mk (f : α → β) (hf) : (mk f hf : α →ₘ[μ] β) =ᵐ[μ] f := by
  apply (AEStronglyMeasurable.ae_eq_mk _).symm.trans
  exact @Quotient.mk_out' _ (μ.aeEqSetoid β) (⟨f, hf⟩ : { f // AEStronglyMeasurable f μ })

@[elab_as_elim]
theorem induction_on (f : α →ₘ[μ] β) {p : (α →ₘ[μ] β) → Prop} (H : ∀ f hf, p (mk f hf)) : p f :=
  Quotient.inductionOn' f <| Subtype.forall.2 H

@[elab_as_elim]
theorem induction_on₂ {α' β' : Type*} [MeasurableSpace α'] [TopologicalSpace β'] {μ' : Measure α'}
    (f : α →ₘ[μ] β) (f' : α' →ₘ[μ'] β') {p : (α →ₘ[μ] β) → (α' →ₘ[μ'] β') → Prop}
    (H : ∀ f hf f' hf', p (mk f hf) (mk f' hf')) : p f f' :=
  induction_on f fun f hf => induction_on f' <| H f hf

@[elab_as_elim]
theorem induction_on₃ {α' β' : Type*} [MeasurableSpace α'] [TopologicalSpace β'] {μ' : Measure α'}
    {α'' β'' : Type*} [MeasurableSpace α''] [TopologicalSpace β''] {μ'' : Measure α''}
    (f : α →ₘ[μ] β) (f' : α' →ₘ[μ'] β') (f'' : α'' →ₘ[μ''] β'')
    {p : (α →ₘ[μ] β) → (α' →ₘ[μ'] β') → (α'' →ₘ[μ''] β'') → Prop}
    (H : ∀ f hf f' hf' f'' hf'', p (mk f hf) (mk f' hf') (mk f'' hf'')) : p f f' f'' :=
  induction_on f fun f hf => induction_on₂ f' f'' <| H f hf

/-!
### Composition of an a.e. equal function with a (quasi) measure preserving function
-/

section compQuasiMeasurePreserving

variable [MeasurableSpace β] {ν : MeasureTheory.Measure β} {f : α → β}

open MeasureTheory.Measure (QuasiMeasurePreserving)

/-- Composition of an almost everywhere equal function and a quasi measure preserving function.

See also `AEEqFun.compMeasurePreserving`. -/
def compQuasiMeasurePreserving (g : β →ₘ[ν] γ) (f : α → β) (hf : QuasiMeasurePreserving f μ ν) :
    α →ₘ[μ] γ :=
  Quotient.liftOn' g (fun g ↦ mk (g ∘ f) <| g.2.comp_quasiMeasurePreserving hf) fun _ _ h ↦
    mk_eq_mk.2 <| h.comp_tendsto hf.tendsto_ae

@[simp]
theorem compQuasiMeasurePreserving_mk {g : β → γ} (hg : AEStronglyMeasurable g ν)
    (hf : QuasiMeasurePreserving f μ ν) :
    (mk g hg).compQuasiMeasurePreserving f hf = mk (g ∘ f) (hg.comp_quasiMeasurePreserving hf) :=
  rfl

theorem compQuasiMeasurePreserving_eq_mk (g : β →ₘ[ν] γ) (hf : QuasiMeasurePreserving f μ ν) :
    g.compQuasiMeasurePreserving f hf =
      mk (g ∘ f) (g.aestronglyMeasurable.comp_quasiMeasurePreserving hf) := by
  rw [← compQuasiMeasurePreserving_mk g.aestronglyMeasurable hf, mk_coeFn]

theorem coeFn_compQuasiMeasurePreserving (g : β →ₘ[ν] γ) (hf : QuasiMeasurePreserving f μ ν) :
    g.compQuasiMeasurePreserving f hf =ᵐ[μ] g ∘ f := by
  rw [compQuasiMeasurePreserving_eq_mk]
  apply coeFn_mk

end compQuasiMeasurePreserving

section compMeasurePreserving

variable [MeasurableSpace β] {ν : MeasureTheory.Measure β} {f : α → β} {g : β → γ}

/-- Composition of an almost everywhere equal function and a quasi measure preserving function.

This is an important special case of `AEEqFun.compQuasiMeasurePreserving`. We use a separate
definition so that lemmas that need `f` to be measure preserving can be `@[simp]` lemmas.  -/
def compMeasurePreserving (g : β →ₘ[ν] γ) (f : α → β) (hf : MeasurePreserving f μ ν) : α →ₘ[μ] γ :=
  g.compQuasiMeasurePreserving f hf.quasiMeasurePreserving

@[simp]
theorem compMeasurePreserving_mk (hg : AEStronglyMeasurable g ν) (hf : MeasurePreserving f μ ν) :
    (mk g hg).compMeasurePreserving f hf =
      mk (g ∘ f) (hg.comp_quasiMeasurePreserving hf.quasiMeasurePreserving) :=
  rfl

theorem compMeasurePreserving_eq_mk (g : β →ₘ[ν] γ) (hf : MeasurePreserving f μ ν) :
    g.compMeasurePreserving f hf =
      mk (g ∘ f) (g.aestronglyMeasurable.comp_quasiMeasurePreserving hf.quasiMeasurePreserving) :=
  g.compQuasiMeasurePreserving_eq_mk _

theorem coeFn_compMeasurePreserving (g : β →ₘ[ν] γ) (hf : MeasurePreserving f μ ν) :
    g.compMeasurePreserving f hf =ᵐ[μ] g ∘ f :=
  g.coeFn_compQuasiMeasurePreserving _

end compMeasurePreserving

/-- Given a continuous function `g : β → γ`, and an almost everywhere equal function `[f] : α →ₘ β`,
    return the equivalence class of `g ∘ f`, i.e., the almost everywhere equal function
    `[g ∘ f] : α →ₘ γ`. -/
def comp (g : β → γ) (hg : Continuous g) (f : α →ₘ[μ] β) : α →ₘ[μ] γ :=
  Quotient.liftOn' f (fun f => mk (g ∘ (f : α → β)) (hg.comp_aestronglyMeasurable f.2))
    fun _ _ H => mk_eq_mk.2 <| H.fun_comp g

@[simp]
theorem comp_mk (g : β → γ) (hg : Continuous g) (f : α → β) (hf) :
    comp g hg (mk f hf : α →ₘ[μ] β) = mk (g ∘ f) (hg.comp_aestronglyMeasurable hf) :=
  rfl

theorem comp_eq_mk (g : β → γ) (hg : Continuous g) (f : α →ₘ[μ] β) :
    comp g hg f = mk (g ∘ f) (hg.comp_aestronglyMeasurable f.aestronglyMeasurable) := by
  rw [← comp_mk g hg f f.aestronglyMeasurable, mk_coeFn]

theorem coeFn_comp (g : β → γ) (hg : Continuous g) (f : α →ₘ[μ] β) : comp g hg f =ᵐ[μ] g ∘ f := by
  rw [comp_eq_mk]
  apply coeFn_mk

theorem comp_compQuasiMeasurePreserving [MeasurableSpace β] {ν} (g : γ → δ) (hg : Continuous g)
    (f : β →ₘ[ν] γ) {φ : α → β} (hφ : Measure.QuasiMeasurePreserving φ μ ν) :
    (comp g hg f).compQuasiMeasurePreserving φ hφ =
      comp g hg (f.compQuasiMeasurePreserving φ hφ) := by
  rcases f; rfl

section CompMeasurable

variable [MeasurableSpace β] [PseudoMetrizableSpace β] [BorelSpace β] [MeasurableSpace γ]
  [PseudoMetrizableSpace γ] [OpensMeasurableSpace γ] [SecondCountableTopology γ]

/-- Given a measurable function `g : β → γ`, and an almost everywhere equal function `[f] : α →ₘ β`,
    return the equivalence class of `g ∘ f`, i.e., the almost everywhere equal function
    `[g ∘ f] : α →ₘ γ`. This requires that `γ` has a second countable topology. -/
def compMeasurable (g : β → γ) (hg : Measurable g) (f : α →ₘ[μ] β) : α →ₘ[μ] γ :=
  Quotient.liftOn' f
    (fun f' => mk (g ∘ (f' : α → β)) (hg.comp_aemeasurable f'.2.aemeasurable).aestronglyMeasurable)
    fun _ _ H => mk_eq_mk.2 <| H.fun_comp g

@[simp]
theorem compMeasurable_mk (g : β → γ) (hg : Measurable g) (f : α → β)
    (hf : AEStronglyMeasurable f μ) :
    compMeasurable g hg (mk f hf : α →ₘ[μ] β) =
      mk (g ∘ f) (hg.comp_aemeasurable hf.aemeasurable).aestronglyMeasurable :=
  rfl

theorem compMeasurable_eq_mk (g : β → γ) (hg : Measurable g) (f : α →ₘ[μ] β) :
    compMeasurable g hg f =
    mk (g ∘ f) (hg.comp_aemeasurable f.aemeasurable).aestronglyMeasurable := by
  rw [← compMeasurable_mk g hg f f.aestronglyMeasurable, mk_coeFn]

theorem coeFn_compMeasurable (g : β → γ) (hg : Measurable g) (f : α →ₘ[μ] β) :
    compMeasurable g hg f =ᵐ[μ] g ∘ f := by
  rw [compMeasurable_eq_mk]
  apply coeFn_mk

end CompMeasurable

/-- The class of `x ↦ (f x, g x)`. -/
def pair (f : α →ₘ[μ] β) (g : α →ₘ[μ] γ) : α →ₘ[μ] β × γ :=
  Quotient.liftOn₂' f g (fun f g => mk (fun x => (f.1 x, g.1 x)) (f.2.prod_mk g.2))
    fun _f _g _f' _g' Hf Hg => mk_eq_mk.2 <| Hf.prod_mk Hg

@[simp]
theorem pair_mk_mk (f : α → β) (hf) (g : α → γ) (hg) :
    (mk f hf : α →ₘ[μ] β).pair (mk g hg) = mk (fun x => (f x, g x)) (hf.prod_mk hg) :=
  rfl

theorem pair_eq_mk (f : α →ₘ[μ] β) (g : α →ₘ[μ] γ) :
    f.pair g =
      mk (fun x => (f x, g x)) (f.aestronglyMeasurable.prod_mk g.aestronglyMeasurable) := by
  simp only [← pair_mk_mk, mk_coeFn, f.aestronglyMeasurable, g.aestronglyMeasurable]

theorem coeFn_pair (f : α →ₘ[μ] β) (g : α →ₘ[μ] γ) : f.pair g =ᵐ[μ] fun x => (f x, g x) := by
  rw [pair_eq_mk]
  apply coeFn_mk

/-- Given a continuous function `g : β → γ → δ`, and almost everywhere equal functions
    `[f₁] : α →ₘ β` and `[f₂] : α →ₘ γ`, return the equivalence class of the function
    `fun a => g (f₁ a) (f₂ a)`, i.e., the almost everywhere equal function
    `[fun a => g (f₁ a) (f₂ a)] : α →ₘ γ` -/
def comp₂ (g : β → γ → δ) (hg : Continuous (uncurry g)) (f₁ : α →ₘ[μ] β) (f₂ : α →ₘ[μ] γ) :
    α →ₘ[μ] δ :=
  comp _ hg (f₁.pair f₂)

@[simp]
theorem comp₂_mk_mk (g : β → γ → δ) (hg : Continuous (uncurry g)) (f₁ : α → β) (f₂ : α → γ)
    (hf₁ hf₂) :
    comp₂ g hg (mk f₁ hf₁ : α →ₘ[μ] β) (mk f₂ hf₂) =
      mk (fun a => g (f₁ a) (f₂ a)) (hg.comp_aestronglyMeasurable (hf₁.prod_mk hf₂)) :=
  rfl

theorem comp₂_eq_pair (g : β → γ → δ) (hg : Continuous (uncurry g)) (f₁ : α →ₘ[μ] β)
    (f₂ : α →ₘ[μ] γ) : comp₂ g hg f₁ f₂ = comp _ hg (f₁.pair f₂) :=
  rfl

theorem comp₂_eq_mk (g : β → γ → δ) (hg : Continuous (uncurry g)) (f₁ : α →ₘ[μ] β)
    (f₂ : α →ₘ[μ] γ) : comp₂ g hg f₁ f₂ = mk (fun a => g (f₁ a) (f₂ a))
      (hg.comp_aestronglyMeasurable (f₁.aestronglyMeasurable.prod_mk f₂.aestronglyMeasurable)) := by
  rw [comp₂_eq_pair, pair_eq_mk, comp_mk]; rfl

theorem coeFn_comp₂ (g : β → γ → δ) (hg : Continuous (uncurry g)) (f₁ : α →ₘ[μ] β)
    (f₂ : α →ₘ[μ] γ) : comp₂ g hg f₁ f₂ =ᵐ[μ] fun a => g (f₁ a) (f₂ a) := by
  rw [comp₂_eq_mk]
  apply coeFn_mk

section

variable [MeasurableSpace β] [PseudoMetrizableSpace β] [BorelSpace β]
  [MeasurableSpace γ] [PseudoMetrizableSpace γ] [BorelSpace γ] [SecondCountableTopologyEither β γ]
  [MeasurableSpace δ] [PseudoMetrizableSpace δ] [OpensMeasurableSpace δ] [SecondCountableTopology δ]

/-- Given a measurable function `g : β → γ → δ`, and almost everywhere equal functions
    `[f₁] : α →ₘ β` and `[f₂] : α →ₘ γ`, return the equivalence class of the function
    `fun a => g (f₁ a) (f₂ a)`, i.e., the almost everywhere equal function
    `[fun a => g (f₁ a) (f₂ a)] : α →ₘ γ`. This requires `δ` to have second-countable topology. -/
def comp₂Measurable (g : β → γ → δ) (hg : Measurable (uncurry g)) (f₁ : α →ₘ[μ] β)
    (f₂ : α →ₘ[μ] γ) : α →ₘ[μ] δ :=
  compMeasurable _ hg (f₁.pair f₂)

@[simp]
theorem comp₂Measurable_mk_mk (g : β → γ → δ) (hg : Measurable (uncurry g)) (f₁ : α → β)
    (f₂ : α → γ) (hf₁ hf₂) :
    comp₂Measurable g hg (mk f₁ hf₁ : α →ₘ[μ] β) (mk f₂ hf₂) =
      mk (fun a => g (f₁ a) (f₂ a))
        (hg.comp_aemeasurable (hf₁.aemeasurable.prod_mk hf₂.aemeasurable)).aestronglyMeasurable :=
  rfl

theorem comp₂Measurable_eq_pair (g : β → γ → δ) (hg : Measurable (uncurry g)) (f₁ : α →ₘ[μ] β)
    (f₂ : α →ₘ[μ] γ) : comp₂Measurable g hg f₁ f₂ = compMeasurable _ hg (f₁.pair f₂) :=
  rfl

theorem comp₂Measurable_eq_mk (g : β → γ → δ) (hg : Measurable (uncurry g)) (f₁ : α →ₘ[μ] β)
    (f₂ : α →ₘ[μ] γ) :
    comp₂Measurable g hg f₁ f₂ =
      mk (fun a => g (f₁ a) (f₂ a))
        (hg.comp_aemeasurable (f₁.aemeasurable.prod_mk f₂.aemeasurable)).aestronglyMeasurable := by
  rw [comp₂Measurable_eq_pair, pair_eq_mk, compMeasurable_mk]; rfl

theorem coeFn_comp₂Measurable (g : β → γ → δ) (hg : Measurable (uncurry g)) (f₁ : α →ₘ[μ] β)
    (f₂ : α →ₘ[μ] γ) : comp₂Measurable g hg f₁ f₂ =ᵐ[μ] fun a => g (f₁ a) (f₂ a) := by
  rw [comp₂Measurable_eq_mk]
  apply coeFn_mk

end

/-- Interpret `f : α →ₘ[μ] β` as a germ at `ae μ` forgetting that `f` is almost everywhere
    strongly measurable. -/
def toGerm (f : α →ₘ[μ] β) : Germ (ae μ) β :=
  Quotient.liftOn' f (fun f => ((f : α → β) : Germ (ae μ) β)) fun _ _ H => Germ.coe_eq.2 H

@[simp]
theorem mk_toGerm (f : α → β) (hf) : (mk f hf : α →ₘ[μ] β).toGerm = f :=
  rfl

theorem toGerm_eq (f : α →ₘ[μ] β) : f.toGerm = (f : α → β) := by rw [← mk_toGerm, mk_coeFn]

theorem toGerm_injective : Injective (toGerm : (α →ₘ[μ] β) → Germ (ae μ) β) := fun f g H =>
  ext <| Germ.coe_eq.1 <| by rwa [← toGerm_eq, ← toGerm_eq]

@[simp]
theorem compQuasiMeasurePreserving_toGerm [MeasurableSpace β] {f : α → β} {ν}
    (g : β →ₘ[ν] γ) (hf : Measure.QuasiMeasurePreserving f μ ν) :
    (g.compQuasiMeasurePreserving f hf).toGerm = g.toGerm.compTendsto f hf.tendsto_ae := by
  rcases g; rfl

@[simp]
theorem compMeasurePreserving_toGerm [MeasurableSpace β] {f : α → β} {ν}
    (g : β →ₘ[ν] γ) (hf : MeasurePreserving f μ ν) :
    (g.compMeasurePreserving f hf).toGerm =
      g.toGerm.compTendsto f hf.quasiMeasurePreserving.tendsto_ae :=
  compQuasiMeasurePreserving_toGerm _ _

theorem comp_toGerm (g : β → γ) (hg : Continuous g) (f : α →ₘ[μ] β) :
    (comp g hg f).toGerm = f.toGerm.map g :=
  induction_on f fun f _ => by simp

theorem compMeasurable_toGerm [MeasurableSpace β] [BorelSpace β] [PseudoMetrizableSpace β]
    [PseudoMetrizableSpace γ] [SecondCountableTopology γ] [MeasurableSpace γ]
    [OpensMeasurableSpace γ] (g : β → γ) (hg : Measurable g) (f : α →ₘ[μ] β) :
    (compMeasurable g hg f).toGerm = f.toGerm.map g :=
  induction_on f fun f _ => by simp

theorem comp₂_toGerm (g : β → γ → δ) (hg : Continuous (uncurry g)) (f₁ : α →ₘ[μ] β)
    (f₂ : α →ₘ[μ] γ) : (comp₂ g hg f₁ f₂).toGerm = f₁.toGerm.map₂ g f₂.toGerm :=
  induction_on₂ f₁ f₂ fun f₁ _ f₂ _ => by simp

theorem comp₂Measurable_toGerm [PseudoMetrizableSpace β] [MeasurableSpace β] [BorelSpace β]
    [PseudoMetrizableSpace γ] [SecondCountableTopologyEither β γ]
    [MeasurableSpace γ] [BorelSpace γ] [PseudoMetrizableSpace δ] [SecondCountableTopology δ]
    [MeasurableSpace δ] [OpensMeasurableSpace δ] (g : β → γ → δ) (hg : Measurable (uncurry g))
    (f₁ : α →ₘ[μ] β) (f₂ : α →ₘ[μ] γ) :
    (comp₂Measurable g hg f₁ f₂).toGerm = f₁.toGerm.map₂ g f₂.toGerm :=
  induction_on₂ f₁ f₂ fun f₁ _ f₂ _ => by simp

/-- Given a predicate `p` and an equivalence class `[f]`, return true if `p` holds of `f a`
    for almost all `a` -/
def LiftPred (p : β → Prop) (f : α →ₘ[μ] β) : Prop :=
  f.toGerm.LiftPred p

/-- Given a relation `r` and equivalence class `[f]` and `[g]`, return true if `r` holds of
    `(f a, g a)` for almost all `a` -/
def LiftRel (r : β → γ → Prop) (f : α →ₘ[μ] β) (g : α →ₘ[μ] γ) : Prop :=
  f.toGerm.LiftRel r g.toGerm

theorem liftRel_mk_mk {r : β → γ → Prop} {f : α → β} {g : α → γ} {hf hg} :
    LiftRel r (mk f hf : α →ₘ[μ] β) (mk g hg) ↔ ∀ᵐ a ∂μ, r (f a) (g a) :=
  Iff.rfl

theorem liftRel_iff_coeFn {r : β → γ → Prop} {f : α →ₘ[μ] β} {g : α →ₘ[μ] γ} :
    LiftRel r f g ↔ ∀ᵐ a ∂μ, r (f a) (g a) := by rw [← liftRel_mk_mk, mk_coeFn, mk_coeFn]

section Order

instance instPreorder [Preorder β] : Preorder (α →ₘ[μ] β) :=
  Preorder.lift toGerm

@[simp]
theorem mk_le_mk [Preorder β] {f g : α → β} (hf hg) : (mk f hf : α →ₘ[μ] β) ≤ mk g hg ↔ f ≤ᵐ[μ] g :=
  Iff.rfl

@[simp, norm_cast]
theorem coeFn_le [Preorder β] {f g : α →ₘ[μ] β} : (f : α → β) ≤ᵐ[μ] g ↔ f ≤ g :=
  liftRel_iff_coeFn.symm

instance instPartialOrder [PartialOrder β] : PartialOrder (α →ₘ[μ] β) :=
  PartialOrder.lift toGerm toGerm_injective

section Lattice

section Sup

variable [SemilatticeSup β] [ContinuousSup β]

instance instSup : Sup (α →ₘ[μ] β) where sup f g := AEEqFun.comp₂ (· ⊔ ·) continuous_sup f g

theorem coeFn_sup (f g : α →ₘ[μ] β) : ⇑(f ⊔ g) =ᵐ[μ] fun x => f x ⊔ g x :=
  coeFn_comp₂ _ _ _ _

protected theorem le_sup_left (f g : α →ₘ[μ] β) : f ≤ f ⊔ g := by
  rw [← coeFn_le]
  filter_upwards [coeFn_sup f g] with _ ha
  rw [ha]
  exact le_sup_left

protected theorem le_sup_right (f g : α →ₘ[μ] β) : g ≤ f ⊔ g := by
  rw [← coeFn_le]
  filter_upwards [coeFn_sup f g] with _ ha
  rw [ha]
  exact le_sup_right

protected theorem sup_le (f g f' : α →ₘ[μ] β) (hf : f ≤ f') (hg : g ≤ f') : f ⊔ g ≤ f' := by
  rw [← coeFn_le] at hf hg ⊢
  filter_upwards [hf, hg, coeFn_sup f g] with _ haf hag ha_sup
  rw [ha_sup]
  exact sup_le haf hag

end Sup

section Inf

variable [SemilatticeInf β] [ContinuousInf β]

instance instInf : Inf (α →ₘ[μ] β) where inf f g := AEEqFun.comp₂ (· ⊓ ·) continuous_inf f g

theorem coeFn_inf (f g : α →ₘ[μ] β) : ⇑(f ⊓ g) =ᵐ[μ] fun x => f x ⊓ g x :=
  coeFn_comp₂ _ _ _ _

protected theorem inf_le_left (f g : α →ₘ[μ] β) : f ⊓ g ≤ f := by
  rw [← coeFn_le]
  filter_upwards [coeFn_inf f g] with _ ha
  rw [ha]
  exact inf_le_left

protected theorem inf_le_right (f g : α →ₘ[μ] β) : f ⊓ g ≤ g := by
  rw [← coeFn_le]
  filter_upwards [coeFn_inf f g] with _ ha
  rw [ha]
  exact inf_le_right

protected theorem le_inf (f' f g : α →ₘ[μ] β) (hf : f' ≤ f) (hg : f' ≤ g) : f' ≤ f ⊓ g := by
  rw [← coeFn_le] at hf hg ⊢
  filter_upwards [hf, hg, coeFn_inf f g] with _ haf hag ha_inf
  rw [ha_inf]
  exact le_inf haf hag

end Inf

instance instLattice [Lattice β] [TopologicalLattice β] : Lattice (α →ₘ[μ] β) :=
  { AEEqFun.instPartialOrder with
    sup := Sup.sup
    le_sup_left := AEEqFun.le_sup_left
    le_sup_right := AEEqFun.le_sup_right
    sup_le := AEEqFun.sup_le
    inf := Inf.inf
    inf_le_left := AEEqFun.inf_le_left
    inf_le_right := AEEqFun.inf_le_right
    le_inf := AEEqFun.le_inf }

end Lattice

end Order

variable (α)

/-- The equivalence class of a constant function: `[fun _ : α => b]`, based on the equivalence
relation of being almost everywhere equal -/
def const (b : β) : α →ₘ[μ] β :=
  mk (fun _ : α => b) aestronglyMeasurable_const

theorem coeFn_const (b : β) : (const α b : α →ₘ[μ] β) =ᵐ[μ] Function.const α b :=
  coeFn_mk _ _

variable {α}

instance instInhabited [Inhabited β] : Inhabited (α →ₘ[μ] β) :=
  ⟨const α default⟩

@[to_additive]
instance instOne [One β] : One (α →ₘ[μ] β) :=
  ⟨const α 1⟩

@[to_additive]
theorem one_def [One β] : (1 : α →ₘ[μ] β) = mk (fun _ : α => 1) aestronglyMeasurable_const :=
  rfl

@[to_additive]
theorem coeFn_one [One β] : ⇑(1 : α →ₘ[μ] β) =ᵐ[μ] 1 :=
  coeFn_const _ _

@[to_additive (attr := simp)]
theorem one_toGerm [One β] : (1 : α →ₘ[μ] β).toGerm = 1 :=
  rfl

-- Note we set up the scalar actions before the `Monoid` structures in case we want to
-- try to override the `nsmul` or `zsmul` fields in future.
section SMul

variable {𝕜 𝕜' : Type*}
variable [SMul 𝕜 γ] [ContinuousConstSMul 𝕜 γ]
variable [SMul 𝕜' γ] [ContinuousConstSMul 𝕜' γ]

instance instSMul : SMul 𝕜 (α →ₘ[μ] γ) :=
  ⟨fun c f => comp (c • ·) (continuous_id.const_smul c) f⟩

@[simp]
theorem smul_mk (c : 𝕜) (f : α → γ) (hf : AEStronglyMeasurable f μ) :
    c • (mk f hf : α →ₘ[μ] γ) = mk (c • f) (hf.const_smul _) :=
  rfl

theorem coeFn_smul (c : 𝕜) (f : α →ₘ[μ] γ) : ⇑(c • f) =ᵐ[μ] c • ⇑f :=
  coeFn_comp _ _ _

theorem smul_toGerm (c : 𝕜) (f : α →ₘ[μ] γ) : (c • f).toGerm = c • f.toGerm :=
  comp_toGerm _ _ _

instance instSMulCommClass [SMulCommClass 𝕜 𝕜' γ] : SMulCommClass 𝕜 𝕜' (α →ₘ[μ] γ) :=
  ⟨fun a b f => induction_on f fun f hf => by simp_rw [smul_mk, smul_comm]⟩

instance instIsScalarTower [SMul 𝕜 𝕜'] [IsScalarTower 𝕜 𝕜' γ] : IsScalarTower 𝕜 𝕜' (α →ₘ[μ] γ) :=
  ⟨fun a b f => induction_on f fun f hf => by simp_rw [smul_mk, smul_assoc]⟩

instance instIsCentralScalar [SMul 𝕜ᵐᵒᵖ γ] [IsCentralScalar 𝕜 γ] : IsCentralScalar 𝕜 (α →ₘ[μ] γ) :=
  ⟨fun a f => induction_on f fun f hf => by simp_rw [smul_mk, op_smul_eq_smul]⟩

end SMul

section Mul

variable [Mul γ] [ContinuousMul γ]

@[to_additive]
instance instMul : Mul (α →ₘ[μ] γ) :=
  ⟨comp₂ (· * ·) continuous_mul⟩

@[to_additive (attr := simp)]
theorem mk_mul_mk (f g : α → γ) (hf : AEStronglyMeasurable f μ) (hg : AEStronglyMeasurable g μ) :
    (mk f hf : α →ₘ[μ] γ) * mk g hg = mk (f * g) (hf.mul hg) :=
  rfl

@[to_additive]
theorem coeFn_mul (f g : α →ₘ[μ] γ) : ⇑(f * g) =ᵐ[μ] f * g :=
  coeFn_comp₂ _ _ _ _

@[to_additive (attr := simp)]
theorem mul_toGerm (f g : α →ₘ[μ] γ) : (f * g).toGerm = f.toGerm * g.toGerm :=
  comp₂_toGerm _ _ _ _

end Mul

instance instAddMonoid [AddMonoid γ] [ContinuousAdd γ] : AddMonoid (α →ₘ[μ] γ) :=
  toGerm_injective.addMonoid toGerm zero_toGerm add_toGerm fun _ _ => smul_toGerm _ _

instance instAddCommMonoid [AddCommMonoid γ] [ContinuousAdd γ] : AddCommMonoid (α →ₘ[μ] γ) :=
  toGerm_injective.addCommMonoid toGerm zero_toGerm add_toGerm fun _ _ => smul_toGerm _ _

section Monoid

variable [Monoid γ] [ContinuousMul γ]

instance instPowNat : Pow (α →ₘ[μ] γ) ℕ :=
  ⟨fun f n => comp _ (continuous_pow n) f⟩

@[simp]
theorem mk_pow (f : α → γ) (hf) (n : ℕ) :
    (mk f hf : α →ₘ[μ] γ) ^ n =
      mk (f ^ n) ((_root_.continuous_pow n).comp_aestronglyMeasurable hf) :=
  rfl

theorem coeFn_pow (f : α →ₘ[μ] γ) (n : ℕ) : ⇑(f ^ n) =ᵐ[μ] (⇑f) ^ n :=
  coeFn_comp _ _ _

@[simp]
theorem pow_toGerm (f : α →ₘ[μ] γ) (n : ℕ) : (f ^ n).toGerm = f.toGerm ^ n :=
  comp_toGerm _ _ _

@[to_additive existing]
instance instMonoid : Monoid (α →ₘ[μ] γ) :=
  toGerm_injective.monoid toGerm one_toGerm mul_toGerm pow_toGerm

/-- `AEEqFun.toGerm` as a `MonoidHom`. -/
@[to_additive (attr := simps) "`AEEqFun.toGerm` as an `AddMonoidHom`."]
def toGermMonoidHom : (α →ₘ[μ] γ) →* (ae μ).Germ γ where
  toFun := toGerm
  map_one' := one_toGerm
  map_mul' := mul_toGerm

end Monoid

@[to_additive existing]
instance instCommMonoid [CommMonoid γ] [ContinuousMul γ] : CommMonoid (α →ₘ[μ] γ) :=
  toGerm_injective.commMonoid toGerm one_toGerm mul_toGerm pow_toGerm

section Group

variable [Group γ] [TopologicalGroup γ]

section Inv

@[to_additive]
instance instInv : Inv (α →ₘ[μ] γ) :=
  ⟨comp Inv.inv continuous_inv⟩

@[to_additive (attr := simp)]
theorem inv_mk (f : α → γ) (hf) : (mk f hf : α →ₘ[μ] γ)⁻¹ = mk f⁻¹ hf.inv :=
  rfl

@[to_additive]
theorem coeFn_inv (f : α →ₘ[μ] γ) : ⇑f⁻¹ =ᵐ[μ] f⁻¹ :=
  coeFn_comp _ _ _

@[to_additive]
theorem inv_toGerm (f : α →ₘ[μ] γ) : f⁻¹.toGerm = f.toGerm⁻¹ :=
  comp_toGerm _ _ _

end Inv

section Div

@[to_additive]
instance instDiv : Div (α →ₘ[μ] γ) :=
  ⟨comp₂ Div.div continuous_div'⟩

@[to_additive (attr := simp, nolint simpNF)] -- Porting note: LHS does not simplify.
theorem mk_div (f g : α → γ) (hf : AEStronglyMeasurable f μ) (hg : AEStronglyMeasurable g μ) :
    mk (f / g) (hf.div hg) = (mk f hf : α →ₘ[μ] γ) / mk g hg :=
  rfl

@[to_additive]
theorem coeFn_div (f g : α →ₘ[μ] γ) : ⇑(f / g) =ᵐ[μ] f / g :=
  coeFn_comp₂ _ _ _ _

@[to_additive]
theorem div_toGerm (f g : α →ₘ[μ] γ) : (f / g).toGerm = f.toGerm / g.toGerm :=
  comp₂_toGerm _ _ _ _

end Div

section ZPow

instance instPowInt : Pow (α →ₘ[μ] γ) ℤ :=
  ⟨fun f n => comp _ (continuous_zpow n) f⟩

@[simp]
theorem mk_zpow (f : α → γ) (hf) (n : ℤ) :
    (mk f hf : α →ₘ[μ] γ) ^ n = mk (f ^ n) ((continuous_zpow n).comp_aestronglyMeasurable hf) :=
  rfl

theorem coeFn_zpow (f : α →ₘ[μ] γ) (n : ℤ) : ⇑(f ^ n) =ᵐ[μ] (⇑f) ^ n :=
  coeFn_comp _ _ _

@[simp]
theorem zpow_toGerm (f : α →ₘ[μ] γ) (n : ℤ) : (f ^ n).toGerm = f.toGerm ^ n :=
  comp_toGerm _ _ _

end ZPow

end Group

instance instAddGroup [AddGroup γ] [TopologicalAddGroup γ] : AddGroup (α →ₘ[μ] γ) :=
  toGerm_injective.addGroup toGerm zero_toGerm add_toGerm neg_toGerm sub_toGerm
    (fun _ _ => smul_toGerm _ _) fun _ _ => smul_toGerm _ _

instance instAddCommGroup [AddCommGroup γ] [TopologicalAddGroup γ] : AddCommGroup (α →ₘ[μ] γ) :=
  { add_comm := add_comm }

@[to_additive existing]
instance instGroup [Group γ] [TopologicalGroup γ] : Group (α →ₘ[μ] γ) :=
  toGerm_injective.group _ one_toGerm mul_toGerm inv_toGerm div_toGerm pow_toGerm zpow_toGerm

@[to_additive existing]
instance instCommGroup [CommGroup γ] [TopologicalGroup γ] : CommGroup (α →ₘ[μ] γ) :=
  { mul_comm := mul_comm }

section Module

variable {𝕜 : Type*}

instance instMulAction [Monoid 𝕜] [MulAction 𝕜 γ] [ContinuousConstSMul 𝕜 γ] :
    MulAction 𝕜 (α →ₘ[μ] γ) :=
  toGerm_injective.mulAction toGerm smul_toGerm

instance instDistribMulAction [Monoid 𝕜] [AddMonoid γ] [ContinuousAdd γ] [DistribMulAction 𝕜 γ]
    [ContinuousConstSMul 𝕜 γ] : DistribMulAction 𝕜 (α →ₘ[μ] γ) :=
  toGerm_injective.distribMulAction (toGermAddMonoidHom : (α →ₘ[μ] γ) →+ _) fun c : 𝕜 =>
    smul_toGerm c

instance instModule [Semiring 𝕜] [AddCommMonoid γ] [ContinuousAdd γ] [Module 𝕜 γ]
    [ContinuousConstSMul 𝕜 γ] : Module 𝕜 (α →ₘ[μ] γ) :=
  toGerm_injective.module 𝕜 (toGermAddMonoidHom : (α →ₘ[μ] γ) →+ _) smul_toGerm

end Module

open ENNReal

/-- For `f : α → ℝ≥0∞`, define `∫ [f]` to be `∫ f` -/
def lintegral (f : α →ₘ[μ] ℝ≥0∞) : ℝ≥0∞ :=
  Quotient.liftOn' f (fun f => ∫⁻ a, (f : α → ℝ≥0∞) a ∂μ) fun _ _ => lintegral_congr_ae

@[simp]
theorem lintegral_mk (f : α → ℝ≥0∞) (hf) : (mk f hf : α →ₘ[μ] ℝ≥0∞).lintegral = ∫⁻ a, f a ∂μ :=
  rfl

theorem lintegral_coeFn (f : α →ₘ[μ] ℝ≥0∞) : ∫⁻ a, f a ∂μ = f.lintegral := by
  rw [← lintegral_mk, mk_coeFn]

@[simp]
nonrec theorem lintegral_zero : lintegral (0 : α →ₘ[μ] ℝ≥0∞) = 0 :=
  lintegral_zero

@[simp]
theorem lintegral_eq_zero_iff {f : α →ₘ[μ] ℝ≥0∞} : lintegral f = 0 ↔ f = 0 :=
  induction_on f fun _f hf => (lintegral_eq_zero_iff' hf.aemeasurable).trans mk_eq_mk.symm

theorem lintegral_add (f g : α →ₘ[μ] ℝ≥0∞) : lintegral (f + g) = lintegral f + lintegral g :=
  induction_on₂ f g fun f hf g _ => by simp [lintegral_add_left' hf.aemeasurable]

theorem lintegral_mono {f g : α →ₘ[μ] ℝ≥0∞} : f ≤ g → lintegral f ≤ lintegral g :=
  induction_on₂ f g fun _f _ _g _ hfg => lintegral_mono_ae hfg

section Abs

theorem coeFn_abs {β} [TopologicalSpace β] [Lattice β] [TopologicalLattice β] [AddGroup β]
    [TopologicalAddGroup β] (f : α →ₘ[μ] β) : ⇑|f| =ᵐ[μ] fun x => |f x| := by
  simp_rw [abs]
  filter_upwards [AEEqFun.coeFn_sup f (-f), AEEqFun.coeFn_neg f] with x hx_sup hx_neg
  rw [hx_sup, hx_neg, Pi.neg_apply]

end Abs

section PosPart

variable [LinearOrder γ] [OrderClosedTopology γ] [Zero γ]

/-- Positive part of an `AEEqFun`. -/
def posPart (f : α →ₘ[μ] γ) : α →ₘ[μ] γ :=
  comp (fun x => max x 0) (continuous_id.max continuous_const) f

@[simp]
theorem posPart_mk (f : α → γ) (hf) :
    posPart (mk f hf : α →ₘ[μ] γ) =
      mk (fun x => max (f x) 0)
        ((continuous_id.max continuous_const).comp_aestronglyMeasurable hf) :=
  rfl

theorem coeFn_posPart (f : α →ₘ[μ] γ) : ⇑(posPart f) =ᵐ[μ] fun a => max (f a) 0 :=
  coeFn_comp _ _ _

end PosPart

end AEEqFun

end MeasureTheory

namespace ContinuousMap

open MeasureTheory

variable [TopologicalSpace α] [BorelSpace α] (μ)
variable [TopologicalSpace β] [SecondCountableTopologyEither α β] [PseudoMetrizableSpace β]

/-- The equivalence class of `μ`-almost-everywhere measurable functions associated to a continuous
map. -/
def toAEEqFun (f : C(α, β)) : α →ₘ[μ] β :=
  AEEqFun.mk f f.continuous.aestronglyMeasurable

theorem coeFn_toAEEqFun (f : C(α, β)) : f.toAEEqFun μ =ᵐ[μ] f :=
  AEEqFun.coeFn_mk f _

variable [Group β] [TopologicalGroup β]

/-- The `MulHom` from the group of continuous maps from `α` to `β` to the group of equivalence
classes of `μ`-almost-everywhere measurable functions. -/
@[to_additive "The `AddHom` from the group of continuous maps from `α` to `β` to the group of
equivalence classes of `μ`-almost-everywhere measurable functions."]
def toAEEqFunMulHom : C(α, β) →* α →ₘ[μ] β where
  toFun := ContinuousMap.toAEEqFun μ
  map_one' := rfl
  map_mul' f g :=
    AEEqFun.mk_mul_mk _ _ f.continuous.aestronglyMeasurable g.continuous.aestronglyMeasurable

variable {𝕜 : Type*} [Semiring 𝕜]
variable [TopologicalSpace γ] [PseudoMetrizableSpace γ] [AddCommGroup γ] [Module 𝕜 γ]
  [TopologicalAddGroup γ] [ContinuousConstSMul 𝕜 γ] [SecondCountableTopologyEither α γ]

/-- The linear map from the group of continuous maps from `α` to `β` to the group of equivalence
classes of `μ`-almost-everywhere measurable functions. -/
def toAEEqFunLinearMap : C(α, γ) →ₗ[𝕜] α →ₘ[μ] γ :=
  { toAEEqFunAddHom μ with
    map_smul' := fun c f => AEEqFun.smul_mk c f f.continuous.aestronglyMeasurable }

end ContinuousMap

-- Guard against import creep
assert_not_exists InnerProductSpace<|MERGE_RESOLUTION|>--- conflicted
+++ resolved
@@ -156,14 +156,9 @@
 @[ext]
 theorem ext {f g : α →ₘ[μ] β} (h : f =ᵐ[μ] g) : f = g := by
   rwa [← f.mk_coeFn, ← g.mk_coeFn, mk_eq_mk]
-<<<<<<< HEAD
-#align measure_theory.ae_eq_fun.ext MeasureTheory.AEEqFun.ext
-#align measure_theory.ae_eq_fun.ext_iff MeasureTheory.AEEqFun.ext_iff
-=======
 
 theorem ext_iff {f g : α →ₘ[μ] β} : f = g ↔ f =ᵐ[μ] g :=
   ⟨fun h => by rw [h], fun h => ext h⟩
->>>>>>> 2fc87a94
 
 theorem coeFn_mk (f : α → β) (hf) : (mk f hf : α →ₘ[μ] β) =ᵐ[μ] f := by
   apply (AEStronglyMeasurable.ae_eq_mk _).symm.trans
