/-
Copyright (c) 2021 Rémy Degenne. All rights reserved.
Released under Apache 2.0 license as described in the file LICENSE.
Authors: Rémy Degenne
-/
import Mathlib.MeasureTheory.Function.ConditionalExpectation.CondexpL2

/-! # Conditional expectation in L1

This file contains two more steps of the construction of the conditional expectation, which is
completed in `MeasureTheory.Function.ConditionalExpectation.Basic`. See that file for a
description of the full process.

The conditional expectation of an `L²` function is defined in
`MeasureTheory.Function.ConditionalExpectation.CondexpL2`. In this file, we perform two steps.
* Show that the conditional expectation of the indicator of a measurable set with finite measure
  is integrable and define a map `Set α → (E →L[ℝ] (α →₁[μ] E))` which to a set associates a linear
  map. That linear map sends `x ∈ E` to the conditional expectation of the indicator of the set
  with value `x`.
* Extend that map to `condExpL1CLM : (α →₁[μ] E) →L[ℝ] (α →₁[μ] E)`. This is done using the same
  construction as the Bochner integral (see the file `MeasureTheory/Integral/SetToL1`).

## Main definitions

* `condExpL1`: Conditional expectation of a function as a linear map from `L1` to itself.

-/


noncomputable section

open TopologicalSpace MeasureTheory.Lp Filter ContinuousLinearMap

open scoped NNReal ENNReal Topology MeasureTheory

namespace MeasureTheory

variable {α F F' G G' 𝕜 : Type*} [RCLike 𝕜]
  -- 𝕜 for ℝ or ℂ
  -- F for a Lp submodule
  [NormedAddCommGroup F]
  [NormedSpace 𝕜 F]
  -- F' for integrals on a Lp submodule
  [NormedAddCommGroup F']
  [NormedSpace 𝕜 F'] [NormedSpace ℝ F'] [CompleteSpace F']
  -- G for a Lp add_subgroup
  [NormedAddCommGroup G]
  -- G' for integrals on a Lp add_subgroup
  [NormedAddCommGroup G']
  [NormedSpace ℝ G'] [CompleteSpace G']

section CondexpInd

/-! ## Conditional expectation of an indicator as a continuous linear map.

The goal of this section is to build
`condExpInd (hm : m ≤ m0) (μ : Measure α) (s : Set s) : G →L[ℝ] α →₁[μ] G`, which
takes `x : G` to the conditional expectation of the indicator of the set `s` with value `x`,
seen as an element of `α →₁[μ] G`.
-/


variable {m m0 : MeasurableSpace α} {μ : Measure α} {s t : Set α} [NormedSpace ℝ G]

section CondexpIndL1Fin


/-- Conditional expectation of the indicator of a measurable set with finite measure,
as a function in L1. -/
def condExpIndL1Fin (hm : m ≤ m0) [SigmaFinite (μ.trim hm)] (hs : MeasurableSet s) (hμs : μ s ≠ ∞)
    (x : G) : α →₁[μ] G :=
  (integrable_condExpIndSMul hm hs hμs x).toL1 _

@[deprecated (since := "2025-01-21")] noncomputable alias condexpIndL1Fin := condExpIndL1Fin

theorem condExpIndL1Fin_ae_eq_condExpIndSMul (hm : m ≤ m0) [SigmaFinite (μ.trim hm)]
    (hs : MeasurableSet s) (hμs : μ s ≠ ∞) (x : G) :
    condExpIndL1Fin hm hs hμs x =ᵐ[μ] condExpIndSMul hm hs hμs x :=
  (integrable_condExpIndSMul hm hs hμs x).coeFn_toL1

@[deprecated (since := "2025-01-21")]
alias condexpIndL1Fin_ae_eq_condexpIndSMul := condExpIndL1Fin_ae_eq_condExpIndSMul

variable {hm : m ≤ m0} [SigmaFinite (μ.trim hm)]

-- Porting note: this lemma fills the hole in `refine' (MemLp.coeFn_toLp _) ...`
-- which is not automatically filled in Lean 4
private theorem q {hs : MeasurableSet s} {hμs : μ s ≠ ∞} {x : G} :
    MemLp (condExpIndSMul hm hs hμs x) 1 μ := by
  rw [memLp_one_iff_integrable]; apply integrable_condExpIndSMul

theorem condExpIndL1Fin_add (hs : MeasurableSet s) (hμs : μ s ≠ ∞) (x y : G) :
    condExpIndL1Fin hm hs hμs (x + y) =
    condExpIndL1Fin hm hs hμs x + condExpIndL1Fin hm hs hμs y := by
  ext1
  refine (MemLp.coeFn_toLp q).trans ?_
  refine EventuallyEq.trans ?_ (Lp.coeFn_add _ _).symm
  refine EventuallyEq.trans ?_
    (EventuallyEq.add (MemLp.coeFn_toLp q).symm (MemLp.coeFn_toLp q).symm)
  rw [condExpIndSMul_add]
  refine (Lp.coeFn_add _ _).trans (Eventually.of_forall fun a => ?_)
  rfl

@[deprecated (since := "2025-01-21")] alias condexpIndL1Fin_add := condExpIndL1Fin_add

theorem condExpIndL1Fin_smul (hs : MeasurableSet s) (hμs : μ s ≠ ∞) (c : ℝ) (x : G) :
    condExpIndL1Fin hm hs hμs (c • x) = c • condExpIndL1Fin hm hs hμs x := by
  ext1
  refine (MemLp.coeFn_toLp q).trans ?_
  refine EventuallyEq.trans ?_ (Lp.coeFn_smul _ _).symm
  rw [condExpIndSMul_smul hs hμs c x]
  refine (Lp.coeFn_smul _ _).trans ?_
  refine (condExpIndL1Fin_ae_eq_condExpIndSMul hm hs hμs x).mono fun y hy => ?_
  simp only [Pi.smul_apply, hy]

@[deprecated (since := "2025-01-21")] alias condexpIndL1Fin_smul := condExpIndL1Fin_smul

theorem condExpIndL1Fin_smul' [NormedSpace ℝ F] [SMulCommClass ℝ 𝕜 F] (hs : MeasurableSet s)
    (hμs : μ s ≠ ∞) (c : 𝕜) (x : F) :
    condExpIndL1Fin hm hs hμs (c • x) = c • condExpIndL1Fin hm hs hμs x := by
  ext1
  refine (MemLp.coeFn_toLp q).trans ?_
  refine EventuallyEq.trans ?_ (Lp.coeFn_smul _ _).symm
  rw [condExpIndSMul_smul' hs hμs c x]
  refine (Lp.coeFn_smul _ _).trans ?_
  refine (condExpIndL1Fin_ae_eq_condExpIndSMul hm hs hμs x).mono fun y hy => ?_
  simp only [Pi.smul_apply, hy]

@[deprecated (since := "2025-01-21")] alias condexpIndL1Fin_smul' := condExpIndL1Fin_smul'

theorem norm_condExpIndL1Fin_le (hs : MeasurableSet s) (hμs : μ s ≠ ∞) (x : G) :
    ‖condExpIndL1Fin hm hs hμs x‖ ≤ (μ s).toReal * ‖x‖ := by
  rw [L1.norm_eq_integral_norm, ← ENNReal.toReal_ofReal (norm_nonneg x), ← ENNReal.toReal_mul,
    ← ENNReal.ofReal_le_iff_le_toReal (ENNReal.mul_ne_top hμs ENNReal.ofReal_ne_top),
    ofReal_integral_norm_eq_lintegral_enorm]
  swap; · rw [← memLp_one_iff_integrable]; exact Lp.memLp _
  have h_eq :
    ∫⁻ a, ‖condExpIndL1Fin hm hs hμs x a‖ₑ ∂μ = ∫⁻ a, ‖condExpIndSMul hm hs hμs x a‖ₑ ∂μ := by
    refine lintegral_congr_ae ?_
    refine (condExpIndL1Fin_ae_eq_condExpIndSMul hm hs hμs x).mono fun z hz => ?_
    dsimp only
    rw [hz]
  rw [h_eq, ofReal_norm_eq_enorm]
  exact lintegral_nnnorm_condExpIndSMul_le hm hs hμs x

@[deprecated (since := "2025-01-21")] alias norm_condexpIndL1Fin_le := norm_condExpIndL1Fin_le

theorem condExpIndL1Fin_disjoint_union (hs : MeasurableSet s) (ht : MeasurableSet t) (hμs : μ s ≠ ∞)
    (hμt : μ t ≠ ∞) (hst : Disjoint s t) (x : G) :
    condExpIndL1Fin hm (hs.union ht) ((measure_union_le s t).trans_lt
      (lt_top_iff_ne_top.mpr (ENNReal.add_ne_top.mpr ⟨hμs, hμt⟩))).ne x =
    condExpIndL1Fin hm hs hμs x + condExpIndL1Fin hm ht hμt x := by
  ext1
  have hμst := measure_union_ne_top hμs hμt
  refine (condExpIndL1Fin_ae_eq_condExpIndSMul hm (hs.union ht) hμst x).trans ?_
  refine EventuallyEq.trans ?_ (Lp.coeFn_add _ _).symm
  have hs_eq := condExpIndL1Fin_ae_eq_condExpIndSMul hm hs hμs x
  have ht_eq := condExpIndL1Fin_ae_eq_condExpIndSMul hm ht hμt x
  refine EventuallyEq.trans ?_ (EventuallyEq.add hs_eq.symm ht_eq.symm)
  rw [condExpIndSMul]
  rw [indicatorConstLp_disjoint_union hs ht hμs hμt hst (1 : ℝ)]
  rw [(condExpL2 ℝ ℝ hm).map_add]
  push_cast
  rw [((toSpanSingleton ℝ x).compLpL 2 μ).map_add]
  refine (Lp.coeFn_add _ _).trans ?_
  filter_upwards with y using rfl

@[deprecated (since := "2025-01-21")]
alias condexpIndL1Fin_disjoint_union := condExpIndL1Fin_disjoint_union

end CondexpIndL1Fin

section CondexpIndL1


open scoped Classical in
/-- Conditional expectation of the indicator of a set, as a function in L1. Its value for sets
which are not both measurable and of finite measure is not used: we set it to 0. -/
def condExpIndL1 {m m0 : MeasurableSpace α} (hm : m ≤ m0) (μ : Measure α) (s : Set α)
    [SigmaFinite (μ.trim hm)] (x : G) : α →₁[μ] G :=
  if hs : MeasurableSet s ∧ μ s ≠ ∞ then condExpIndL1Fin hm hs.1 hs.2 x else 0

@[deprecated (since := "2025-01-21")] noncomputable alias condexpIndL1 := condExpIndL1

variable {hm : m ≤ m0} [SigmaFinite (μ.trim hm)]

theorem condExpIndL1_of_measurableSet_of_measure_ne_top (hs : MeasurableSet s) (hμs : μ s ≠ ∞)
    (x : G) : condExpIndL1 hm μ s x = condExpIndL1Fin hm hs hμs x := by
  simp only [condExpIndL1, And.intro hs hμs, dif_pos, Ne, not_false_iff, and_self_iff]

@[deprecated (since := "2025-01-21")]
alias condexpIndL1_of_measurableSet_of_measure_ne_top :=
  condExpIndL1_of_measurableSet_of_measure_ne_top

theorem condExpIndL1_of_measure_eq_top (hμs : μ s = ∞) (x : G) : condExpIndL1 hm μ s x = 0 := by
  simp only [condExpIndL1, hμs, eq_self_iff_true, not_true, Ne, dif_neg, not_false_iff,
    and_false]

@[deprecated (since := "2025-01-21")]
alias condexpIndL1_of_measure_eq_top := condExpIndL1_of_measure_eq_top

theorem condExpIndL1_of_not_measurableSet (hs : ¬MeasurableSet s) (x : G) :
    condExpIndL1 hm μ s x = 0 := by
  simp only [condExpIndL1, hs, dif_neg, not_false_iff, false_and]

@[deprecated (since := "2025-01-21")]
alias condexpIndL1_of_not_measurableSet := condExpIndL1_of_not_measurableSet

theorem condExpIndL1_add (x y : G) :
    condExpIndL1 hm μ s (x + y) = condExpIndL1 hm μ s x + condExpIndL1 hm μ s y := by
  by_cases hs : MeasurableSet s
  swap; · simp_rw [condExpIndL1_of_not_measurableSet hs]; rw [zero_add]
  by_cases hμs : μ s = ∞
  · simp_rw [condExpIndL1_of_measure_eq_top hμs]; rw [zero_add]
  · simp_rw [condExpIndL1_of_measurableSet_of_measure_ne_top hs hμs]
    exact condExpIndL1Fin_add hs hμs x y

@[deprecated (since := "2025-01-21")] alias condexpIndL1_add := condExpIndL1_add

theorem condExpIndL1_smul (c : ℝ) (x : G) :
    condExpIndL1 hm μ s (c • x) = c • condExpIndL1 hm μ s x := by
  by_cases hs : MeasurableSet s
  swap; · simp_rw [condExpIndL1_of_not_measurableSet hs]; rw [smul_zero]
  by_cases hμs : μ s = ∞
  · simp_rw [condExpIndL1_of_measure_eq_top hμs]; rw [smul_zero]
  · simp_rw [condExpIndL1_of_measurableSet_of_measure_ne_top hs hμs]
    exact condExpIndL1Fin_smul hs hμs c x

@[deprecated (since := "2025-01-21")] alias condexpIndL1_smul := condExpIndL1_smul

theorem condExpIndL1_smul' [NormedSpace ℝ F] [SMulCommClass ℝ 𝕜 F] (c : 𝕜) (x : F) :
    condExpIndL1 hm μ s (c • x) = c • condExpIndL1 hm μ s x := by
  by_cases hs : MeasurableSet s
  swap; · simp_rw [condExpIndL1_of_not_measurableSet hs]; rw [smul_zero]
  by_cases hμs : μ s = ∞
  · simp_rw [condExpIndL1_of_measure_eq_top hμs]; rw [smul_zero]
  · simp_rw [condExpIndL1_of_measurableSet_of_measure_ne_top hs hμs]
    exact condExpIndL1Fin_smul' hs hμs c x

@[deprecated (since := "2025-01-21")] alias condexpIndL1_smul' := condExpIndL1_smul'

theorem norm_condExpIndL1_le (x : G) : ‖condExpIndL1 hm μ s x‖ ≤ (μ s).toReal * ‖x‖ := by
  by_cases hs : MeasurableSet s
  swap
  · simp_rw [condExpIndL1_of_not_measurableSet hs]; rw [Lp.norm_zero]
    exact mul_nonneg ENNReal.toReal_nonneg (norm_nonneg _)
  by_cases hμs : μ s = ∞
  · rw [condExpIndL1_of_measure_eq_top hμs x, Lp.norm_zero]
    exact mul_nonneg ENNReal.toReal_nonneg (norm_nonneg _)
  · rw [condExpIndL1_of_measurableSet_of_measure_ne_top hs hμs x]
    exact norm_condExpIndL1Fin_le hs hμs x

@[deprecated (since := "2025-01-21")] alias norm_condexpIndL1_le := norm_condExpIndL1_le

theorem continuous_condExpIndL1 : Continuous fun x : G => condExpIndL1 hm μ s x :=
  continuous_of_linear_of_bound condExpIndL1_add condExpIndL1_smul norm_condExpIndL1_le

@[deprecated (since := "2025-01-21")] alias continuous_condexpIndL1 := continuous_condExpIndL1

theorem condExpIndL1_disjoint_union (hs : MeasurableSet s) (ht : MeasurableSet t) (hμs : μ s ≠ ∞)
    (hμt : μ t ≠ ∞) (hst : Disjoint s t) (x : G) :
    condExpIndL1 hm μ (s ∪ t) x = condExpIndL1 hm μ s x + condExpIndL1 hm μ t x := by
  have hμst : μ (s ∪ t) ≠ ∞ :=
    ((measure_union_le s t).trans_lt (lt_top_iff_ne_top.mpr (ENNReal.add_ne_top.mpr ⟨hμs, hμt⟩))).ne
  rw [condExpIndL1_of_measurableSet_of_measure_ne_top hs hμs x,
    condExpIndL1_of_measurableSet_of_measure_ne_top ht hμt x,
    condExpIndL1_of_measurableSet_of_measure_ne_top (hs.union ht) hμst x]
  exact condExpIndL1Fin_disjoint_union hs ht hμs hμt hst x

@[deprecated (since := "2025-01-21")]
alias condexpIndL1_disjoint_union := condExpIndL1_disjoint_union

end CondexpIndL1

variable (G)

/-- Conditional expectation of the indicator of a set, as a linear map from `G` to L1. -/
def condExpInd {m m0 : MeasurableSpace α} (hm : m ≤ m0) (μ : Measure α) [SigmaFinite (μ.trim hm)]
    (s : Set α) : G →L[ℝ] α →₁[μ] G where
  toFun := condExpIndL1 hm μ s
  map_add' := condExpIndL1_add
  map_smul' := condExpIndL1_smul
  cont := continuous_condExpIndL1

@[deprecated (since := "2025-01-21")] noncomputable alias condexpInd := condExpInd

variable {G}

theorem condExpInd_ae_eq_condExpIndSMul (hm : m ≤ m0) [SigmaFinite (μ.trim hm)]
    (hs : MeasurableSet s) (hμs : μ s ≠ ∞) (x : G) :
    condExpInd G hm μ s x =ᵐ[μ] condExpIndSMul hm hs hμs x := by
  refine EventuallyEq.trans ?_ (condExpIndL1Fin_ae_eq_condExpIndSMul hm hs hμs x)
  simp [condExpInd, condExpIndL1, hs, hμs]

@[deprecated (since := "2025-01-21")]
alias condexpInd_ae_eq_condexpIndSMul := condExpInd_ae_eq_condExpIndSMul

variable {hm : m ≤ m0} [SigmaFinite (μ.trim hm)]

theorem aestronglyMeasurable_condExpInd (hs : MeasurableSet s) (hμs : μ s ≠ ∞) (x : G) :
    AEStronglyMeasurable[m] (condExpInd G hm μ s x) μ :=
  (aestronglyMeasurable_condExpIndSMul hm hs hμs x).congr
    (condExpInd_ae_eq_condExpIndSMul hm hs hμs x).symm

@[deprecated (since := "2025-01-24")]
alias aestronglyMeasurable'_condExpInd := aestronglyMeasurable_condExpInd

@[deprecated (since := "2025-01-21")]
alias aestronglyMeasurable'_condexpInd := aestronglyMeasurable_condExpInd

@[simp]
theorem condExpInd_empty : condExpInd G hm μ ∅ = (0 : G →L[ℝ] α →₁[μ] G) := by
  ext1 x
  ext1
  refine (condExpInd_ae_eq_condExpIndSMul hm MeasurableSet.empty (by simp) x).trans ?_
  rw [condExpIndSMul_empty]
  refine (Lp.coeFn_zero G 2 μ).trans ?_
  refine EventuallyEq.trans ?_ (Lp.coeFn_zero G 1 μ).symm
  rfl

@[deprecated (since := "2025-01-21")] alias condexpInd_empty := condExpInd_empty

theorem condExpInd_smul' [NormedSpace ℝ F] [SMulCommClass ℝ 𝕜 F] (c : 𝕜) (x : F) :
    condExpInd F hm μ s (c • x) = c • condExpInd F hm μ s x :=
  condExpIndL1_smul' c x

@[deprecated (since := "2025-01-21")] alias condexpInd_smul' := condExpInd_smul'

theorem norm_condExpInd_apply_le (x : G) : ‖condExpInd G hm μ s x‖ ≤ (μ s).toReal * ‖x‖ :=
  norm_condExpIndL1_le x

@[deprecated (since := "2025-01-21")] alias norm_condexpInd_apply_le := norm_condExpInd_apply_le

theorem norm_condExpInd_le : ‖(condExpInd G hm μ s : G →L[ℝ] α →₁[μ] G)‖ ≤ (μ s).toReal :=
  ContinuousLinearMap.opNorm_le_bound _ ENNReal.toReal_nonneg norm_condExpInd_apply_le

@[deprecated (since := "2025-01-21")] alias norm_condexpInd_le := norm_condExpInd_le

theorem condExpInd_disjoint_union_apply (hs : MeasurableSet s) (ht : MeasurableSet t)
    (hμs : μ s ≠ ∞) (hμt : μ t ≠ ∞) (hst : Disjoint s t) (x : G) :
    condExpInd G hm μ (s ∪ t) x = condExpInd G hm μ s x + condExpInd G hm μ t x :=
  condExpIndL1_disjoint_union hs ht hμs hμt hst x

@[deprecated (since := "2025-01-21")]
alias condexpInd_disjoint_union_apply := condExpInd_disjoint_union_apply

theorem condExpInd_disjoint_union (hs : MeasurableSet s) (ht : MeasurableSet t) (hμs : μ s ≠ ∞)
    (hμt : μ t ≠ ∞) (hst : Disjoint s t) : (condExpInd G hm μ (s ∪ t) : G →L[ℝ] α →₁[μ] G) =
    condExpInd G hm μ s + condExpInd G hm μ t := by
  ext1 x; push_cast; exact condExpInd_disjoint_union_apply hs ht hμs hμt hst x

@[deprecated (since := "2025-01-21")] alias condexpInd_disjoint_union := condExpInd_disjoint_union

variable (G)

theorem dominatedFinMeasAdditive_condExpInd (hm : m ≤ m0) (μ : Measure α)
    [SigmaFinite (μ.trim hm)] :
    DominatedFinMeasAdditive μ (condExpInd G hm μ : Set α → G →L[ℝ] α →₁[μ] G) 1 :=
  ⟨fun _ _ => condExpInd_disjoint_union, fun _ _ _ => norm_condExpInd_le.trans (one_mul _).symm.le⟩

@[deprecated (since := "2025-01-21")]
alias dominatedFinMeasAdditive_condexpInd := dominatedFinMeasAdditive_condExpInd

variable {G}

theorem setIntegral_condExpInd (hs : MeasurableSet[m] s) (ht : MeasurableSet t) (hμs : μ s ≠ ∞)
    (hμt : μ t ≠ ∞) (x : G') : ∫ a in s, condExpInd G' hm μ t x a ∂μ = (μ (t ∩ s)).toReal • x :=
  calc
    ∫ a in s, condExpInd G' hm μ t x a ∂μ = ∫ a in s, condExpIndSMul hm ht hμt x a ∂μ :=
      setIntegral_congr_ae (hm s hs)
        ((condExpInd_ae_eq_condExpIndSMul hm ht hμt x).mono fun _ hx _ => hx)
    _ = (μ (t ∩ s)).toReal • x := setIntegral_condExpIndSMul hs ht hμs hμt x

@[deprecated (since := "2025-01-21")] alias setIntegral_condexpInd := setIntegral_condExpInd

theorem condExpInd_of_measurable (hs : MeasurableSet[m] s) (hμs : μ s ≠ ∞) (c : G) :
    condExpInd G hm μ s c = indicatorConstLp 1 (hm s hs) hμs c := by
  ext1
  refine EventuallyEq.trans ?_ indicatorConstLp_coeFn.symm
  refine (condExpInd_ae_eq_condExpIndSMul hm (hm s hs) hμs c).trans ?_
  refine (condExpIndSMul_ae_eq_smul hm (hm s hs) hμs c).trans ?_
  rw [condExpL2_indicator_of_measurable hm hs hμs (1 : ℝ)]
  refine (@indicatorConstLp_coeFn α _ _ 2 μ _ s (hm s hs) hμs (1 : ℝ)).mono fun x hx => ?_
  dsimp only
  rw [hx]
  by_cases hx_mem : x ∈ s <;> simp [hx_mem]

<<<<<<< HEAD
theorem condexpInd_nonneg {E} [NormedAddCommGroup E] [Lattice E] [NormedSpace ℝ E] [OrderedSMul ℝ E]
    (hs : MeasurableSet s) (hμs : μ s ≠ ∞) (x : E) (hx : 0 ≤ x) : 0 ≤ condexpInd E hm μ s x := by
=======
@[deprecated (since := "2025-01-21")] alias condexpInd_of_measurable := condExpInd_of_measurable

theorem condExpInd_nonneg {E} [NormedLatticeAddCommGroup E] [NormedSpace ℝ E] [OrderedSMul ℝ E]
    (hs : MeasurableSet s) (hμs : μ s ≠ ∞) (x : E) (hx : 0 ≤ x) : 0 ≤ condExpInd E hm μ s x := by
>>>>>>> 1d7003d6
  rw [← coeFn_le]
  refine EventuallyLE.trans_eq ?_ (condExpInd_ae_eq_condExpIndSMul hm hs hμs x).symm
  exact (coeFn_zero E 1 μ).trans_le (condExpIndSMul_nonneg hs hμs x hx)

@[deprecated (since := "2025-01-21")] alias condexpInd_nonneg := condExpInd_nonneg

end CondexpInd

section CondexpL1


variable {m m0 : MeasurableSpace α} {μ : Measure α} {hm : m ≤ m0} [SigmaFinite (μ.trim hm)]
  {f g : α → F'} {s : Set α}

variable (F')

/-- Conditional expectation of a function as a linear map from `α →₁[μ] F'` to itself. -/
def condExpL1CLM (hm : m ≤ m0) (μ : Measure α) [SigmaFinite (μ.trim hm)] :
    (α →₁[μ] F') →L[ℝ] α →₁[μ] F' :=
  L1.setToL1 (dominatedFinMeasAdditive_condExpInd F' hm μ)

@[deprecated (since := "2025-01-21")] noncomputable alias condexpL1CLM := condExpL1CLM

variable {F'}

theorem condExpL1CLM_smul (c : 𝕜) (f : α →₁[μ] F') :
    condExpL1CLM F' hm μ (c • f) = c • condExpL1CLM F' hm μ f := by
  refine L1.setToL1_smul (dominatedFinMeasAdditive_condExpInd F' hm μ) ?_ c f
  exact fun c s x => condExpInd_smul' c x

@[deprecated (since := "2025-01-21")] alias condexpL1CLM_smul := condExpL1CLM_smul

theorem condExpL1CLM_indicatorConstLp (hs : MeasurableSet s) (hμs : μ s ≠ ∞) (x : F') :
    (condExpL1CLM F' hm μ) (indicatorConstLp 1 hs hμs x) = condExpInd F' hm μ s x :=
  L1.setToL1_indicatorConstLp (dominatedFinMeasAdditive_condExpInd F' hm μ) hs hμs x

@[deprecated (since := "2025-01-21")]
alias condexpL1CLM_indicatorConstLp := condExpL1CLM_indicatorConstLp

theorem condExpL1CLM_indicatorConst (hs : MeasurableSet s) (hμs : μ s ≠ ∞) (x : F') :
    (condExpL1CLM F' hm μ) ↑(simpleFunc.indicatorConst 1 hs hμs x) = condExpInd F' hm μ s x := by
  rw [Lp.simpleFunc.coe_indicatorConst]; exact condExpL1CLM_indicatorConstLp hs hμs x

@[deprecated (since := "2025-01-21")]
alias condexpL1CLM_indicatorConst := condExpL1CLM_indicatorConst

/-- Auxiliary lemma used in the proof of `setIntegral_condExpL1CLM`. -/
theorem setIntegral_condExpL1CLM_of_measure_ne_top (f : α →₁[μ] F') (hs : MeasurableSet[m] s)
    (hμs : μ s ≠ ∞) : ∫ x in s, condExpL1CLM F' hm μ f x ∂μ = ∫ x in s, f x ∂μ := by
  refine @Lp.induction _ _ _ _ _ _ _ ENNReal.one_ne_top
    (fun f : α →₁[μ] F' => ∫ x in s, condExpL1CLM F' hm μ f x ∂μ = ∫ x in s, f x ∂μ) ?_ ?_
    (isClosed_eq ?_ ?_) f
  · intro x t ht hμt
    simp_rw [condExpL1CLM_indicatorConst ht hμt.ne x]
    rw [Lp.simpleFunc.coe_indicatorConst, setIntegral_indicatorConstLp (hm _ hs)]
    exact setIntegral_condExpInd hs ht hμs hμt.ne x
  · intro f g hf_Lp hg_Lp _ hf hg
    simp_rw [(condExpL1CLM F' hm μ).map_add]
    rw [setIntegral_congr_ae (hm s hs) ((Lp.coeFn_add (condExpL1CLM F' hm μ (hf_Lp.toLp f))
      (condExpL1CLM F' hm μ (hg_Lp.toLp g))).mono fun x hx _ => hx)]
    rw [setIntegral_congr_ae (hm s hs)
      ((Lp.coeFn_add (hf_Lp.toLp f) (hg_Lp.toLp g)).mono fun x hx _ => hx)]
    simp_rw [Pi.add_apply]
    rw [integral_add (L1.integrable_coeFn _).integrableOn (L1.integrable_coeFn _).integrableOn,
      integral_add (L1.integrable_coeFn _).integrableOn (L1.integrable_coeFn _).integrableOn, hf,
      hg]
  · exact (continuous_setIntegral s).comp (condExpL1CLM F' hm μ).continuous
  · exact continuous_setIntegral s

@[deprecated (since := "2025-01-21")]
alias setIntegral_condexpL1CLM_of_measure_ne_top := setIntegral_condExpL1CLM_of_measure_ne_top

/-- The integral of the conditional expectation `condExpL1CLM` over an `m`-measurable set is equal
to the integral of `f` on that set. See also `setIntegral_condExp`, the similar statement for
`condExp`. -/
theorem setIntegral_condExpL1CLM (f : α →₁[μ] F') (hs : MeasurableSet[m] s) :
    ∫ x in s, condExpL1CLM F' hm μ f x ∂μ = ∫ x in s, f x ∂μ := by
  let S := spanningSets (μ.trim hm)
  have hS_meas : ∀ i, MeasurableSet[m] (S i) := measurableSet_spanningSets (μ.trim hm)
  have hS_meas0 : ∀ i, MeasurableSet (S i) := fun i => hm _ (hS_meas i)
  have hs_eq : s = ⋃ i, S i ∩ s := by
    simp_rw [Set.inter_comm]
    rw [← Set.inter_iUnion, iUnion_spanningSets (μ.trim hm), Set.inter_univ]
  have hS_finite : ∀ i, μ (S i ∩ s) < ∞ := by
    refine fun i => (measure_mono Set.inter_subset_left).trans_lt ?_
    have hS_finite_trim := measure_spanningSets_lt_top (μ.trim hm) i
    rwa [trim_measurableSet_eq hm (hS_meas i)] at hS_finite_trim
  have h_mono : Monotone fun i => S i ∩ s := by
    intro i j hij x
    simp_rw [Set.mem_inter_iff]
    exact fun h => ⟨monotone_spanningSets (μ.trim hm) hij h.1, h.2⟩
  have h_eq_forall :
    (fun i => ∫ x in S i ∩ s, condExpL1CLM F' hm μ f x ∂μ) = fun i => ∫ x in S i ∩ s, f x ∂μ :=
    funext fun i =>
      setIntegral_condExpL1CLM_of_measure_ne_top f (@MeasurableSet.inter α m _ _ (hS_meas i) hs)
        (hS_finite i).ne
  have h_right : Tendsto (fun i => ∫ x in S i ∩ s, f x ∂μ) atTop (𝓝 (∫ x in s, f x ∂μ)) := by
    have h :=
      tendsto_setIntegral_of_monotone (fun i => (hS_meas0 i).inter (hm s hs)) h_mono
        (L1.integrable_coeFn f).integrableOn
    rwa [← hs_eq] at h
  have h_left : Tendsto (fun i => ∫ x in S i ∩ s, condExpL1CLM F' hm μ f x ∂μ) atTop
      (𝓝 (∫ x in s, condExpL1CLM F' hm μ f x ∂μ)) := by
    have h := tendsto_setIntegral_of_monotone (fun i => (hS_meas0 i).inter (hm s hs)) h_mono
      (L1.integrable_coeFn (condExpL1CLM F' hm μ f)).integrableOn
    rwa [← hs_eq] at h
  rw [h_eq_forall] at h_left
  exact tendsto_nhds_unique h_left h_right

theorem aestronglyMeasurable_condExpL1CLM (f : α →₁[μ] F') :
    AEStronglyMeasurable[m] (condExpL1CLM F' hm μ f) μ := by
  refine @Lp.induction _ _ _ _ _ _ _ ENNReal.one_ne_top
    (fun f : α →₁[μ] F' => AEStronglyMeasurable[m] (condExpL1CLM F' hm μ f) μ) ?_ ?_ ?_ f
  · intro c s hs hμs
    rw [condExpL1CLM_indicatorConst hs hμs.ne c]
    exact aestronglyMeasurable_condExpInd hs hμs.ne c
  · intro f g hf hg _ hfm hgm
    rw [(condExpL1CLM F' hm μ).map_add]
    exact (hfm.add hgm).congr (coeFn_add ..).symm
  · have : {f : Lp F' 1 μ | AEStronglyMeasurable[m] (condExpL1CLM F' hm μ f) μ} =
        condExpL1CLM F' hm μ ⁻¹' {f | AEStronglyMeasurable[m] f μ} := rfl
    rw [this]
    refine IsClosed.preimage (condExpL1CLM F' hm μ).continuous ?_
    exact isClosed_aeStronglyMeasurable' hm

@[deprecated (since := "2025-01-24")]
alias aestronglyMeasurable'_condExpL1CLM := aestronglyMeasurable_condExpL1CLM

@[deprecated (since := "2025-01-21")]
alias aestronglyMeasurable_condexpL1CLM := aestronglyMeasurable_condExpL1CLM

@[deprecated (since := "2025-01-24")]
alias aestronglyMeasurable'_condexpL1CLM := aestronglyMeasurable_condexpL1CLM

theorem condExpL1CLM_lpMeas (f : lpMeas F' ℝ m 1 μ) :
    condExpL1CLM F' hm μ (f : α →₁[μ] F') = ↑f := by
  let g := lpMeasToLpTrimLie F' ℝ 1 μ hm f
  have hfg : f = (lpMeasToLpTrimLie F' ℝ 1 μ hm).symm g := by
    simp only [g, LinearIsometryEquiv.symm_apply_apply]
  rw [hfg]
  refine @Lp.induction α F' m _ 1 (μ.trim hm) _ ENNReal.coe_ne_top (fun g : α →₁[μ.trim hm] F' =>
    condExpL1CLM F' hm μ ((lpMeasToLpTrimLie F' ℝ 1 μ hm).symm g : α →₁[μ] F') =
    ↑((lpMeasToLpTrimLie F' ℝ 1 μ hm).symm g)) ?_ ?_ ?_ g
  · intro c s hs hμs
    rw [@Lp.simpleFunc.coe_indicatorConst _ _ m, lpMeasToLpTrimLie_symm_indicator hs hμs.ne c,
      condExpL1CLM_indicatorConstLp]
    exact condExpInd_of_measurable hs ((le_trim hm).trans_lt hμs).ne c
  · intro f g hf hg _ hf_eq hg_eq
    rw [LinearIsometryEquiv.map_add]
    push_cast
    rw [map_add, hf_eq, hg_eq]
  · refine isClosed_eq ?_ ?_
    · refine (condExpL1CLM F' hm μ).continuous.comp (continuous_induced_dom.comp ?_)
      exact LinearIsometryEquiv.continuous _
    · refine continuous_induced_dom.comp ?_
      exact LinearIsometryEquiv.continuous _

@[deprecated (since := "2025-01-21")] alias condexpL1CLM_lpMeas := condExpL1CLM_lpMeas

theorem condExpL1CLM_of_aestronglyMeasurable' (f : α →₁[μ] F') (hfm : AEStronglyMeasurable[m] f μ) :
    condExpL1CLM F' hm μ f = f :=
  condExpL1CLM_lpMeas (⟨f, hfm⟩ : lpMeas F' ℝ m 1 μ)

@[deprecated (since := "2025-01-21")]
alias condexpL1CLM_of_aestronglyMeasurable' := condExpL1CLM_of_aestronglyMeasurable'

/-- Conditional expectation of a function, in L1. Its value is 0 if the function is not
integrable. The function-valued `condExp` should be used instead in most cases. -/
def condExpL1 (hm : m ≤ m0) (μ : Measure α) [SigmaFinite (μ.trim hm)] (f : α → F') : α →₁[μ] F' :=
  setToFun μ (condExpInd F' hm μ) (dominatedFinMeasAdditive_condExpInd F' hm μ) f

@[deprecated (since := "2025-01-21")] noncomputable alias condexpL1 := condExpL1

theorem condExpL1_undef (hf : ¬Integrable f μ) : condExpL1 hm μ f = 0 :=
  setToFun_undef (dominatedFinMeasAdditive_condExpInd F' hm μ) hf

@[deprecated (since := "2025-01-21")] alias condexpL1_undef := condExpL1_undef

theorem condExpL1_eq (hf : Integrable f μ) : condExpL1 hm μ f = condExpL1CLM F' hm μ (hf.toL1 f) :=
  setToFun_eq (dominatedFinMeasAdditive_condExpInd F' hm μ) hf

@[deprecated (since := "2025-01-21")] alias condexpL1_eq := condExpL1_eq

@[simp]
theorem condExpL1_zero : condExpL1 hm μ (0 : α → F') = 0 :=
  setToFun_zero _

@[deprecated (since := "2025-01-21")] alias condexpL1_zero := condExpL1_zero

@[simp]
theorem condExpL1_measure_zero (hm : m ≤ m0) : condExpL1 hm (0 : Measure α) f = 0 :=
  setToFun_measure_zero _ rfl

@[deprecated (since := "2025-01-21")] alias condexpL1_measure_zero := condExpL1_measure_zero

theorem aestronglyMeasurable_condExpL1 {f : α → F'} :
    AEStronglyMeasurable[m] (condExpL1 hm μ f) μ := by
  by_cases hf : Integrable f μ
  · rw [condExpL1_eq hf]
    exact aestronglyMeasurable_condExpL1CLM _
  · rw [condExpL1_undef hf]
    exact stronglyMeasurable_zero.aestronglyMeasurable.congr (coeFn_zero ..).symm

@[deprecated (since := "2025-01-24")]
alias aestronglyMeasurable'_condExpL1 := aestronglyMeasurable_condExpL1

@[deprecated (since := "2025-01-21")]
alias aestronglyMeasurable_condexpL1 := aestronglyMeasurable_condExpL1

@[deprecated (since := "2025-01-24")]
alias aestronglyMeasurable'_condexpL1 := aestronglyMeasurable_condexpL1

theorem condExpL1_congr_ae (hm : m ≤ m0) [SigmaFinite (μ.trim hm)] (h : f =ᵐ[μ] g) :
    condExpL1 hm μ f = condExpL1 hm μ g :=
  setToFun_congr_ae _ h

@[deprecated (since := "2025-01-21")] alias condexpL1_congr_ae := condExpL1_congr_ae

theorem integrable_condExpL1 (f : α → F') : Integrable (condExpL1 hm μ f) μ :=
  L1.integrable_coeFn _

@[deprecated (since := "2025-01-21")] alias integrable_condexpL1 := integrable_condExpL1

/-- The integral of the conditional expectation `condExpL1` over an `m`-measurable set is equal to
the integral of `f` on that set. See also `setIntegral_condExp`, the similar statement for
`condExp`. -/
theorem setIntegral_condExpL1 (hf : Integrable f μ) (hs : MeasurableSet[m] s) :
    ∫ x in s, condExpL1 hm μ f x ∂μ = ∫ x in s, f x ∂μ := by
  simp_rw [condExpL1_eq hf]
  rw [setIntegral_condExpL1CLM (hf.toL1 f) hs]
  exact setIntegral_congr_ae (hm s hs) (hf.coeFn_toL1.mono fun x hx _ => hx)

@[deprecated (since := "2025-01-21")] alias setIntegral_condexpL1 := setIntegral_condExpL1

theorem condExpL1_add (hf : Integrable f μ) (hg : Integrable g μ) :
    condExpL1 hm μ (f + g) = condExpL1 hm μ f + condExpL1 hm μ g :=
  setToFun_add _ hf hg

@[deprecated (since := "2025-01-21")] alias condexpL1_add := condExpL1_add

theorem condExpL1_neg (f : α → F') : condExpL1 hm μ (-f) = -condExpL1 hm μ f :=
  setToFun_neg _ f

@[deprecated (since := "2025-01-21")] alias condexpL1_neg := condExpL1_neg

theorem condExpL1_smul (c : 𝕜) (f : α → F') : condExpL1 hm μ (c • f) = c • condExpL1 hm μ f := by
  refine setToFun_smul _ ?_ c f
  exact fun c _ x => condExpInd_smul' c x

@[deprecated (since := "2025-01-21")] alias condexpL1_smul := condExpL1_smul

theorem condExpL1_sub (hf : Integrable f μ) (hg : Integrable g μ) :
    condExpL1 hm μ (f - g) = condExpL1 hm μ f - condExpL1 hm μ g :=
  setToFun_sub _ hf hg

@[deprecated (since := "2025-01-21")] alias condexpL1_sub := condExpL1_sub

theorem condExpL1_of_aestronglyMeasurable' (hfm : AEStronglyMeasurable[m] f μ)
    (hfi : Integrable f μ) : condExpL1 hm μ f =ᵐ[μ] f := by
  rw [condExpL1_eq hfi]
  refine EventuallyEq.trans ?_ (Integrable.coeFn_toL1 hfi)
  rw [condExpL1CLM_of_aestronglyMeasurable']
  exact hfm.congr hfi.coeFn_toL1.symm

@[deprecated (since := "2025-01-21")]
alias condexpL1_of_aestronglyMeasurable' := condExpL1_of_aestronglyMeasurable'

<<<<<<< HEAD
theorem condexpL1_mono {E}
    [NormedAddCommGroup E] [Lattice E] [HasSolidNorm E] [IsOrderedAddMonoid E]
    [CompleteSpace E] [NormedSpace ℝ E]
=======
theorem condExpL1_mono {E} [NormedLatticeAddCommGroup E] [CompleteSpace E] [NormedSpace ℝ E]
>>>>>>> 1d7003d6
    [OrderedSMul ℝ E] {f g : α → E} (hf : Integrable f μ) (hg : Integrable g μ) (hfg : f ≤ᵐ[μ] g) :
    condExpL1 hm μ f ≤ᵐ[μ] condExpL1 hm μ g := by
  rw [coeFn_le]
  have h_nonneg : ∀ s, MeasurableSet s → μ s < ∞ → ∀ x : E, 0 ≤ x → 0 ≤ condExpInd E hm μ s x :=
    fun s hs hμs x hx => condExpInd_nonneg hs hμs.ne x hx
  exact setToFun_mono (dominatedFinMeasAdditive_condExpInd E hm μ) h_nonneg hf hg hfg

@[deprecated (since := "2025-01-21")] alias condexpL1_mono := condExpL1_mono

end CondexpL1

end MeasureTheory<|MERGE_RESOLUTION|>--- conflicted
+++ resolved
@@ -385,15 +385,10 @@
   rw [hx]
   by_cases hx_mem : x ∈ s <;> simp [hx_mem]
 
-<<<<<<< HEAD
-theorem condexpInd_nonneg {E} [NormedAddCommGroup E] [Lattice E] [NormedSpace ℝ E] [OrderedSMul ℝ E]
-    (hs : MeasurableSet s) (hμs : μ s ≠ ∞) (x : E) (hx : 0 ≤ x) : 0 ≤ condexpInd E hm μ s x := by
-=======
 @[deprecated (since := "2025-01-21")] alias condexpInd_of_measurable := condExpInd_of_measurable
 
-theorem condExpInd_nonneg {E} [NormedLatticeAddCommGroup E] [NormedSpace ℝ E] [OrderedSMul ℝ E]
+theorem condExpInd_nonneg {E} [NormedAddCommGroup E] [Lattice E] [NormedSpace ℝ E] [OrderedSMul ℝ E]
     (hs : MeasurableSet s) (hμs : μ s ≠ ∞) (x : E) (hx : 0 ≤ x) : 0 ≤ condExpInd E hm μ s x := by
->>>>>>> 1d7003d6
   rw [← coeFn_le]
   refine EventuallyLE.trans_eq ?_ (condExpInd_ae_eq_condExpIndSMul hm hs hμs x).symm
   exact (coeFn_zero E 1 μ).trans_le (condExpIndSMul_nonneg hs hμs x hx)
@@ -661,13 +656,9 @@
 @[deprecated (since := "2025-01-21")]
 alias condexpL1_of_aestronglyMeasurable' := condExpL1_of_aestronglyMeasurable'
 
-<<<<<<< HEAD
-theorem condexpL1_mono {E}
+theorem condExpL1_mono {E}
     [NormedAddCommGroup E] [Lattice E] [HasSolidNorm E] [IsOrderedAddMonoid E]
     [CompleteSpace E] [NormedSpace ℝ E]
-=======
-theorem condExpL1_mono {E} [NormedLatticeAddCommGroup E] [CompleteSpace E] [NormedSpace ℝ E]
->>>>>>> 1d7003d6
     [OrderedSMul ℝ E] {f g : α → E} (hf : Integrable f μ) (hg : Integrable g μ) (hfg : f ≤ᵐ[μ] g) :
     condExpL1 hm μ f ≤ᵐ[μ] condExpL1 hm μ g := by
   rw [coeFn_le]
