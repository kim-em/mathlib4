--- conflicted
+++ resolved
@@ -82,15 +82,9 @@
   rw [withDensityᵥ_apply (hf.add hg) hi, VectorMeasure.add_apply, withDensityᵥ_apply hf hi,
     withDensityᵥ_apply hg hi]
   simp_rw [Pi.add_apply]
-<<<<<<< HEAD
-  rw [integral_add] <;> rw [← integrableOn_univ]
-  · exact hf.integrableOn.restrict
-  · exact hg.integrableOn.restrict
-=======
   rw [integral_add]
   · exact hf.integrableOn
   · exact hg.integrableOn
->>>>>>> c0b76358
 
 theorem withDensityᵥ_add' (hf : Integrable f μ) (hg : Integrable g μ) :
     (μ.withDensityᵥ fun x => f x + g x) = μ.withDensityᵥ f + μ.withDensityᵥ g :=
