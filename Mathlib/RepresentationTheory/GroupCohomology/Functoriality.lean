--- conflicted
+++ resolved
@@ -34,17 +34,15 @@
 variable {k G H : Type u} [CommRing k] [Group G] [Group H]
   {A : Rep k H} {B : Rep k G} (f : G →* H) (φ : (Action.res _ f).obj A ⟶ B) (n : ℕ)
 
-<<<<<<< HEAD
 section
 
-variable [DecidableEq G] [DecidableEq H]
-=======
 theorem congr {f₁ f₂ : G →* H} (h : f₁ = f₂) {φ : (Action.res _ f₁).obj A ⟶ B} {T : Type*}
     (F : (f : G →* H) → (φ : (Action.res _ f).obj A ⟶ B) → T) :
     F f₁ φ = F f₂ (h ▸ φ) := by
   subst h
   rfl
->>>>>>> 1a9b964b
+
+variable [DecidableEq G] [DecidableEq H]
 
 /-- Given a group homomorphism `f : G →* H` and a representation morphism `φ : Res(f)(A) ⟶ B`,
 this is the chain map sending `x : Hⁿ → A` to `(g : Gⁿ) ↦ φ (x (f ∘ g))`. -/
