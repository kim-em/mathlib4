/-
Copyright (c) 2022 Antoine Labelle. All rights reserved.
Released under Apache 2.0 license as described in the file LICENSE.
Authors: Antoine Labelle
-/
import Mathlib.RepresentationTheory.Basic
import Mathlib.RepresentationTheory.FDRep

/-!
# Subspace of invariants a group representation

This file introduces the subspace of invariants of a group representation
and proves basic results about it.
The main tool used is the average of all elements of the group, seen as an element of
`MonoidAlgebra k G`. The action of this special element gives a projection onto the
subspace of invariants.
In order for the definition of the average element to make sense, we need to assume for most of the
results that the order of `G` is invertible in `k` (e. g. `k` has characteristic `0`).
-/

suppress_compilation

universe u
<<<<<<< HEAD

open MonoidAlgebra
=======
>>>>>>> ebf06e2a

open Representation

namespace GroupAlgebra

open MonoidAlgebra

variable (k G : Type*) [CommSemiring k] [Group G]
variable [Fintype G] [Invertible (Fintype.card G : k)]

/-- The average of all elements of the group `G`, considered as an element of `MonoidAlgebra k G`.
-/
noncomputable def average : MonoidAlgebra k G :=
  ⅟ (Fintype.card G : k) • ∑ g : G, of k G g

/-- `average k G` is invariant under left multiplication by elements of `G`.
-/
@[simp]
theorem mul_average_left (g : G) : ↑(Finsupp.single g 1) * average k G = average k G := by
  simp only [mul_one, Finset.mul_sum, Algebra.mul_smul_comm, average, MonoidAlgebra.of_apply,
    Finset.sum_congr, MonoidAlgebra.single_mul_single]
  set f : G → MonoidAlgebra k G := fun x => Finsupp.single x 1
  show ⅟ (Fintype.card G : k) • ∑ x : G, f (g * x) = ⅟ (Fintype.card G : k) • ∑ x : G, f x
  rw [Function.Bijective.sum_comp (Group.mulLeft_bijective g) _]

/-- `average k G` is invariant under right multiplication by elements of `G`.
-/
@[simp]
theorem mul_average_right (g : G) : average k G * ↑(Finsupp.single g 1) = average k G := by
  simp only [mul_one, Finset.sum_mul, Algebra.smul_mul_assoc, average, MonoidAlgebra.of_apply,
    Finset.sum_congr, MonoidAlgebra.single_mul_single]
  set f : G → MonoidAlgebra k G := fun x => Finsupp.single x 1
  show ⅟ (Fintype.card G : k) • ∑ x : G, f (x * g) = ⅟ (Fintype.card G : k) • ∑ x : G, f x
  rw [Function.Bijective.sum_comp (Group.mulRight_bijective g) _]

end GroupAlgebra

namespace Representation

section Invariants

open GroupAlgebra

variable {k G V : Type*} [CommSemiring k] [Group G] [AddCommMonoid V] [Module k V]
variable (ρ : Representation k G V)

/-- The subspace of invariants, consisting of the vectors fixed by all elements of `G`.
-/
def invariants : Submodule k V where
  carrier := setOf fun v => ∀ g : G, ρ g v = v
  zero_mem' g := by simp only [map_zero]
  add_mem' hv hw g := by simp only [hv g, hw g, map_add]
  smul_mem' r v hv g := by simp only [hv g, LinearMap.map_smulₛₗ, RingHom.id_apply]

@[simp]
theorem mem_invariants (v : V) : v ∈ invariants ρ ↔ ∀ g : G, ρ g v = v := by rfl

theorem invariants_eq_inter : (invariants ρ).carrier = ⋂ g : G, Function.fixedPoints (ρ g) := by
  ext; simp [Function.IsFixedPt]

theorem invariants_eq_top [ρ.IsTrivial] :
    invariants ρ = ⊤ :=
eq_top_iff.2 (fun x _ g => ρ.isTrivial_apply g x)

variable [Fintype G] [Invertible (Fintype.card G : k)]

/-- The action of `average k G` gives a projection map onto the subspace of invariants.
-/
@[simp]
noncomputable def averageMap : V →ₗ[k] V :=
  asAlgebraHom ρ (average k G)

/-- The `averageMap` sends elements of `V` to the subspace of invariants.
-/
theorem averageMap_invariant (v : V) : averageMap ρ v ∈ invariants ρ := fun g => by
  rw [averageMap, ← asAlgebraHom_single_one, ← LinearMap.mul_apply, ← map_mul (asAlgebraHom ρ),
    mul_average_left]

/-- The `averageMap` acts as the identity on the subspace of invariants.
-/
theorem averageMap_id (v : V) (hv : v ∈ invariants ρ) : averageMap ρ v = v := by
  rw [mem_invariants] at hv
  simp [average, map_sum, hv, Finset.card_univ, ← Nat.cast_smul_eq_nsmul k _ v, smul_smul]

theorem isProj_averageMap : LinearMap.IsProj ρ.invariants ρ.averageMap :=
  ⟨ρ.averageMap_invariant, ρ.averageMap_id⟩

section Subgroup

variable {V : Type*} [AddCommMonoid V] [Module k V]
variable (ρ : Representation k G V) (S : Subgroup G) [S.Normal]

/-- Given a normal subgroup `S ≤ G`, a `G`-representation `ρ` restricts to a `G`-representation on
the invariants of `ρ|_S`. -/
noncomputable abbrev toInvariants :
    Representation k G (invariants (ρ.comp S.subtype)) :=
  subrepresentation ρ _ fun g x hx ⟨s, hs⟩ => by
    simpa using congr(ρ g $(hx ⟨(g⁻¹ * s * g), Subgroup.Normal.conj_mem' ‹_› s hs g⟩))

instance : IsTrivial ((toInvariants ρ S).comp S.subtype) where
  out g := LinearMap.ext fun ⟨x, hx⟩ => Subtype.ext <| by simpa using (hx g)

/-- Given a normal subgroup `S ≤ G`, a `G`-representation `ρ` induces a `G ⧸ S`-representation on
the invariants of `ρ|_S`. -/
noncomputable abbrev quotientToInvariants :
    Representation k (G ⧸ S) (invariants (ρ.comp S.subtype)) :=
  ofQuotient (toInvariants ρ S) S

end Subgroup
end Invariants

namespace linHom

open CategoryTheory Action

section Rep

variable {k : Type u} [CommRing k] {G : Type u} [Group G]

theorem mem_invariants_iff_comm {X Y : Rep k G} (f : X.V →ₗ[k] Y.V) (g : G) :
    (linHom X.ρ Y.ρ) g f = f ↔ f.comp (X.ρ g) = (Y.ρ g).comp f := by
  dsimp
  rw [← LinearMap.comp_assoc, ← ModuleCat.hom_ofHom (Y.ρ g), ← ModuleCat.hom_ofHom f,
      ← ModuleCat.hom_comp, ← ModuleCat.hom_ofHom (X.ρ g⁻¹), ← ModuleCat.hom_comp,
      Rep.ofHom_ρ, ← ρAut_apply_inv X g, Rep.ofHom_ρ, ← ρAut_apply_hom Y g,
      ← ModuleCat.hom_ext_iff, Iso.inv_comp_eq, ρAut_apply_hom, ← ModuleCat.hom_ofHom (X.ρ g),
      ← ModuleCat.hom_comp, ← ModuleCat.hom_ext_iff]
  exact comm

/-- The invariants of the representation `linHom X.ρ Y.ρ` correspond to the representation
homomorphisms from `X` to `Y`. -/
@[simps]
def invariantsEquivRepHom (X Y : Rep k G) : (linHom X.ρ Y.ρ).invariants ≃ₗ[k] X ⟶ Y where
  toFun f := ⟨ModuleCat.ofHom f.val, fun g =>
    ModuleCat.hom_ext ((mem_invariants_iff_comm _ g).1 (f.property g))⟩
  map_add' _ _ := rfl
  map_smul' _ _ := rfl
  invFun f := ⟨f.hom.hom, fun g =>
    (mem_invariants_iff_comm _ g).2 (ModuleCat.hom_ext_iff.mp (f.comm g))⟩
  left_inv _ := by ext; rfl
  right_inv _ := by ext; rfl

end Rep

section FDRep

variable {k : Type u} [Field k] {G : Type u} [Group G]

/-- The invariants of the representation `linHom X.ρ Y.ρ` correspond to the representation
homomorphisms from `X` to `Y`. -/
def invariantsEquivFDRepHom (X Y : FDRep k G) : (linHom X.ρ Y.ρ).invariants ≃ₗ[k] X ⟶ Y := by
  rw [← FDRep.forget₂_ρ, ← FDRep.forget₂_ρ]
  -- Porting note: The original version used `linHom.invariantsEquivRepHom _ _ ≪≫ₗ`
  exact linHom.invariantsEquivRepHom
    ((forget₂ (FDRep k G) (Rep k G)).obj X) ((forget₂ (FDRep k G) (Rep k G)).obj Y) ≪≫ₗ
    FDRep.forget₂HomLinearEquiv X Y

end FDRep

end linHom

end Representation

namespace Rep

open CategoryTheory

<<<<<<< HEAD
variable {k G : Type u} [CommRing k] [Group G] (A : Rep k G) (S : Subgroup G) [S.Normal]

/-- Given a normal subgroup `S ≤ G`, a `G`-representation `ρ` restricts to a `G`-representation on
the invariants of `ρ|_S`. -/
noncomputable abbrev toInvariants :
    Rep k G := Rep.of <| A.ρ.toInvariants S

/-- Given a normal subgroup `S ≤ G`, a `G`-representation `ρ` induces a `G ⧸ S`-representation on
the invariants of `ρ|_S`. -/
abbrev quotientToInvariants (S : Subgroup G) [S.Normal] :=
  Rep.of (A.ρ.quotientToInvariants S)

variable (k G)
=======
variable (k G : Type u) [CommRing k] [Group G] (A : Rep k G)
>>>>>>> ebf06e2a

/-- The functor sending a representation to its submodule of invariants. -/
@[simps]
noncomputable def invariantsFunctor : Rep k G ⥤ ModuleCat k where
  obj A := ModuleCat.of k A.ρ.invariants
  map {A B} f := ModuleCat.ofHom <| (f.hom.hom ∘ₗ A.ρ.invariants.subtype).codRestrict
    B.ρ.invariants fun ⟨c, hc⟩ g => by
      have := (hom_comm_apply f g c).symm
      simp_all [hc g]

instance : (invariantsFunctor k G).PreservesZeroMorphisms where

instance : (invariantsFunctor k G).Additive where

<<<<<<< HEAD
=======
/-- The adjunction between the functor equipping a module with the trivial representation, and
the functor sending a representation to its submodule of invariants. -/
noncomputable abbrev invariantsAdjunction : trivialFunctor G ⊣ invariantsFunctor k G :=
  Adjunction.mkOfHomEquiv {
    homEquiv := fun _ _ => {
      toFun := fun f => ModuleCat.ofHom <|
        LinearMap.codRestrict _ f.hom.hom fun x g => (hom_comm_apply f _ _).symm
      invFun := fun f => {
        hom := ModuleCat.ofHom (Submodule.subtype _ ∘ₗ f.hom)
        comm := fun g => by ext x; exact ((f x).2 g).symm }
      left_inv := by intro; rfl
      right_inv := by intro; rfl }
    homEquiv_naturality_left_symm := by intros; rfl
    homEquiv_naturality_right := by intros; rfl }

noncomputable instance : Limits.PreservesLimits (invariantsFunctor k G) :=
  (invariantsAdjunction k G).rightAdjoint_preservesLimits

>>>>>>> ebf06e2a
end Rep<|MERGE_RESOLUTION|>--- conflicted
+++ resolved
@@ -21,11 +21,6 @@
 suppress_compilation
 
 universe u
-<<<<<<< HEAD
-
-open MonoidAlgebra
-=======
->>>>>>> ebf06e2a
 
 open Representation
 
@@ -193,7 +188,6 @@
 
 open CategoryTheory
 
-<<<<<<< HEAD
 variable {k G : Type u} [CommRing k] [Group G] (A : Rep k G) (S : Subgroup G) [S.Normal]
 
 /-- Given a normal subgroup `S ≤ G`, a `G`-representation `ρ` restricts to a `G`-representation on
@@ -207,9 +201,6 @@
   Rep.of (A.ρ.quotientToInvariants S)
 
 variable (k G)
-=======
-variable (k G : Type u) [CommRing k] [Group G] (A : Rep k G)
->>>>>>> ebf06e2a
 
 /-- The functor sending a representation to its submodule of invariants. -/
 @[simps]
@@ -224,8 +215,6 @@
 
 instance : (invariantsFunctor k G).Additive where
 
-<<<<<<< HEAD
-=======
 /-- The adjunction between the functor equipping a module with the trivial representation, and
 the functor sending a representation to its submodule of invariants. -/
 noncomputable abbrev invariantsAdjunction : trivialFunctor G ⊣ invariantsFunctor k G :=
@@ -244,5 +233,4 @@
 noncomputable instance : Limits.PreservesLimits (invariantsFunctor k G) :=
   (invariantsAdjunction k G).rightAdjoint_preservesLimits
 
->>>>>>> ebf06e2a
 end Rep