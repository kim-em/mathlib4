/-
Copyright (c) 2022 Violeta Hernández Palacios. All rights reserved.
Released under Apache 2.0 license as described in the file LICENSE.
Authors: Violeta Hernández Palacios
-/
import Mathlib.Computability.Primrec
import Mathlib.Tactic.Ring
import Mathlib.Tactic.Linarith
import Mathlib.Algebra.GroupPower.Order
import Mathlib.Data.Nat.Pow

#align_import computability.ackermann from "leanprover-community/mathlib"@"9b2660e1b25419042c8da10bf411aa3c67f14383"

/-!
# Ackermann function

In this file, we define the two-argument Ackermann function `ack`. Despite having a recursive
definition, we show that this isn't a primitive recursive function.

## Main results

- `exists_lt_ack_of_nat_primrec`: any primitive recursive function is pointwise bounded above by
  `ack m` for some `m`.
- `not_primrec₂_ack`: the two-argument Ackermann function is not primitive recursive.

## Proof approach

We very broadly adapt the proof idea from
https://www.planetmath.org/ackermannfunctionisnotprimitiverecursive. Namely, we prove that for any
primitive recursive `f : ℕ → ℕ`, there exists `m` such that `f n < ack m n` for all `n`. This then
implies that `fun n => ack n n` can't be primitive recursive, and so neither can `ack`. We aren't
able to use the same bounds as in that proof though, since our approach of using pairing functions
differs from their approach of using multivariate functions.

The important bounds we show during the main inductive proof (`exists_lt_ack_of_nat_primrec`)
are the following. Assuming `∀ n, f n < ack a n` and `∀ n, g n < ack b n`, we have:

- `∀ n, pair (f n) (g n) < ack (max a b + 3) n`.
- `∀ n, g (f n) < ack (max a b + 2) n`.
- `∀ n, Nat.rec (f n.unpair.1) (fun (y IH : ℕ) => g (pair n.unpair.1 (pair y IH)))
  n.unpair.2 < ack (max a b + 9) n`.

The last one is evidently the hardest. Using `unpair_add_le`, we reduce it to the more manageable

- `∀ m n, rec (f m) (fun (y IH : ℕ) => g (pair m (pair y IH))) n <
  ack (max a b + 9) (m + n)`.

We then prove this by induction on `n`. Our proof crucially depends on `ack_pair_lt`, which is
applied twice, giving us a constant of `4 + 4`. The rest of the proof consists of simpler bounds
which bump up our constant to `9`.
-/


open Nat

/-- The two-argument Ackermann function, defined so that

- `ack 0 n = n + 1`
- `ack (m + 1) 0 = ack m 1`
- `ack (m + 1) (n + 1) = ack m (ack (m + 1) n)`.

This is of interest as both a fast-growing function, and as an example of a recursive function that
isn't primitive recursive. -/
def ack : ℕ → ℕ → ℕ
  | 0, n => n + 1
  | m + 1, 0 => ack m 1
  | m + 1, n + 1 => ack m (ack (m + 1) n)
#align ack ack

@[simp]
theorem ack_zero (n : ℕ) : ack 0 n = n + 1 := by rw [ack]
#align ack_zero ack_zero

@[simp]
theorem ack_succ_zero (m : ℕ) : ack (m + 1) 0 = ack m 1 := by rw [ack]
#align ack_succ_zero ack_succ_zero

@[simp]
theorem ack_succ_succ (m n : ℕ) : ack (m + 1) (n + 1) = ack m (ack (m + 1) n) := by rw [ack]
#align ack_succ_succ ack_succ_succ

@[simp]
theorem ack_one (n : ℕ) : ack 1 n = n + 2 := by
  induction' n with n IH
  · rfl
  · simp [IH]
#align ack_one ack_one

@[simp]
theorem ack_two (n : ℕ) : ack 2 n = 2 * n + 3 := by
  induction' n with n IH
  · rfl
  · simpa [mul_succ]
#align ack_two ack_two

-- Porting note: re-written to get rid of ack_three_aux
@[simp]
theorem ack_three (n : ℕ) : ack 3 n = 2 ^ (n + 3) - 3 := by
  induction' n with n IH
  · rfl
  · rw [ack_succ_succ, IH, ack_two, Nat.succ_add, Nat.pow_succ 2 (n + 3), mul_comm _ 2,
        Nat.mul_sub_left_distrib, ← Nat.sub_add_comm, two_mul 3, Nat.add_sub_add_right]
    have H : 2 * 3 ≤ 2 * 2 ^ 3 := by norm_num
    apply H.trans
    set_option simprocs false in
    simp [pow_le_pow_right (show 1 ≤ 2 by norm_num)]
#align ack_three ack_three

theorem ack_pos : ∀ m n, 0 < ack m n
  | 0, n => by simp
  | m + 1, 0 => by
    rw [ack_succ_zero]
    apply ack_pos
  | m + 1, n + 1 => by
    rw [ack_succ_succ]
    apply ack_pos
#align ack_pos ack_pos

theorem one_lt_ack_succ_left : ∀ m n, 1 < ack (m + 1) n
  | 0, n => by simp; omega
  | m + 1, 0 => by
    rw [ack_succ_zero]
    apply one_lt_ack_succ_left
  | m + 1, n + 1 => by
    rw [ack_succ_succ]
    apply one_lt_ack_succ_left
#align one_lt_ack_succ_left one_lt_ack_succ_left

theorem one_lt_ack_succ_right : ∀ m n, 1 < ack m (n + 1)
  | 0, n => by simp
  | m + 1, n => by
    rw [ack_succ_succ]
    cases' exists_eq_succ_of_ne_zero (ack_pos (m + 1) n).ne' with h h
    rw [h]
    apply one_lt_ack_succ_right
#align one_lt_ack_succ_right one_lt_ack_succ_right

theorem ack_strictMono_right : ∀ m, StrictMono (ack m)
  | 0, n₁, n₂, h => by simpa using h
  | m + 1, 0, n + 1, _h => by
    rw [ack_succ_zero, ack_succ_succ]
    exact ack_strictMono_right _ (one_lt_ack_succ_left m n)
  | m + 1, n₁ + 1, n₂ + 1, h => by
    rw [ack_succ_succ, ack_succ_succ]
    apply ack_strictMono_right _ (ack_strictMono_right _ _)
    rwa [add_lt_add_iff_right] at h
<<<<<<< HEAD
  termination_by m x => (m, x)
=======
>>>>>>> beaf3fea
#align ack_strict_mono_right ack_strictMono_right

theorem ack_mono_right (m : ℕ) : Monotone (ack m) :=
  (ack_strictMono_right m).monotone
#align ack_mono_right ack_mono_right

theorem ack_injective_right (m : ℕ) : Function.Injective (ack m) :=
  (ack_strictMono_right m).injective
#align ack_injective_right ack_injective_right

@[simp]
theorem ack_lt_iff_right {m n₁ n₂ : ℕ} : ack m n₁ < ack m n₂ ↔ n₁ < n₂ :=
  (ack_strictMono_right m).lt_iff_lt
#align ack_lt_iff_right ack_lt_iff_right

@[simp]
theorem ack_le_iff_right {m n₁ n₂ : ℕ} : ack m n₁ ≤ ack m n₂ ↔ n₁ ≤ n₂ :=
  (ack_strictMono_right m).le_iff_le
#align ack_le_iff_right ack_le_iff_right

@[simp]
theorem ack_inj_right {m n₁ n₂ : ℕ} : ack m n₁ = ack m n₂ ↔ n₁ = n₂ :=
  (ack_injective_right m).eq_iff
#align ack_inj_right ack_inj_right

theorem max_ack_right (m n₁ n₂ : ℕ) : ack m (max n₁ n₂) = max (ack m n₁) (ack m n₂) :=
  (ack_mono_right m).map_max
#align max_ack_right max_ack_right

theorem add_lt_ack : ∀ m n, m + n < ack m n
  | 0, n => by simp
  | m + 1, 0 => by simpa using add_lt_ack m 1
  | m + 1, n + 1 =>
    calc
      m + 1 + n + 1 ≤ m + (m + n + 2) := by omega
      _ < ack m (m + n + 2) := add_lt_ack _ _
      _ ≤ ack m (ack (m + 1) n) :=
        ack_mono_right m <| le_of_eq_of_le (by rw [succ_eq_add_one]; ring_nf)
        <| succ_le_of_lt <| add_lt_ack (m + 1) n
      _ = ack (m + 1) (n + 1) := (ack_succ_succ m n).symm
#align add_lt_ack add_lt_ack

theorem add_add_one_le_ack (m n : ℕ) : m + n + 1 ≤ ack m n :=
  succ_le_of_lt (add_lt_ack m n)
#align add_add_one_le_ack add_add_one_le_ack

theorem lt_ack_left (m n : ℕ) : m < ack m n :=
  (self_le_add_right m n).trans_lt <| add_lt_ack m n
#align lt_ack_left lt_ack_left

theorem lt_ack_right (m n : ℕ) : n < ack m n :=
  (self_le_add_left n m).trans_lt <| add_lt_ack m n
#align lt_ack_right lt_ack_right

-- we reorder the arguments to appease the equation compiler
private theorem ack_strict_mono_left' : ∀ {m₁ m₂} (n), m₁ < m₂ → ack m₁ n < ack m₂ n
  | m, 0, n => fun h => (not_lt_zero m h).elim
  | 0, m + 1, 0 => fun _h => by simpa using one_lt_ack_succ_right m 0
  | 0, m + 1, n + 1 => fun h => by
    rw [ack_zero, ack_succ_succ]
    apply lt_of_le_of_lt (le_trans _ <| add_le_add_left (add_add_one_le_ack _ _) m) (add_lt_ack _ _)
    omega
  | m₁ + 1, m₂ + 1, 0 => fun h => by
    simpa using ack_strict_mono_left' 1 ((add_lt_add_iff_right 1).1 h)
  | m₁ + 1, m₂ + 1, n + 1 => fun h => by
    rw [ack_succ_succ, ack_succ_succ]
    exact
      (ack_strict_mono_left' _ <| (add_lt_add_iff_right 1).1 h).trans
        (ack_strictMono_right _ <| ack_strict_mono_left' n h)

theorem ack_strictMono_left (n : ℕ) : StrictMono fun m => ack m n := fun _m₁ _m₂ =>
  ack_strict_mono_left' n
#align ack_strict_mono_left ack_strictMono_left

theorem ack_mono_left (n : ℕ) : Monotone fun m => ack m n :=
  (ack_strictMono_left n).monotone
#align ack_mono_left ack_mono_left

theorem ack_injective_left (n : ℕ) : Function.Injective fun m => ack m n :=
  (ack_strictMono_left n).injective
#align ack_injective_left ack_injective_left

@[simp]
theorem ack_lt_iff_left {m₁ m₂ n : ℕ} : ack m₁ n < ack m₂ n ↔ m₁ < m₂ :=
  (ack_strictMono_left n).lt_iff_lt
#align ack_lt_iff_left ack_lt_iff_left

@[simp]
theorem ack_le_iff_left {m₁ m₂ n : ℕ} : ack m₁ n ≤ ack m₂ n ↔ m₁ ≤ m₂ :=
  (ack_strictMono_left n).le_iff_le
#align ack_le_iff_left ack_le_iff_left

@[simp]
theorem ack_inj_left {m₁ m₂ n : ℕ} : ack m₁ n = ack m₂ n ↔ m₁ = m₂ :=
  (ack_injective_left n).eq_iff
#align ack_inj_left ack_inj_left

theorem max_ack_left (m₁ m₂ n : ℕ) : ack (max m₁ m₂) n = max (ack m₁ n) (ack m₂ n) :=
  (ack_mono_left n).map_max
#align max_ack_left max_ack_left

theorem ack_le_ack {m₁ m₂ n₁ n₂ : ℕ} (hm : m₁ ≤ m₂) (hn : n₁ ≤ n₂) : ack m₁ n₁ ≤ ack m₂ n₂ :=
  (ack_mono_left n₁ hm).trans <| ack_mono_right m₂ hn
#align ack_le_ack ack_le_ack

theorem ack_succ_right_le_ack_succ_left (m n : ℕ) : ack m (n + 1) ≤ ack (m + 1) n := by
  cases' n with n n
  · simp
  · rw [ack_succ_succ]
    apply ack_mono_right m (le_trans _ <| add_add_one_le_ack _ n)
    omega
#align ack_succ_right_le_ack_succ_left ack_succ_right_le_ack_succ_left

-- All the inequalities from this point onwards are specific to the main proof.
private theorem sq_le_two_pow_add_one_minus_three (n : ℕ) : n ^ 2 ≤ 2 ^ (n + 1) - 3 := by
  induction' n with k hk
  · norm_num
  · cases' k with k k
    · norm_num
    · rw [add_sq, Nat.pow_succ 2, mul_comm _ 2, two_mul (2 ^ _),
          add_tsub_assoc_of_le, add_comm (2 ^ _), add_assoc]
      · apply Nat.add_le_add hk
        norm_num
        apply succ_le_of_lt
        rw [Nat.pow_succ, mul_comm _ 2, mul_lt_mul_left (zero_lt_two' ℕ)]
        apply lt_two_pow
      · rw [Nat.pow_succ, Nat.pow_succ]
        linarith [one_le_pow k 2 zero_lt_two]

theorem ack_add_one_sq_lt_ack_add_three : ∀ m n, (ack m n + 1) ^ 2 ≤ ack (m + 3) n
  | 0, n => by simpa using sq_le_two_pow_add_one_minus_three (n + 2)
  | m + 1, 0 => by
    rw [ack_succ_zero, ack_succ_zero]
    apply ack_add_one_sq_lt_ack_add_three
  | m + 1, n + 1 => by
    rw [ack_succ_succ, ack_succ_succ]
    apply (ack_add_one_sq_lt_ack_add_three _ _).trans (ack_mono_right _ <| ack_mono_left _ _)
    omega
#align ack_add_one_sq_lt_ack_add_three ack_add_one_sq_lt_ack_add_three

theorem ack_ack_lt_ack_max_add_two (m n k : ℕ) : ack m (ack n k) < ack (max m n + 2) k :=
  calc
    ack m (ack n k) ≤ ack (max m n) (ack n k) := ack_mono_left _ (le_max_left _ _)
    _ < ack (max m n) (ack (max m n + 1) k) :=
      ack_strictMono_right _ <| ack_strictMono_left k <| lt_succ_of_le <| le_max_right m n
    _ = ack (max m n + 1) (k + 1) := (ack_succ_succ _ _).symm
    _ ≤ ack (max m n + 2) k := ack_succ_right_le_ack_succ_left _ _
#align ack_ack_lt_ack_max_add_two ack_ack_lt_ack_max_add_two

theorem ack_add_one_sq_lt_ack_add_four (m n : ℕ) : ack m ((n + 1) ^ 2) < ack (m + 4) n :=
  calc
    ack m ((n + 1) ^ 2) < ack m ((ack m n + 1) ^ 2) :=
      ack_strictMono_right m <| Nat.pow_lt_pow_left (succ_lt_succ <| lt_ack_right m n) two_ne_zero
    _ ≤ ack m (ack (m + 3) n) := ack_mono_right m <| ack_add_one_sq_lt_ack_add_three m n
    _ ≤ ack (m + 2) (ack (m + 3) n) := ack_mono_left _ <| by omega
    _ = ack (m + 3) (n + 1) := (ack_succ_succ _ n).symm
    _ ≤ ack (m + 4) n := ack_succ_right_le_ack_succ_left _ n
#align ack_add_one_sq_lt_ack_add_four ack_add_one_sq_lt_ack_add_four

theorem ack_pair_lt (m n k : ℕ) : ack m (pair n k) < ack (m + 4) (max n k) :=
  (ack_strictMono_right m <| pair_lt_max_add_one_sq n k).trans <|
    ack_add_one_sq_lt_ack_add_four _ _
#align ack_mkpair_lt ack_pair_lt

/-- If `f` is primitive recursive, there exists `m` such that `f n < ack m n` for all `n`. -/
theorem exists_lt_ack_of_nat_primrec {f : ℕ → ℕ} (hf : Nat.Primrec f) :
    ∃ m, ∀ n, f n < ack m n := by
  induction' hf with f g hf hg IHf IHg f g hf hg IHf IHg f g hf hg IHf IHg
  -- Zero function:
  · exact ⟨0, ack_pos 0⟩
  -- Successor function:
  · refine' ⟨1, fun n => _⟩
    rw [succ_eq_one_add]
    apply add_lt_ack
  -- Left projection:
  · refine' ⟨0, fun n => _⟩
    rw [ack_zero, Nat.lt_succ_iff]
    exact unpair_left_le n
  -- Right projection:
  · refine' ⟨0, fun n => _⟩
    rw [ack_zero, Nat.lt_succ_iff]
    exact unpair_right_le n
  all_goals cases' IHf with a ha; cases' IHg with b hb
  -- Pairing:
  · refine'
      ⟨max a b + 3, fun n =>
        (pair_lt_max_add_one_sq _ _).trans_le <|
          (Nat.pow_le_pow_left (add_le_add_right _ _) 2).trans <|
            ack_add_one_sq_lt_ack_add_three _ _⟩
    rw [max_ack_left]
    exact max_le_max (ha n).le (hb n).le
  -- Composition:
  · exact
      ⟨max a b + 2, fun n =>
        (ha _).trans <| (ack_strictMono_right a <| hb n).trans <| ack_ack_lt_ack_max_add_two a b n⟩
  -- Primitive recursion operator:
  · -- We prove this simpler inequality first.
    have :
      ∀ {m n},
        rec (f m) (fun y IH => g <| pair m <| pair y IH) n < ack (max a b + 9) (m + n) := by
      intro m n
      -- We induct on n.
      induction' n with n IH
      -- The base case is easy.
      · apply (ha m).trans (ack_strictMono_left m <| (le_max_left a b).trans_lt _)
        omega
      · -- We get rid of the first `pair`.
        simp only [ge_iff_le]
        apply (hb _).trans ((ack_pair_lt _ _ _).trans_le _)
        -- If m is the maximum, we get a very weak inequality.
        cases' lt_or_le _ m with h₁ h₁
        · rw [max_eq_left h₁.le]
          exact ack_le_ack (Nat.add_le_add (le_max_right a b) <| by norm_num)
                           (self_le_add_right m _)
        rw [max_eq_right h₁]
        -- We get rid of the second `pair`.
        apply (ack_pair_lt _ _ _).le.trans
        -- If n is the maximum, we get a very weak inequality.
        cases' lt_or_le _ n with h₂ h₂
        · rw [max_eq_left h₂.le, add_assoc]
          exact
            ack_le_ack (Nat.add_le_add (le_max_right a b) <| by norm_num)
              ((le_succ n).trans <| self_le_add_left _ _)
        rw [max_eq_right h₂]
        -- We now use the inductive hypothesis, and some simple algebraic manipulation.
        apply (ack_strictMono_right _ IH).le.trans
        rw [add_succ m, add_succ _ 8, succ_eq_add_one, succ_eq_add_one,
            ack_succ_succ (_ + 8), add_assoc]
        exact ack_mono_left _ (Nat.add_le_add (le_max_right a b) le_rfl)
    -- The proof is now simple.
    exact ⟨max a b + 9, fun n => this.trans_le <| ack_mono_right _ <| unpair_add_le n⟩
#align exists_lt_ack_of_nat_primrec exists_lt_ack_of_nat_primrec

theorem not_nat_primrec_ack_self : ¬Nat.Primrec fun n => ack n n := fun h => by
  cases' exists_lt_ack_of_nat_primrec h with m hm
  exact (hm m).false
#align not_nat_primrec_ack_self not_nat_primrec_ack_self

theorem not_primrec_ack_self : ¬Primrec fun n => ack n n := by
  rw [Primrec.nat_iff]
  exact not_nat_primrec_ack_self
#align not_primrec_ack_self not_primrec_ack_self

/-- The Ackermann function is not primitive recursive. -/
theorem not_primrec₂_ack : ¬Primrec₂ ack := fun h =>
  not_primrec_ack_self <| h.comp Primrec.id Primrec.id
#align not_primrec₂_ack not_primrec₂_ack<|MERGE_RESOLUTION|>--- conflicted
+++ resolved
@@ -144,10 +144,7 @@
     rw [ack_succ_succ, ack_succ_succ]
     apply ack_strictMono_right _ (ack_strictMono_right _ _)
     rwa [add_lt_add_iff_right] at h
-<<<<<<< HEAD
   termination_by m x => (m, x)
-=======
->>>>>>> beaf3fea
 #align ack_strict_mono_right ack_strictMono_right
 
 theorem ack_mono_right (m : ℕ) : Monotone (ack m) :=
