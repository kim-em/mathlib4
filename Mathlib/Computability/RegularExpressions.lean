--- conflicted
+++ resolved
@@ -218,14 +218,8 @@
       rw [rmatch, rmatch]
       rwa [Bool.and_eq_true_iff] at h
     · rintro ⟨t, u, h₁, h₂⟩
-<<<<<<< HEAD
-      cases' List.append_eq_nil_iff.1 h₁.symm with ht hu
-      subst ht
-      subst hu
-=======
       obtain ⟨ht, hu⟩ := List.append_eq_nil_iff.1 h₁.symm
       subst ht hu
->>>>>>> 3f037758
       repeat rw [rmatch] at h₂
       simp [h₂]
   | cons a x ih =>
