--- conflicted
+++ resolved
@@ -188,7 +188,9 @@
     return .positive q(height_pos $s $i)
   | _, _, _ => throwError "not Simplex.height"
 
-<<<<<<< HEAD
+example {n : ℕ} [NeZero n] (s : Simplex ℝ P n) (i : Fin (n + 1)) : 0 < s.height i := by
+  positivity
+
 open scoped RealInnerProductSpace
 
 variable {n : ℕ} [NeZero n] (s : Simplex ℝ P n)
@@ -291,10 +293,6 @@
             / (s.height i * s.height j) := by
   rw [neg_lt, neg_div', div_lt_one (by simp [height]), neg_lt]
   exact neg_mul_lt_inner_vsub_altitudeFoot _ _ _ hn
-=======
-example {n : ℕ} [NeZero n] (s : Simplex ℝ P n) (i : Fin (n + 1)) : 0 < s.height i := by
-  positivity
->>>>>>> 2193fd84
 
 end Simplex
 
