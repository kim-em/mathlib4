--- conflicted
+++ resolved
@@ -57,11 +57,7 @@
 
 universe uι uE uH uM uF
 
-<<<<<<< HEAD
-open Function Filter FiniteDimensional Set
-=======
 open Function Filter Module Set
->>>>>>> d0df76bd
 open scoped Topology Manifold
 
 noncomputable section
@@ -99,11 +95,7 @@
 
 This covering can be used, e.g., to construct a partition of unity and to prove the weak
 Whitney embedding theorem. -/
-<<<<<<< HEAD
--- Porting note(#5171): was @[nolint has_nonempty_instance]
-=======
 -- Porting note (https://github.com/leanprover-community/mathlib4/issues/5171): was @[nolint has_nonempty_instance]
->>>>>>> d0df76bd
 structure SmoothBumpCovering [FiniteDimensional ℝ E] (s : Set M := univ) where
   /-- The center point of each bump in the smooth covering. -/
   c : ι → M
@@ -379,10 +371,6 @@
   Subset.trans subset_closure (h i)
 
 variable (I) in
-<<<<<<< HEAD
-
-=======
->>>>>>> d0df76bd
 /-- Let `M` be a smooth manifold with corners modelled on a finite dimensional real vector space.
 Suppose also that `M` is a Hausdorff `σ`-compact topological space. Let `s` be a closed set
 in `M` and `U : M → Set M` be a collection of sets such that `U x ∈ 𝓝 x` for every `x ∈ s`.
