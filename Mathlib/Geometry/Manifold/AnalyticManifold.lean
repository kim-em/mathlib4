--- conflicted
+++ resolved
@@ -4,11 +4,7 @@
 Authors: Michael Lee, Geoffrey Irving
 -/
 import Mathlib.Analysis.Analytic.Constructions
-<<<<<<< HEAD
-import Mathlib.Analysis.Analytic.Within
-=======
 import Mathlib.Analysis.Calculus.FDeriv.Analytic
->>>>>>> d0df76bd
 import Mathlib.Geometry.Manifold.SmoothManifoldWithCorners
 
 /-!
@@ -21,11 +17,7 @@
 analytic manifolds are smooth manifolds.
 
 Completeness is required throughout, but this is nonessential: it is due to many of the lemmas about
-<<<<<<< HEAD
-AnalyticWithinOn` requiring completeness for ease of proof.
-=======
 AnalyticOn` requiring completeness for ease of proof.
->>>>>>> d0df76bd
 -/
 
 noncomputable section
@@ -49,20 +41,12 @@
 
 section analyticGroupoid
 
-<<<<<<< HEAD
-/-- Given a model with corners `(E, H)`, we define the pregroupoid of analytic transformations of
-`H` as the maps that are `AnalyticWithinOn` when read in `E` through `I`.  Using `AnalyticWithinOn`
-rather than `AnalyticOn` gives us meaningful definitions at boundary points. -/
-def analyticPregroupoid : Pregroupoid H where
-  property f s := AnalyticWithinOn 𝕜 (I ∘ f ∘ I.symm) (I.symm ⁻¹' s ∩ range I)
-=======
 variable (I) in
 /-- Given a model with corners `(E, H)`, we define the pregroupoid of analytic transformations of
 `H` as the maps that are `AnalyticOn` when read in `E` through `I`.  Using `AnalyticOn`
 rather than `AnalyticOnNhd` gives us meaningful definitions at boundary points. -/
 def analyticPregroupoid : Pregroupoid H where
   property f s := AnalyticOn 𝕜 (I ∘ f ∘ I.symm) (I.symm ⁻¹' s ∩ range I)
->>>>>>> d0df76bd
   comp {f g u v} hf hg _ _ _ := by
     have : I ∘ (g ∘ f) ∘ I.symm = (I ∘ g ∘ I.symm) ∘ I ∘ f ∘ I.symm := by ext x; simp
     simp only [this]
@@ -71,20 +55,12 @@
     · rintro x ⟨hx1, _⟩
       simpa only [mfld_simps] using hx1.2
   id_mem := by
-<<<<<<< HEAD
-    apply analyticWithinOn_id.congr
-=======
     apply analyticOn_id.congr
->>>>>>> d0df76bd
     rintro x ⟨_, hx2⟩
     obtain ⟨y, hy⟩ := mem_range.1 hx2
     simp only [mfld_simps, ← hy]
   locality {f u} _ H := by
-<<<<<<< HEAD
-    apply analyticWithinOn_of_locally_analyticWithinOn
-=======
     apply analyticOn_of_locally_analyticOn
->>>>>>> d0df76bd
     rintro y ⟨hy1, hy2⟩
     obtain ⟨x, hx⟩ := mem_range.1 hy2
     simp only [mfld_simps, ← hx] at hy1 ⊢
@@ -99,16 +75,10 @@
     simp only [mfld_simps, ← hx] at hy1 ⊢
     rw [fg _ hy1]
 
-<<<<<<< HEAD
-/-- Given a model with corners `(E, H)`, we define the groupoid of analytic transformations of
-`H` as the maps that are `AnalyticWithinOn` when read in `E` through `I`.  Using `AnalyticWithinOn`
-rather than `AnalyticOn` gives us meaningful definitions at boundary points. -/
-=======
 variable (I) in
 /-- Given a model with corners `(E, H)`, we define the groupoid of analytic transformations of
 `H` as the maps that are `AnalyticOn` when read in `E` through `I`.  Using `AnalyticOn`
 rather than `AnalyticOnNhd` gives us meaningful definitions at boundary points. -/
->>>>>>> d0df76bd
 def analyticGroupoid : StructureGroupoid H :=
   (analyticPregroupoid I).groupoid
 
@@ -116,15 +86,9 @@
 theorem ofSet_mem_analyticGroupoid {s : Set H} (hs : IsOpen s) :
     PartialHomeomorph.ofSet s hs ∈ analyticGroupoid I := by
   rw [analyticGroupoid, mem_groupoid_of_pregroupoid]
-<<<<<<< HEAD
-  suffices h : AnalyticWithinOn 𝕜 (I ∘ I.symm) (I.symm ⁻¹' s ∩ range I) by
-    simp [h, analyticPregroupoid]
-  have hi : AnalyticWithinOn 𝕜 id (univ : Set E) := analyticWithinOn_id
-=======
   suffices h : AnalyticOn 𝕜 (I ∘ I.symm) (I.symm ⁻¹' s ∩ range I) by
     simp [h, analyticPregroupoid]
   have hi : AnalyticOn 𝕜 id (univ : Set E) := analyticOn_id
->>>>>>> d0df76bd
   exact (hi.mono (subset_univ _)).congr (fun x hx ↦ I.right_inv hx.2)
 
 /-- The composition of a partial homeomorphism from `H` to `M` and its inverse belongs to
@@ -141,38 +105,22 @@
     (by
       rw [StructureGroupoid.le_iff]
       rintro e ⟨s, hs, hes⟩
-<<<<<<< HEAD
-      exact (analyticGroupoid I).mem_of_eqOnSource' _ _ (ofSet_mem_analyticGroupoid I hs) hes)
-=======
       exact (analyticGroupoid I).mem_of_eqOnSource' _ _ (ofSet_mem_analyticGroupoid hs) hes)
->>>>>>> d0df76bd
 
 /-- `f ∈ analyticGroupoid` iff it and its inverse are analytic within `range I`. -/
 lemma mem_analyticGroupoid {I : ModelWithCorners 𝕜 E H} {f : PartialHomeomorph H H} :
     f ∈ analyticGroupoid I ↔
-<<<<<<< HEAD
-      AnalyticWithinOn 𝕜 (I ∘ f ∘ I.symm) (I.symm ⁻¹' f.source ∩ range I) ∧
-      AnalyticWithinOn 𝕜 (I ∘ f.symm ∘ I.symm) (I.symm ⁻¹' f.target ∩ range I) := by
-=======
       AnalyticOn 𝕜 (I ∘ f ∘ I.symm) (I.symm ⁻¹' f.source ∩ range I) ∧
       AnalyticOn 𝕜 (I ∘ f.symm ∘ I.symm) (I.symm ⁻¹' f.target ∩ range I) := by
->>>>>>> d0df76bd
   rfl
 
 /-- The analytic groupoid on a boundaryless charted space modeled on a complete vector space
 consists of the partial homeomorphisms which are analytic and have analytic inverse. -/
 theorem mem_analyticGroupoid_of_boundaryless [I.Boundaryless] (e : PartialHomeomorph H H) :
-<<<<<<< HEAD
-    e ∈ analyticGroupoid I ↔ AnalyticOn 𝕜 (I ∘ e ∘ I.symm) (I '' e.source) ∧
-      AnalyticOn 𝕜 (I ∘ e.symm ∘ I.symm) (I '' e.target) := by
-  simp only [mem_analyticGroupoid, I.range_eq_univ, inter_univ, I.image_eq]
-  rw [IsOpen.analyticWithinOn_iff_analyticOn, IsOpen.analyticWithinOn_iff_analyticOn]
-=======
     e ∈ analyticGroupoid I ↔ AnalyticOnNhd 𝕜 (I ∘ e ∘ I.symm) (I '' e.source) ∧
       AnalyticOnNhd 𝕜 (I ∘ e.symm ∘ I.symm) (I '' e.target) := by
   simp only [mem_analyticGroupoid, I.range_eq_univ, inter_univ, I.image_eq]
   rw [IsOpen.analyticOn_iff_analyticOnNhd, IsOpen.analyticOn_iff_analyticOnNhd]
->>>>>>> d0df76bd
   · exact I.continuous_symm.isOpen_preimage _ e.open_target
   · exact I.continuous_symm.isOpen_preimage _ e.open_source
 
@@ -185,21 +133,12 @@
     f.prod g ∈ analyticGroupoid (I.prod J) := by
   have pe : range (I.prod J) = (range I).prod (range J) := I.range_prod
   simp only [mem_analyticGroupoid, Function.comp, image_subset_iff] at fa ga ⊢
-<<<<<<< HEAD
-  exact ⟨AnalyticWithinOn.prod
-      (fa.1.comp analyticWithinOn_fst fun _ m ↦ ⟨m.1.1, (pe ▸ m.2).1⟩)
-      (ga.1.comp analyticWithinOn_snd fun _ m ↦ ⟨m.1.2, (pe ▸ m.2).2⟩),
-    AnalyticWithinOn.prod
-      (fa.2.comp analyticWithinOn_fst fun _ m ↦ ⟨m.1.1, (pe ▸ m.2).1⟩)
-      (ga.2.comp analyticWithinOn_snd fun _ m ↦ ⟨m.1.2, (pe ▸ m.2).2⟩)⟩
-=======
   exact ⟨AnalyticOn.prod
       (fa.1.comp analyticOn_fst fun _ m ↦ ⟨m.1.1, (pe ▸ m.2).1⟩)
       (ga.1.comp analyticOn_snd fun _ m ↦ ⟨m.1.2, (pe ▸ m.2).2⟩),
     AnalyticOn.prod
       (fa.2.comp analyticOn_fst fun _ m ↦ ⟨m.1.1, (pe ▸ m.2).1⟩)
       (ga.2.comp analyticOn_snd fun _ m ↦ ⟨m.1.2, (pe ▸ m.2).2⟩)⟩
->>>>>>> d0df76bd
 
 end analyticGroupoid
 
