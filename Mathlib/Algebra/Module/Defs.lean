/-
Copyright (c) 2015 Nathaniel Thomas. All rights reserved.
Released under Apache 2.0 license as described in the file LICENSE.
Authors: Nathaniel Thomas, Jeremy Avigad, Johannes Hölzl, Mario Carneiro
-/
import Mathlib.Algebra.Group.Action.End
import Mathlib.Algebra.Group.Equiv.Basic
import Mathlib.Algebra.GroupWithZero.Action.Defs
import Mathlib.Algebra.Ring.Defs
import Mathlib.Algebra.SMulWithZero

/-!
# Modules over a ring

In this file we define

* `Module R M` : an additive commutative monoid `M` is a `Module` over a
  `Semiring R` if for `r : R` and `x : M` their "scalar multiplication" `r • x : M` is defined, and
  the operation `•` satisfies some natural associativity and distributivity axioms similar to those
  on a ring.

## Implementation notes

In typical mathematical usage, our definition of `Module` corresponds to "semimodule", and the
word "module" is reserved for `Module R M` where `R` is a `Ring` and `M` an `AddCommGroup`.
If `R` is a `Field` and `M` an `AddCommGroup`, `M` would be called an `R`-vector space.
Since those assumptions can be made by changing the typeclasses applied to `R` and `M`,
without changing the axioms in `Module`, mathlib calls everything a `Module`.

In older versions of mathlib3, we had separate abbreviations for semimodules and vector spaces.
This caused inference issues in some cases, while not providing any real advantages, so we decided
to use a canonical `Module` typeclass throughout.

## Tags

semimodule, module, vector space
-/

assert_not_exists Field
assert_not_exists Invertible
assert_not_exists Multiset
assert_not_exists Pi.single_smul₀
assert_not_exists RingHom
assert_not_exists Set.indicator
assert_not_exists Units

open Function Set

universe u v

variable {R S M M₂ : Type*}

/-- A module is a generalization of vector spaces to a scalar semiring.
  It consists of a scalar semiring `R` and an additive monoid of "vectors" `M`,
  connected by a "scalar multiplication" operation `r • x : M`
  (where `r : R` and `x : M`) with some natural associativity and
  distributivity axioms similar to those on a ring. -/
@[ext]
class Module (R : Type u) (M : Type v) [Semiring R] [AddCommMonoid M] extends
  DistribMulAction R M where
  /-- Scalar multiplication distributes over addition from the right. -/
  protected add_smul : ∀ (r s : R) (x : M), (r + s) • x = r • x + s • x
  /-- Scalar multiplication by zero gives zero. -/
  protected zero_smul : ∀ x : M, (0 : R) • x = 0

section AddCommMonoid

variable [Semiring R] [AddCommMonoid M] [Module R M] (r s : R) (x : M)

-- see Note [lower instance priority]
/-- A module over a semiring automatically inherits a `MulActionWithZero` structure. -/
<<<<<<< HEAD
instance (priority := 100) Module.toMulActionWithZero : MulActionWithZero R M :=
  { smul_zero := smul_zero
=======
instance (priority := 100) Module.toMulActionWithZero
  {R M} {_ : Semiring R} {_ : AddCommMonoid M} [Module R M] : MulActionWithZero R M :=
  { (inferInstance : MulAction R M) with
    smul_zero := smul_zero
>>>>>>> d33330ab
    zero_smul := Module.zero_smul }

theorem add_smul : (r + s) • x = r • x + s • x :=
  Module.add_smul r s x

theorem Convex.combo_self {a b : R} (h : a + b = 1) (x : M) : a • x + b • x = x := by
  rw [← add_smul, h, one_smul]

variable (R)

-- Porting note: this is the letter of the mathlib3 version, but not really the spirit
theorem two_smul : (2 : R) • x = x + x := by rw [← one_add_one_eq_two, add_smul, one_smul]

/-- Pullback a `Module` structure along an injective additive monoid homomorphism.
See note [reducible non-instances]. -/
protected abbrev Function.Injective.module [AddCommMonoid M₂] [SMul R M₂] (f : M₂ →+ M)
    (hf : Injective f) (smul : ∀ (c : R) (x), f (c • x) = c • f x) : Module R M₂ :=
  { hf.distribMulAction f smul with
    add_smul := fun c₁ c₂ x => hf <| by simp only [smul, f.map_add, add_smul]
    zero_smul := fun x => hf <| by simp only [smul, zero_smul, f.map_zero] }

/-- Pushforward a `Module` structure along a surjective additive monoid homomorphism.
See note [reducible non-instances]. -/
protected abbrev Function.Surjective.module [AddCommMonoid M₂] [SMul R M₂] (f : M →+ M₂)
    (hf : Surjective f) (smul : ∀ (c : R) (x), f (c • x) = c • f x) : Module R M₂ :=
  { toDistribMulAction := hf.distribMulAction f smul
    add_smul := fun c₁ c₂ x => by
      rcases hf x with ⟨x, rfl⟩
      simp only [add_smul, ← smul, ← f.map_add]
    zero_smul := fun x => by
      rcases hf x with ⟨x, rfl⟩
      rw [← f.map_zero, ← smul, zero_smul] }

<<<<<<< HEAD
/-- Push forward the action of `R` on `M` along a compatible surjective map `f : R →+* S`.

See also `Function.Surjective.mulActionLeft` and `Function.Surjective.distribMulActionLeft`.
-/
abbrev Function.Surjective.moduleLeft {R S M : Type*} [Semiring R] [AddCommMonoid M] [Module R M]
    [Semiring S] [SMul S M] (f : R →+* S) (hf : Function.Surjective f)
    (hsmul : ∀ (c) (x : M), f c • x = c • x) : Module S M :=
  { hf.distribMulActionLeft f.toMonoidHom hsmul with
    zero_smul := fun x => by rw [← f.map_zero, hsmul, zero_smul]
    add_smul := hf.forall₂.mpr fun a b x => by simp only [← f.map_add, hsmul, add_smul] }

variable {R} (M)

/-- Compose a `Module` with a `RingHom`, with action `f s • m`.

See note [reducible non-instances]. -/
abbrev Module.compHom [Semiring S] (f : S →+* R) : Module S M :=
  reduceProj% zeta%
  { delta% MulActionWithZero.compHom M f.toMonoidWithZeroHom,
    delta% DistribMulAction.compHom M (f : S →* R) with
    -- Porting note: the `show f (r + s) • x = f r • x + f s • x` wasn't needed in mathlib3.
    -- Somehow, now that `SMul` is heterogeneous, it can't unfold earlier fields of a definition for
    -- use in later fields.  See
    -- https://leanprover.zulipchat.com/#narrow/stream/287929-mathlib4/topic/Heterogeneous.20scalar.20multiplication
    add_smul := fun r s x => show f (r + s) • x = f r • x + f s • x by simp [add_smul] }

variable (R)

/-- `(•)` as an `AddMonoidHom`.

This is a stronger version of `DistribMulAction.toAddMonoidEnd` -/
@[simps! apply_apply]
def Module.toAddMonoidEnd : R →+* AddMonoid.End M :=
  { DistribMulAction.toAddMonoidEnd R M with
    -- Porting note: the two `show`s weren't needed in mathlib3.
    -- Somehow, now that `SMul` is heterogeneous, it can't unfold earlier fields of a definition for
    -- use in later fields.  See
    -- https://leanprover.zulipchat.com/#narrow/stream/287929-mathlib4/topic/Heterogeneous.20scalar.20multiplication
    map_zero' := AddMonoidHom.ext fun r => show (0 : R) • r = 0 by simp
    map_add' := fun x y =>
      AddMonoidHom.ext fun r => show (x + y) • r = x • r + y • r by simp [add_smul] }

/-- A convenience alias for `Module.toAddMonoidEnd` as an `AddMonoidHom`, usually to allow the
use of `AddMonoidHom.flip`. -/
def smulAddHom : R →+ M →+ M :=
  (Module.toAddMonoidEnd R M).toAddMonoidHom

variable {R M}

@[simp]
theorem smulAddHom_apply (r : R) (x : M) : smulAddHom R M r x = r • x :=
  rfl
=======
variable {R}
>>>>>>> d33330ab

theorem Module.eq_zero_of_zero_eq_one (zero_eq_one : (0 : R) = 1) : x = 0 := by
  rw [← one_smul R x, ← zero_eq_one, zero_smul]

@[simp]
theorem smul_add_one_sub_smul {R : Type*} [Ring R] [Module R M] {r : R} {m : M} :
    r • m + (1 - r) • m = m := by rw [← add_smul, add_sub_cancel, one_smul]

end AddCommMonoid

section AddCommGroup

variable [Semiring R] [AddCommGroup M]

theorem Convex.combo_eq_smul_sub_add [Module R M] {x y : M} {a b : R} (h : a + b = 1) :
    a • x + b • y = b • (y - x) + x :=
  calc
    a • x + b • y = b • y - b • x + (a • x + b • x) := by rw [sub_add_add_cancel, add_comm]
    _ = b • (y - x) + x := by rw [smul_sub, Convex.combo_self h]

end AddCommGroup

-- We'll later use this to show `Module ℕ M` and `Module ℤ M` are subsingletons.
/-- A variant of `Module.ext` that's convenient for term-mode. -/
theorem Module.ext' {R : Type*} [Semiring R] {M : Type*} [AddCommMonoid M] (P Q : Module R M)
    (w : ∀ (r : R) (m : M), (haveI := P; r • m) = (haveI := Q; r • m)) :
    P = Q := by
  ext
  exact w _ _

section Module

variable [Ring R] [AddCommGroup M] [Module R M] (r : R) (x : M)

@[simp]
theorem neg_smul : -r • x = -(r • x) :=
  eq_neg_of_add_eq_zero_left <| by rw [← add_smul, neg_add_cancel, zero_smul]

theorem neg_smul_neg : -r • -x = r • x := by rw [neg_smul, smul_neg, neg_neg]

variable (R)

theorem neg_one_smul (x : M) : (-1 : R) • x = -x := by simp

variable {R}

theorem sub_smul (r s : R) (y : M) : (r - s) • y = r • y - s • y := by
  simp [add_smul, sub_eq_add_neg]

end Module

/-- A module over a `Subsingleton` semiring is a `Subsingleton`. We cannot register this
as an instance because Lean has no way to guess `R`. -/
protected theorem Module.subsingleton (R M : Type*) [Semiring R] [Subsingleton R] [AddCommMonoid M]
    [Module R M] : Subsingleton M :=
  MulActionWithZero.subsingleton R M

/-- A semiring is `Nontrivial` provided that there exists a nontrivial module over this semiring. -/
protected theorem Module.nontrivial (R M : Type*) [Semiring R] [Nontrivial M] [AddCommMonoid M]
    [Module R M] : Nontrivial R :=
  MulActionWithZero.nontrivial R M

-- see Note [lower instance priority]
instance (priority := 910) Semiring.toModule [Semiring R] : Module R R where
  smul_add := mul_add
  add_smul := add_mul
  zero_smul := zero_mul
  smul_zero := mul_zero

instance [NonUnitalNonAssocSemiring R] : DistribSMul R R where
  smul_add := left_distrib<|MERGE_RESOLUTION|>--- conflicted
+++ resolved
@@ -69,15 +69,9 @@
 
 -- see Note [lower instance priority]
 /-- A module over a semiring automatically inherits a `MulActionWithZero` structure. -/
-<<<<<<< HEAD
-instance (priority := 100) Module.toMulActionWithZero : MulActionWithZero R M :=
-  { smul_zero := smul_zero
-=======
 instance (priority := 100) Module.toMulActionWithZero
   {R M} {_ : Semiring R} {_ : AddCommMonoid M} [Module R M] : MulActionWithZero R M :=
-  { (inferInstance : MulAction R M) with
-    smul_zero := smul_zero
->>>>>>> d33330ab
+  { smul_zero := smul_zero
     zero_smul := Module.zero_smul }
 
 theorem add_smul : (r + s) • x = r • x + s • x :=
@@ -111,62 +105,7 @@
       rcases hf x with ⟨x, rfl⟩
       rw [← f.map_zero, ← smul, zero_smul] }
 
-<<<<<<< HEAD
-/-- Push forward the action of `R` on `M` along a compatible surjective map `f : R →+* S`.
-
-See also `Function.Surjective.mulActionLeft` and `Function.Surjective.distribMulActionLeft`.
--/
-abbrev Function.Surjective.moduleLeft {R S M : Type*} [Semiring R] [AddCommMonoid M] [Module R M]
-    [Semiring S] [SMul S M] (f : R →+* S) (hf : Function.Surjective f)
-    (hsmul : ∀ (c) (x : M), f c • x = c • x) : Module S M :=
-  { hf.distribMulActionLeft f.toMonoidHom hsmul with
-    zero_smul := fun x => by rw [← f.map_zero, hsmul, zero_smul]
-    add_smul := hf.forall₂.mpr fun a b x => by simp only [← f.map_add, hsmul, add_smul] }
-
-variable {R} (M)
-
-/-- Compose a `Module` with a `RingHom`, with action `f s • m`.
-
-See note [reducible non-instances]. -/
-abbrev Module.compHom [Semiring S] (f : S →+* R) : Module S M :=
-  reduceProj% zeta%
-  { delta% MulActionWithZero.compHom M f.toMonoidWithZeroHom,
-    delta% DistribMulAction.compHom M (f : S →* R) with
-    -- Porting note: the `show f (r + s) • x = f r • x + f s • x` wasn't needed in mathlib3.
-    -- Somehow, now that `SMul` is heterogeneous, it can't unfold earlier fields of a definition for
-    -- use in later fields.  See
-    -- https://leanprover.zulipchat.com/#narrow/stream/287929-mathlib4/topic/Heterogeneous.20scalar.20multiplication
-    add_smul := fun r s x => show f (r + s) • x = f r • x + f s • x by simp [add_smul] }
-
-variable (R)
-
-/-- `(•)` as an `AddMonoidHom`.
-
-This is a stronger version of `DistribMulAction.toAddMonoidEnd` -/
-@[simps! apply_apply]
-def Module.toAddMonoidEnd : R →+* AddMonoid.End M :=
-  { DistribMulAction.toAddMonoidEnd R M with
-    -- Porting note: the two `show`s weren't needed in mathlib3.
-    -- Somehow, now that `SMul` is heterogeneous, it can't unfold earlier fields of a definition for
-    -- use in later fields.  See
-    -- https://leanprover.zulipchat.com/#narrow/stream/287929-mathlib4/topic/Heterogeneous.20scalar.20multiplication
-    map_zero' := AddMonoidHom.ext fun r => show (0 : R) • r = 0 by simp
-    map_add' := fun x y =>
-      AddMonoidHom.ext fun r => show (x + y) • r = x • r + y • r by simp [add_smul] }
-
-/-- A convenience alias for `Module.toAddMonoidEnd` as an `AddMonoidHom`, usually to allow the
-use of `AddMonoidHom.flip`. -/
-def smulAddHom : R →+ M →+ M :=
-  (Module.toAddMonoidEnd R M).toAddMonoidHom
-
-variable {R M}
-
-@[simp]
-theorem smulAddHom_apply (r : R) (x : M) : smulAddHom R M r x = r • x :=
-  rfl
-=======
 variable {R}
->>>>>>> d33330ab
 
 theorem Module.eq_zero_of_zero_eq_one (zero_eq_one : (0 : R) = 1) : x = 0 := by
   rw [← one_smul R x, ← zero_eq_one, zero_smul]
