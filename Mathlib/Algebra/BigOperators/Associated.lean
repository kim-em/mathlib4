--- conflicted
+++ resolved
@@ -113,11 +113,6 @@
             Multiset.count_eq_card_filter_eq, ← Multiset.nodup_iff_count_le_one, s.nodup]
           -- Porting note: these lines were not necessary
           intro a
-<<<<<<< HEAD
-          --simp only [Multiset.map_id', associated_eq_eq, Multiset.countP_eq_card_filter]
-          --change Multiset.card (Multiset.filter (fun b => a = b) s.val) ≤ 1
-=======
->>>>>>> 8e47cfa4
           apply le_of_eq_of_le (Multiset.count_eq_card_filter_eq _ _).symm
           apply Multiset.nodup_iff_count_le_one.mp
           exact s.nodup)
