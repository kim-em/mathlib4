--- conflicted
+++ resolved
@@ -308,12 +308,7 @@
 
 theorem MulEquiv.irreducible_iff (f : F) {a : M} :
     Irreducible (f a) ↔ Irreducible a :=
-<<<<<<< HEAD
-  let f := MulEquivClass.toMulEquiv f
-  ⟨by simpa only [symm_apply_apply] using Irreducible.map f.symm (x := f a), Irreducible.map f⟩
-=======
   ⟨Irreducible.of_map f, Irreducible.map f⟩
->>>>>>> 6ffe1e2e
 
 end
 
