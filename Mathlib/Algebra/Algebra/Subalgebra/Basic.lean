--- conflicted
+++ resolved
@@ -379,23 +379,8 @@
 instance [Semiring R'] [SMul R' R] [Module R' A] [IsScalarTower R' R A] : IsScalarTower R' R S :=
   inferInstanceAs (IsScalarTower R' R (toSubmodule S))
 
-/- More general form of `Subalgebra.algebra`.
-
-<<<<<<< HEAD
-This could be an instance but we don't seem to need it, so it's a `def` for performance reasons.
-
-If this `def` is made an instance, it should have low priority (e.g. 500) since it is slow to fail:
-before failing, it will cause a search through all `SMul R' R` instances,
-which can quickly get expensive.
--/
+/- More general form of `Subalgebra.algebra`. -/
 def algebra' [CommSemiring R'] [SMul R' R] [Algebra R' A]
-=======
-This instance should have low priority since it is slow to fail:
-before failing, it will cause a search through all `SMul R' R` instances,
-which can quickly get expensive.
--/
-instance (priority := 500) algebra' [CommSemiring R'] [SMul R' R] [Algebra R' A]
->>>>>>> 725f123f
     [IsScalarTower R' R A] :
     Algebra R' S :=
   { (algebraMap R' A).codRestrict S fun x => by
