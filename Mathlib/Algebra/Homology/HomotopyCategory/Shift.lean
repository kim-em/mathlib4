/-
Copyright (c) 2023 Joël Riou. All rights reserved.
Released under Apache 2.0 license as described in the file LICENSE.
Authors: Joël Riou
-/
import Mathlib.Algebra.Homology.HomotopyCategory
import Mathlib.Algebra.GroupPower.NegOnePow
import Mathlib.CategoryTheory.Shift.Quotient
import Mathlib.CategoryTheory.Linear.LinearFunctor
import Mathlib.Tactic.Linarith

/-!
# The shift on cochain complexes and on the homotopy category

In this file, we show that for any preadditive category `C`, the categories
`CochainComplex C ℤ` and `HomotopyCategory C (ComplexShape.up ℤ)` are
equipped with a shift by `ℤ`.

-/

universe v v' u u'

open CategoryTheory

variable (C : Type u) [Category.{v} C] [Preadditive C]
  {D : Type u'} [Category.{v'} D] [Preadditive D]

namespace CochainComplex

open HomologicalComplex

attribute [local simp] XIsoOfEq_hom_naturality

/-- The shift functor by `n : ℤ` on `CochainComplex C ℤ` which sends a cochain
complex `K` to the complex which is `K.X (i + n)` in degree `i`, and which
multiplies the differentials by `(-1)^n`. -/
@[simps]
def shiftFunctor (n : ℤ) : CochainComplex C ℤ ⥤ CochainComplex C ℤ where
  obj K :=
    { X := fun i => K.X (i + n)
      d := fun i j => n.negOnePow • K.d _ _
      d_comp_d' := by
        intros
        simp only [Linear.comp_units_smul, Linear.units_smul_comp, d_comp_d, smul_zero]
      shape := fun i j hij => by
        dsimp
        rw [K.shape, smul_zero]
        intro hij'
        apply hij
        dsimp at hij' ⊢
        linarith }
  map φ :=
    { f := fun i => φ.f _
      comm' := by
        intros
        dsimp
        simp only [Linear.comp_units_smul, Hom.comm, Linear.units_smul_comp] }
  map_id := by intros; rfl
  map_comp := by intros; rfl

instance (n : ℤ) : (shiftFunctor C n).Additive where

variable {C}

/-- The canonical isomorphism `((shiftFunctor C n).obj K).X i ≅ K.X m` when `m = i + n`. -/
@[simp]
def shiftFunctorObjXIso (K : CochainComplex C ℤ) (n i m : ℤ) (hm : m = i + n) :
    ((shiftFunctor C n).obj K).X i ≅ K.X m := K.XIsoOfEq hm.symm

variable (C)

/-- The shift functor by `n` on `CochainComplex C ℤ` identifies to the identity
functor when `n = 0`. -/
@[simps!]
def shiftFunctorZero' (n : ℤ) (h : n = 0) :
    shiftFunctor C n ≅ 𝟭 _ :=
  NatIso.ofComponents (fun K => Hom.isoOfComponents
    (fun i => K.shiftFunctorObjXIso _ _ _ (by linarith))
    (fun _ _ _ => by simp [h])) (by aesop_cat)

/-- The compatibility of the shift functors on `CochainComplex C ℤ` with respect
to the addition of integers. -/
@[simps!]
def shiftFunctorAdd' (n₁ n₂ n₁₂ : ℤ) (h : n₁ + n₂ = n₁₂) :
    shiftFunctor C n₁₂ ≅ shiftFunctor C n₁ ⋙ shiftFunctor C n₂ :=
  NatIso.ofComponents (fun K => Hom.isoOfComponents
    (fun i => K.shiftFunctorObjXIso _ _ _ (by linarith))
    (fun _ _ _ => by
      subst h
      dsimp
      simp only [add_comm n₁ n₂, Int.negOnePow_add, Linear.units_smul_comp,
        Linear.comp_units_smul, d_comp_XIsoOfEq_hom, smul_smul, XIsoOfEq_hom_comp_d]))
    (by aesop_cat)

attribute [local simp] XIsoOfEq

instance : HasShift (CochainComplex C ℤ) ℤ := hasShiftMk _ _
  { F := shiftFunctor C
    zero := shiftFunctorZero' C _ rfl
    add := fun n₁ n₂ => shiftFunctorAdd' C n₁ n₂ _ rfl }

instance (n : ℤ) :
    (CategoryTheory.shiftFunctor (HomologicalComplex C (ComplexShape.up ℤ)) n).Additive :=
  (inferInstance : (CochainComplex.shiftFunctor C n).Additive)

variable {C}

@[simp]
lemma shiftFunctor_obj_X' (K : CochainComplex C ℤ) (n p : ℤ) :
    ((CategoryTheory.shiftFunctor (CochainComplex C ℤ) n).obj K).X p = K.X (p + n) := rfl

@[simp]
lemma shiftFunctor_map_f' {K L : CochainComplex C ℤ} (φ : K ⟶ L) (n p : ℤ) :
    ((CategoryTheory.shiftFunctor (CochainComplex C ℤ) n).map φ).f p = φ.f (p + n) := rfl

@[simp]
lemma shiftFunctor_obj_d' (K : CochainComplex C ℤ) (n i j : ℤ) :
    ((CategoryTheory.shiftFunctor (CochainComplex C ℤ) n).obj K).d i j =
      n.negOnePow • K.d _ _ := rfl

lemma shiftFunctorAdd_inv_app_f (K : CochainComplex C ℤ) (a b n : ℤ) :
    ((shiftFunctorAdd (CochainComplex C ℤ) a b).inv.app K).f n =
      (K.XIsoOfEq (by dsimp; rw [add_comm a, add_assoc])).hom := rfl

lemma shiftFunctorAdd_hom_app_f (K : CochainComplex C ℤ) (a b n : ℤ) :
    ((shiftFunctorAdd (CochainComplex C ℤ) a b).hom.app K).f n =
      (K.XIsoOfEq (by dsimp; rw [add_comm a, add_assoc])).hom := by
  have : IsIso (((shiftFunctorAdd (CochainComplex C ℤ) a b).inv.app K).f n) := by
    rw [shiftFunctorAdd_inv_app_f]
    infer_instance
  rw [← cancel_mono (((shiftFunctorAdd (CochainComplex C ℤ) a b).inv.app K).f n),
    ← comp_f, Iso.hom_inv_id_app, id_f, shiftFunctorAdd_inv_app_f]
  simp only [XIsoOfEq, eqToIso.hom, eqToHom_trans, eqToHom_refl]

lemma shiftFunctorAdd'_inv_app_f' (K : CochainComplex C ℤ) (a b ab : ℤ) (h : a + b = ab) (n : ℤ) :
    ((CategoryTheory.shiftFunctorAdd' (CochainComplex C ℤ) a b ab h).inv.app K).f n =
      (K.XIsoOfEq (by dsimp; rw [← h, add_assoc, add_comm a])).hom := by
  subst h
  rw [shiftFunctorAdd'_eq_shiftFunctorAdd, shiftFunctorAdd_inv_app_f]

lemma shiftFunctorAdd'_hom_app_f' (K : CochainComplex C ℤ) (a b ab : ℤ) (h : a + b = ab) (n : ℤ) :
    ((CategoryTheory.shiftFunctorAdd' (CochainComplex C ℤ) a b ab h).hom.app K).f n =
      (K.XIsoOfEq (by dsimp; rw [← h, add_assoc, add_comm a])).hom := by
  subst h
  rw [shiftFunctorAdd'_eq_shiftFunctorAdd, shiftFunctorAdd_hom_app_f]

lemma shiftFunctorZero_inv_app_f (K : CochainComplex C ℤ) (n : ℤ) :
    ((CategoryTheory.shiftFunctorZero (CochainComplex C ℤ) ℤ).inv.app K).f n =
      (K.XIsoOfEq (by dsimp; rw [add_zero])).hom := rfl

lemma shiftFunctorZero_hom_app_f (K : CochainComplex C ℤ) (n : ℤ) :
    ((CategoryTheory.shiftFunctorZero (CochainComplex C ℤ) ℤ).hom.app K).f n =
      (K.XIsoOfEq (by dsimp; rw [add_zero])).hom := by
  have : IsIso (((shiftFunctorZero (CochainComplex C ℤ) ℤ).inv.app K).f n) := by
    rw [shiftFunctorZero_inv_app_f]
    infer_instance
  rw [← cancel_mono (((shiftFunctorZero (CochainComplex C ℤ) ℤ).inv.app K).f n), ← comp_f,
    Iso.hom_inv_id_app, id_f, shiftFunctorZero_inv_app_f]
  simp only [XIsoOfEq, eqToIso.hom, eqToHom_trans, eqToHom_refl]

lemma XIsoOfEq_shift (K : CochainComplex C ℤ) (n : ℤ) {p q : ℤ} (hpq : p = q) :
    (K⟦n⟧).XIsoOfEq hpq = K.XIsoOfEq (show p + n = q + n by rw [hpq]) := rfl

variable (C)

lemma shiftFunctorAdd'_eq (a b c : ℤ) (h : a + b = c) :
    CategoryTheory.shiftFunctorAdd' (CochainComplex C ℤ) a b c h =
      shiftFunctorAdd' C a b c h := by
  ext
  simp only [shiftFunctorAdd'_hom_app_f', XIsoOfEq, eqToIso.hom, shiftFunctorAdd'_hom_app_f]

lemma shiftFunctorAdd_eq (a b : ℤ) :
    CategoryTheory.shiftFunctorAdd (CochainComplex C ℤ) a b = shiftFunctorAdd' C a b _ rfl := by
  rw [← CategoryTheory.shiftFunctorAdd'_eq_shiftFunctorAdd, shiftFunctorAdd'_eq]

lemma shiftFunctorZero_eq :
    CategoryTheory.shiftFunctorZero (CochainComplex C ℤ) ℤ = shiftFunctorZero' C 0 rfl := by
  ext
  rw [shiftFunctorZero_hom_app_f, shiftFunctorZero'_hom_app_f]

variable {C}

lemma shiftFunctorComm_hom_app_f (K : CochainComplex C ℤ) (a b p : ℤ) :
    ((shiftFunctorComm (CochainComplex C ℤ) a b).hom.app K).f p =
      (K.XIsoOfEq (show p + b + a = p + a + b
        by rw [add_assoc, add_comm b, add_assoc])).hom := by
  rw [shiftFunctorComm_eq _ _ _ _ rfl]
  dsimp
  rw [shiftFunctorAdd'_inv_app_f', shiftFunctorAdd'_hom_app_f']
  simp only [XIsoOfEq, eqToIso.hom, eqToHom_trans]

end CochainComplex

namespace CategoryTheory

open Category

namespace Functor

variable {C}
variable (F : C ⥤ D) [F.Additive]

attribute [local simp] Functor.map_zsmul

/-- The commutation with the shift isomorphism for the functor on cochain complexes
induced by an additive functor between preadditive categories. -/
@[simps!]
def mapCochainComplexShiftIso (n : ℤ) :
    shiftFunctor _ n ⋙ F.mapHomologicalComplex (ComplexShape.up ℤ) ≅
      F.mapHomologicalComplex (ComplexShape.up ℤ) ⋙ shiftFunctor _ n :=
  NatIso.ofComponents (fun K => HomologicalComplex.Hom.isoOfComponents (fun _ => Iso.refl _)
    (by aesop_cat)) (fun _ => by ext; dsimp; rw [id_comp, comp_id])

instance commShiftMapCochainComplex :
    (F.mapHomologicalComplex (ComplexShape.up ℤ)).CommShift ℤ where
  iso := F.mapCochainComplexShiftIso
  zero := by
    ext
    rw [CommShift.isoZero_hom_app]
    dsimp
    simp only [mapCochainComplexShiftIso_hom_app_f, CochainComplex.shiftFunctorZero_inv_app_f,
       CochainComplex.shiftFunctorZero_hom_app_f, HomologicalComplex.XIsoOfEq, eqToIso,
       eqToHom_map, eqToHom_trans, eqToHom_refl]
  add := fun a b => by
    ext
    rw [CommShift.isoAdd_hom_app]
    dsimp
    erw [id_comp, id_comp]
    simp only [CochainComplex.shiftFunctorAdd_hom_app_f,
      CochainComplex.shiftFunctorAdd_inv_app_f, HomologicalComplex.XIsoOfEq, eqToIso,
      eqToHom_map, eqToHom_trans, eqToHom_refl]

lemma mapHomologicalComplex_commShiftIso_eq (n : ℤ) :
    (F.mapHomologicalComplex (ComplexShape.up ℤ)).commShiftIso n =
      F.mapCochainComplexShiftIso n := rfl

@[simp]
lemma mapHomologicalComplex_commShiftIso_hom_app_f (K : CochainComplex C ℤ) (n i : ℤ) :
    (((F.mapHomologicalComplex (ComplexShape.up ℤ)).commShiftIso n).hom.app K).f i = 𝟙 _ := rfl

@[simp]
lemma mapHomologicalComplex_commShiftIso_inv_app_f (K : CochainComplex C ℤ) (n i : ℤ) :
    (((F.mapHomologicalComplex (ComplexShape.up ℤ)).commShiftIso n).inv.app K).f i = 𝟙 _ := rfl

end Functor

end CategoryTheory

namespace Homotopy

variable {C}

/-- If `h : Homotopy φ₁ φ₂` and `n : ℤ`, this is the induced homotopy
between `φ₁⟦n⟧'` and `φ₂⟦n⟧'`. -/
def shift {K L : CochainComplex C ℤ} {φ₁ φ₂ : K ⟶ L} (h : Homotopy φ₁ φ₂) (n : ℤ) :
    Homotopy (φ₁⟦n⟧') (φ₂⟦n⟧') where
  hom i j := n.negOnePow • h.hom _ _
  zero i j hij := by
    dsimp
    rw [h.zero, smul_zero]
    intro hij'
    dsimp at hij hij'
    exact hij (by linarith)
  comm := fun i => by
    rw [dNext_eq _ (show (ComplexShape.up ℤ).Rel i (i + 1) by simp),
      prevD_eq _ (show (ComplexShape.up ℤ).Rel (i - 1) i by simp)]
    dsimp
    simpa only [Linear.units_smul_comp, Linear.comp_units_smul, smul_smul,
      Int.units_mul_self, one_smul,
      dNext_eq _ (show (ComplexShape.up ℤ).Rel (i + n) (i + 1 + n) by dsimp; linarith),
      prevD_eq _ (show (ComplexShape.up ℤ).Rel (i - 1 + n) (i + n) by dsimp; linarith)]
        using h.comm (i + n)

end Homotopy

namespace HomotopyCategory

instance : (homotopic C (ComplexShape.up ℤ)).IsCompatibleWithShift ℤ :=
  ⟨fun n _ _ _ _ ⟨h⟩ => ⟨h.shift n⟩⟩

noncomputable instance hasShift :
    HasShift (HomotopyCategory C (ComplexShape.up ℤ)) ℤ := by
  dsimp only [HomotopyCategory]
  infer_instance

noncomputable instance commShiftQuotient :
    (HomotopyCategory.quotient C (ComplexShape.up ℤ)).CommShift ℤ :=
  Quotient.functor_commShift (homotopic C (ComplexShape.up ℤ)) ℤ

instance (n : ℤ) : (shiftFunctor (HomotopyCategory C (ComplexShape.up ℤ)) n).Additive := by
<<<<<<< HEAD
  have : ((quotient C (ComplexShape.up ℤ) ⋙ shiftFunctor _ n)).Additive := by
    have e := (quotient C (ComplexShape.up ℤ)).commShiftIso n
    exact Functor.additive_of_iso e
=======
  have : ((quotient C (ComplexShape.up ℤ) ⋙ shiftFunctor _ n)).Additive :=
    Functor.additive_of_iso ((quotient C (ComplexShape.up ℤ)).commShiftIso n)
>>>>>>> 8b793012
  apply Functor.additive_of_full_essSurj_comp (quotient _ _ )

end HomotopyCategory<|MERGE_RESOLUTION|>--- conflicted
+++ resolved
@@ -288,14 +288,8 @@
   Quotient.functor_commShift (homotopic C (ComplexShape.up ℤ)) ℤ
 
 instance (n : ℤ) : (shiftFunctor (HomotopyCategory C (ComplexShape.up ℤ)) n).Additive := by
-<<<<<<< HEAD
-  have : ((quotient C (ComplexShape.up ℤ) ⋙ shiftFunctor _ n)).Additive := by
-    have e := (quotient C (ComplexShape.up ℤ)).commShiftIso n
-    exact Functor.additive_of_iso e
-=======
   have : ((quotient C (ComplexShape.up ℤ) ⋙ shiftFunctor _ n)).Additive :=
     Functor.additive_of_iso ((quotient C (ComplexShape.up ℤ)).commShiftIso n)
->>>>>>> 8b793012
   apply Functor.additive_of_full_essSurj_comp (quotient _ _ )
 
 end HomotopyCategory