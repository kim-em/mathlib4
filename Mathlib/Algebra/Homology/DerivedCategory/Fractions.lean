/-
Copyright (c) 2024 Joël Riou. All rights reserved.
Released under Apache 2.0 license as described in the file LICENSE.
Authors: Joël Riou
-/
import Mathlib.Algebra.Homology.DerivedCategory.HomologySequence
import Mathlib.Algebra.Homology.Embedding.CochainComplex

/-! # Calculus of fractions in the derived category

We obtain various consequences of the calculus of left and right fractions
for `HomotopyCategory.quasiIso C (ComplexShape.up ℤ)` as lemmas about
factorizations of morphisms `f : Q.obj X ⟶ Q.obj Y` (where `X` and `Y`
are cochain complexes). These `f` can be factored as
a right fraction `inv (Q.map s) ≫ Q.map g` or as a left fraction
`Q.map g ≫ inv (Q.map s)`, with `s` a quasi-isomorphism (to `X` or from `Y`).
When strict bounds are known on `X` or `Y`, certain bounds may also be ensured
on the auxiliary object appearing in the fraction.

-/

universe w v u

open CategoryTheory Category Limits

namespace DerivedCategory

variable {C : Type u} [Category.{v} C] [Abelian C] [HasDerivedCategory.{w} C]

instance : (HomotopyCategory.quasiIso C (ComplexShape.up ℤ)).HasLeftCalculusOfFractions := by
  rw [HomotopyCategory.quasiIso_eq_subcategoryAcyclic_W]
  infer_instance

instance : (HomotopyCategory.quasiIso C (ComplexShape.up ℤ)).HasRightCalculusOfFractions := by
  rw [HomotopyCategory.quasiIso_eq_subcategoryAcyclic_W]
  infer_instance

/-- Any morphism `f : Q.obj X ⟶ Q.obj Y` in the derived category can be written
as `f = inv (Q.map s) ≫ Q.map g` with `s : X' ⟶ X` a quasi-isomorphism and `g : X' ⟶ Y`. -/
lemma right_fac {X Y : CochainComplex C ℤ} (f : Q.obj X ⟶ Q.obj Y) :
    ∃ (X' : CochainComplex C ℤ) (s : X' ⟶ X) (_ : IsIso (Q.map s)) (g : X' ⟶ Y),
      f = inv (Q.map s) ≫ Q.map g := by
  have ⟨φ, hφ⟩ := Localization.exists_rightFraction Qh (HomotopyCategory.quasiIso C _) f
  obtain ⟨X', s, hs, g, rfl⟩ := φ.cases
  obtain ⟨X', rfl⟩ := HomotopyCategory.quotient_obj_surjective X'
  obtain ⟨s, rfl⟩ := (HomotopyCategory.quotient _ _).map_surjective s
  obtain ⟨g, rfl⟩ := (HomotopyCategory.quotient _ _).map_surjective g
  rw [← isIso_Qh_map_iff] at hs
  exact ⟨X', s, hs, g, hφ⟩

/-- Any morphism `f : Q.obj X ⟶ Q.obj Y` in the derived category can be written
as `f = Q.map g ≫ inv (Q.map s)` with `g : X ⟶ Y'` and `s : Y ⟶ Y'` a quasi-isomorphism. -/
lemma left_fac {X Y : CochainComplex C ℤ} (f : Q.obj X ⟶ Q.obj Y) :
    ∃ (Y' : CochainComplex C ℤ) (g : X ⟶ Y') (s : Y ⟶ Y') (_ : IsIso (Q.map s)),
      f = Q.map g ≫ inv (Q.map s) := by
  have ⟨φ, hφ⟩ := Localization.exists_leftFraction Qh (HomotopyCategory.quasiIso C _) f
  obtain ⟨X', g, s, hs, rfl⟩ := φ.cases
  obtain ⟨X', rfl⟩ := HomotopyCategory.quotient_obj_surjective X'
  obtain ⟨s, rfl⟩ := (HomotopyCategory.quotient _ _).map_surjective s
  obtain ⟨g, rfl⟩ := (HomotopyCategory.quotient _ _).map_surjective g
  rw [← isIso_Qh_map_iff] at hs
  exact ⟨X', g, s, hs, hφ⟩

/-- Any morphism `f : Q.obj X ⟶ Q.obj Y` in the derived category with `X` strictly `≤ n`
can be written as `f = inv (Q.map s) ≫ Q.map g` with `s : X' ⟶ X` a quasi-isomorphism with
`X'` strictly `≤ n` and `g : X' ⟶ Y`. -/
lemma right_fac_of_isStrictlyLE {X Y : CochainComplex C ℤ} (f : Q.obj X ⟶ Q.obj Y) (n : ℤ)
    [X.IsStrictlyLE n] :
    ∃ (X' : CochainComplex C ℤ) (_ : X'.IsStrictlyLE n) (s : X' ⟶ X) (_ : IsIso (Q.map s))
      (g : X' ⟶ Y), f = inv (Q.map s) ≫ Q.map g := by
  obtain ⟨X', s, hs, g, rfl⟩ := right_fac f
  have : IsIso (Q.map (CochainComplex.truncLEMap s n)) := by
    rw [isIso_Q_map_iff_quasiIso, CochainComplex.quasiIso_truncLEMap_iff]
    rw [isIso_Q_map_iff_quasiIso] at hs
    infer_instance
  refine ⟨X'.truncLE n, inferInstance, CochainComplex.truncLEMap s n ≫ X.ιTruncLE n, ?_,
      CochainComplex.truncLEMap g n ≫ Y.ιTruncLE n, ?_⟩
  · rw [Q.map_comp]
    infer_instance
  · have eq := Q.congr_map (CochainComplex.ιTruncLE_naturality s n)
    have eq' := Q.congr_map (CochainComplex.ιTruncLE_naturality g n)
    simp only [Functor.map_comp] at eq eq'
    simp only [Functor.map_comp, ← cancel_epi (Q.map (CochainComplex.truncLEMap s n) ≫
      Q.map (CochainComplex.ιTruncLE X n)), IsIso.hom_inv_id_assoc, assoc, reassoc_of% eq, eq']

/-- Any morphism `f : Q.obj X ⟶ Q.obj Y` in the derived category with `Y` strictly `≥ n`
can be written as `f = Q.map g ≫ inv (Q.map s)` with `g : X ⟶ Y'` and `s : Y ⟶ Y'`
a quasi-isomorphism with `Y'` strictly `≥ n`. -/
lemma left_fac_of_isStrictlyGE {X Y : CochainComplex C ℤ} (f : Q.obj X ⟶ Q.obj Y) (n : ℤ)
    [Y.IsStrictlyGE n] :
    ∃ (Y' : CochainComplex C ℤ) (_ : Y'.IsStrictlyGE n) (g : X ⟶ Y') (s : Y ⟶ Y')
      (_ : IsIso (Q.map s)), f = Q.map g ≫ inv (Q.map s) := by
  obtain ⟨Y', g, s, hs, rfl⟩ := left_fac f
  have : IsIso (Q.map (CochainComplex.truncGEMap s n)) := by
    rw [isIso_Q_map_iff_quasiIso, CochainComplex.quasiIso_truncGEMap_iff]
    rw [isIso_Q_map_iff_quasiIso] at hs
    infer_instance
  refine ⟨Y'.truncGE n, inferInstance, X.πTruncGE n ≫ CochainComplex.truncGEMap g n,
    Y.πTruncGE n ≫ CochainComplex.truncGEMap s n, ?_, ?_⟩
  · rw [Q.map_comp]
    infer_instance
  · have eq := Q.congr_map (CochainComplex.πTruncGE_naturality s n)
    have eq' := Q.congr_map (CochainComplex.πTruncGE_naturality g n)
    simp only [Functor.map_comp] at eq eq'
    simp only [Functor.map_comp, ← cancel_mono (Q.map (CochainComplex.πTruncGE Y n)
      ≫ Q.map (CochainComplex.truncGEMap s n)), assoc, IsIso.inv_hom_id, comp_id]
    simp only [eq, IsIso.inv_hom_id_assoc, eq']

/-- Any morphism `f : Q.obj X ⟶ Q.obj Y` in the derived category
with `X` strictly `≥ a` and `≤ b`, and `Y` striclty `≥ a`
can be written as `f = inv (Q.map s) ≫ Q.map g` with `s : X' ⟶ X`
a quasi-isomorphism with `X'` strictly `≥ a` and `≤ b`, and `g : X' ⟶ Y`. -/
lemma right_fac_of_isStrictlyLE_of_isStrictlyGE
<<<<<<< HEAD
    {X Y : CochainComplex C ℤ} (f : Q.obj X ⟶ Q.obj Y)
    (a b : ℤ) [X.IsStrictlyGE a] [X.IsStrictlyLE b] [Y.IsStrictlyGE a]  :
=======
    {X Y : CochainComplex C ℤ} (a b : ℤ) [X.IsStrictlyGE a] [X.IsStrictlyLE b]
    [Y.IsStrictlyGE a] (f : Q.obj X ⟶ Q.obj Y) :
>>>>>>> ce412ec1
    ∃ (X' : CochainComplex C ℤ) ( _ : X'.IsStrictlyGE a) (_ : X'.IsStrictlyLE b)
    (s : X' ⟶ X) (_ : IsIso (Q.map s)) (g : X' ⟶ Y), f = inv (Q.map s) ≫ Q.map g := by
  obtain ⟨X', hX', s, hs, g, fac⟩ := right_fac_of_isStrictlyLE f b
  have : IsIso (Q.map (CochainComplex.truncGEMap s a)) := by
    rw [isIso_Q_map_iff_quasiIso] at hs
    rw [isIso_Q_map_iff_quasiIso, CochainComplex.quasiIso_truncGEMap_iff]
    infer_instance
  refine ⟨X'.truncGE a, inferInstance, inferInstance,
    CochainComplex.truncGEMap s a ≫ inv (X.πTruncGE a), ?_,
      CochainComplex.truncGEMap g a ≫ inv (Y.πTruncGE a), ?_⟩
  · rw [Q.map_comp]
    infer_instance
  · simp only [Functor.map_comp, Functor.map_inv, IsIso.inv_comp, IsIso.inv_inv, assoc, fac,
      ← cancel_epi (Q.map s), IsIso.hom_inv_id_assoc]
    rw [← Functor.map_comp_assoc, ← CochainComplex.πTruncGE_naturality s a,
      Functor.map_comp, assoc, IsIso.hom_inv_id_assoc,
      ← Functor.map_comp_assoc, CochainComplex.πTruncGE_naturality g a,
      Functor.map_comp, assoc, IsIso.hom_inv_id, comp_id]

/-- Any morphism `f : Q.obj X ⟶ Q.obj Y` in the derived category
with `X` strictly `≤ b`, and `Y` striclty `≥ a` and `≤ b`
can be written as `f = Q.map g ≫ inv (Q.map s)` with `g : X ⟶ Y'` and
`s : Y ⟶ Y'` a quasi-isomorphism with `Y'` strictly `≥ a` and `≤ b`. -/
lemma left_fac_of_isStrictlyLE_of_isStrictlyGE
<<<<<<< HEAD
    {X Y : CochainComplex C ℤ}
    (f : Q.obj X ⟶ Q.obj Y) (a b : ℤ) [X.IsStrictlyLE b] [Y.IsStrictlyGE a] [Y.IsStrictlyLE b] :
=======
    {X Y : CochainComplex C ℤ} (a b : ℤ)
    [X.IsStrictlyLE b] [Y.IsStrictlyGE a] [Y.IsStrictlyLE b] (f : Q.obj X ⟶ Q.obj Y) :
>>>>>>> ce412ec1
    ∃ (Y' : CochainComplex C ℤ) ( _ : Y'.IsStrictlyGE a) (_ : Y'.IsStrictlyLE b)
    (g : X ⟶ Y') (s : Y ⟶ Y') (_ : IsIso (Q.map s)) , f = Q.map g ≫ inv (Q.map s) := by
  obtain ⟨Y', hY', g, s, hs, fac⟩ := left_fac_of_isStrictlyGE f a
  have : IsIso (Q.map (CochainComplex.truncLEMap s b)) := by
    rw [isIso_Q_map_iff_quasiIso] at hs
    rw [isIso_Q_map_iff_quasiIso, CochainComplex.quasiIso_truncLEMap_iff]
    infer_instance
  refine ⟨Y'.truncLE b, inferInstance, inferInstance,
    inv (X.ιTruncLE b) ≫ CochainComplex.truncLEMap g b,
    inv (Y.ιTruncLE b) ≫ CochainComplex.truncLEMap s b, ?_, ?_⟩
  · rw [Q.map_comp]
    infer_instance
  · simp only [Functor.map_comp, Functor.map_inv, IsIso.inv_comp, IsIso.inv_inv, assoc, fac,
      ← cancel_mono (Q.map s), IsIso.inv_hom_id, comp_id]
    rw [← Functor.map_comp, ← CochainComplex.ιTruncLE_naturality s b,
      Functor.map_comp, IsIso.inv_hom_id_assoc,
      ← Functor.map_comp, CochainComplex.ιTruncLE_naturality g b,
      Functor.map_comp, IsIso.inv_hom_id_assoc]

lemma subsingleton_hom_of_isStrictlyLE_of_isStrictlyGE (X Y : CochainComplex C ℤ)
    (a b : ℤ) (h : a < b) [X.IsStrictlyLE a] [Y.IsStrictlyGE b] :
    Subsingleton (Q.obj X ⟶ Q.obj Y) := by
  suffices ∀ (f : Q.obj X ⟶ Q.obj Y), f = 0 from ⟨by simp [this]⟩
  intro f
  obtain ⟨X', _, s, _, g, rfl⟩ := right_fac_of_isStrictlyLE f a
  have : g = 0 := by
    ext i
    by_cases hi : a < i
    · apply (X'.isZero_of_isStrictlyLE a i hi).eq_of_src
    · apply (Y.isZero_of_isStrictlyGE b i (by omega)).eq_of_tgt
  rw [this, Q.map_zero, comp_zero]

end DerivedCategory<|MERGE_RESOLUTION|>--- conflicted
+++ resolved
@@ -111,13 +111,8 @@
 can be written as `f = inv (Q.map s) ≫ Q.map g` with `s : X' ⟶ X`
 a quasi-isomorphism with `X'` strictly `≥ a` and `≤ b`, and `g : X' ⟶ Y`. -/
 lemma right_fac_of_isStrictlyLE_of_isStrictlyGE
-<<<<<<< HEAD
-    {X Y : CochainComplex C ℤ} (f : Q.obj X ⟶ Q.obj Y)
-    (a b : ℤ) [X.IsStrictlyGE a] [X.IsStrictlyLE b] [Y.IsStrictlyGE a]  :
-=======
     {X Y : CochainComplex C ℤ} (a b : ℤ) [X.IsStrictlyGE a] [X.IsStrictlyLE b]
     [Y.IsStrictlyGE a] (f : Q.obj X ⟶ Q.obj Y) :
->>>>>>> ce412ec1
     ∃ (X' : CochainComplex C ℤ) ( _ : X'.IsStrictlyGE a) (_ : X'.IsStrictlyLE b)
     (s : X' ⟶ X) (_ : IsIso (Q.map s)) (g : X' ⟶ Y), f = inv (Q.map s) ≫ Q.map g := by
   obtain ⟨X', hX', s, hs, g, fac⟩ := right_fac_of_isStrictlyLE f b
@@ -142,13 +137,8 @@
 can be written as `f = Q.map g ≫ inv (Q.map s)` with `g : X ⟶ Y'` and
 `s : Y ⟶ Y'` a quasi-isomorphism with `Y'` strictly `≥ a` and `≤ b`. -/
 lemma left_fac_of_isStrictlyLE_of_isStrictlyGE
-<<<<<<< HEAD
-    {X Y : CochainComplex C ℤ}
-    (f : Q.obj X ⟶ Q.obj Y) (a b : ℤ) [X.IsStrictlyLE b] [Y.IsStrictlyGE a] [Y.IsStrictlyLE b] :
-=======
     {X Y : CochainComplex C ℤ} (a b : ℤ)
     [X.IsStrictlyLE b] [Y.IsStrictlyGE a] [Y.IsStrictlyLE b] (f : Q.obj X ⟶ Q.obj Y) :
->>>>>>> ce412ec1
     ∃ (Y' : CochainComplex C ℤ) ( _ : Y'.IsStrictlyGE a) (_ : Y'.IsStrictlyLE b)
     (g : X ⟶ Y') (s : Y ⟶ Y') (_ : IsIso (Q.map s)) , f = Q.map g ≫ inv (Q.map s) := by
   obtain ⟨Y', hY', g, s, hs, fac⟩ := left_fac_of_isStrictlyGE f a
