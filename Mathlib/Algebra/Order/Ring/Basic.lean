--- conflicted
+++ resolved
@@ -56,28 +56,7 @@
         rw [pow_succ' _ n]
         exact mul_le_mul_of_nonneg_left (ih (Nat.succ_ne_zero k)) h2
 
-<<<<<<< HEAD
-@[bound]
-theorem pow_le_one : ∀ n : ℕ, 0 ≤ a → a ≤ 1 → a ^ n ≤ 1
-  | 0, _, _ => (pow_zero a).le
-  | n + 1, h₀, h₁ => (pow_succ a n).le.trans (mul_le_one (pow_le_one n h₀ h₁) h₀ h₁)
-
-theorem pow_lt_one (h₀ : 0 ≤ a) (h₁ : a < 1) : ∀ {n : ℕ}, n ≠ 0 → a ^ n < 1
-  | 0, h => (h rfl).elim
-  | n + 1, _ => by
-    rw [pow_succ']
-    exact mul_lt_one_of_nonneg_of_lt_one_left h₀ h₁ (pow_le_one _ h₀ h₁.le)
-
-@[bound]
-theorem one_le_pow_of_one_le (H : 1 ≤ a) : ∀ n : ℕ, 1 ≤ a ^ n
-  | 0 => by rw [pow_zero]
-  | n + 1 => by
-    rw [pow_succ']
-    simpa only [mul_one] using
-      mul_le_mul H (one_le_pow_of_one_le H n) zero_le_one (le_trans zero_le_one H)
-=======
 attribute [bound] pow_le_one₀ one_le_pow₀
->>>>>>> d0df76bd
 
 @[deprecated (since := "2024-09-28")] alias mul_le_one := mul_le_one₀
 @[deprecated (since := "2024-09-28")] alias pow_le_one := pow_le_one₀
@@ -88,47 +67,14 @@
 @[deprecated (since := "2024-10-04")] alias pow_le_pow_right := pow_le_pow_right₀
 @[deprecated (since := "2024-10-04")] alias le_self_pow := le_self_pow₀
 
-<<<<<<< HEAD
-@[gcongr]
-theorem pow_le_pow_right (ha : 1 ≤ a) (h : n ≤ m) : a ^ n ≤ a ^ m := pow_right_mono ha h
-
-theorem le_self_pow (ha : 1 ≤ a) (h : m ≠ 0) : a ≤ a ^ m := by
-  simpa only [pow_one] using pow_le_pow_right ha <| Nat.pos_iff_ne_zero.2 h
-
-/-- The `bound` tactic can't handle `m ≠ 0` goals yet, so we express as `0 < m` -/
-@[bound]
-lemma Bound.le_self_pow_of_pos {m : ℕ} (ha : 1 ≤ a) (h : 0 < m) : a ≤ a ^ m :=
-  le_self_pow ha h.ne'
-
-@[mono, gcongr, bound]
-theorem pow_le_pow_left {a b : R} (ha : 0 ≤ a) (hab : a ≤ b) : ∀ n, a ^ n ≤ b ^ n
-  | 0 => by simp
-  | n + 1 => by simpa only [pow_succ']
-      using mul_le_mul hab (pow_le_pow_left ha hab _) (pow_nonneg ha _) (ha.trans hab)
-
-theorem one_lt_pow (ha : 1 < a) : ∀ {n : ℕ} (_ : n ≠ 0), 1 < a ^ n
-  | 0, h => (h rfl).elim
-  | n + 1, _ => by
-    rw [pow_succ']
-    exact one_lt_mul_of_lt_of_le ha (one_le_pow_of_one_le ha.le _)
-=======
 @[mono, gcongr, bound]
 theorem pow_le_pow_left {a b : R} (ha : 0 ≤ a) (hab : a ≤ b) : ∀ n, a ^ n ≤ b ^ n :=
   pow_le_pow_left₀ ha hab
->>>>>>> d0df76bd
 
 lemma pow_add_pow_le' (ha : 0 ≤ a) (hb : 0 ≤ b) : a ^ n + b ^ n ≤ 2 * (a + b) ^ n := by
   rw [two_mul]
   exact add_le_add (pow_le_pow_left₀ ha (le_add_of_nonneg_right hb) _)
     (pow_le_pow_left₀ hb (le_add_of_nonneg_left ha) _)
-
-/-- `bound` lemma for branching on `1 ≤ a ∨ a ≤ 1` when proving `a ^ n ≤ a ^ m` -/
-@[bound]
-lemma Bound.pow_le_pow_right_of_le_one_or_one_le (h : 1 ≤ a ∧ n ≤ m ∨ 0 ≤ a ∧ a ≤ 1 ∧ m ≤ n) :
-    a ^ n ≤ a ^ m := by
-  rcases h with ⟨a1, nm⟩ | ⟨a0, a1, mn⟩
-  · exact pow_le_pow_right a1 nm
-  · exact pow_le_pow_of_le_one a0 a1 mn
 
 end OrderedSemiring
 
@@ -138,28 +84,15 @@
     [OrderedRing α] [NoZeroDivisors α] [Nontrivial α] : StrictOrderedRing α where
   __ := ‹OrderedRing α›
   __ := ‹NoZeroDivisors α›
-<<<<<<< HEAD
-  mul_pos a b ap bp := (mul_nonneg ap.le bp.le).lt_of_ne' (mul_ne_zero ap.ne' bp.ne')
-=======
   mul_pos _ _ ap bp := (mul_nonneg ap.le bp.le).lt_of_ne' (mul_ne_zero ap.ne' bp.ne')
->>>>>>> d0df76bd
 
 section StrictOrderedSemiring
 
 variable [StrictOrderedSemiring R] {a x y : R} {n m : ℕ}
 
-<<<<<<< HEAD
-@[gcongr, bound]
-theorem pow_lt_pow_left (h : x < y) (hx : 0 ≤ x) : ∀ {n : ℕ}, n ≠ 0 → x ^ n < y ^ n
-  | 0, hn => by contradiction
-  | n + 1, _ => by
-    simpa only [pow_succ] using mul_lt_mul_of_le_of_lt_of_nonneg_of_pos
-      (pow_le_pow_left hx h.le _) h hx (pow_pos (hx.trans_lt h) _)
-=======
 @[deprecated pow_lt_pow_left₀ (since := "2024-11-13")]
 theorem pow_lt_pow_left (h : x < y) (hx : 0 ≤ x) : ∀ {n : ℕ}, n ≠ 0 → x ^ n < y ^ n :=
   pow_lt_pow_left₀ h hx
->>>>>>> d0df76bd
 
 @[deprecated pow_left_strictMonoOn₀ (since := "2024-11-13")]
 lemma pow_left_strictMonoOn (hn : n ≠ 0) : StrictMonoOn (· ^ n : R → R) {a | 0 ≤ a} :=
