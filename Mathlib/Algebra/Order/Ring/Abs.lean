--- conflicted
+++ resolved
@@ -62,9 +62,6 @@
 lemma pow_abs (a : α) (n : ℕ) : |a| ^ n = |a ^ n| := (abs_pow a n).symm
 #align pow_abs pow_abs
 
-<<<<<<< HEAD
-theorem abs_eq_iff_mul_self_eq : |a| = |b| ↔ a * a = b * b := by
-=======
 lemma abs_neg_one_pow (n : ℕ) : |(-1 : α) ^ n| = 1 := by rw [← pow_abs, abs_neg, abs_one, one_pow]
 #align abs_neg_one_pow abs_neg_one_pow
 
@@ -82,7 +79,6 @@
 #align abs_mul_self abs_mul_self
 
 lemma abs_eq_iff_mul_self_eq : |a| = |b| ↔ a * a = b * b := by
->>>>>>> 9f35a083
   rw [← abs_mul_abs_self, ← abs_mul_abs_self b]
   exact (mul_self_inj (abs_nonneg a) (abs_nonneg b)).symm
 #align abs_eq_iff_mul_self_eq abs_eq_iff_mul_self_eq
