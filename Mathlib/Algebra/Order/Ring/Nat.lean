/-
Copyright (c) 2014 Floris van Doorn (c) 2016 Microsoft Corporation. All rights reserved.
Released under Apache 2.0 license as described in the file LICENSE.
Authors: Floris van Doorn, Leonardo de Moura, Jeremy Avigad, Mario Carneiro
-/
import Mathlib.Algebra.Order.Group.Nat
import Mathlib.Algebra.Order.GroupWithZero.Canonical
import Mathlib.Algebra.Order.Ring.Canonical
import Mathlib.Algebra.Ring.Nat
import Mathlib.Data.Set.Basic

/-!
# The natural numbers form an ordered semiring

This file contains the commutative linear orderded semiring instance on the natural numbers.

See note [foundational algebra order theory].
-/

namespace Nat

/-! ### Instances -/

instance instLinearOrderedCommSemiring : LinearOrderedCommSemiring ℕ where
  __ := instCommSemiring
  __ := instLinearOrder
  add_le_add_left := @Nat.add_le_add_left
  le_of_add_le_add_left := @Nat.le_of_add_le_add_left
  zero_le_one := Nat.le_of_lt (Nat.zero_lt_succ 0)
  mul_lt_mul_of_pos_left := @Nat.mul_lt_mul_of_pos_left
  mul_lt_mul_of_pos_right := @Nat.mul_lt_mul_of_pos_right
  exists_pair_ne := ⟨0, 1, ne_of_lt Nat.zero_lt_one⟩

instance instLinearOrderedCommMonoidWithZero : LinearOrderedCommMonoidWithZero ℕ where
  __ := instLinearOrderedCommSemiring
  __ : CommMonoidWithZero ℕ := inferInstance
  mul_le_mul_left _ _ h c := Nat.mul_le_mul_left c h

<<<<<<< HEAD
=======
instance instCanonicallyOrderedCommSemiring : CanonicallyOrderedCommSemiring ℕ where
  __ := instLinearOrderedCommSemiring
  exists_add_of_le h := (Nat.le.dest h).imp fun _ => Eq.symm
  le_self_add := Nat.le_add_right
  eq_zero_or_eq_zero_of_mul_eq_zero := Nat.mul_eq_zero.mp

>>>>>>> 875821f5
/-!
### Extra instances to short-circuit type class resolution

These also prevent non-computable instances being used to construct these instances non-computably.
-/

instance instLinearOrderedSemiring : LinearOrderedSemiring ℕ := inferInstance
instance instStrictOrderedSemiring : StrictOrderedSemiring ℕ := inferInstance
instance instStrictOrderedCommSemiring : StrictOrderedCommSemiring ℕ := inferInstance
instance instOrderedSemiring : OrderedSemiring ℕ := StrictOrderedSemiring.toOrderedSemiring'
instance instOrderedCommSemiring : OrderedCommSemiring ℕ :=
  StrictOrderedCommSemiring.toOrderedCommSemiring'

/-! ### Miscellaneous lemmas -/

lemma isCompl_even_odd : IsCompl { n : ℕ | Even n } { n | Odd n } := by
  simp only [← Set.compl_setOf, isCompl_compl, ← not_even_iff_odd]

end Nat<|MERGE_RESOLUTION|>--- conflicted
+++ resolved
@@ -36,15 +36,12 @@
   __ : CommMonoidWithZero ℕ := inferInstance
   mul_le_mul_left _ _ h c := Nat.mul_le_mul_left c h
 
-<<<<<<< HEAD
-=======
 instance instCanonicallyOrderedCommSemiring : CanonicallyOrderedCommSemiring ℕ where
   __ := instLinearOrderedCommSemiring
   exists_add_of_le h := (Nat.le.dest h).imp fun _ => Eq.symm
   le_self_add := Nat.le_add_right
   eq_zero_or_eq_zero_of_mul_eq_zero := Nat.mul_eq_zero.mp
 
->>>>>>> 875821f5
 /-!
 ### Extra instances to short-circuit type class resolution
 
