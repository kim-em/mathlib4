/-
Copyright (c) 2021 Floris van Doorn. All rights reserved.
Released under Apache 2.0 license as described in the file LICENSE.
Authors: Floris van Doorn
-/
import Mathlib.Algebra.Order.Sub.Defs
import Mathlib.Algebra.Order.Monoid.Canonical.Defs
import Mathlib.Algebra.Order.Monoid.Unbundled.WithTop

/-!
# Lemma about subtraction in ordered monoids with a top element adjoined.

<<<<<<< HEAD
open scoped AlgebraOrderInstances
=======
This file introduces a subtraction on `WithTop α` when `α` has a subtraction and a bottom element,
given by `x - ⊤ = ⊥` and `⊤ - x = ⊤`. This will be instantiated mostly for `ℕ∞` and `ℝ≥0∞`, where
the bottom element is zero.

Note that there is another subtraction on objects of the form `WithTop α` in the file
`Mathlib.Algebra.Order.Group.WithTop`, setting `-⊤ = ⊤` as this corresponds to the additivization
of the usual convention `0⁻¹ = 0` and is relevant in valuation theory. Since this other instance
is only registered for `LinearOrderedAddCommGroup α` (which doesn't have a bottom element, unless
the group is trivial), this shouldn't create diamonds.
-/
>>>>>>> 0d4b02ed

variable {α β : Type*}

namespace WithTop

section

variable [Sub α] [Bot α]

/-- If `α` has a subtraction and a bottom element, we can extend the subtraction to `WithTop α`, by
setting `x - ⊤ = ⊥` and `⊤ - x = ⊤`. -/
protected def sub : ∀ _ _ : WithTop α, WithTop α
  | _, ⊤ => (⊥ : α)
  | ⊤, (x : α) => ⊤
  | (x : α), (y : α) => (x - y : α)

instance : Sub (WithTop α) :=
  ⟨WithTop.sub⟩

@[simp, norm_cast]
theorem coe_sub {a b : α} : (↑(a - b) : WithTop α) = ↑a - ↑b :=
  rfl

@[simp]
theorem top_sub_coe {a : α} : (⊤ : WithTop α) - a = ⊤ :=
  rfl

@[simp]
theorem sub_top {a : WithTop α} : a - ⊤ = (⊥ : α) := by cases a <;> rfl

@[simp] theorem sub_eq_top_iff {a b : WithTop α} : a - b = ⊤ ↔ a = ⊤ ∧ b ≠ ⊤ := by
  induction a <;> induction b <;>
    simp only [← coe_sub, coe_ne_top, sub_top, zero_ne_top, top_sub_coe, false_and, Ne,
      not_true_eq_false, not_false_eq_true, and_false, and_self]

theorem map_sub [Sub β] [Bot β] {f : α → β} (h : ∀ x y, f (x - y) = f x - f y) (h₀ : f ⊥ = ⊥) :
    ∀ x y : WithTop α, (x - y).map f = x.map f - y.map f
  | _, ⊤ => by simp only [sub_top, map_coe, h₀, map_top]
  | ⊤, (x : α) => rfl
  | (x : α), (y : α) => by simp only [← coe_sub, map_coe, h]

end

variable [CanonicallyOrderedAddCommMonoid α] [Sub α] [OrderedSub α]

instance : OrderedSub (WithTop α) := by
  constructor
  rintro x y z
  cases y
  · cases z <;> simp
  cases x
  · simp
  cases z
  · simp
  norm_cast; exact tsub_le_iff_right

end WithTop<|MERGE_RESOLUTION|>--- conflicted
+++ resolved
@@ -10,9 +10,6 @@
 /-!
 # Lemma about subtraction in ordered monoids with a top element adjoined.
 
-<<<<<<< HEAD
-open scoped AlgebraOrderInstances
-=======
 This file introduces a subtraction on `WithTop α` when `α` has a subtraction and a bottom element,
 given by `x - ⊤ = ⊥` and `⊤ - x = ⊤`. This will be instantiated mostly for `ℕ∞` and `ℝ≥0∞`, where
 the bottom element is zero.
@@ -23,7 +20,8 @@
 is only registered for `LinearOrderedAddCommGroup α` (which doesn't have a bottom element, unless
 the group is trivial), this shouldn't create diamonds.
 -/
->>>>>>> 0d4b02ed
+
+open scoped AlgebraOrderInstances
 
 variable {α β : Type*}
 
