--- conflicted
+++ resolved
@@ -38,22 +38,6 @@
     LinearOrderedSemifield α :=
   { LinearOrderedRing.toLinearOrderedSemiring, ‹LinearOrderedField α› with }
 
-<<<<<<< HEAD
-lemma zpow_pos_of_pos (ha : 0 < a) : ∀ n : ℤ, 0 < a ^ n
-  | (n : ℕ) => by rw [zpow_natCast]; exact pow_pos ha _
-  | -(n + 1 : ℕ) => by rw [zpow_neg, inv_pos, zpow_natCast]; exact pow_pos ha _
-#align zpow_pos_of_pos zpow_pos_of_pos
-
--- lower instance priorities to avoid instance synthesis trying this early
-attribute [instance 50] LinearOrderedSemifield.toSemifield
-attribute [instance 50] LinearOrderedField.toField
-
--- add higer-priority versions in scope `AlgebraOrderInstances`
-namespace AlgebraOrderInstances
-attribute [scoped instance 1000] LinearOrderedSemifield.toSemifield
-attribute [scoped instance 1000] LinearOrderedField.toField
-end AlgebraOrderInstances
-=======
 variable [LinearOrderedSemifield α] {a b c : α}
 
 /-- Equality holds when `a ≠ 0`. See `mul_inv_cancel`. -/
@@ -117,4 +101,13 @@
   obtain rfl | hc := eq_or_ne c 0
   · simpa
   · rw [mul_div_mul_right _ _ hc]
->>>>>>> 0d4b02ed
+
+-- lower instance priorities to avoid instance synthesis trying this early
+attribute [instance 50] LinearOrderedSemifield.toSemifield
+attribute [instance 50] LinearOrderedField.toField
+
+-- add higer-priority versions in scope `AlgebraOrderInstances`
+namespace AlgebraOrderInstances
+attribute [scoped instance 1000] LinearOrderedSemifield.toSemifield
+attribute [scoped instance 1000] LinearOrderedField.toField
+end AlgebraOrderInstances