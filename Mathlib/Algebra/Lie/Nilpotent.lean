--- conflicted
+++ resolved
@@ -180,11 +180,7 @@
   have hk : 2 * k.succ = (2 * k + 1) + 1 := rfl
   simp only [lowerCentralSeries_succ, Function.comp_apply, Function.iterate_succ', hk,
       toEnd_apply_apply, LinearMap.coe_comp, toEnd_apply_apply]
-<<<<<<< HEAD
-  refine' LieSubmodule.lie_mem_lie _ _ (LieSubmodule.mem_top x) _
-=======
   refine LieSubmodule.lie_mem_lie _ _ (LieSubmodule.mem_top x) ?_
->>>>>>> 20c42930
   exact LieSubmodule.lie_mem_lie _ _ (LieSubmodule.mem_top y) ih
 
 variable {R L M}
