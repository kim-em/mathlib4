/-
Copyright (c) 2019 Oliver Nash. All rights reserved.
Released under Apache 2.0 license as described in the file LICENSE.
Authors: Oliver Nash
-/
import Mathlib.Algebra.Module.Submodule.Equiv
import Mathlib.Algebra.Module.Equiv.Basic
import Mathlib.Data.Bracket
import Mathlib.Tactic.Abel

/-!
# Lie algebras

This file defines Lie rings and Lie algebras over a commutative ring together with their
modules, morphisms and equivalences, as well as various lemmas to make these definitions usable.

## Main definitions

  * `LieRing`
  * `LieAlgebra`
  * `LieRingModule`
  * `LieModule`
  * `LieHom`
  * `LieEquiv`
  * `LieModuleHom`
  * `LieModuleEquiv`

## Notation

Working over a fixed commutative ring `R`, we introduce the notations:
 * `L →ₗ⁅R⁆ L'` for a morphism of Lie algebras,
 * `L ≃ₗ⁅R⁆ L'` for an equivalence of Lie algebras,
 * `M →ₗ⁅R,L⁆ N` for a morphism of Lie algebra modules `M`, `N` over a Lie algebra `L`,
 * `M ≃ₗ⁅R,L⁆ N` for an equivalence of Lie algebra modules `M`, `N` over a Lie algebra `L`.

## Implementation notes

Lie algebras are defined as modules with a compatible Lie ring structure and thus, like modules,
are partially unbundled.

## References
* [N. Bourbaki, *Lie Groups and Lie Algebras, Chapters 1--3*](bourbaki1975)

## Tags

lie bracket, jacobi identity, lie ring, lie algebra, lie module
-/


universe u v w w₁ w₂

open Function

/-- A Lie ring is an additive group with compatible product, known as the bracket, satisfying the
Jacobi identity. -/
class LieRing (L : Type v) extends AddCommGroup L, Bracket L L where
  /-- A Lie ring bracket is additive in its first component. -/
  protected add_lie : ∀ x y z : L, ⁅x + y, z⁆ = ⁅x, z⁆ + ⁅y, z⁆
  /-- A Lie ring bracket is additive in its second component. -/
  protected lie_add : ∀ x y z : L, ⁅x, y + z⁆ = ⁅x, y⁆ + ⁅x, z⁆
  /-- A Lie ring bracket vanishes on the diagonal in L × L. -/
  protected lie_self : ∀ x : L, ⁅x, x⁆ = 0
  /-- A Lie ring bracket satisfies a Leibniz / Jacobi identity. -/
  protected leibniz_lie : ∀ x y z : L, ⁅x, ⁅y, z⁆⁆ = ⁅⁅x, y⁆, z⁆ + ⁅y, ⁅x, z⁆⁆

/-- A Lie algebra is a module with compatible product, known as the bracket, satisfying the Jacobi
identity. Forgetting the scalar multiplication, every Lie algebra is a Lie ring. -/
class LieAlgebra (R : Type u) (L : Type v) [CommRing R] [LieRing L] extends Module R L where
  /-- A Lie algebra bracket is compatible with scalar multiplication in its second argument.

  The compatibility in the first argument is not a class property, but follows since every
  Lie algebra has a natural Lie module action on itself, see `LieModule`. -/
  protected lie_smul : ∀ (t : R) (x y : L), ⁅x, t • y⁆ = t • ⁅x, y⁆

/-- A Lie ring module is an additive group, together with an additive action of a
Lie ring on this group, such that the Lie bracket acts as the commutator of endomorphisms.
(For representations of Lie *algebras* see `LieModule`.) -/
class LieRingModule (L : Type v) (M : Type w) [LieRing L] [AddCommGroup M] extends Bracket L M where
  /-- A Lie ring module bracket is additive in its first component. -/
  protected add_lie : ∀ (x y : L) (m : M), ⁅x + y, m⁆ = ⁅x, m⁆ + ⁅y, m⁆
  /-- A Lie ring module bracket is additive in its second component. -/
  protected lie_add : ∀ (x : L) (m n : M), ⁅x, m + n⁆ = ⁅x, m⁆ + ⁅x, n⁆
  /-- A Lie ring module bracket satisfies a Leibniz / Jacobi identity. -/
  protected leibniz_lie : ∀ (x y : L) (m : M), ⁅x, ⁅y, m⁆⁆ = ⁅⁅x, y⁆, m⁆ + ⁅y, ⁅x, m⁆⁆

/-- A Lie module is a module over a commutative ring, together with a linear action of a Lie
algebra on this module, such that the Lie bracket acts as the commutator of endomorphisms. -/
class LieModule (R : Type u) (L : Type v) (M : Type w) [CommRing R] [LieRing L] [LieAlgebra R L]
  [AddCommGroup M] [Module R M] [LieRingModule L M] : Prop where
  /-- A Lie module bracket is compatible with scalar multiplication in its first argument. -/
  protected smul_lie : ∀ (t : R) (x : L) (m : M), ⁅t • x, m⁆ = t • ⁅x, m⁆
  /-- A Lie module bracket is compatible with scalar multiplication in its second argument. -/
  protected lie_smul : ∀ (t : R) (x : L) (m : M), ⁅x, t • m⁆ = t • ⁅x, m⁆

section BasicProperties

variable {R : Type u} {L : Type v} {M : Type w} {N : Type w₁}
variable [CommRing R] [LieRing L] [LieAlgebra R L]
variable [AddCommGroup M] [Module R M] [LieRingModule L M] [LieModule R L M]
variable [AddCommGroup N] [Module R N] [LieRingModule L N] [LieModule R L N]
variable (t : R) (x y z : L) (m n : M)

@[simp]
theorem add_lie : ⁅x + y, m⁆ = ⁅x, m⁆ + ⁅y, m⁆ :=
  LieRingModule.add_lie x y m

@[simp]
theorem lie_add : ⁅x, m + n⁆ = ⁅x, m⁆ + ⁅x, n⁆ :=
  LieRingModule.lie_add x m n

@[simp]
theorem smul_lie : ⁅t • x, m⁆ = t • ⁅x, m⁆ :=
  LieModule.smul_lie t x m

@[simp]
theorem lie_smul : ⁅x, t • m⁆ = t • ⁅x, m⁆ :=
  LieModule.lie_smul t x m

theorem leibniz_lie : ⁅x, ⁅y, m⁆⁆ = ⁅⁅x, y⁆, m⁆ + ⁅y, ⁅x, m⁆⁆ :=
  LieRingModule.leibniz_lie x y m

@[simp]
theorem lie_zero : ⁅x, 0⁆ = (0 : M) :=
  (AddMonoidHom.mk' _ (lie_add x)).map_zero

@[simp]
theorem zero_lie : ⁅(0 : L), m⁆ = 0 :=
  (AddMonoidHom.mk' (fun x : L => ⁅x, m⁆) fun x y => add_lie x y m).map_zero

@[simp]
theorem lie_self : ⁅x, x⁆ = 0 :=
  LieRing.lie_self x

instance lieRingSelfModule : LieRingModule L L :=
  { (inferInstance : LieRing L) with }

@[simp]
theorem lie_skew : -⁅y, x⁆ = ⁅x, y⁆ := by
  have h : ⁅x + y, x⁆ + ⁅x + y, y⁆ = 0 := by rw [← lie_add]; apply lie_self
  simpa [neg_eq_iff_add_eq_zero] using h

/-- Every Lie algebra is a module over itself. -/
instance lieAlgebraSelfModule : LieModule R L L where
  smul_lie t x m := by rw [← lie_skew, ← lie_skew x m, LieAlgebra.lie_smul, smul_neg]
  lie_smul := by apply LieAlgebra.lie_smul

@[simp]
theorem neg_lie : ⁅-x, m⁆ = -⁅x, m⁆ := by
  rw [← sub_eq_zero, sub_neg_eq_add, ← add_lie]
  simp

@[simp]
theorem lie_neg : ⁅x, -m⁆ = -⁅x, m⁆ := by
  rw [← sub_eq_zero, sub_neg_eq_add, ← lie_add]
  simp

@[simp]
theorem sub_lie : ⁅x - y, m⁆ = ⁅x, m⁆ - ⁅y, m⁆ := by simp [sub_eq_add_neg]

@[simp]
theorem lie_sub : ⁅x, m - n⁆ = ⁅x, m⁆ - ⁅x, n⁆ := by simp [sub_eq_add_neg]

@[simp]
theorem nsmul_lie (n : ℕ) : ⁅n • x, m⁆ = n • ⁅x, m⁆ :=
  AddMonoidHom.map_nsmul
    { toFun := fun x : L => ⁅x, m⁆, map_zero' := zero_lie m, map_add' := fun _ _ => add_lie _ _ _ }
    _ _

@[simp]
theorem lie_nsmul (n : ℕ) : ⁅x, n • m⁆ = n • ⁅x, m⁆ :=
  AddMonoidHom.map_nsmul
    { toFun := fun m : M => ⁅x, m⁆, map_zero' := lie_zero x, map_add' := fun _ _ => lie_add _ _ _}
    _ _

@[simp]
theorem zsmul_lie (a : ℤ) : ⁅a • x, m⁆ = a • ⁅x, m⁆ :=
  AddMonoidHom.map_zsmul
    { toFun := fun x : L => ⁅x, m⁆, map_zero' := zero_lie m, map_add' := fun _ _ => add_lie _ _ _ }
    _ _

@[simp]
theorem lie_zsmul (a : ℤ) : ⁅x, a • m⁆ = a • ⁅x, m⁆ :=
  AddMonoidHom.map_zsmul
    { toFun := fun m : M => ⁅x, m⁆, map_zero' := lie_zero x, map_add' := fun _ _ => lie_add _ _ _ }
    _ _

@[simp]
lemma lie_lie : ⁅⁅x, y⁆, m⁆ = ⁅x, ⁅y, m⁆⁆ - ⁅y, ⁅x, m⁆⁆ := by rw [leibniz_lie, add_sub_cancel_right]

theorem lie_jacobi : ⁅x, ⁅y, z⁆⁆ + ⁅y, ⁅z, x⁆⁆ + ⁅z, ⁅x, y⁆⁆ = 0 := by
  rw [← neg_neg ⁅x, y⁆, lie_neg z, lie_skew y x, ← lie_skew, lie_lie]
  abel

instance LieRing.instLieAlgebra : LieAlgebra ℤ L where lie_smul n x y := lie_zsmul x y n

instance LinearMap.instLieRingModule : LieRingModule L (M →ₗ[R] N) where
  bracket x f :=
    { toFun := fun m => ⁅x, f m⁆ - f ⁅x, m⁆
      map_add' := fun m n => by
        simp only [lie_add, LinearMap.map_add]
        abel
      map_smul' := fun t m => by
        simp only [smul_sub, LinearMap.map_smul, lie_smul, RingHom.id_apply] }
  add_lie x y f := by
    ext n
    simp only [add_lie, LinearMap.coe_mk, AddHom.coe_mk, LinearMap.add_apply, LinearMap.map_add]
    abel
  lie_add x f g := by
    ext n
    simp only [LinearMap.coe_mk, AddHom.coe_mk, lie_add, LinearMap.add_apply]
    abel
  leibniz_lie x y f := by
    ext n
    simp only [lie_lie, LinearMap.coe_mk, AddHom.coe_mk, LinearMap.map_sub, LinearMap.add_apply,
      lie_sub]
    abel

@[simp]
theorem LieHom.lie_apply (f : M →ₗ[R] N) (x : L) (m : M) : ⁅x, f⁆ m = ⁅x, f m⁆ - f ⁅x, m⁆ :=
  rfl

instance LinearMap.instLieModule : LieModule R L (M →ₗ[R] N) where
  smul_lie t x f := by
    ext n
    simp only [smul_sub, smul_lie, LinearMap.smul_apply, LieHom.lie_apply, LinearMap.map_smul]
  lie_smul t x f := by
    ext n
    simp only [smul_sub, LinearMap.smul_apply, LieHom.lie_apply, lie_smul]

/-- We could avoid defining this by instead defining a `LieRingModule L R` instance with a zero
bracket and relying on `LinearMap.instLieRingModule`. We do not do this because in the case that
`L = R` we would have a non-defeq diamond via `Ring.instBracket`. -/
instance Module.Dual.instLieRingModule : LieRingModule L (M →ₗ[R] R) where
  bracket := fun x f ↦
    { toFun := fun m ↦ - f ⁅x, m⁆
      map_add' := by simp [-neg_add_rev, neg_add]
      map_smul' := by simp }
  add_lie := fun x y m ↦ by ext n; simp [-neg_add_rev, neg_add]
  lie_add := fun x m n ↦ by ext p; simp [-neg_add_rev, neg_add]
  leibniz_lie := fun x m n ↦ by ext p; simp

@[simp] lemma Module.Dual.lie_apply (f : M →ₗ[R] R) : ⁅x, f⁆ m = - f ⁅x, m⁆ := rfl

instance Module.Dual.instLieModule : LieModule R L (M →ₗ[R] R) where
  smul_lie := fun t x m ↦ by ext n; simp
  lie_smul := fun t x m ↦ by ext n; simp

end BasicProperties

/-- A morphism of Lie algebras is a linear map respecting the bracket operations. -/
structure LieHom (R L L' : Type*) [CommRing R] [LieRing L] [LieAlgebra R L]
  [LieRing L'] [LieAlgebra R L'] extends L →ₗ[R] L' where
  /-- A morphism of Lie algebras is compatible with brackets. -/
  map_lie' : ∀ {x y : L}, toFun ⁅x, y⁆ = ⁅toFun x, toFun y⁆

@[inherit_doc]
notation:25 L " →ₗ⁅" R:25 "⁆ " L':0 => LieHom R L L'

namespace LieHom

variable {R : Type u} {L₁ : Type v} {L₂ : Type w} {L₃ : Type w₁}
variable [CommRing R]
variable [LieRing L₁] [LieAlgebra R L₁]
variable [LieRing L₂] [LieAlgebra R L₂]
variable [LieRing L₃] [LieAlgebra R L₃]

attribute [coe] LieHom.toLinearMap

instance : Coe (L₁ →ₗ⁅R⁆ L₂) (L₁ →ₗ[R] L₂) :=
  ⟨LieHom.toLinearMap⟩

instance : FunLike (L₁ →ₗ⁅R⁆ L₂) L₁ L₂ :=
  { coe := fun f => f.toFun,
    coe_injective' := fun x y h =>
      by cases x; cases y; simp at h; simp [h] }

initialize_simps_projections LieHom (toFun → apply)

@[simp, norm_cast]
theorem coe_toLinearMap (f : L₁ →ₗ⁅R⁆ L₂) : ⇑(f : L₁ →ₗ[R] L₂) = f :=
  rfl

@[simp]
theorem toFun_eq_coe (f : L₁ →ₗ⁅R⁆ L₂) : f.toFun = ⇑f :=
  rfl

@[simp]
theorem map_smul (f : L₁ →ₗ⁅R⁆ L₂) (c : R) (x : L₁) : f (c • x) = c • f x :=
  LinearMap.map_smul (f : L₁ →ₗ[R] L₂) c x

@[simp]
theorem map_add (f : L₁ →ₗ⁅R⁆ L₂) (x y : L₁) : f (x + y) = f x + f y :=
  LinearMap.map_add (f : L₁ →ₗ[R] L₂) x y

@[simp]
theorem map_sub (f : L₁ →ₗ⁅R⁆ L₂) (x y : L₁) : f (x - y) = f x - f y :=
  LinearMap.map_sub (f : L₁ →ₗ[R] L₂) x y

@[simp]
theorem map_neg (f : L₁ →ₗ⁅R⁆ L₂) (x : L₁) : f (-x) = -f x :=
  LinearMap.map_neg (f : L₁ →ₗ[R] L₂) x

@[simp]
theorem map_lie (f : L₁ →ₗ⁅R⁆ L₂) (x y : L₁) : f ⁅x, y⁆ = ⁅f x, f y⁆ :=
  LieHom.map_lie' f

@[simp]
theorem map_zero (f : L₁ →ₗ⁅R⁆ L₂) : f 0 = 0 :=
  (f : L₁ →ₗ[R] L₂).map_zero

/-- The identity map is a morphism of Lie algebras. -/
def id : L₁ →ₗ⁅R⁆ L₁ :=
  { (LinearMap.id : L₁ →ₗ[R] L₁) with map_lie' := rfl }

@[simp]
theorem coe_id : ⇑(id : L₁ →ₗ⁅R⁆ L₁) = _root_.id :=
  rfl

theorem id_apply (x : L₁) : (id : L₁ →ₗ⁅R⁆ L₁) x = x :=
  rfl

/-- The constant 0 map is a Lie algebra morphism. -/
instance : Zero (L₁ →ₗ⁅R⁆ L₂) :=
  ⟨{ (0 : L₁ →ₗ[R] L₂) with map_lie' := by simp }⟩

@[norm_cast, simp]
theorem coe_zero : ((0 : L₁ →ₗ⁅R⁆ L₂) : L₁ → L₂) = 0 :=
  rfl

theorem zero_apply (x : L₁) : (0 : L₁ →ₗ⁅R⁆ L₂) x = 0 :=
  rfl

/-- The identity map is a Lie algebra morphism. -/
instance : One (L₁ →ₗ⁅R⁆ L₁) :=
  ⟨id⟩

@[simp]
theorem coe_one : ((1 : L₁ →ₗ⁅R⁆ L₁) : L₁ → L₁) = _root_.id :=
  rfl

theorem one_apply (x : L₁) : (1 : L₁ →ₗ⁅R⁆ L₁) x = x :=
  rfl

instance : Inhabited (L₁ →ₗ⁅R⁆ L₂) :=
  ⟨0⟩

theorem coe_injective : @Function.Injective (L₁ →ₗ⁅R⁆ L₂) (L₁ → L₂) (↑) := by
  rintro ⟨⟨⟨f, _⟩, _⟩, _⟩ ⟨⟨⟨g, _⟩, _⟩, _⟩ h
  congr

@[ext]
theorem ext {f g : L₁ →ₗ⁅R⁆ L₂} (h : ∀ x, f x = g x) : f = g :=
  coe_injective <| funext h
<<<<<<< HEAD
#align lie_hom.ext LieHom.ext
#align lie_hom.ext_iff LieHom.ext_iff
=======

theorem ext_iff {f g : L₁ →ₗ⁅R⁆ L₂} : f = g ↔ ∀ x, f x = g x :=
  ⟨by
    rintro rfl x
    rfl, ext⟩
>>>>>>> 2fc87a94

theorem congr_fun {f g : L₁ →ₗ⁅R⁆ L₂} (h : f = g) (x : L₁) : f x = g x :=
  h ▸ rfl

@[simp]
theorem mk_coe (f : L₁ →ₗ⁅R⁆ L₂) (h₁ h₂ h₃) : (⟨⟨⟨f, h₁⟩, h₂⟩, h₃⟩ : L₁ →ₗ⁅R⁆ L₂) = f := by
  ext
  rfl

@[simp]
theorem coe_mk (f : L₁ → L₂) (h₁ h₂ h₃) : ((⟨⟨⟨f, h₁⟩, h₂⟩, h₃⟩ : L₁ →ₗ⁅R⁆ L₂) : L₁ → L₂) = f :=
  rfl

/-- The composition of morphisms is a morphism. -/
def comp (f : L₂ →ₗ⁅R⁆ L₃) (g : L₁ →ₗ⁅R⁆ L₂) : L₁ →ₗ⁅R⁆ L₃ :=
  { LinearMap.comp f.toLinearMap g.toLinearMap with
    map_lie' := by
      intros x y
      change f (g ⁅x, y⁆) = ⁅f (g x), f (g y)⁆
      rw [map_lie, map_lie] }

theorem comp_apply (f : L₂ →ₗ⁅R⁆ L₃) (g : L₁ →ₗ⁅R⁆ L₂) (x : L₁) : f.comp g x = f (g x) :=
  rfl

@[norm_cast, simp]
theorem coe_comp (f : L₂ →ₗ⁅R⁆ L₃) (g : L₁ →ₗ⁅R⁆ L₂) : (f.comp g : L₁ → L₃) = f ∘ g :=
  rfl

@[norm_cast, simp]
theorem coe_linearMap_comp (f : L₂ →ₗ⁅R⁆ L₃) (g : L₁ →ₗ⁅R⁆ L₂) :
    (f.comp g : L₁ →ₗ[R] L₃) = (f : L₂ →ₗ[R] L₃).comp (g : L₁ →ₗ[R] L₂) :=
  rfl

@[simp]
theorem comp_id (f : L₁ →ₗ⁅R⁆ L₂) : f.comp (id : L₁ →ₗ⁅R⁆ L₁) = f := by
  ext
  rfl

@[simp]
theorem id_comp (f : L₁ →ₗ⁅R⁆ L₂) : (id : L₂ →ₗ⁅R⁆ L₂).comp f = f := by
  ext
  rfl

/-- The inverse of a bijective morphism is a morphism. -/
def inverse (f : L₁ →ₗ⁅R⁆ L₂) (g : L₂ → L₁) (h₁ : Function.LeftInverse g f)
    (h₂ : Function.RightInverse g f) : L₂ →ₗ⁅R⁆ L₁ :=
  { LinearMap.inverse f.toLinearMap g h₁ h₂ with
    map_lie' := by
      intros x y
      calc
        g ⁅x, y⁆ = g ⁅f (g x), f (g y)⁆ := by conv_lhs => rw [← h₂ x, ← h₂ y]
        _ = g (f ⁅g x, g y⁆) := by rw [map_lie]
        _ = ⁅g x, g y⁆ := h₁ _
         }

end LieHom

section ModulePullBack

variable {R : Type u} {L₁ : Type v} {L₂ : Type w} (M : Type w₁)
variable [CommRing R] [LieRing L₁] [LieAlgebra R L₁] [LieRing L₂] [LieAlgebra R L₂]
variable [AddCommGroup M] [LieRingModule L₂ M]
variable (f : L₁ →ₗ⁅R⁆ L₂)

/-- A Lie ring module may be pulled back along a morphism of Lie algebras.

See note [reducible non-instances]. -/
def LieRingModule.compLieHom : LieRingModule L₁ M where
  bracket x m := ⁅f x, m⁆
  lie_add x := lie_add (f x)
  add_lie x y m := by simp only [LieHom.map_add, add_lie]
  leibniz_lie x y m := by simp only [lie_lie, sub_add_cancel, LieHom.map_lie]

theorem LieRingModule.compLieHom_apply (x : L₁) (m : M) :
    haveI := LieRingModule.compLieHom M f
    ⁅x, m⁆ = ⁅f x, m⁆ :=
  rfl

/-- A Lie module may be pulled back along a morphism of Lie algebras. -/
theorem LieModule.compLieHom [Module R M] [LieModule R L₂ M] :
    @LieModule R L₁ M _ _ _ _ _ (LieRingModule.compLieHom M f) :=
  { __ := LieRingModule.compLieHom M f
    smul_lie := fun t x m => by
      simp only [LieRingModule.compLieHom_apply, smul_lie, LieHom.map_smul]
    lie_smul := fun t x m => by
      simp only [LieRingModule.compLieHom_apply, lie_smul] }

end ModulePullBack

/-- An equivalence of Lie algebras is a morphism which is also a linear equivalence. We could
instead define an equivalence to be a morphism which is also a (plain) equivalence. However it is
more convenient to define via linear equivalence to get `.toLinearEquiv` for free. -/
structure LieEquiv (R : Type u) (L : Type v) (L' : Type w) [CommRing R] [LieRing L] [LieAlgebra R L]
  [LieRing L'] [LieAlgebra R L'] extends L →ₗ⁅R⁆ L' where
  /-- The inverse function of an equivalence of Lie algebras -/
  invFun : L' → L
  /-- The inverse function of an equivalence of Lie algebras is a left inverse of the underlying
  function. -/
  left_inv : Function.LeftInverse invFun toLieHom.toFun
  /-- The inverse function of an equivalence of Lie algebras is a right inverse of the underlying
  function. -/
  right_inv : Function.RightInverse invFun toLieHom.toFun

@[inherit_doc]
notation:50 L " ≃ₗ⁅" R "⁆ " L' => LieEquiv R L L'

namespace LieEquiv

variable {R : Type u} {L₁ : Type v} {L₂ : Type w} {L₃ : Type w₁}
variable [CommRing R] [LieRing L₁] [LieRing L₂] [LieRing L₃]
variable [LieAlgebra R L₁] [LieAlgebra R L₂] [LieAlgebra R L₃]

/-- Consider an equivalence of Lie algebras as a linear equivalence. -/
def toLinearEquiv (f : L₁ ≃ₗ⁅R⁆ L₂) : L₁ ≃ₗ[R] L₂ :=
  { f.toLieHom, f with }

instance hasCoeToLieHom : Coe (L₁ ≃ₗ⁅R⁆ L₂) (L₁ →ₗ⁅R⁆ L₂) :=
  ⟨toLieHom⟩

instance hasCoeToLinearEquiv : Coe (L₁ ≃ₗ⁅R⁆ L₂) (L₁ ≃ₗ[R] L₂) :=
  ⟨toLinearEquiv⟩

instance : EquivLike (L₁ ≃ₗ⁅R⁆ L₂) L₁ L₂ :=
  { coe := fun f => f.toFun,
    inv := fun f => f.invFun,
    left_inv := fun f => f.left_inv,
    right_inv := fun f => f.right_inv,
    coe_injective' := fun f g h₁ h₂ =>
      by cases f; cases g; simp at h₁ h₂; simp [*] }

theorem coe_to_lieHom (e : L₁ ≃ₗ⁅R⁆ L₂) : ⇑(e : L₁ →ₗ⁅R⁆ L₂) = e :=
  rfl

@[simp]
theorem coe_to_linearEquiv (e : L₁ ≃ₗ⁅R⁆ L₂) : ⇑(e : L₁ ≃ₗ[R] L₂) = e :=
  rfl

@[simp]
theorem to_linearEquiv_mk (f : L₁ →ₗ⁅R⁆ L₂) (g h₁ h₂) :
    (mk f g h₁ h₂ : L₁ ≃ₗ[R] L₂) =
      { f with
        invFun := g
        left_inv := h₁
        right_inv := h₂ } :=
  rfl

theorem coe_linearEquiv_injective : Injective ((↑) : (L₁ ≃ₗ⁅R⁆ L₂) → L₁ ≃ₗ[R] L₂) := by
  rintro ⟨⟨⟨⟨f, -⟩, -⟩, -⟩, f_inv⟩ ⟨⟨⟨⟨g, -⟩, -⟩, -⟩, g_inv⟩
  intro h
  simp only [to_linearEquiv_mk, LinearEquiv.mk.injEq, LinearMap.mk.injEq, AddHom.mk.injEq] at h
  congr
  exacts [h.1, h.2]

theorem coe_injective : @Injective (L₁ ≃ₗ⁅R⁆ L₂) (L₁ → L₂) (↑) :=
  LinearEquiv.coe_injective.comp coe_linearEquiv_injective

@[ext]
theorem ext {f g : L₁ ≃ₗ⁅R⁆ L₂} (h : ∀ x, f x = g x) : f = g :=
  coe_injective <| funext h

instance : One (L₁ ≃ₗ⁅R⁆ L₁) :=
  ⟨{ (1 : L₁ ≃ₗ[R] L₁) with map_lie' := rfl }⟩

@[simp]
theorem one_apply (x : L₁) : (1 : L₁ ≃ₗ⁅R⁆ L₁) x = x :=
  rfl

instance : Inhabited (L₁ ≃ₗ⁅R⁆ L₁) :=
  ⟨1⟩

lemma map_lie (e : L₁ ≃ₗ⁅R⁆ L₂) (x y : L₁) : e ⁅x, y⁆ = ⁅e x, e y⁆ :=
  LieHom.map_lie e.toLieHom x y

/-- Lie algebra equivalences are reflexive. -/
def refl : L₁ ≃ₗ⁅R⁆ L₁ :=
  1

@[simp]
theorem refl_apply (x : L₁) : (refl : L₁ ≃ₗ⁅R⁆ L₁) x = x :=
  rfl

/-- Lie algebra equivalences are symmetric. -/
@[symm]
def symm (e : L₁ ≃ₗ⁅R⁆ L₂) : L₂ ≃ₗ⁅R⁆ L₁ :=
  { LieHom.inverse e.toLieHom e.invFun e.left_inv e.right_inv, e.toLinearEquiv.symm with }

@[simp]
theorem symm_symm (e : L₁ ≃ₗ⁅R⁆ L₂) : e.symm.symm = e := by
  ext
  rfl

theorem symm_bijective : Function.Bijective (LieEquiv.symm : (L₁ ≃ₗ⁅R⁆ L₂) → L₂ ≃ₗ⁅R⁆ L₁) :=
  Function.bijective_iff_has_inverse.mpr ⟨_, symm_symm, symm_symm⟩

@[simp]
theorem apply_symm_apply (e : L₁ ≃ₗ⁅R⁆ L₂) : ∀ x, e (e.symm x) = x :=
  e.toLinearEquiv.apply_symm_apply

@[simp]
theorem symm_apply_apply (e : L₁ ≃ₗ⁅R⁆ L₂) : ∀ x, e.symm (e x) = x :=
  e.toLinearEquiv.symm_apply_apply

@[simp]
theorem refl_symm : (refl : L₁ ≃ₗ⁅R⁆ L₁).symm = refl :=
  rfl

/-- Lie algebra equivalences are transitive. -/
@[trans]
def trans (e₁ : L₁ ≃ₗ⁅R⁆ L₂) (e₂ : L₂ ≃ₗ⁅R⁆ L₃) : L₁ ≃ₗ⁅R⁆ L₃ :=
  { LieHom.comp e₂.toLieHom e₁.toLieHom, LinearEquiv.trans e₁.toLinearEquiv e₂.toLinearEquiv with }

@[simp]
theorem self_trans_symm (e : L₁ ≃ₗ⁅R⁆ L₂) : e.trans e.symm = refl :=
  ext e.symm_apply_apply

@[simp]
theorem symm_trans_self (e : L₁ ≃ₗ⁅R⁆ L₂) : e.symm.trans e = refl :=
  e.symm.self_trans_symm

@[simp]
theorem trans_apply (e₁ : L₁ ≃ₗ⁅R⁆ L₂) (e₂ : L₂ ≃ₗ⁅R⁆ L₃) (x : L₁) : (e₁.trans e₂) x = e₂ (e₁ x) :=
  rfl

@[simp]
theorem symm_trans (e₁ : L₁ ≃ₗ⁅R⁆ L₂) (e₂ : L₂ ≃ₗ⁅R⁆ L₃) :
    (e₁.trans e₂).symm = e₂.symm.trans e₁.symm :=
  rfl

protected theorem bijective (e : L₁ ≃ₗ⁅R⁆ L₂) : Function.Bijective ((e : L₁ →ₗ⁅R⁆ L₂) : L₁ → L₂) :=
  e.toLinearEquiv.bijective

protected theorem injective (e : L₁ ≃ₗ⁅R⁆ L₂) : Function.Injective ((e : L₁ →ₗ⁅R⁆ L₂) : L₁ → L₂) :=
  e.toLinearEquiv.injective

protected theorem surjective (e : L₁ ≃ₗ⁅R⁆ L₂) :
    Function.Surjective ((e : L₁ →ₗ⁅R⁆ L₂) : L₁ → L₂) :=
  e.toLinearEquiv.surjective

/-- A bijective morphism of Lie algebras yields an equivalence of Lie algebras. -/
@[simps!]
noncomputable def ofBijective (f : L₁ →ₗ⁅R⁆ L₂) (h : Function.Bijective f) : L₁ ≃ₗ⁅R⁆ L₂ :=
  { LinearEquiv.ofBijective (f : L₁ →ₗ[R] L₂)
      h with
    toFun := f
    map_lie' := by intros x y; exact f.map_lie x y }

end LieEquiv

section LieModuleMorphisms

variable (R : Type u) (L : Type v) (M : Type w) (N : Type w₁) (P : Type w₂)
variable [CommRing R] [LieRing L] [LieAlgebra R L]
variable [AddCommGroup M] [AddCommGroup N] [AddCommGroup P]
variable [Module R M] [Module R N] [Module R P]
variable [LieRingModule L M] [LieRingModule L N] [LieRingModule L P]
variable [LieModule R L M] [LieModule R L N] [LieModule R L P]

/-- A morphism of Lie algebra modules is a linear map which commutes with the action of the Lie
algebra. -/
structure LieModuleHom extends M →ₗ[R] N where
  /-- A module of Lie algebra modules is compatible with the action of the Lie algebra on the
  modules. -/
  map_lie' : ∀ {x : L} {m : M}, toFun ⁅x, m⁆ = ⁅x, toFun m⁆

@[inherit_doc]
notation:25 M " →ₗ⁅" R "," L:25 "⁆ " N:0 => LieModuleHom R L M N

namespace LieModuleHom

variable {R L M N P}

attribute [coe] LieModuleHom.toLinearMap

instance : CoeOut (M →ₗ⁅R,L⁆ N) (M →ₗ[R] N) :=
  ⟨LieModuleHom.toLinearMap⟩

instance : FunLike (M →ₗ⁅R, L⁆ N) M N :=
  { coe := fun f => f.toFun,
    coe_injective' := fun x y h =>
      by cases x; cases y; simp at h; simp [h] }

initialize_simps_projections LieModuleHom (toFun → apply)

@[simp, norm_cast]
theorem coe_toLinearMap (f : M →ₗ⁅R,L⁆ N) : ((f : M →ₗ[R] N) : M → N) = f :=
  rfl

@[simp]
theorem map_smul (f : M →ₗ⁅R,L⁆ N) (c : R) (x : M) : f (c • x) = c • f x :=
  LinearMap.map_smul (f : M →ₗ[R] N) c x

@[simp]
theorem map_add (f : M →ₗ⁅R,L⁆ N) (x y : M) : f (x + y) = f x + f y :=
  LinearMap.map_add (f : M →ₗ[R] N) x y

@[simp]
theorem map_sub (f : M →ₗ⁅R,L⁆ N) (x y : M) : f (x - y) = f x - f y :=
  LinearMap.map_sub (f : M →ₗ[R] N) x y

@[simp]
theorem map_neg (f : M →ₗ⁅R,L⁆ N) (x : M) : f (-x) = -f x :=
  LinearMap.map_neg (f : M →ₗ[R] N) x

@[simp]
theorem map_lie (f : M →ₗ⁅R,L⁆ N) (x : L) (m : M) : f ⁅x, m⁆ = ⁅x, f m⁆ :=
  LieModuleHom.map_lie' f

theorem map_lie₂ (f : M →ₗ⁅R,L⁆ N →ₗ[R] P) (x : L) (m : M) (n : N) :
    ⁅x, f m n⁆ = f ⁅x, m⁆ n + f m ⁅x, n⁆ := by simp only [sub_add_cancel, map_lie, LieHom.lie_apply]

@[simp]
theorem map_zero (f : M →ₗ⁅R,L⁆ N) : f 0 = 0 :=
  LinearMap.map_zero (f : M →ₗ[R] N)

/-- The identity map is a morphism of Lie modules. -/
def id : M →ₗ⁅R,L⁆ M :=
  { (LinearMap.id : M →ₗ[R] M) with map_lie' := rfl }

@[simp]
theorem coe_id : ((id : M →ₗ⁅R,L⁆ M) : M → M) = _root_.id :=
  rfl

theorem id_apply (x : M) : (id : M →ₗ⁅R,L⁆ M) x = x :=
  rfl

/-- The constant 0 map is a Lie module morphism. -/
instance : Zero (M →ₗ⁅R,L⁆ N) :=
  ⟨{ (0 : M →ₗ[R] N) with map_lie' := by simp }⟩

@[norm_cast, simp]
theorem coe_zero : ⇑(0 : M →ₗ⁅R,L⁆ N) = 0 :=
  rfl

theorem zero_apply (m : M) : (0 : M →ₗ⁅R,L⁆ N) m = 0 :=
  rfl

/-- The identity map is a Lie module morphism. -/
instance : One (M →ₗ⁅R,L⁆ M) :=
  ⟨id⟩

instance : Inhabited (M →ₗ⁅R,L⁆ N) :=
  ⟨0⟩

theorem coe_injective : @Function.Injective (M →ₗ⁅R,L⁆ N) (M → N) (↑) := by
  rintro ⟨⟨⟨f, _⟩⟩⟩ ⟨⟨⟨g, _⟩⟩⟩ h
  congr

@[ext]
theorem ext {f g : M →ₗ⁅R,L⁆ N} (h : ∀ m, f m = g m) : f = g :=
  coe_injective <| funext h
<<<<<<< HEAD
#align lie_module_hom.ext LieModuleHom.ext
#align lie_module_hom.ext_iff LieModuleHom.ext_iff
=======

theorem ext_iff {f g : M →ₗ⁅R,L⁆ N} : f = g ↔ ∀ m, f m = g m :=
  ⟨by
    rintro rfl m
    rfl, ext⟩
>>>>>>> 2fc87a94

theorem congr_fun {f g : M →ₗ⁅R,L⁆ N} (h : f = g) (x : M) : f x = g x :=
  h ▸ rfl

@[simp]
theorem mk_coe (f : M →ₗ⁅R,L⁆ N) (h) : (⟨f, h⟩ : M →ₗ⁅R,L⁆ N) = f := by
  rfl

@[simp]
theorem coe_mk (f : M →ₗ[R] N) (h) : ((⟨f, h⟩ : M →ₗ⁅R,L⁆ N) : M → N) = f := by
  rfl

@[norm_cast]
theorem coe_linear_mk (f : M →ₗ[R] N) (h) : ((⟨f, h⟩ : M →ₗ⁅R,L⁆ N) : M →ₗ[R] N) = f := by
  rfl

/-- The composition of Lie module morphisms is a morphism. -/
def comp (f : N →ₗ⁅R,L⁆ P) (g : M →ₗ⁅R,L⁆ N) : M →ₗ⁅R,L⁆ P :=
  { LinearMap.comp f.toLinearMap g.toLinearMap with
    map_lie' := by
      intros x m
      change f (g ⁅x, m⁆) = ⁅x, f (g m)⁆
      rw [map_lie, map_lie] }

theorem comp_apply (f : N →ₗ⁅R,L⁆ P) (g : M →ₗ⁅R,L⁆ N) (m : M) : f.comp g m = f (g m) :=
  rfl

@[norm_cast, simp]
theorem coe_comp (f : N →ₗ⁅R,L⁆ P) (g : M →ₗ⁅R,L⁆ N) : ⇑(f.comp g) = f ∘ g :=
  rfl

@[norm_cast, simp]
theorem coe_linearMap_comp (f : N →ₗ⁅R,L⁆ P) (g : M →ₗ⁅R,L⁆ N) :
    (f.comp g : M →ₗ[R] P) = (f : N →ₗ[R] P).comp (g : M →ₗ[R] N) :=
  rfl

/-- The inverse of a bijective morphism of Lie modules is a morphism of Lie modules. -/
def inverse (f : M →ₗ⁅R,L⁆ N) (g : N → M) (h₁ : Function.LeftInverse g f)
    (h₂ : Function.RightInverse g f) : N →ₗ⁅R,L⁆ M :=
  { LinearMap.inverse f.toLinearMap g h₁ h₂ with
    map_lie' := by
      intros x n
      calc
        g ⁅x, n⁆ = g ⁅x, f (g n)⁆ := by rw [h₂]
        _ = g (f ⁅x, g n⁆) := by rw [map_lie]
        _ = ⁅x, g n⁆ := h₁ _
         }

instance : Add (M →ₗ⁅R,L⁆ N) where
  add f g := { (f : M →ₗ[R] N) + (g : M →ₗ[R] N) with map_lie' := by simp }

instance : Sub (M →ₗ⁅R,L⁆ N) where
  sub f g := { (f : M →ₗ[R] N) - (g : M →ₗ[R] N) with map_lie' := by simp }

instance : Neg (M →ₗ⁅R,L⁆ N) where neg f := { -(f : M →ₗ[R] N) with map_lie' := by simp }

@[norm_cast, simp]
theorem coe_add (f g : M →ₗ⁅R,L⁆ N) : ⇑(f + g) = f + g :=
  rfl

theorem add_apply (f g : M →ₗ⁅R,L⁆ N) (m : M) : (f + g) m = f m + g m :=
  rfl

@[norm_cast, simp]
theorem coe_sub (f g : M →ₗ⁅R,L⁆ N) : ⇑(f - g) = f - g :=
  rfl

theorem sub_apply (f g : M →ₗ⁅R,L⁆ N) (m : M) : (f - g) m = f m - g m :=
  rfl

@[norm_cast, simp]
theorem coe_neg (f : M →ₗ⁅R,L⁆ N) : ⇑(-f) = -f :=
  rfl

theorem neg_apply (f : M →ₗ⁅R,L⁆ N) (m : M) : (-f) m = -f m :=
  rfl

instance hasNSMul : SMul ℕ (M →ₗ⁅R,L⁆ N) where
  smul n f := { n • (f : M →ₗ[R] N) with map_lie' := by simp }

@[norm_cast, simp]
theorem coe_nsmul (n : ℕ) (f : M →ₗ⁅R,L⁆ N) : ⇑(n • f) = n • (⇑f) :=
  rfl

theorem nsmul_apply (n : ℕ) (f : M →ₗ⁅R,L⁆ N) (m : M) : (n • f) m = n • f m :=
  rfl

instance hasZSMul : SMul ℤ (M →ₗ⁅R,L⁆ N) where
  smul z f := { z • (f : M →ₗ[R] N) with map_lie' := by simp }

@[norm_cast, simp]
theorem coe_zsmul (z : ℤ) (f : M →ₗ⁅R,L⁆ N) : ⇑(z • f) = z • (⇑f) :=
  rfl

theorem zsmul_apply (z : ℤ) (f : M →ₗ⁅R,L⁆ N) (m : M) : (z • f) m = z • f m :=
  rfl

instance : AddCommGroup (M →ₗ⁅R,L⁆ N) :=
  coe_injective.addCommGroup _ coe_zero coe_add coe_neg coe_sub (fun _ _ => coe_nsmul _ _)
    (fun _ _ => coe_zsmul _ _)

instance : SMul R (M →ₗ⁅R,L⁆ N) where smul t f := { t • (f : M →ₗ[R] N) with map_lie' := by simp }

@[norm_cast, simp]
theorem coe_smul (t : R) (f : M →ₗ⁅R,L⁆ N) : ⇑(t • f) = t • (⇑f) :=
  rfl

theorem smul_apply (t : R) (f : M →ₗ⁅R,L⁆ N) (m : M) : (t • f) m = t • f m :=
  rfl

instance : Module R (M →ₗ⁅R,L⁆ N) :=
  Function.Injective.module R
    { toFun := fun f => f.toLinearMap.toFun, map_zero' := rfl, map_add' := coe_add }
    coe_injective coe_smul

end LieModuleHom

/-- An equivalence of Lie algebra modules is a linear equivalence which is also a morphism of
Lie algebra modules. -/
structure LieModuleEquiv extends M →ₗ⁅R,L⁆ N where
  /-- The inverse function of an equivalence of Lie modules -/
  invFun : N → M
  /-- The inverse function of an equivalence of Lie modules is a left inverse of the underlying
  function. -/
  left_inv : Function.LeftInverse invFun toFun
  /-- The inverse function of an equivalence of Lie modules is a right inverse of the underlying
  function. -/
  right_inv : Function.RightInverse invFun toFun

attribute [nolint docBlame] LieModuleEquiv.toLieModuleHom

@[inherit_doc]
notation:25 M " ≃ₗ⁅" R "," L:25 "⁆ " N:0 => LieModuleEquiv R L M N

namespace LieModuleEquiv

variable {R L M N P}

/-- View an equivalence of Lie modules as a linear equivalence. -/
def toLinearEquiv (e : M ≃ₗ⁅R,L⁆ N) : M ≃ₗ[R] N :=
  { e with }

/-- View an equivalence of Lie modules as a type level equivalence. -/
def toEquiv (e : M ≃ₗ⁅R,L⁆ N) : M ≃ N :=
  { e with }

instance hasCoeToEquiv : CoeOut (M ≃ₗ⁅R,L⁆ N) (M ≃ N) :=
  ⟨toEquiv⟩

instance hasCoeToLieModuleHom : Coe (M ≃ₗ⁅R,L⁆ N) (M →ₗ⁅R,L⁆ N) :=
  ⟨toLieModuleHom⟩

instance hasCoeToLinearEquiv : CoeOut (M ≃ₗ⁅R,L⁆ N) (M ≃ₗ[R] N) :=
  ⟨toLinearEquiv⟩

instance : EquivLike (M ≃ₗ⁅R,L⁆ N) M N :=
  { coe := fun f => f.toFun,
    inv := fun f => f.invFun,
    left_inv := fun f => f.left_inv,
    right_inv := fun f => f.right_inv,
    coe_injective' := fun f g h₁ h₂ =>
      by cases f; cases g; simp at h₁ h₂; simp [*] }

@[simp] lemma coe_coe (e : M ≃ₗ⁅R,L⁆ N) : ⇑(e : M →ₗ⁅R,L⁆ N) = e := rfl

theorem injective (e : M ≃ₗ⁅R,L⁆ N) : Function.Injective e :=
  e.toEquiv.injective

theorem surjective (e : M ≃ₗ⁅R,L⁆ N) : Function.Surjective e :=
  e.toEquiv.surjective

@[simp]
theorem toEquiv_mk (f : M →ₗ⁅R,L⁆ N) (g : N → M) (h₁ h₂) :
    toEquiv (mk f g h₁ h₂ : M ≃ₗ⁅R,L⁆ N) = Equiv.mk f g h₁ h₂ :=
  rfl

@[simp]
theorem coe_mk (f : M →ₗ⁅R,L⁆ N) (invFun h₁ h₂) :
    ((⟨f, invFun, h₁, h₂⟩ : M ≃ₗ⁅R,L⁆ N) : M → N) = f :=
  rfl

theorem coe_to_lieModuleHom (e : M ≃ₗ⁅R,L⁆ N) : ⇑(e : M →ₗ⁅R,L⁆ N) = e :=
  rfl

@[simp]
theorem coe_to_linearEquiv (e : M ≃ₗ⁅R,L⁆ N) : ((e : M ≃ₗ[R] N) : M → N) = e :=
  rfl

theorem toEquiv_injective : Function.Injective (toEquiv : (M ≃ₗ⁅R,L⁆ N) → M ≃ N) := by
  rintro ⟨⟨⟨⟨f, -⟩, -⟩, -⟩, f_inv⟩ ⟨⟨⟨⟨g, -⟩, -⟩, -⟩, g_inv⟩
  intro h
  simp only [toEquiv_mk, LieModuleHom.coe_mk, LinearMap.coe_mk, AddHom.coe_mk, Equiv.mk.injEq] at h
  congr
  exacts [h.1, h.2]

@[ext]
theorem ext (e₁ e₂ : M ≃ₗ⁅R,L⁆ N) (h : ∀ m, e₁ m = e₂ m) : e₁ = e₂ :=
  toEquiv_injective (Equiv.ext h)

instance : One (M ≃ₗ⁅R,L⁆ M) :=
  ⟨{ (1 : M ≃ₗ[R] M) with map_lie' := rfl }⟩

@[simp]
theorem one_apply (m : M) : (1 : M ≃ₗ⁅R,L⁆ M) m = m :=
  rfl

instance : Inhabited (M ≃ₗ⁅R,L⁆ M) :=
  ⟨1⟩

/-- Lie module equivalences are reflexive. -/
@[refl]
def refl : M ≃ₗ⁅R,L⁆ M :=
  1

@[simp]
theorem refl_apply (m : M) : (refl : M ≃ₗ⁅R,L⁆ M) m = m :=
  rfl

/-- Lie module equivalences are symmetric. -/
@[symm]
def symm (e : M ≃ₗ⁅R,L⁆ N) : N ≃ₗ⁅R,L⁆ M :=
  { LieModuleHom.inverse e.toLieModuleHom e.invFun e.left_inv e.right_inv,
    (e : M ≃ₗ[R] N).symm with }

@[simp]
theorem apply_symm_apply (e : M ≃ₗ⁅R,L⁆ N) : ∀ x, e (e.symm x) = x :=
  e.toLinearEquiv.apply_symm_apply

@[simp]
theorem symm_apply_apply (e : M ≃ₗ⁅R,L⁆ N) : ∀ x, e.symm (e x) = x :=
  e.toLinearEquiv.symm_apply_apply

theorem apply_eq_iff_eq_symm_apply {m : M} {n : N} (e : M ≃ₗ⁅R,L⁆ N) :
    e m = n ↔ m = e.symm n :=
  (e : M ≃ N).apply_eq_iff_eq_symm_apply

@[simp]
theorem symm_symm (e : M ≃ₗ⁅R,L⁆ N) : e.symm.symm = e := by
  rfl

theorem symm_bijective :
    Function.Bijective (LieModuleEquiv.symm : (M ≃ₗ⁅R,L⁆ N) → N ≃ₗ⁅R,L⁆ M) :=
  Function.bijective_iff_has_inverse.mpr ⟨_, symm_symm, symm_symm⟩

/-- Lie module equivalences are transitive. -/
@[trans]
def trans (e₁ : M ≃ₗ⁅R,L⁆ N) (e₂ : N ≃ₗ⁅R,L⁆ P) : M ≃ₗ⁅R,L⁆ P :=
  { LieModuleHom.comp e₂.toLieModuleHom e₁.toLieModuleHom,
    LinearEquiv.trans e₁.toLinearEquiv e₂.toLinearEquiv with }

@[simp]
theorem trans_apply (e₁ : M ≃ₗ⁅R,L⁆ N) (e₂ : N ≃ₗ⁅R,L⁆ P) (m : M) : (e₁.trans e₂) m = e₂ (e₁ m) :=
  rfl

@[simp]
theorem symm_trans (e₁ : M ≃ₗ⁅R,L⁆ N) (e₂ : N ≃ₗ⁅R,L⁆ P) :
    (e₁.trans e₂).symm = e₂.symm.trans e₁.symm :=
  rfl

@[simp]
theorem self_trans_symm (e : M ≃ₗ⁅R,L⁆ N) : e.trans e.symm = refl :=
  ext _ _ e.symm_apply_apply

@[simp]
theorem symm_trans_self (e : M ≃ₗ⁅R,L⁆ N) : e.symm.trans e = refl :=
  ext _ _ e.apply_symm_apply

end LieModuleEquiv

end LieModuleMorphisms<|MERGE_RESOLUTION|>--- conflicted
+++ resolved
@@ -351,16 +351,11 @@
 @[ext]
 theorem ext {f g : L₁ →ₗ⁅R⁆ L₂} (h : ∀ x, f x = g x) : f = g :=
   coe_injective <| funext h
-<<<<<<< HEAD
-#align lie_hom.ext LieHom.ext
-#align lie_hom.ext_iff LieHom.ext_iff
-=======
 
 theorem ext_iff {f g : L₁ →ₗ⁅R⁆ L₂} : f = g ↔ ∀ x, f x = g x :=
   ⟨by
     rintro rfl x
     rfl, ext⟩
->>>>>>> 2fc87a94
 
 theorem congr_fun {f g : L₁ →ₗ⁅R⁆ L₂} (h : f = g) (x : L₁) : f x = g x :=
   h ▸ rfl
@@ -711,16 +706,11 @@
 @[ext]
 theorem ext {f g : M →ₗ⁅R,L⁆ N} (h : ∀ m, f m = g m) : f = g :=
   coe_injective <| funext h
-<<<<<<< HEAD
-#align lie_module_hom.ext LieModuleHom.ext
-#align lie_module_hom.ext_iff LieModuleHom.ext_iff
-=======
 
 theorem ext_iff {f g : M →ₗ⁅R,L⁆ N} : f = g ↔ ∀ m, f m = g m :=
   ⟨by
     rintro rfl m
     rfl, ext⟩
->>>>>>> 2fc87a94
 
 theorem congr_fun {f g : M →ₗ⁅R,L⁆ N} (h : f = g) (x : M) : f x = g x :=
   h ▸ rfl
