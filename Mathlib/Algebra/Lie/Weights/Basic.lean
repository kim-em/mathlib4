/-
Copyright (c) 2021 Oliver Nash. All rights reserved.
Released under Apache 2.0 license as described in the file LICENSE.
Authors: Oliver Nash
-/
import Mathlib.Algebra.Ring.Divisibility.Lemmas
import Mathlib.Algebra.Lie.Nilpotent
import Mathlib.Algebra.Lie.Engel
import Mathlib.LinearAlgebra.Eigenspace.Triangularizable
import Mathlib.RingTheory.Artinian
import Mathlib.LinearAlgebra.Trace
import Mathlib.LinearAlgebra.FreeModule.PID

/-!
# Weight spaces of Lie modules of nilpotent Lie algebras

Just as a key tool when studying the behaviour of a linear operator is to decompose the space on
which it acts into a sum of (generalised) eigenspaces, a key tool when studying a representation `M`
of Lie algebra `L` is to decompose `M` into a sum of simultaneous eigenspaces of `x` as `x` ranges
over `L`. These simultaneous generalised eigenspaces are known as the weight spaces of `M`.

When `L` is nilpotent, it follows from the binomial theorem that weight spaces are Lie submodules.

Basic definitions and properties of the above ideas are provided in this file.

## Main definitions

  * `LieModule.genWeightSpaceOf`
  * `LieModule.genWeightSpace`
  * `LieModule.Weight`
  * `LieModule.posFittingCompOf`
  * `LieModule.posFittingComp`
  * `LieModule.iSup_ucs_eq_genWeightSpace_zero`
  * `LieModule.iInf_lowerCentralSeries_eq_posFittingComp`
  * `LieModule.isCompl_genWeightSpace_zero_posFittingComp`
  * `LieModule.independent_genWeightSpace`
  * `LieModule.iSup_genWeightSpace_eq_top`

## References

* [N. Bourbaki, *Lie Groups and Lie Algebras, Chapters 7--9*](bourbaki1975b)

## Tags

lie character, eigenvalue, eigenspace, weight, weight vector, root, root vector
-/

variable {K R L M : Type*} [CommRing R] [LieRing L] [LieAlgebra R L]
  [AddCommGroup M] [Module R M] [LieRingModule L M] [LieModule R L M]

namespace LieModule

open Set Function TensorProduct LieModule

section notation_genWeightSpaceOf

/-- Until we define `LieModule.genWeightSpaceOf`, it is useful to have some notation as follows: -/
local notation3 "𝕎("M", " χ", " x")" => (toEnd R L M x).maxGenEigenspace χ

/-- See also `bourbaki1975b` Chapter VII §1.1, Proposition 2 (ii). -/
protected theorem weight_vector_multiplication (M₁ M₂ M₃ : Type*)
    [AddCommGroup M₁] [Module R M₁] [LieRingModule L M₁] [LieModule R L M₁] [AddCommGroup M₂]
    [Module R M₂] [LieRingModule L M₂] [LieModule R L M₂] [AddCommGroup M₃] [Module R M₃]
    [LieRingModule L M₃] [LieModule R L M₃] (g : M₁ ⊗[R] M₂ →ₗ⁅R,L⁆ M₃) (χ₁ χ₂ : R) (x : L) :
    LinearMap.range ((g : M₁ ⊗[R] M₂ →ₗ[R] M₃).comp (mapIncl 𝕎(M₁, χ₁, x) 𝕎(M₂, χ₂, x))) ≤
      𝕎(M₃, χ₁ + χ₂, x) := by
  -- Unpack the statement of the goal.
  intro m₃
  simp only [TensorProduct.mapIncl, LinearMap.mem_range, LinearMap.coe_comp,
    LieModuleHom.coe_toLinearMap, Function.comp_apply, Pi.add_apply, exists_imp,
    Module.End.mem_maxGenEigenspace]
  rintro t rfl
  -- Set up some notation.
  let F : Module.End R M₃ := toEnd R L M₃ x - (χ₁ + χ₂) • ↑1
  -- The goal is linear in `t` so use induction to reduce to the case that `t` is a pure tensor.
  refine t.induction_on ?_ ?_ ?_
  · use 0; simp only [LinearMap.map_zero, LieModuleHom.map_zero]
  swap
  · rintro t₁ t₂ ⟨k₁, hk₁⟩ ⟨k₂, hk₂⟩; use max k₁ k₂
    simp only [LieModuleHom.map_add, LinearMap.map_add,
      LinearMap.pow_map_zero_of_le (le_max_left k₁ k₂) hk₁,
      LinearMap.pow_map_zero_of_le (le_max_right k₁ k₂) hk₂, add_zero]
  -- Now the main argument: pure tensors.
  rintro ⟨m₁, hm₁⟩ ⟨m₂, hm₂⟩
  change ∃ k, (F ^ k) ((g : M₁ ⊗[R] M₂ →ₗ[R] M₃) (m₁ ⊗ₜ m₂)) = (0 : M₃)
  -- Eliminate `g` from the picture.
  let f₁ : Module.End R (M₁ ⊗[R] M₂) := (toEnd R L M₁ x - χ₁ • ↑1).rTensor M₂
  let f₂ : Module.End R (M₁ ⊗[R] M₂) := (toEnd R L M₂ x - χ₂ • ↑1).lTensor M₁
  have h_comm_square : F ∘ₗ ↑g = (g : M₁ ⊗[R] M₂ →ₗ[R] M₃).comp (f₁ + f₂) := by
    ext m₁ m₂
    simp only [f₁, f₂, F, ← g.map_lie x (m₁ ⊗ₜ m₂), add_smul, sub_tmul, tmul_sub, smul_tmul,
      lie_tmul_right, tmul_smul, toEnd_apply_apply, LieModuleHom.map_smul,
      LinearMap.one_apply, LieModuleHom.coe_toLinearMap, LinearMap.smul_apply, Function.comp_apply,
      LinearMap.coe_comp, LinearMap.rTensor_tmul, LieModuleHom.map_add, LinearMap.add_apply,
      LieModuleHom.map_sub, LinearMap.sub_apply, LinearMap.lTensor_tmul,
      AlgebraTensorModule.curry_apply, TensorProduct.curry_apply, LinearMap.toFun_eq_coe,
      LinearMap.coe_restrictScalars]
    abel
  rsuffices ⟨k, hk⟩ : ∃ k : ℕ, ((f₁ + f₂) ^ k) (m₁ ⊗ₜ m₂) = 0
  · use k
    change (F ^ k) (g.toLinearMap (m₁ ⊗ₜ[R] m₂)) = 0
    rw [← LinearMap.comp_apply, LinearMap.commute_pow_left_of_commute h_comm_square,
      LinearMap.comp_apply, hk, LinearMap.map_zero]
  -- Unpack the information we have about `m₁`, `m₂`.
  simp only [Module.End.mem_maxGenEigenspace] at hm₁ hm₂
  obtain ⟨k₁, hk₁⟩ := hm₁
  obtain ⟨k₂, hk₂⟩ := hm₂
  have hf₁ : (f₁ ^ k₁) (m₁ ⊗ₜ m₂) = 0 := by
    simp only [f₁, hk₁, zero_tmul, LinearMap.rTensor_tmul, LinearMap.rTensor_pow]
  have hf₂ : (f₂ ^ k₂) (m₁ ⊗ₜ m₂) = 0 := by
    simp only [f₂, hk₂, tmul_zero, LinearMap.lTensor_tmul, LinearMap.lTensor_pow]
  -- It's now just an application of the binomial theorem.
  use k₁ + k₂ - 1
  have hf_comm : Commute f₁ f₂ := by
    ext m₁ m₂
    simp only [f₁, f₂, LinearMap.mul_apply, LinearMap.rTensor_tmul, LinearMap.lTensor_tmul,
      AlgebraTensorModule.curry_apply, LinearMap.toFun_eq_coe, LinearMap.lTensor_tmul,
      TensorProduct.curry_apply, LinearMap.coe_restrictScalars]
  rw [hf_comm.add_pow']
  simp only [TensorProduct.mapIncl, Submodule.subtype_apply, Finset.sum_apply, Submodule.coe_mk,
    LinearMap.coeFn_sum, TensorProduct.map_tmul, LinearMap.smul_apply]
  -- The required sum is zero because each individual term is zero.
  apply Finset.sum_eq_zero
  rintro ⟨i, j⟩ hij
  -- Eliminate the binomial coefficients from the picture.
  suffices (f₁ ^ i * f₂ ^ j) (m₁ ⊗ₜ m₂) = 0 by rw [this]; apply smul_zero
  -- Finish off with appropriate case analysis.
  cases' Nat.le_or_le_of_add_eq_add_pred (Finset.mem_antidiagonal.mp hij) with hi hj
  · rw [(hf_comm.pow_pow i j).eq, LinearMap.mul_apply, LinearMap.pow_map_zero_of_le hi hf₁,
      LinearMap.map_zero]
  · rw [LinearMap.mul_apply, LinearMap.pow_map_zero_of_le hj hf₂, LinearMap.map_zero]

lemma lie_mem_maxGenEigenspace_toEnd
    {χ₁ χ₂ : R} {x y : L} {m : M} (hy : y ∈ 𝕎(L, χ₁, x)) (hm : m ∈ 𝕎(M, χ₂, x)) :
    ⁅y, m⁆ ∈ 𝕎(M, χ₁ + χ₂, x) := by
  apply LieModule.weight_vector_multiplication L M M (toModuleHom R L M) χ₁ χ₂
  simp only [LieModuleHom.coe_toLinearMap, Function.comp_apply, LinearMap.coe_comp,
    TensorProduct.mapIncl, LinearMap.mem_range]
  use ⟨y, hy⟩ ⊗ₜ ⟨m, hm⟩
  simp only [Submodule.subtype_apply, toModuleHom_apply, TensorProduct.map_tmul]

variable (M)

/-- If `M` is a representation of a nilpotent Lie algebra `L`, `χ` is a scalar, and `x : L`, then
`genWeightSpaceOf M χ x` is the maximal generalized `χ`-eigenspace of the action of `x` on `M`.

It is a Lie submodule because `L` is nilpotent. -/
def genWeightSpaceOf [LieAlgebra.IsNilpotent R L] (χ : R) (x : L) : LieSubmodule R L M :=
  { 𝕎(M, χ, x) with
    lie_mem := by
      intro y m hm
      simp only [AddSubsemigroup.mem_carrier, AddSubmonoid.mem_toSubsemigroup,
        Submodule.mem_toAddSubmonoid] at hm ⊢
      rw [← zero_add χ]
      exact lie_mem_maxGenEigenspace_toEnd (by simp) hm }

end notation_genWeightSpaceOf

variable (M)
variable [LieAlgebra.IsNilpotent R L]

theorem mem_genWeightSpaceOf (χ : R) (x : L) (m : M) :
    m ∈ genWeightSpaceOf M χ x ↔ ∃ k : ℕ, ((toEnd R L M x - χ • ↑1) ^ k) m = 0 := by
  simp [genWeightSpaceOf]

theorem coe_genWeightSpaceOf_zero (x : L) :
    ↑(genWeightSpaceOf M (0 : R) x) = ⨆ k, LinearMap.ker (toEnd R L M x ^ k) := by
  simp [genWeightSpaceOf, Module.End.maxGenEigenspace]

/-- If `M` is a representation of a nilpotent Lie algebra `L`
and `χ : L → R` is a family of scalars,
then `genWeightSpace M χ` is the intersection of the maximal generalized `χ x`-eigenspaces
of the action of `x` on `M` as `x` ranges over `L`.

It is a Lie submodule because `L` is nilpotent. -/
def genWeightSpace (χ : L → R) : LieSubmodule R L M :=
  ⨅ x, genWeightSpaceOf M (χ x) x

theorem mem_genWeightSpace (χ : L → R) (m : M) :
    m ∈ genWeightSpace M χ ↔ ∀ x, ∃ k : ℕ, ((toEnd R L M x - χ x • ↑1) ^ k) m = 0 := by
  simp [genWeightSpace, mem_genWeightSpaceOf]

lemma genWeightSpace_le_genWeightSpaceOf (x : L) (χ : L → R) :
    genWeightSpace M χ ≤ genWeightSpaceOf M (χ x) x :=
  iInf_le _ x

variable (R L) in
/-- A weight of a Lie module is a map `L → R` such that the corresponding weight space is
non-trivial. -/
structure Weight where
  /-- The family of eigenvalues corresponding to a weight. -/
  toFun : L → R
  genWeightSpace_ne_bot' : genWeightSpace M toFun ≠ ⊥

namespace Weight

instance instFunLike : FunLike (Weight R L M) L R where
  coe χ := χ.1
  coe_injective' χ₁ χ₂ h := by cases χ₁; cases χ₂; simp_all

@[simp] lemma coe_weight_mk (χ : L → R) (h) :
    (↑(⟨χ, h⟩ : Weight R L M) : L → R) = χ :=
  rfl

lemma genWeightSpace_ne_bot (χ : Weight R L M) : genWeightSpace M χ ≠ ⊥ := χ.genWeightSpace_ne_bot'

variable {M}

@[ext] lemma ext {χ₁ χ₂ : Weight R L M} (h : ∀ x, χ₁ x = χ₂ x) : χ₁ = χ₂ := by
  cases' χ₁ with f₁ _; cases' χ₂ with f₂ _; aesop

lemma ext_iff' {χ₁ χ₂ : Weight R L M} : (χ₁ : L → R) = χ₂ ↔ χ₁ = χ₂ := by aesop

lemma exists_ne_zero (χ : Weight R L M) :
    ∃ x ∈ genWeightSpace M χ, x ≠ 0 := by
  simpa [LieSubmodule.eq_bot_iff] using χ.genWeightSpace_ne_bot

instance [Subsingleton M] : IsEmpty (Weight R L M) :=
  ⟨fun h ↦ h.2 (Subsingleton.elim _ _)⟩

instance [Nontrivial (genWeightSpace M (0 : L → R))] : Zero (Weight R L M) :=
  ⟨0, fun e ↦ not_nontrivial (⊥ : LieSubmodule R L M) (e ▸ ‹_›)⟩

@[simp]
lemma coe_zero [Nontrivial (genWeightSpace M (0 : L → R))] : ((0 : Weight R L M) : L → R) = 0 := rfl

lemma zero_apply [Nontrivial (genWeightSpace M (0 : L → R))] (x) : (0 : Weight R L M) x = 0 := rfl

/-- The proposition that a weight of a Lie module is zero.

We make this definition because we cannot define a `Zero (Weight R L M)` instance since the weight
space of the zero function can be trivial. -/
def IsZero (χ : Weight R L M) := (χ : L → R) = 0

@[simp] lemma IsZero.eq {χ : Weight R L M} (hχ : χ.IsZero) : (χ : L → R) = 0 := hχ

@[simp] lemma coe_eq_zero_iff (χ : Weight R L M) : (χ : L → R) = 0 ↔ χ.IsZero := Iff.rfl

lemma isZero_iff_eq_zero [Nontrivial (genWeightSpace M (0 : L → R))] {χ : Weight R L M} :
    χ.IsZero ↔ χ = 0 := Weight.ext_iff' (χ₂ := 0)

lemma isZero_zero [Nontrivial (genWeightSpace M (0 : L → R))] : IsZero (0 : Weight R L M) := rfl

/-- The proposition that a weight of a Lie module is non-zero. -/
abbrev IsNonZero (χ : Weight R L M) := ¬ IsZero (χ : Weight R L M)

lemma isNonZero_iff_ne_zero [Nontrivial (genWeightSpace M (0 : L → R))] {χ : Weight R L M} :
    χ.IsNonZero ↔ χ ≠ 0 := isZero_iff_eq_zero.not

variable (R L M) in
/-- The set of weights is equivalent to a subtype. -/
def equivSetOf : Weight R L M ≃ {χ : L → R | genWeightSpace M χ ≠ ⊥} where
  toFun w := ⟨w.1, w.2⟩
  invFun w := ⟨w.1, w.2⟩
  left_inv w := by simp
  right_inv w := by simp

lemma genWeightSpaceOf_ne_bot (χ : Weight R L M) (x : L) :
    genWeightSpaceOf M (χ x) x ≠ ⊥ := by
  have : ⨅ x, genWeightSpaceOf M (χ x) x ≠ ⊥ := χ.genWeightSpace_ne_bot
  contrapose! this
  rw [eq_bot_iff]
  exact le_of_le_of_eq (iInf_le _ _) this

lemma hasEigenvalueAt (χ : Weight R L M) (x : L) :
    (toEnd R L M x).HasEigenvalue (χ x) := by
  obtain ⟨k : ℕ, hk : (toEnd R L M x).genEigenspace (χ x) k ≠ ⊥⟩ := by
    simpa [Module.End.maxGenEigenspace, genWeightSpaceOf] using χ.genWeightSpaceOf_ne_bot x
  exact Module.End.hasEigenvalue_of_hasGenEigenvalue hk

lemma apply_eq_zero_of_isNilpotent [NoZeroSMulDivisors R M] [IsReduced R]
    (x : L) (h : _root_.IsNilpotent (toEnd R L M x)) (χ : Weight R L M) :
    χ x = 0 :=
  ((χ.hasEigenvalueAt x).isNilpotent_of_isNilpotent h).eq_zero

end Weight

/-- See also the more useful form `LieModule.zero_genWeightSpace_eq_top_of_nilpotent`. -/
@[simp]
theorem zero_genWeightSpace_eq_top_of_nilpotent' [IsNilpotent R L M] :
    genWeightSpace M (0 : L → R) = ⊤ := by
  ext
  simp [genWeightSpace, genWeightSpaceOf]

theorem coe_genWeightSpace_of_top (χ : L → R) :
    (genWeightSpace M (χ ∘ (⊤ : LieSubalgebra R L).incl) : Submodule R M) = genWeightSpace M χ := by
  ext m
  simp only [mem_genWeightSpace, LieSubmodule.mem_coeSubmodule, Subtype.forall]
  apply forall_congr'
  simp

@[simp]
theorem zero_genWeightSpace_eq_top_of_nilpotent [IsNilpotent R L M] :
    genWeightSpace M (0 : (⊤ : LieSubalgebra R L) → R) = ⊤ := by
  ext m
  simp only [mem_genWeightSpace, Pi.zero_apply, zero_smul, sub_zero, Subtype.forall,
    forall_true_left, LieSubalgebra.toEnd_mk, LieSubalgebra.mem_top, LieSubmodule.mem_top, iff_true]
  intro x
  obtain ⟨k, hk⟩ := exists_forall_pow_toEnd_eq_zero R L M
  exact ⟨k, by simp [hk x]⟩

theorem exists_genWeightSpace_le_ker_of_isNoetherian [IsNoetherian R M] (χ : L → R) (x : L) :
    ∃ k : ℕ,
      genWeightSpace M χ ≤ LinearMap.ker ((toEnd R L M x - algebraMap R _ (χ x)) ^ k) := by
  use (toEnd R L M x).maxGenEigenspaceIndex (χ x)
  intro m hm
  replace hm : m ∈ (toEnd R L M x).maxGenEigenspace (χ x) :=
    genWeightSpace_le_genWeightSpaceOf M x χ hm
  rwa [Module.End.maxGenEigenspace_eq] at hm

variable (R) in
theorem exists_genWeightSpace_zero_le_ker_of_isNoetherian
    [IsNoetherian R M] (x : L) :
    ∃ k : ℕ, genWeightSpace M (0 : L → R) ≤ LinearMap.ker (toEnd R L M x ^ k) := by
  simpa using exists_genWeightSpace_le_ker_of_isNoetherian M (0 : L → R) x

lemma isNilpotent_toEnd_sub_algebraMap [IsNoetherian R M] (χ : L → R) (x : L) :
    _root_.IsNilpotent <| toEnd R L (genWeightSpace M χ) x - algebraMap R _ (χ x) := by
  have : toEnd R L (genWeightSpace M χ) x - algebraMap R _ (χ x) =
      (toEnd R L M x - algebraMap R _ (χ x)).restrict
        (fun m hm ↦ sub_mem (LieSubmodule.lie_mem _ hm) (Submodule.smul_mem _ _ hm)) := by
    rfl
  obtain ⟨k, hk⟩ := exists_genWeightSpace_le_ker_of_isNoetherian M χ x
  use k
  ext ⟨m, hm⟩
  simpa [this, LinearMap.pow_restrict _, LinearMap.restrict_apply] using hk hm

/-- A (nilpotent) Lie algebra acts nilpotently on the zero weight space of a Noetherian Lie
module. -/
theorem isNilpotent_toEnd_genWeightSpace_zero [IsNoetherian R M] (x : L) :
    _root_.IsNilpotent <| toEnd R L (genWeightSpace M (0 : L → R)) x := by
  simpa using isNilpotent_toEnd_sub_algebraMap M (0 : L → R) x

/-- By Engel's theorem, the zero weight space of a Noetherian Lie module is nilpotent. -/
instance [IsNoetherian R M] :
    IsNilpotent R L (genWeightSpace M (0 : L → R)) :=
  isNilpotent_iff_forall'.mpr <| isNilpotent_toEnd_genWeightSpace_zero M

variable (R L)

@[simp]
lemma genWeightSpace_zero_normalizer_eq_self :
    (genWeightSpace M (0 : L → R)).normalizer = genWeightSpace M 0 := by
  refine le_antisymm ?_ (LieSubmodule.le_normalizer _)
  intro m hm
  rw [LieSubmodule.mem_normalizer] at hm
  simp only [mem_genWeightSpace, Pi.zero_apply, zero_smul, sub_zero] at hm ⊢
  intro y
  obtain ⟨k, hk⟩ := hm y y
  use k + 1
  simpa [pow_succ, LinearMap.mul_eq_comp]

lemma iSup_ucs_le_genWeightSpace_zero :
    ⨆ k, (⊥ : LieSubmodule R L M).ucs k ≤ genWeightSpace M (0 : L → R) := by
  simpa using
    LieSubmodule.ucs_le_of_normalizer_eq_self (genWeightSpace_zero_normalizer_eq_self R L M)

/-- See also `LieModule.iInf_lowerCentralSeries_eq_posFittingComp`. -/
lemma iSup_ucs_eq_genWeightSpace_zero [IsNoetherian R M] :
    ⨆ k, (⊥ : LieSubmodule R L M).ucs k = genWeightSpace M (0 : L → R) := by
  obtain ⟨k, hk⟩ := (LieSubmodule.isNilpotent_iff_exists_self_le_ucs
    <| genWeightSpace M (0 : L → R)).mp inferInstance
  refine le_antisymm (iSup_ucs_le_genWeightSpace_zero R L M) (le_trans hk ?_)
  exact le_iSup (fun k ↦ (⊥ : LieSubmodule R L M).ucs k) k

variable {L}

/-- If `M` is a representation of a nilpotent Lie algebra `L`, and `x : L`, then
`posFittingCompOf R M x` is the infimum of the decreasing system
`range φₓ ⊇ range φₓ² ⊇ range φₓ³ ⊇ ⋯` where `φₓ : End R M := toEnd R L M x`. We call this
the "positive Fitting component" because with appropriate assumptions (e.g., `R` is a field and
`M` is finite-dimensional) `φₓ` induces the so-called Fitting decomposition: `M = M₀ ⊕ M₁` where
`M₀ = genWeightSpaceOf M 0 x` and `M₁ = posFittingCompOf R M x`.

It is a Lie submodule because `L` is nilpotent. -/
def posFittingCompOf (x : L) : LieSubmodule R L M :=
  { toSubmodule := ⨅ k, LinearMap.range (toEnd R L M x ^ k)
    lie_mem := by
      set φ := toEnd R L M x
      intros y m hm
      simp only [AddSubsemigroup.mem_carrier, AddSubmonoid.mem_toSubsemigroup,
        Submodule.mem_toAddSubmonoid, Submodule.mem_iInf, LinearMap.mem_range] at hm ⊢
      intro k
      obtain ⟨N, hN⟩ := LieAlgebra.nilpotent_ad_of_nilpotent_algebra R L
      obtain ⟨m, rfl⟩ := hm (N + k)
      let f₁ : Module.End R (L ⊗[R] M) := (LieAlgebra.ad R L x).rTensor M
      let f₂ : Module.End R (L ⊗[R] M) := φ.lTensor L
      replace hN : f₁ ^ N = 0 := by ext; simp [f₁, hN]
      have h₁ : Commute f₁ f₂ := by ext; simp [f₁, f₂]
      have h₂ : φ ∘ₗ toModuleHom R L M = toModuleHom R L M ∘ₗ (f₁ + f₂) := by ext; simp [φ, f₁, f₂]
      obtain ⟨q, hq⟩ := h₁.add_pow_dvd_pow_of_pow_eq_zero_right (N + k).le_succ hN
      use toModuleHom R L M (q (y ⊗ₜ m))
      change (φ ^ k).comp ((toModuleHom R L M : L ⊗[R] M →ₗ[R] M)) _ = _
      simp [φ,  f₁, f₂, LinearMap.commute_pow_left_of_commute h₂,
        LinearMap.comp_apply (g := (f₁ + f₂) ^ k), ← LinearMap.comp_apply (g := q),
        ← LinearMap.mul_eq_comp, ← hq] }

variable {M} in
lemma mem_posFittingCompOf (x : L) (m : M) :
    m ∈ posFittingCompOf R M x ↔ ∀ (k : ℕ), ∃ n, (toEnd R L M x ^ k) n = m := by
  simp [posFittingCompOf]

@[simp] lemma posFittingCompOf_le_lowerCentralSeries (x : L) (k : ℕ) :
    posFittingCompOf R M x ≤ lowerCentralSeries R L M k := by
  suffices ∀ m l, (toEnd R L M x ^ l) m ∈ lowerCentralSeries R L M l by
    intro m hm
    obtain ⟨n, rfl⟩ := (mem_posFittingCompOf R x m).mp hm k
    exact this n k
  intro m l
  induction' l with l ih
  · simp
  simp only [lowerCentralSeries_succ, pow_succ', LinearMap.mul_apply]
  exact LieSubmodule.lie_mem_lie (LieSubmodule.mem_top x) ih

@[simp] lemma posFittingCompOf_eq_bot_of_isNilpotent
    [IsNilpotent R L M] (x : L) :
    posFittingCompOf R M x = ⊥ := by
  simp_rw [eq_bot_iff, ← iInf_lowerCentralSeries_eq_bot_of_isNilpotent, le_iInf_iff,
    posFittingCompOf_le_lowerCentralSeries, forall_const]

variable (L)

/-- If `M` is a representation of a nilpotent Lie algebra `L` with coefficients in `R`, then
`posFittingComp R L M` is the span of the positive Fitting components of the action of `x` on `M`,
as `x` ranges over `L`.

It is a Lie submodule because `L` is nilpotent. -/
def posFittingComp : LieSubmodule R L M :=
  ⨆ x, posFittingCompOf R M x

lemma mem_posFittingComp (m : M) :
    m ∈ posFittingComp R L M ↔ m ∈ ⨆ (x : L), posFittingCompOf R M x := by
  rfl

lemma posFittingCompOf_le_posFittingComp (x : L) :
    posFittingCompOf R M x ≤ posFittingComp R L M := by
  rw [posFittingComp]; exact le_iSup (posFittingCompOf R M) x

lemma posFittingComp_le_iInf_lowerCentralSeries :
    posFittingComp R L M ≤ ⨅ k, lowerCentralSeries R L M k := by
  simp [posFittingComp]

/-- See also `LieModule.iSup_ucs_eq_genWeightSpace_zero`. -/
@[simp] lemma iInf_lowerCentralSeries_eq_posFittingComp
    [IsNoetherian R M] [IsArtinian R M] :
    ⨅ k, lowerCentralSeries R L M k = posFittingComp R L M := by
  refine le_antisymm ?_ (posFittingComp_le_iInf_lowerCentralSeries R L M)
  apply iInf_lcs_le_of_isNilpotent_quot
  rw [LieModule.isNilpotent_iff_forall']
  intro x
  obtain ⟨k, hk⟩ := Filter.eventually_atTop.mp (toEnd R L M x).eventually_iInf_range_pow_eq
  use k
  ext ⟨m⟩
  set F := posFittingComp R L M
  replace hk : (toEnd R L M x ^ k) m ∈ F := by
    apply posFittingCompOf_le_posFittingComp R L M x
    simp_rw [← LieSubmodule.mem_coeSubmodule, posFittingCompOf, hk k (le_refl k)]
    apply LinearMap.mem_range_self
  suffices (toEnd R L (M ⧸ F) x ^ k) (LieSubmodule.Quotient.mk (N := F) m) =
    LieSubmodule.Quotient.mk (N := F) ((toEnd R L M x ^ k) m)
      by simpa [Submodule.Quotient.quot_mk_eq_mk, this]
  have := LinearMap.congr_fun (LinearMap.commute_pow_left_of_commute
    (LieSubmodule.Quotient.toEnd_comp_mk' F x) k) m
  simpa using this

@[simp] lemma posFittingComp_eq_bot_of_isNilpotent
    [IsNilpotent R L M] :
    posFittingComp R L M = ⊥ := by
  simp [posFittingComp]

section map_comap

variable {R L M}
variable
  {M₂ : Type*} [AddCommGroup M₂] [Module R M₂] [LieRingModule L M₂] [LieModule R L M₂]
  {χ : L → R} (f : M →ₗ⁅R,L⁆ M₂)

lemma map_posFittingComp_le :
    (posFittingComp R L M).map f ≤ posFittingComp R L M₂ := by
  rw [posFittingComp, posFittingComp, LieSubmodule.map_iSup]
  refine iSup_mono fun y ↦ LieSubmodule.map_le_iff_le_comap.mpr fun m hm ↦ ?_
  simp only [mem_posFittingCompOf] at hm
  simp only [LieSubmodule.mem_comap, mem_posFittingCompOf]
  intro k
  obtain ⟨n, hn⟩ := hm k
  use f n
  rw [LieModule.toEnd_pow_apply_map, hn]

lemma map_genWeightSpace_le :
    (genWeightSpace M χ).map f ≤ genWeightSpace M₂ χ := by
  rw [LieSubmodule.map_le_iff_le_comap]
  intro m hm
  simp only [LieSubmodule.mem_comap, mem_genWeightSpace]
  intro x
  have : (toEnd R L M₂ x - χ x • ↑1) ∘ₗ f = f ∘ₗ (toEnd R L M x - χ x • ↑1) := by
    ext; simp
  obtain ⟨k, h⟩ := (mem_genWeightSpace _ _ _).mp hm x
  exact ⟨k, by simpa [h] using LinearMap.congr_fun (LinearMap.commute_pow_left_of_commute this k) m⟩

variable {f}

lemma comap_genWeightSpace_eq_of_injective (hf : Injective f) :
    (genWeightSpace M₂ χ).comap f = genWeightSpace M χ := by
  refine le_antisymm (fun m hm ↦ ?_) ?_
  · simp only [LieSubmodule.mem_comap, mem_genWeightSpace] at hm
    simp only [mem_genWeightSpace]
    intro x
    have h : (toEnd R L M₂ x - χ x • ↑1) ∘ₗ f =
             f ∘ₗ (toEnd R L M x - χ x • ↑1) := by ext; simp
    obtain ⟨k, hk⟩ := hm x
    use k
    suffices f (((toEnd R L M x - χ x • ↑1) ^ k) m) = 0 by
      rw [← f.map_zero] at this; exact hf this
    simpa [hk] using (LinearMap.congr_fun (LinearMap.commute_pow_left_of_commute h k) m).symm
  · rw [← LieSubmodule.map_le_iff_le_comap]
    exact map_genWeightSpace_le f

lemma map_genWeightSpace_eq_of_injective (hf : Injective f) :
    (genWeightSpace M χ).map f = genWeightSpace M₂ χ ⊓ f.range := by
  refine le_antisymm (le_inf_iff.mpr ⟨map_genWeightSpace_le f, LieSubmodule.map_le_range f⟩) ?_
  rintro - ⟨hm, ⟨m, rfl⟩⟩
  simp only [← comap_genWeightSpace_eq_of_injective hf, LieSubmodule.mem_map,
    LieSubmodule.mem_comap]
  exact ⟨m, hm, rfl⟩

lemma map_genWeightSpace_eq (e : M ≃ₗ⁅R,L⁆ M₂) :
    (genWeightSpace M χ).map e = genWeightSpace M₂ χ := by
  simp [map_genWeightSpace_eq_of_injective e.injective]

lemma map_posFittingComp_eq (e : M ≃ₗ⁅R,L⁆ M₂) :
    (posFittingComp R L M).map e = posFittingComp R L M₂ := by
  refine le_antisymm (map_posFittingComp_le _) ?_
  suffices posFittingComp R L M₂ = ((posFittingComp R L M₂).map (e.symm : M₂ →ₗ⁅R,L⁆ M)).map e by
    rw [this]
    exact LieSubmodule.map_mono (map_posFittingComp_le _)
  rw [← LieSubmodule.map_comp]
  convert LieSubmodule.map_id
  ext
  simp

lemma posFittingComp_map_incl_sup_of_codisjoint [IsNoetherian R M] [IsArtinian R M]
    {N₁ N₂ : LieSubmodule R L M} (h : Codisjoint N₁ N₂) :
    (posFittingComp R L N₁).map N₁.incl ⊔ (posFittingComp R L N₂).map N₂.incl =
    posFittingComp R L M := by
  obtain ⟨l, hl⟩ := Filter.eventually_atTop.mp <|
    (eventually_iInf_lowerCentralSeries_eq R L N₁).and <|
    (eventually_iInf_lowerCentralSeries_eq R L N₂).and
    (eventually_iInf_lowerCentralSeries_eq R L M)
  obtain ⟨hl₁, hl₂, hl₃⟩ := hl l (le_refl _)
  simp_rw [← iInf_lowerCentralSeries_eq_posFittingComp, hl₁, hl₂, hl₃,
    LieSubmodule.lowerCentralSeries_map_eq_lcs, ← LieSubmodule.lcs_sup, lowerCentralSeries,
    h.eq_top]

lemma genWeightSpace_genWeightSpaceOf_map_incl (x : L) (χ : L → R) :
    (genWeightSpace (genWeightSpaceOf M (χ x) x) χ).map (genWeightSpaceOf M (χ x) x).incl =
    genWeightSpace M χ := by
  simpa [map_genWeightSpace_eq_of_injective (genWeightSpaceOf M (χ x) x).injective_incl]
    using genWeightSpace_le_genWeightSpaceOf M x χ

end map_comap

section fitting_decomposition

variable [IsNoetherian R M] [IsArtinian R M]

lemma isCompl_genWeightSpaceOf_zero_posFittingCompOf (x : L) :
    IsCompl (genWeightSpaceOf M 0 x) (posFittingCompOf R M x) := by
  simpa only [isCompl_iff, codisjoint_iff, disjoint_iff, ← LieSubmodule.coe_toSubmodule_eq_iff,
    LieSubmodule.sup_coe_toSubmodule, LieSubmodule.inf_coe_toSubmodule,
    LieSubmodule.top_coeSubmodule, LieSubmodule.bot_coeSubmodule, coe_genWeightSpaceOf_zero] using
    (toEnd R L M x).isCompl_iSup_ker_pow_iInf_range_pow

/-- This lemma exists only to simplify the proof of
`LieModule.isCompl_genWeightSpace_zero_posFittingComp`. -/
private lemma isCompl_genWeightSpace_zero_posFittingComp_aux
    (h : ∀ N < (⊤ : LieSubmodule R L M), IsCompl (genWeightSpace N 0) (posFittingComp R L N)) :
    IsCompl (genWeightSpace M 0) (posFittingComp R L M) := by
  set M₀ := genWeightSpace M (0 : L → R)
  set M₁ := posFittingComp R L M
  rcases forall_or_exists_not (fun (x : L) ↦ genWeightSpaceOf M (0 : R) x = ⊤)
    with h | ⟨x, hx : genWeightSpaceOf M (0 : R) x ≠ ⊤⟩
  · suffices IsNilpotent R L M by simp [M₀, M₁, isCompl_top_bot]
    replace h : M₀ = ⊤ := by simpa [M₀, genWeightSpace]
    rw [← LieModule.isNilpotent_of_top_iff', ← h]
    infer_instance
  · set M₀ₓ := genWeightSpaceOf M (0 : R) x
    set M₁ₓ := posFittingCompOf R M x
    set M₀ₓ₀ := genWeightSpace M₀ₓ (0 : L → R)
    set M₀ₓ₁ := posFittingComp R L M₀ₓ
    have h₁ : IsCompl M₀ₓ M₁ₓ := isCompl_genWeightSpaceOf_zero_posFittingCompOf R L M x
    have h₂ : IsCompl M₀ₓ₀ M₀ₓ₁ := h M₀ₓ hx.lt_top
    have h₃ : M₀ₓ₀.map M₀ₓ.incl = M₀ := by
      rw [map_genWeightSpace_eq_of_injective M₀ₓ.injective_incl, inf_eq_left,
        LieSubmodule.range_incl]
      exact iInf_le _ x
    have h₄ : M₀ₓ₁.map M₀ₓ.incl ⊔ M₁ₓ = M₁ := by
      apply le_antisymm <| sup_le_iff.mpr
        ⟨map_posFittingComp_le _, posFittingCompOf_le_posFittingComp R L M x⟩
      rw [← posFittingComp_map_incl_sup_of_codisjoint h₁.codisjoint]
      exact sup_le_sup_left LieSubmodule.map_incl_le _
    rw [← h₃, ← h₄]
    apply Disjoint.isCompl_sup_right_of_isCompl_sup_left
    · rw [disjoint_iff, ← LieSubmodule.map_inf M₀ₓ.injective_incl, h₂.inf_eq_bot,
        LieSubmodule.map_bot]
    · rwa [← LieSubmodule.map_sup, h₂.sup_eq_top, LieModuleHom.map_top, LieSubmodule.range_incl]

/-- This is the Fitting decomposition of the Lie module `M`. -/
lemma isCompl_genWeightSpace_zero_posFittingComp :
    IsCompl (genWeightSpace M 0) (posFittingComp R L M) := by
  let P : LieSubmodule R L M → Prop := fun N ↦ IsCompl (genWeightSpace N 0) (posFittingComp R L N)
  suffices P ⊤ by
    let e := LieModuleEquiv.ofTop R L M
    rw [← map_genWeightSpace_eq e, ← map_posFittingComp_eq e]
    exact (LieSubmodule.orderIsoMapComap e).isCompl_iff.mp this
<<<<<<< HEAD
  refine (LieSubmodule.wellFounded_of_isArtinian R L M).induction (C := P) _ fun N hN ↦ ?_
=======
  refine (LieSubmodule.wellFoundedLT_of_isArtinian R L M).induction (C := P) _ fun N hN ↦ ?_
>>>>>>> 2b617ccc
  refine isCompl_genWeightSpace_zero_posFittingComp_aux R L N fun N' hN' ↦ ?_
  suffices IsCompl (genWeightSpace (N'.map N.incl) 0) (posFittingComp R L (N'.map N.incl)) by
    let e := LieSubmodule.equivMapOfInjective N' N.injective_incl
    rw [← map_genWeightSpace_eq e, ← map_posFittingComp_eq e] at this
    exact (LieSubmodule.orderIsoMapComap e).isCompl_iff.mpr this
  exact hN _ (LieSubmodule.map_incl_lt_iff_lt_top.mpr hN')

end fitting_decomposition

lemma disjoint_genWeightSpaceOf [NoZeroSMulDivisors R M] {x : L} {φ₁ φ₂ : R} (h : φ₁ ≠ φ₂) :
    Disjoint (genWeightSpaceOf M φ₁ x) (genWeightSpaceOf M φ₂ x) := by
  rw [LieSubmodule.disjoint_iff_coe_toSubmodule]
  exact Module.End.disjoint_iSup_genEigenspace _ h

lemma disjoint_genWeightSpace [NoZeroSMulDivisors R M] {χ₁ χ₂ : L → R} (h : χ₁ ≠ χ₂) :
    Disjoint (genWeightSpace M χ₁) (genWeightSpace M χ₂) := by
  obtain ⟨x, hx⟩ : ∃ x, χ₁ x ≠ χ₂ x := Function.ne_iff.mp h
  exact (disjoint_genWeightSpaceOf R L M hx).mono
    (genWeightSpace_le_genWeightSpaceOf M x χ₁) (genWeightSpace_le_genWeightSpaceOf M x χ₂)

lemma injOn_genWeightSpace [NoZeroSMulDivisors R M] :
    InjOn (fun (χ : L → R) ↦ genWeightSpace M χ) {χ | genWeightSpace M χ ≠ ⊥} := by
  rintro χ₁ _ χ₂ hχ₂ (hχ₁₂ : genWeightSpace M χ₁ = genWeightSpace M χ₂)
  contrapose! hχ₂
  simpa [hχ₁₂] using disjoint_genWeightSpace R L M hχ₂

/-- Lie module weight spaces are independent.

See also `LieModule.independent_genWeightSpace'`. -/
lemma independent_genWeightSpace [NoZeroSMulDivisors R M] :
    CompleteLattice.Independent fun (χ : L → R) ↦ genWeightSpace M χ := by
  classical
  suffices ∀ χ (s : Finset (L → R)) (_ : χ ∉ s),
      Disjoint (genWeightSpace M χ) (s.sup fun (χ : L → R) ↦ genWeightSpace M χ) by
    simpa only [CompleteLattice.independent_iff_supIndep_of_injOn (injOn_genWeightSpace R L M),
      Finset.supIndep_iff_disjoint_erase] using fun s χ _ ↦ this _ _ (s.not_mem_erase χ)
  intro χ₁ s
  induction' s using Finset.induction_on with χ₂ s _ ih
  · simp
  intro hχ₁₂
  obtain ⟨hχ₁₂ : χ₁ ≠ χ₂, hχ₁ : χ₁ ∉ s⟩ := by rwa [Finset.mem_insert, not_or] at hχ₁₂
  specialize ih hχ₁
  rw [Finset.sup_insert, disjoint_iff, LieSubmodule.eq_bot_iff]
  rintro x ⟨hx, hx'⟩
  simp only [SetLike.mem_coe, LieSubmodule.mem_coeSubmodule] at hx hx'
  suffices x ∈ genWeightSpace M χ₂ by
    rw [← LieSubmodule.mem_bot (R := R) (L := L), ← (disjoint_genWeightSpace R L M hχ₁₂).eq_bot]
    exact ⟨hx, this⟩
  obtain ⟨y, hy, z, hz, rfl⟩ := (LieSubmodule.mem_sup _ _ _).mp hx'; clear hx'
  suffices ∀ l, ∃ (k : ℕ),
      ((toEnd R L M l - algebraMap R (Module.End R M) (χ₂ l)) ^ k) (y + z) ∈
      genWeightSpace M χ₁ ⊓ Finset.sup s fun χ ↦ genWeightSpace M χ by
    simpa only [ih.eq_bot, LieSubmodule.mem_bot, mem_genWeightSpace] using this
  intro l
  let g : Module.End R M := toEnd R L M l - algebraMap R (Module.End R M) (χ₂ l)
  obtain ⟨k, hk : (g ^ k) y = 0⟩ := (mem_genWeightSpace _ _ _).mp hy l
  refine ⟨k, (LieSubmodule.mem_inf _ _ _).mp ⟨?_, ?_⟩⟩
  · exact LieSubmodule.mapsTo_pow_toEnd_sub_algebraMap _ hx
  · rw [map_add, hk, zero_add]
    suffices (s.sup fun χ ↦ genWeightSpace M χ : Submodule R M).map (g ^ k) ≤
        s.sup fun χ ↦ genWeightSpace M χ by
      refine this (Submodule.mem_map_of_mem ?_)
      simp_rw [← LieSubmodule.mem_coeSubmodule, Finset.sup_eq_iSup,
        LieSubmodule.iSup_coe_toSubmodule, ← Finset.sup_eq_iSup] at hz
      exact hz
    simp_rw [Finset.sup_eq_iSup, Submodule.map_iSup (ι := L → R), Submodule.map_iSup (ι := _ ∈ s),
      LieSubmodule.iSup_coe_toSubmodule]
    refine iSup₂_mono fun χ _ ↦ ?_
    rintro - ⟨u, hu, rfl⟩
    exact LieSubmodule.mapsTo_pow_toEnd_sub_algebraMap _ hu

lemma independent_genWeightSpace' [NoZeroSMulDivisors R M] :
    CompleteLattice.Independent fun χ : Weight R L M ↦ genWeightSpace M χ :=
  (independent_genWeightSpace R L M).comp <|
    Subtype.val_injective.comp (Weight.equivSetOf R L M).injective

lemma independent_genWeightSpaceOf [NoZeroSMulDivisors R M] (x : L) :
    CompleteLattice.Independent fun (χ : R) ↦ genWeightSpaceOf M χ x := by
  rw [LieSubmodule.independent_iff_coe_toSubmodule]
  exact (toEnd R L M x).independent_genEigenspace

lemma finite_genWeightSpaceOf_ne_bot [NoZeroSMulDivisors R M] [IsNoetherian R M] (x : L) :
    {χ : R | genWeightSpaceOf M χ x ≠ ⊥}.Finite :=
  CompleteLattice.WellFounded.finite_ne_bot_of_independent
<<<<<<< HEAD
    (LieSubmodule.wellFounded_of_noetherian R L M) (independent_genWeightSpaceOf R L M x)
=======
    IsWellFounded.wf (independent_genWeightSpaceOf R L M x)
>>>>>>> 2b617ccc

lemma finite_genWeightSpace_ne_bot [NoZeroSMulDivisors R M] [IsNoetherian R M] :
    {χ : L → R | genWeightSpace M χ ≠ ⊥}.Finite :=
  CompleteLattice.WellFounded.finite_ne_bot_of_independent
<<<<<<< HEAD
    (LieSubmodule.wellFounded_of_noetherian R L M) (independent_genWeightSpace R L M)
=======
    IsWellFounded.wf (independent_genWeightSpace R L M)
>>>>>>> 2b617ccc

instance Weight.instFinite [NoZeroSMulDivisors R M] [IsNoetherian R M] :
    Finite (Weight R L M) := by
  have : Finite {χ : L → R | genWeightSpace M χ ≠ ⊥} := finite_genWeightSpace_ne_bot R L M
  exact Finite.of_injective (equivSetOf R L M) (equivSetOf R L M).injective

noncomputable instance Weight.instFintype [NoZeroSMulDivisors R M] [IsNoetherian R M] :
    Fintype (Weight R L M) :=
  Fintype.ofFinite _

/-- A Lie module `M` of a Lie algebra `L` is triangularizable if the endomorhpism of `M` defined by
any `x : L` is triangularizable. -/
class IsTriangularizable : Prop :=
  iSup_eq_top : ∀ x, ⨆ φ, ⨆ k, (toEnd R L M x).genEigenspace φ k = ⊤

instance (L' : LieSubalgebra R L) [IsTriangularizable R L M] : IsTriangularizable R L' M where
  iSup_eq_top x := IsTriangularizable.iSup_eq_top (x : L)

instance (I : LieIdeal R L) [IsTriangularizable R L M] : IsTriangularizable R I M where
  iSup_eq_top x := IsTriangularizable.iSup_eq_top (x : L)

instance [IsTriangularizable R L M] : IsTriangularizable R (LieModule.toEnd R L M).range M where
  iSup_eq_top := by rintro ⟨-, x, rfl⟩; exact IsTriangularizable.iSup_eq_top x

@[simp]
lemma iSup_genWeightSpaceOf_eq_top [IsTriangularizable R L M] (x : L) :
    ⨆ (φ : R), genWeightSpaceOf M φ x = ⊤ := by
  rw [← LieSubmodule.coe_toSubmodule_eq_iff, LieSubmodule.iSup_coe_toSubmodule,
    LieSubmodule.top_coeSubmodule]
  exact IsTriangularizable.iSup_eq_top x

open LinearMap FiniteDimensional in
@[simp]
lemma trace_toEnd_genWeightSpace [IsDomain R] [IsPrincipalIdealRing R]
    [Module.Free R M] [Module.Finite R M] (χ : L → R) (x : L) :
    trace R _ (toEnd R L (genWeightSpace M χ) x) = finrank R (genWeightSpace M χ) • χ x := by
  suffices _root_.IsNilpotent ((toEnd R L (genWeightSpace M χ) x) - χ x • LinearMap.id) by
    replace this := (isNilpotent_trace_of_isNilpotent this).eq_zero
    rwa [map_sub, map_smul, trace_id, sub_eq_zero, smul_eq_mul, mul_comm,
      ← nsmul_eq_mul] at this
  rw [← Module.algebraMap_end_eq_smul_id]
  exact isNilpotent_toEnd_sub_algebraMap M χ x

section field

open FiniteDimensional

variable (K)
variable [Field K] [LieAlgebra K L] [Module K M] [LieModule K L M] [LieAlgebra.IsNilpotent K L]
  [FiniteDimensional K M]

instance instIsTriangularizableOfIsAlgClosed [IsAlgClosed K] : IsTriangularizable K L M :=
  ⟨fun _ ↦ Module.End.iSup_genEigenspace_eq_top _⟩

instance (N : LieSubmodule K L M) [IsTriangularizable K L M] : IsTriangularizable K L N := by
  refine ⟨fun y ↦ ?_⟩
  rw [← N.toEnd_restrict_eq_toEnd y]
  exact Module.End.iSup_genEigenspace_restrict_eq_top _ (IsTriangularizable.iSup_eq_top y)

/-- For a triangularizable Lie module in finite dimensions, the weight spaces span the entire space.

See also `LieModule.iSup_genWeightSpace_eq_top'`. -/
lemma iSup_genWeightSpace_eq_top [IsTriangularizable K L M] :
    ⨆ χ : L → K, genWeightSpace M χ = ⊤ := by
  induction' h_dim : finrank K M using Nat.strong_induction_on with n ih generalizing M
  obtain h' | ⟨y : L, hy : ¬ ∃ φ, genWeightSpaceOf M φ y = ⊤⟩ :=
    forall_or_exists_not (fun (x : L) ↦ ∃ (φ : K), genWeightSpaceOf M φ x = ⊤)
  · choose χ hχ using h'
    replace hχ : genWeightSpace M χ = ⊤ := by simpa only [genWeightSpace, hχ] using iInf_top
    exact eq_top_iff.mpr <| hχ ▸ le_iSup (genWeightSpace M) χ
  · replace hy : ∀ φ, finrank K (genWeightSpaceOf M φ y) < n := fun φ ↦ by
      simp_rw [not_exists, ← lt_top_iff_ne_top] at hy; exact h_dim ▸ Submodule.finrank_lt (hy φ)
    replace ih : ∀ φ, ⨆ χ : L → K, genWeightSpace (genWeightSpaceOf M φ y) χ = ⊤ :=
      fun φ ↦ ih _ (hy φ) (genWeightSpaceOf M φ y) rfl
    replace ih : ∀ φ, ⨆ (χ : L → K) (_ : χ y = φ),
        genWeightSpace (genWeightSpaceOf M φ y) χ = ⊤ := by
      intro φ
      suffices ∀ χ : L → K, χ y ≠ φ → genWeightSpace (genWeightSpaceOf M φ y) χ = ⊥ by
        specialize ih φ; rw [iSup_split, biSup_congr this] at ih; simpa using ih
      intro χ hχ
      rw [eq_bot_iff, ← (genWeightSpaceOf M φ y).ker_incl, LieModuleHom.ker,
        ← LieSubmodule.map_le_iff_le_comap, map_genWeightSpace_eq_of_injective
        (genWeightSpaceOf M φ y).injective_incl, LieSubmodule.range_incl, ← disjoint_iff_inf_le]
      exact (disjoint_genWeightSpaceOf K L M hχ).mono_left
        (genWeightSpace_le_genWeightSpaceOf M y χ)
    replace ih : ∀ φ, ⨆ (χ : L → K) (_ : χ y = φ), genWeightSpace M χ = genWeightSpaceOf M φ y := by
      intro φ
      have (χ : L → K) (hχ : χ y = φ) : genWeightSpace M χ =
          (genWeightSpace (genWeightSpaceOf M φ y) χ).map (genWeightSpaceOf M φ y).incl := by
        rw [← hχ, genWeightSpace_genWeightSpaceOf_map_incl]
      simp_rw [biSup_congr this, ← LieSubmodule.map_iSup, ih, LieModuleHom.map_top,
        LieSubmodule.range_incl]
    simpa only [← ih, iSup_comm (ι := K), iSup_iSup_eq_right] using
      iSup_genWeightSpaceOf_eq_top K L M y

lemma iSup_genWeightSpace_eq_top' [IsTriangularizable K L M] :
    ⨆ χ : Weight K L M, genWeightSpace M χ = ⊤ := by
  have := iSup_genWeightSpace_eq_top K L M
  erw [← iSup_ne_bot_subtype, ← (Weight.equivSetOf K L M).iSup_comp] at this
  exact this

end field

end LieModule<|MERGE_RESOLUTION|>--- conflicted
+++ resolved
@@ -612,11 +612,7 @@
     let e := LieModuleEquiv.ofTop R L M
     rw [← map_genWeightSpace_eq e, ← map_posFittingComp_eq e]
     exact (LieSubmodule.orderIsoMapComap e).isCompl_iff.mp this
-<<<<<<< HEAD
-  refine (LieSubmodule.wellFounded_of_isArtinian R L M).induction (C := P) _ fun N hN ↦ ?_
-=======
   refine (LieSubmodule.wellFoundedLT_of_isArtinian R L M).induction (C := P) _ fun N hN ↦ ?_
->>>>>>> 2b617ccc
   refine isCompl_genWeightSpace_zero_posFittingComp_aux R L N fun N' hN' ↦ ?_
   suffices IsCompl (genWeightSpace (N'.map N.incl) 0) (posFittingComp R L (N'.map N.incl)) by
     let e := LieSubmodule.equivMapOfInjective N' N.injective_incl
@@ -701,20 +697,12 @@
 lemma finite_genWeightSpaceOf_ne_bot [NoZeroSMulDivisors R M] [IsNoetherian R M] (x : L) :
     {χ : R | genWeightSpaceOf M χ x ≠ ⊥}.Finite :=
   CompleteLattice.WellFounded.finite_ne_bot_of_independent
-<<<<<<< HEAD
-    (LieSubmodule.wellFounded_of_noetherian R L M) (independent_genWeightSpaceOf R L M x)
-=======
     IsWellFounded.wf (independent_genWeightSpaceOf R L M x)
->>>>>>> 2b617ccc
 
 lemma finite_genWeightSpace_ne_bot [NoZeroSMulDivisors R M] [IsNoetherian R M] :
     {χ : L → R | genWeightSpace M χ ≠ ⊥}.Finite :=
   CompleteLattice.WellFounded.finite_ne_bot_of_independent
-<<<<<<< HEAD
-    (LieSubmodule.wellFounded_of_noetherian R L M) (independent_genWeightSpace R L M)
-=======
     IsWellFounded.wf (independent_genWeightSpace R L M)
->>>>>>> 2b617ccc
 
 instance Weight.instFinite [NoZeroSMulDivisors R M] [IsNoetherian R M] :
     Finite (Weight R L M) := by
