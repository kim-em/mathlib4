/-
Copyright (c) 2017 Kenny Lau. All rights reserved.
Released under Apache 2.0 license as described in the file LICENSE.
Authors: Kenny Lau, Mario Carneiro, Johannes Hölzl, Chris Hughes, Jens Wagemaker, Jon Eugster
-/
import Mathlib.Algebra.Group.Basic
import Mathlib.Algebra.Group.Commute.Defs
import Mathlib.Logic.Unique
import Mathlib.Tactic.Nontriviality
import Mathlib.Tactic.Lift
import Mathlib.Tactic.Subsingleton

/-!
# Units (i.e., invertible elements) of a monoid

An element of a `Monoid` is a unit if it has a two-sided inverse.

## Main declarations

* `Units M`: the group of units (i.e., invertible elements) of a monoid.
* `IsUnit x`: a predicate asserting that `x` is a unit (i.e., invertible element) of a monoid.

For both declarations, there is an additive counterpart: `AddUnits` and `IsAddUnit`.
See also `Prime`, `Associated`, and `Irreducible` in `Mathlib.Algebra.Associated`.

## Notation

We provide `Mˣ` as notation for `Units M`,
resembling the notation $R^{\times}$ for the units of a ring, which is common in mathematics.

## TODO

The results here should be used to golf the basic `Group` lemmas.
-/

assert_not_exists Multiplicative
assert_not_exists MonoidWithZero
assert_not_exists DenselyOrdered

open Function

universe u

variable {α : Type u}

/-- Units of a `Monoid`, bundled version. Notation: `αˣ`.

An element of a `Monoid` is a unit if it has a two-sided inverse.
This version bundles the inverse element so that it can be computed.
For a predicate see `IsUnit`. -/
structure Units (α : Type u) [Monoid α] where
  /-- The underlying value in the base `Monoid`. -/
  val : α
  /-- The inverse value of `val` in the base `Monoid`. -/
  inv : α
  /-- `inv` is the right inverse of `val` in the base `Monoid`. -/
  val_inv : val * inv = 1
  /-- `inv` is the left inverse of `val` in the base `Monoid`. -/
  inv_val : inv * val = 1

attribute [coe] Units.val

@[inherit_doc]
postfix:1024 "ˣ" => Units

-- We don't provide notation for the additive version, because its use is somewhat rare.
/-- Units of an `AddMonoid`, bundled version.

An element of an `AddMonoid` is a unit if it has a two-sided additive inverse.
This version bundles the inverse element so that it can be computed.
For a predicate see `isAddUnit`. -/
structure AddUnits (α : Type u) [AddMonoid α] where
  /-- The underlying value in the base `AddMonoid`. -/
  val : α
  /-- The additive inverse value of `val` in the base `AddMonoid`. -/
  neg : α
  /-- `neg` is the right additive inverse of `val` in the base `AddMonoid`. -/
  val_neg : val + neg = 0
  /-- `neg` is the left additive inverse of `val` in the base `AddMonoid`. -/
  neg_val : neg + val = 0

attribute [to_additive] Units
attribute [coe] AddUnits.val

section HasElem

@[to_additive]
theorem unique_one {α : Type*} [Unique α] [One α] : default = (1 : α) :=
  Unique.default_eq 1

end HasElem

namespace Units
section Monoid
variable [Monoid α]

-- Porting note: unclear whether this should be a `CoeHead` or `CoeTail`
/-- A unit can be interpreted as a term in the base `Monoid`. -/
@[to_additive "An additive unit can be interpreted as a term in the base `AddMonoid`."]
instance : CoeHead αˣ α :=
  ⟨val⟩

/-- The inverse of a unit in a `Monoid`. -/
@[to_additive "The additive inverse of an additive unit in an `AddMonoid`."]
instance instInv : Inv αˣ :=
  ⟨fun u => ⟨u.2, u.1, u.4, u.3⟩⟩
attribute [instance] AddUnits.instNeg

/- porting note: the result of these definitions is syntactically equal to `Units.val` because of
the way coercions work in Lean 4, so there is no need for these custom `simp` projections. -/

/-- See Note [custom simps projection] -/
@[to_additive "See Note [custom simps projection]"]
def Simps.val_inv (u : αˣ) : α := ↑(u⁻¹)

initialize_simps_projections Units (as_prefix val, val_inv → null, inv → val_inv, as_prefix val_inv)

initialize_simps_projections AddUnits
  (as_prefix val, val_neg → null, neg → val_neg, as_prefix val_neg)

-- Porting note: removed `simp` tag because of the tautology
@[to_additive]
theorem val_mk (a : α) (b h₁ h₂) : ↑(Units.mk a b h₁ h₂) = a :=
  rfl

@[to_additive (attr := ext)]
theorem ext : Function.Injective (val : αˣ → α)
  | ⟨v, i₁, vi₁, iv₁⟩, ⟨v', i₂, vi₂, iv₂⟩, e => by
    simp only at e; subst v'; congr
    simpa only [iv₂, vi₁, one_mul, mul_one] using mul_assoc i₂ v i₁
<<<<<<< HEAD
#align units.ext Units.ext
#align add_units.ext AddUnits.ext
#align units.ext_iff Units.ext_iff
#align add_units.ext_iff AddUnits.ext_iff
=======
>>>>>>> 2fc87a94

@[to_additive (attr := norm_cast)]
theorem eq_iff {a b : αˣ} : (a : α) = b ↔ a = b :=
  ext.eq_iff

<<<<<<< HEAD
=======
@[to_additive]
theorem ext_iff {a b : αˣ} : a = b ↔ (a : α) = b :=
  eq_iff.symm

>>>>>>> 2fc87a94
/-- Units have decidable equality if the base `Monoid` has decidable equality. -/
@[to_additive "Additive units have decidable equality
if the base `AddMonoid` has deciable equality."]
instance [DecidableEq α] : DecidableEq αˣ := fun _ _ => decidable_of_iff' _ Units.ext_iff

@[to_additive (attr := simp)]
theorem mk_val (u : αˣ) (y h₁ h₂) : mk (u : α) y h₁ h₂ = u :=
  ext rfl

/-- Copy a unit, adjusting definition equalities. -/
@[to_additive (attr := simps) "Copy an `AddUnit`, adjusting definitional equalities."]
def copy (u : αˣ) (val : α) (hv : val = u) (inv : α) (hi : inv = ↑u⁻¹) : αˣ :=
  { val, inv, inv_val := hv.symm ▸ hi.symm ▸ u.inv_val, val_inv := hv.symm ▸ hi.symm ▸ u.val_inv }

@[to_additive]
theorem copy_eq (u : αˣ) (val hv inv hi) : u.copy val hv inv hi = u :=
  ext hv

/-- Units of a monoid have an induced multiplication. -/
@[to_additive "Additive units of an additive monoid have an induced addition."]
instance : Mul αˣ where
  mul u₁ u₂ :=
    ⟨u₁.val * u₂.val, u₂.inv * u₁.inv,
      by rw [mul_assoc, ← mul_assoc u₂.val, val_inv, one_mul, val_inv],
      by rw [mul_assoc, ← mul_assoc u₁.inv, inv_val, one_mul, inv_val]⟩

/-- Units of a monoid have a unit -/
@[to_additive "Additive units of an additive monoid have a zero."]
instance : One αˣ where
  one := ⟨1, 1, one_mul 1, one_mul 1⟩

/-- Units of a monoid have a multiplication and multiplicative identity. -/
@[to_additive "Additive units of an additive monoid have an addition and an additive identity."]
instance instMulOneClass : MulOneClass αˣ where
  one_mul u := ext <| one_mul (u : α)
  mul_one u := ext <| mul_one (u : α)

/-- Units of a monoid are inhabited because `1` is a unit. -/
@[to_additive "Additive units of an additive monoid are inhabited because `0` is an additive unit."]
instance : Inhabited αˣ :=
  ⟨1⟩

/-- Units of a monoid have a representation of the base value in the `Monoid`. -/
@[to_additive "Additive units of an additive monoid have a representation of the base value in
the `AddMonoid`."]
instance [Repr α] : Repr αˣ :=
  ⟨reprPrec ∘ val⟩

variable (a b c : αˣ) {u : αˣ}

@[to_additive (attr := simp, norm_cast)]
theorem val_mul : (↑(a * b) : α) = a * b :=
  rfl

@[to_additive (attr := simp, norm_cast)]
theorem val_one : ((1 : αˣ) : α) = 1 :=
  rfl

@[to_additive (attr := simp, norm_cast)]
theorem val_eq_one {a : αˣ} : (a : α) = 1 ↔ a = 1 := by rw [← Units.val_one, eq_iff]

@[to_additive (attr := simp)]
theorem inv_mk (x y : α) (h₁ h₂) : (mk x y h₁ h₂)⁻¹ = mk y x h₂ h₁ :=
  rfl

-- Porting note: coercions are now eagerly elaborated, so no need for `val_eq_coe`

@[to_additive (attr := simp)]
theorem inv_eq_val_inv : a.inv = ((a⁻¹ : αˣ) : α) :=
  rfl

@[to_additive (attr := simp)]
theorem inv_mul : (↑a⁻¹ * a : α) = 1 :=
  inv_val _

@[to_additive (attr := simp)]
theorem mul_inv : (a * ↑a⁻¹ : α) = 1 :=
  val_inv _

@[to_additive] lemma commute_coe_inv : Commute (a : α) ↑a⁻¹ := by
  rw [Commute, SemiconjBy, inv_mul, mul_inv]

@[to_additive] lemma commute_inv_coe : Commute ↑a⁻¹ (a : α) := a.commute_coe_inv.symm

@[to_additive]
theorem inv_mul_of_eq {a : α} (h : ↑u = a) : ↑u⁻¹ * a = 1 := by rw [← h, u.inv_mul]

@[to_additive]
theorem mul_inv_of_eq {a : α} (h : ↑u = a) : a * ↑u⁻¹ = 1 := by rw [← h, u.mul_inv]

@[to_additive (attr := simp)]
theorem mul_inv_cancel_left (a : αˣ) (b : α) : (a : α) * (↑a⁻¹ * b) = b := by
  rw [← mul_assoc, mul_inv, one_mul]

@[to_additive (attr := simp)]
theorem inv_mul_cancel_left (a : αˣ) (b : α) : (↑a⁻¹ : α) * (a * b) = b := by
  rw [← mul_assoc, inv_mul, one_mul]

@[to_additive (attr := simp)]
theorem mul_inv_cancel_right (a : α) (b : αˣ) : a * b * ↑b⁻¹ = a := by
  rw [mul_assoc, mul_inv, mul_one]

@[to_additive (attr := simp)]
theorem inv_mul_cancel_right (a : α) (b : αˣ) : a * ↑b⁻¹ * b = a := by
  rw [mul_assoc, inv_mul, mul_one]

@[to_additive (attr := simp)]
theorem mul_right_inj (a : αˣ) {b c : α} : (a : α) * b = a * c ↔ b = c :=
  ⟨fun h => by simpa only [inv_mul_cancel_left] using congr_arg (fun x : α => ↑(a⁻¹ : αˣ) * x) h,
    congr_arg _⟩

@[to_additive (attr := simp)]
theorem mul_left_inj (a : αˣ) {b c : α} : b * a = c * a ↔ b = c :=
  ⟨fun h => by simpa only [mul_inv_cancel_right] using congr_arg (fun x : α => x * ↑(a⁻¹ : αˣ)) h,
    congr_arg (· * a.val)⟩

@[to_additive]
theorem eq_mul_inv_iff_mul_eq {a b : α} : a = b * ↑c⁻¹ ↔ a * c = b :=
  ⟨fun h => by rw [h, inv_mul_cancel_right], fun h => by rw [← h, mul_inv_cancel_right]⟩

@[to_additive]
theorem eq_inv_mul_iff_mul_eq {a c : α} : a = ↑b⁻¹ * c ↔ ↑b * a = c :=
  ⟨fun h => by rw [h, mul_inv_cancel_left], fun h => by rw [← h, inv_mul_cancel_left]⟩

@[to_additive]
theorem inv_mul_eq_iff_eq_mul {b c : α} : ↑a⁻¹ * b = c ↔ b = a * c :=
  ⟨fun h => by rw [← h, mul_inv_cancel_left], fun h => by rw [h, inv_mul_cancel_left]⟩

@[to_additive]
theorem mul_inv_eq_iff_eq_mul {a c : α} : a * ↑b⁻¹ = c ↔ a = c * b :=
  ⟨fun h => by rw [← h, inv_mul_cancel_right], fun h => by rw [h, mul_inv_cancel_right]⟩

-- Porting note: have to explicitly type annotate the 1
@[to_additive]
protected theorem inv_eq_of_mul_eq_one_left {a : α} (h : a * u = 1) : ↑u⁻¹ = a :=
  calc
    ↑u⁻¹ = (1 : α) * ↑u⁻¹ := by rw [one_mul]
    _ = a := by rw [← h, mul_inv_cancel_right]


-- Porting note: have to explicitly type annotate the 1
@[to_additive]
protected theorem inv_eq_of_mul_eq_one_right {a : α} (h : ↑u * a = 1) : ↑u⁻¹ = a :=
  calc
    ↑u⁻¹ = ↑u⁻¹ * (1 : α) := by rw [mul_one]
    _ = a := by rw [← h, inv_mul_cancel_left]


@[to_additive]
protected theorem eq_inv_of_mul_eq_one_left {a : α} (h : ↑u * a = 1) : a = ↑u⁻¹ :=
  (Units.inv_eq_of_mul_eq_one_right h).symm

@[to_additive]
protected theorem eq_inv_of_mul_eq_one_right {a : α} (h : a * u = 1) : a = ↑u⁻¹ :=
  (Units.inv_eq_of_mul_eq_one_left h).symm

@[to_additive]
instance instMonoid : Monoid αˣ :=
  { (inferInstance : MulOneClass αˣ) with
    mul_assoc := fun _ _ _ => ext <| mul_assoc _ _ _,
    npow := fun n a ↦
      { val := a ^ n
        inv := a⁻¹ ^ n
        val_inv := by rw [← a.commute_coe_inv.mul_pow]; simp
        inv_val := by rw [← a.commute_inv_coe.mul_pow]; simp }
    npow_zero := fun a ↦ by ext; simp
    npow_succ := fun n a ↦ by ext; simp [pow_succ] }

/-- Units of a monoid have division -/
@[to_additive "Additive units of an additive monoid have subtraction."]
instance : Div αˣ where
  div := fun a b ↦
    { val := a * b⁻¹
      inv := b * a⁻¹
      val_inv := by rw [mul_assoc, inv_mul_cancel_left, mul_inv]
      inv_val := by rw [mul_assoc, inv_mul_cancel_left, mul_inv] }

/-- Units of a monoid form a `DivInvMonoid`. -/
@[to_additive "Additive units of an additive monoid form a `SubNegMonoid`."]
instance instDivInvMonoid : DivInvMonoid αˣ where
  zpow := fun n a ↦ match n, a with
    | Int.ofNat n, a => a ^ n
    | Int.negSucc n, a => (a ^ n.succ)⁻¹
  zpow_zero' := fun a ↦ by simp
  zpow_succ' := fun n a ↦ by simp [pow_succ]
  zpow_neg' := fun n a ↦ by simp

/-- Units of a monoid form a group. -/
@[to_additive "Additive units of an additive monoid form an additive group."]
instance instGroup : Group αˣ where
  mul_left_inv := fun u => ext u.inv_val

/-- Units of a commutative monoid form a commutative group. -/
@[to_additive "Additive units of an additive commutative monoid form
an additive commutative group."]
instance instCommGroupUnits {α} [CommMonoid α] : CommGroup αˣ where
  mul_comm := fun _ _ => ext <| mul_comm _ _

@[to_additive (attr := simp, norm_cast)]
lemma val_pow_eq_pow_val (n : ℕ) : ↑(a ^ n) = (a ^ n : α) := rfl

@[to_additive (attr := simp)]
theorem mul_inv_eq_one {a : α} : a * ↑u⁻¹ = 1 ↔ a = u :=
  ⟨inv_inv u ▸ Units.eq_inv_of_mul_eq_one_right, fun h => mul_inv_of_eq h.symm⟩

@[to_additive (attr := simp)]
theorem inv_mul_eq_one {a : α} : ↑u⁻¹ * a = 1 ↔ ↑u = a :=
  ⟨inv_inv u ▸ Units.inv_eq_of_mul_eq_one_right, inv_mul_of_eq⟩

@[to_additive]
theorem mul_eq_one_iff_eq_inv {a : α} : a * u = 1 ↔ a = ↑u⁻¹ := by rw [← mul_inv_eq_one, inv_inv]

@[to_additive]
theorem mul_eq_one_iff_inv_eq {a : α} : ↑u * a = 1 ↔ ↑u⁻¹ = a := by rw [← inv_mul_eq_one, inv_inv]

@[to_additive]
theorem inv_unique {u₁ u₂ : αˣ} (h : (↑u₁ : α) = ↑u₂) : (↑u₁⁻¹ : α) = ↑u₂⁻¹ :=
  Units.inv_eq_of_mul_eq_one_right <| by rw [h, u₂.mul_inv]

end Monoid

section DivisionMonoid
variable [DivisionMonoid α]

@[to_additive (attr := simp, norm_cast)] lemma val_inv_eq_inv_val (u : αˣ) : ↑u⁻¹ = (u⁻¹ : α) :=
  Eq.symm <| inv_eq_of_mul_eq_one_right u.mul_inv

@[to_additive (attr := simp, norm_cast)]
lemma val_div_eq_div_val : ∀ u₁ u₂ : αˣ, ↑(u₁ / u₂) = (u₁ / u₂ : α) := by simp [div_eq_mul_inv]

end DivisionMonoid
end Units

/-- For `a, b` in a `CommMonoid` such that `a * b = 1`, makes a unit out of `a`. -/
@[to_additive
  "For `a, b` in an `AddCommMonoid` such that `a + b = 0`, makes an addUnit out of `a`."]
def Units.mkOfMulEqOne [CommMonoid α] (a b : α) (hab : a * b = 1) : αˣ :=
  ⟨a, b, hab, (mul_comm b a).trans hab⟩

@[to_additive (attr := simp)]
theorem Units.val_mkOfMulEqOne [CommMonoid α] {a b : α} (h : a * b = 1) :
    (Units.mkOfMulEqOne a b h : α) = a :=
  rfl

section Monoid

variable [Monoid α] {a b c : α}

/-- Partial division. It is defined when the
  second argument is invertible, and unlike the division operator
  in `DivisionRing` it is not totalized at zero. -/
def divp (a : α) (u : Units α) : α :=
  a * (u⁻¹ : αˣ)

@[inherit_doc]
infixl:70 " /ₚ " => divp

@[simp]
theorem divp_self (u : αˣ) : (u : α) /ₚ u = 1 :=
  Units.mul_inv _

@[simp]
theorem divp_one (a : α) : a /ₚ 1 = a :=
  mul_one _

theorem divp_assoc (a b : α) (u : αˣ) : a * b /ₚ u = a * (b /ₚ u) :=
  mul_assoc _ _ _

/-- `field_simp` needs the reverse direction of `divp_assoc` to move all `/ₚ` to the right. -/
@[field_simps]
theorem divp_assoc' (x y : α) (u : αˣ) : x * (y /ₚ u) = x * y /ₚ u :=
  (divp_assoc _ _ _).symm

@[simp]
theorem divp_inv (u : αˣ) : a /ₚ u⁻¹ = a * u :=
  rfl

@[simp]
theorem divp_mul_cancel (a : α) (u : αˣ) : a /ₚ u * u = a :=
  (mul_assoc _ _ _).trans <| by rw [Units.inv_mul, mul_one]

@[simp]
theorem mul_divp_cancel (a : α) (u : αˣ) : a * u /ₚ u = a :=
  (mul_assoc _ _ _).trans <| by rw [Units.mul_inv, mul_one]

@[simp]
theorem divp_left_inj (u : αˣ) {a b : α} : a /ₚ u = b /ₚ u ↔ a = b :=
  Units.mul_left_inj _

@[field_simps]
theorem divp_divp_eq_divp_mul (x : α) (u₁ u₂ : αˣ) : x /ₚ u₁ /ₚ u₂ = x /ₚ (u₂ * u₁) := by
  simp only [divp, mul_inv_rev, Units.val_mul, mul_assoc]

/- Porting note: to match the mathlib3 behavior, this needs to have higher simp
priority than eq_divp_iff_mul_eq. -/
@[field_simps 1010]
theorem divp_eq_iff_mul_eq {x : α} {u : αˣ} {y : α} : x /ₚ u = y ↔ y * u = x :=
  u.mul_left_inj.symm.trans <| by rw [divp_mul_cancel]; exact ⟨Eq.symm, Eq.symm⟩

@[field_simps]
theorem eq_divp_iff_mul_eq {x : α} {u : αˣ} {y : α} : x = y /ₚ u ↔ x * u = y := by
  rw [eq_comm, divp_eq_iff_mul_eq]

theorem divp_eq_one_iff_eq {a : α} {u : αˣ} : a /ₚ u = 1 ↔ a = u :=
  (Units.mul_left_inj u).symm.trans <| by rw [divp_mul_cancel, one_mul]

@[simp]
theorem one_divp (u : αˣ) : 1 /ₚ u = ↑u⁻¹ :=
  one_mul _

/-- Used for `field_simp` to deal with inverses of units. -/
@[field_simps]
theorem inv_eq_one_divp (u : αˣ) : ↑u⁻¹ = 1 /ₚ u := by rw [one_divp]

/-- Used for `field_simp` to deal with inverses of units. This form of the lemma
is essential since `field_simp` likes to use `inv_eq_one_div` to rewrite
`↑u⁻¹ = ↑(1 / u)`.
-/
@[field_simps]
theorem inv_eq_one_divp' (u : αˣ) : ((1 / u : αˣ) : α) = 1 /ₚ u := by
  rw [one_div, one_divp]

/-- `field_simp` moves division inside `αˣ` to the right, and this lemma
lifts the calculation to `α`.
-/
@[field_simps]
theorem val_div_eq_divp (u₁ u₂ : αˣ) : ↑(u₁ / u₂) = ↑u₁ /ₚ u₂ := by
  rw [divp, division_def, Units.val_mul]

end Monoid

section CommMonoid

variable [CommMonoid α]

@[field_simps]
theorem divp_mul_eq_mul_divp (x y : α) (u : αˣ) : x /ₚ u * y = x * y /ₚ u := by
  rw [divp, divp, mul_right_comm]

-- Theoretically redundant as `field_simp` lemma.
@[field_simps]
theorem divp_eq_divp_iff {x y : α} {ux uy : αˣ} : x /ₚ ux = y /ₚ uy ↔ x * uy = y * ux := by
  rw [divp_eq_iff_mul_eq, divp_mul_eq_mul_divp, divp_eq_iff_mul_eq]

-- Theoretically redundant as `field_simp` lemma.
@[field_simps]
theorem divp_mul_divp (x y : α) (ux uy : αˣ) : x /ₚ ux * (y /ₚ uy) = x * y /ₚ (ux * uy) := by
  rw [divp_mul_eq_mul_divp, divp_assoc', divp_divp_eq_divp_mul]

variable [Subsingleton αˣ] {a b : α}

@[to_additive]
theorem eq_one_of_mul_right (h : a * b = 1) : a = 1 :=
  congr_arg Units.inv <| Subsingleton.elim (Units.mk _ _ (by rwa [mul_comm]) h) 1

@[to_additive]
theorem eq_one_of_mul_left (h : a * b = 1) : b = 1 :=
  congr_arg Units.inv <| Subsingleton.elim (Units.mk _ _ h <| by rwa [mul_comm]) 1

@[to_additive (attr := simp)]
theorem mul_eq_one : a * b = 1 ↔ a = 1 ∧ b = 1 :=
  ⟨fun h => ⟨eq_one_of_mul_right h, eq_one_of_mul_left h⟩, by
    rintro ⟨rfl, rfl⟩
    exact mul_one _⟩

end CommMonoid

/-!
# `IsUnit` predicate
-/


section IsUnit

variable {M : Type*} {N : Type*}

/-- An element `a : M` of a `Monoid` is a unit if it has a two-sided inverse.
The actual definition says that `a` is equal to some `u : Mˣ`, where
`Mˣ` is a bundled version of `IsUnit`. -/
@[to_additive
      "An element `a : M` of an `AddMonoid` is an `AddUnit` if it has a two-sided additive inverse.
      The actual definition says that `a` is equal to some `u : AddUnits M`,
      where `AddUnits M` is a bundled version of `IsAddUnit`."]
def IsUnit [Monoid M] (a : M) : Prop :=
  ∃ u : Mˣ, (u : M) = a

/-- See `isUnit_iff_exists_and_exists` for a similar lemma with two existentials. -/
@[to_additive "See `isAddUnit_iff_exists_and_exists` for a similar lemma with two existentials."]
lemma isUnit_iff_exists [Monoid M] {x : M} : IsUnit x ↔ ∃ b, x * b = 1 ∧ b * x = 1 := by
  refine ⟨fun ⟨u, hu⟩ => ?_, fun ⟨b, h1b, h2b⟩ => ⟨⟨x, b, h1b, h2b⟩, rfl⟩⟩
  subst x
  exact ⟨u.inv, u.val_inv, u.inv_val⟩

/-- See `isUnit_iff_exists` for a similar lemma with one existential. -/
@[to_additive "See `isAddUnit_iff_exists` for a similar lemma with one existential."]
theorem isUnit_iff_exists_and_exists [Monoid M] {a : M} :
    IsUnit a ↔ (∃ b, a * b = 1) ∧ (∃ c, c * a = 1) :=
  isUnit_iff_exists.trans
    ⟨fun ⟨b, hba, hab⟩ => ⟨⟨b, hba⟩, ⟨b, hab⟩⟩,
      fun ⟨⟨b, hb⟩, ⟨_, hc⟩⟩ => ⟨b, hb, left_inv_eq_right_inv hc hb ▸ hc⟩⟩

@[to_additive (attr := nontriviality)]
theorem isUnit_of_subsingleton [Monoid M] [Subsingleton M] (a : M) : IsUnit a :=
  ⟨⟨a, a, by subsingleton, by subsingleton⟩, rfl⟩

@[to_additive]
instance [Monoid M] : CanLift M Mˣ Units.val IsUnit :=
  { prf := fun _ ↦ id }

/-- A subsingleton `Monoid` has a unique unit. -/
@[to_additive "A subsingleton `AddMonoid` has a unique additive unit."]
instance [Monoid M] [Subsingleton M] : Unique Mˣ where
  uniq _ := Units.val_eq_one.mp (by subsingleton)

@[to_additive (attr := simp)]
protected theorem Units.isUnit [Monoid M] (u : Mˣ) : IsUnit (u : M) :=
  ⟨u, rfl⟩

@[to_additive (attr := simp)]
theorem isUnit_one [Monoid M] : IsUnit (1 : M) :=
  ⟨1, rfl⟩

@[to_additive]
theorem isUnit_of_mul_eq_one [CommMonoid M] (a b : M) (h : a * b = 1) : IsUnit a :=
  ⟨Units.mkOfMulEqOne a b h, rfl⟩

@[to_additive]
theorem isUnit_of_mul_eq_one_right [CommMonoid M] (a b : M) (h : a * b = 1) : IsUnit b := by
  rw [mul_comm] at h
  exact isUnit_of_mul_eq_one b a h

section Monoid
variable [Monoid M] {a b : M}

@[to_additive IsAddUnit.exists_neg]
lemma IsUnit.exists_right_inv (h : IsUnit a) : ∃ b, a * b = 1 := by
  rcases h with ⟨⟨a, b, hab, _⟩, rfl⟩
  exact ⟨b, hab⟩

@[to_additive IsAddUnit.exists_neg']
lemma IsUnit.exists_left_inv {a : M} (h : IsUnit a) : ∃ b, b * a = 1 := by
  rcases h with ⟨⟨a, b, _, hba⟩, rfl⟩
  exact ⟨b, hba⟩

@[to_additive] lemma IsUnit.mul : IsUnit a → IsUnit b → IsUnit (a * b) := by
  rintro ⟨x, rfl⟩ ⟨y, rfl⟩; exact ⟨x * y, rfl⟩

@[to_additive] lemma IsUnit.pow (n : ℕ) : IsUnit a → IsUnit (a ^ n) := by
  rintro ⟨u, rfl⟩; exact ⟨u ^ n, rfl⟩

theorem units_eq_one [Unique Mˣ] (u : Mˣ) : u = 1 := by subsingleton

@[to_additive] lemma isUnit_iff_eq_one [Unique Mˣ] {x : M} : IsUnit x ↔ x = 1 :=
  ⟨fun ⟨u, hu⟩ ↦ by rw [← hu, Subsingleton.elim u 1, Units.val_one], fun h ↦ h ▸ isUnit_one⟩

end Monoid

@[to_additive]
theorem isUnit_iff_exists_inv [CommMonoid M] {a : M} : IsUnit a ↔ ∃ b, a * b = 1 :=
  ⟨fun h => h.exists_right_inv, fun ⟨b, hab⟩ => isUnit_of_mul_eq_one _ b hab⟩

@[to_additive]
theorem isUnit_iff_exists_inv' [CommMonoid M] {a : M} : IsUnit a ↔ ∃ b, b * a = 1 := by
  simp [isUnit_iff_exists_inv, mul_comm]

/-- Multiplication by a `u : Mˣ` on the right doesn't affect `IsUnit`. -/
@[to_additive (attr := simp)
"Addition of a `u : AddUnits M` on the right doesn't affect `IsAddUnit`."]
theorem Units.isUnit_mul_units [Monoid M] (a : M) (u : Mˣ) : IsUnit (a * u) ↔ IsUnit a :=
  Iff.intro
    (fun ⟨v, hv⟩ => by
      have : IsUnit (a * ↑u * ↑u⁻¹) := by exists v * u⁻¹; rw [← hv, Units.val_mul]
      rwa [mul_assoc, Units.mul_inv, mul_one] at this)
    fun v => v.mul u.isUnit

/-- Multiplication by a `u : Mˣ` on the left doesn't affect `IsUnit`. -/
@[to_additive (attr := simp)
"Addition of a `u : AddUnits M` on the left doesn't affect `IsAddUnit`."]
theorem Units.isUnit_units_mul {M : Type*} [Monoid M] (u : Mˣ) (a : M) :
    IsUnit (↑u * a) ↔ IsUnit a :=
  Iff.intro
    (fun ⟨v, hv⟩ => by
      have : IsUnit (↑u⁻¹ * (↑u * a)) := by exists u⁻¹ * v; rw [← hv, Units.val_mul]
      rwa [← mul_assoc, Units.inv_mul, one_mul] at this)
    u.isUnit.mul

@[to_additive]
theorem isUnit_of_mul_isUnit_left [CommMonoid M] {x y : M} (hu : IsUnit (x * y)) : IsUnit x :=
  let ⟨z, hz⟩ := isUnit_iff_exists_inv.1 hu
  isUnit_iff_exists_inv.2 ⟨y * z, by rwa [← mul_assoc]⟩

@[to_additive]
theorem isUnit_of_mul_isUnit_right [CommMonoid M] {x y : M} (hu : IsUnit (x * y)) : IsUnit y :=
  @isUnit_of_mul_isUnit_left _ _ y x <| by rwa [mul_comm]

namespace IsUnit

@[to_additive (attr := simp)]
theorem mul_iff [CommMonoid M] {x y : M} : IsUnit (x * y) ↔ IsUnit x ∧ IsUnit y :=
  ⟨fun h => ⟨isUnit_of_mul_isUnit_left h, isUnit_of_mul_isUnit_right h⟩,
   fun h => IsUnit.mul h.1 h.2⟩

section Monoid

variable [Monoid M] {a b c : M}

/-- The element of the group of units, corresponding to an element of a monoid which is a unit. When
`α` is a `DivisionMonoid`, use `IsUnit.unit'` instead. -/
protected noncomputable def unit (h : IsUnit a) : Mˣ :=
  (Classical.choose h).copy a (Classical.choose_spec h).symm _ rfl

-- Porting note: `to_additive` doesn't carry over `noncomputable` so we make an explicit defn
/-- "The element of the additive group of additive units, corresponding to an element of
an additive monoid which is an additive unit. When `α` is a `SubtractionMonoid`, use
`IsAddUnit.addUnit'` instead. -/
protected noncomputable def _root_.IsAddUnit.addUnit [AddMonoid N] {a : N} (h : IsAddUnit a) :
    AddUnits N :=
  (Classical.choose h).copy a (Classical.choose_spec h).symm _ rfl
attribute [to_additive existing] IsUnit.unit

@[to_additive (attr := simp)]
theorem unit_of_val_units {a : Mˣ} (h : IsUnit (a : M)) : h.unit = a :=
  Units.ext <| rfl

@[to_additive (attr := simp)]
theorem unit_spec (h : IsUnit a) : ↑h.unit = a :=
  rfl

@[to_additive (attr := simp)]
theorem unit_one (h : IsUnit (1 : M)) : h.unit = 1 :=
  Units.eq_iff.1 rfl

@[to_additive (attr := simp)]
theorem val_inv_mul (h : IsUnit a) : ↑h.unit⁻¹ * a = 1 :=
  Units.mul_inv _

@[to_additive (attr := simp)]
theorem mul_val_inv (h : IsUnit a) : a * ↑h.unit⁻¹ = 1 := by
  rw [← h.unit.mul_inv]; congr

/-- `IsUnit x` is decidable if we can decide if `x` comes from `Mˣ`. -/
@[to_additive "`IsAddUnit x` is decidable if we can decide if `x` comes from `AddUnits M`."]
instance (x : M) [h : Decidable (∃ u : Mˣ, ↑u = x)] : Decidable (IsUnit x) :=
  h

@[to_additive]
theorem mul_left_inj (h : IsUnit a) : b * a = c * a ↔ b = c :=
  let ⟨u, hu⟩ := h
  hu ▸ u.mul_left_inj

@[to_additive]
theorem mul_right_inj (h : IsUnit a) : a * b = a * c ↔ b = c :=
  let ⟨u, hu⟩ := h
  hu ▸ u.mul_right_inj

@[to_additive]
protected theorem mul_left_cancel (h : IsUnit a) : a * b = a * c → b = c :=
  h.mul_right_inj.1

@[to_additive]
protected theorem mul_right_cancel (h : IsUnit b) : a * b = c * b → a = c :=
  h.mul_left_inj.1

@[to_additive]
protected theorem mul_right_injective (h : IsUnit a) : Injective (a * ·) :=
  fun _ _ => h.mul_left_cancel

@[to_additive]
protected theorem mul_left_injective (h : IsUnit b) : Injective (· * b) :=
  fun _ _ => h.mul_right_cancel

@[to_additive]
theorem isUnit_iff_mulLeft_bijective {a : M} :
    IsUnit a ↔ Function.Bijective (a * ·) :=
  ⟨fun h ↦ ⟨h.mul_right_injective, fun y ↦ ⟨h.unit⁻¹ * y, by simp [← mul_assoc]⟩⟩, fun h ↦
    ⟨⟨a, _, (h.2 1).choose_spec, h.1
      (by simpa [mul_assoc] using congr_arg (· * a) (h.2 1).choose_spec)⟩, rfl⟩⟩

@[to_additive]
theorem isUnit_iff_mulRight_bijective {a : M} :
    IsUnit a ↔ Function.Bijective (· * a) :=
  ⟨fun h ↦ ⟨h.mul_left_injective, fun y ↦ ⟨y * h.unit⁻¹, by simp [mul_assoc]⟩⟩,
    fun h ↦ ⟨⟨a, _, h.1 (by simpa [mul_assoc] using congr_arg (a * ·) (h.2 1).choose_spec),
      (h.2 1).choose_spec⟩, rfl⟩⟩

end Monoid

section DivisionMonoid
variable [DivisionMonoid α] {a b c : α}

@[to_additive (attr := simp)]
protected theorem inv_mul_cancel : IsUnit a → a⁻¹ * a = 1 := by
  rintro ⟨u, rfl⟩
  rw [← Units.val_inv_eq_inv_val, Units.inv_mul]

@[to_additive (attr := simp)]
protected theorem mul_inv_cancel : IsUnit a → a * a⁻¹ = 1 := by
  rintro ⟨u, rfl⟩
  rw [← Units.val_inv_eq_inv_val, Units.mul_inv]

/-- The element of the group of units, corresponding to an element of a monoid which is a unit. As
opposed to `IsUnit.unit`, the inverse is computable and comes from the inversion on `α`. This is
useful to transfer properties of inversion in `Units α` to `α`. See also `toUnits`. -/
@[to_additive (attr := simps val )
"The element of the additive group of additive units, corresponding to an element of
an additive monoid which is an additive unit. As opposed to `IsAddUnit.addUnit`, the negation is
computable and comes from the negation on `α`. This is useful to transfer properties of negation
in `AddUnits α` to `α`. See also `toAddUnits`."]
def unit' (h : IsUnit a) : αˣ := ⟨a, a⁻¹, h.mul_inv_cancel, h.inv_mul_cancel⟩

-- Porting note (#11215): TODO: `simps val_inv` fails
@[to_additive] lemma val_inv_unit' (h : IsUnit a) : ↑(h.unit'⁻¹) = a⁻¹ := rfl

@[to_additive (attr := simp)]
protected lemma mul_inv_cancel_left (h : IsUnit a) : ∀ b, a * (a⁻¹ * b) = b :=
  h.unit'.mul_inv_cancel_left

@[to_additive (attr := simp)]
protected lemma inv_mul_cancel_left (h : IsUnit a) : ∀ b, a⁻¹ * (a * b) = b :=
  h.unit'.inv_mul_cancel_left

@[to_additive (attr := simp)]
protected lemma mul_inv_cancel_right (h : IsUnit b) (a : α) : a * b * b⁻¹ = a :=
  h.unit'.mul_inv_cancel_right _

@[to_additive (attr := simp)]
protected lemma inv_mul_cancel_right (h : IsUnit b) (a : α) : a * b⁻¹ * b = a :=
  h.unit'.inv_mul_cancel_right _

@[to_additive]
protected lemma div_self (h : IsUnit a) : a / a = 1 := by rw [div_eq_mul_inv, h.mul_inv_cancel]

@[to_additive]
protected lemma eq_mul_inv_iff_mul_eq (h : IsUnit c) : a = b * c⁻¹ ↔ a * c = b :=
  h.unit'.eq_mul_inv_iff_mul_eq

@[to_additive]
protected lemma eq_inv_mul_iff_mul_eq (h : IsUnit b) : a = b⁻¹ * c ↔ b * a = c :=
  h.unit'.eq_inv_mul_iff_mul_eq

@[to_additive]
protected lemma inv_mul_eq_iff_eq_mul (h : IsUnit a) : a⁻¹ * b = c ↔ b = a * c :=
  h.unit'.inv_mul_eq_iff_eq_mul

@[to_additive]
protected lemma mul_inv_eq_iff_eq_mul (h : IsUnit b) : a * b⁻¹ = c ↔ a = c * b :=
  h.unit'.mul_inv_eq_iff_eq_mul

@[to_additive]
protected lemma mul_inv_eq_one (h : IsUnit b) : a * b⁻¹ = 1 ↔ a = b :=
  @Units.mul_inv_eq_one _ _ h.unit' _

@[to_additive]
protected lemma inv_mul_eq_one (h : IsUnit a) : a⁻¹ * b = 1 ↔ a = b :=
  @Units.inv_mul_eq_one _ _ h.unit' _

@[to_additive]
protected lemma mul_eq_one_iff_eq_inv (h : IsUnit b) : a * b = 1 ↔ a = b⁻¹ :=
  @Units.mul_eq_one_iff_eq_inv _ _ h.unit' _

@[to_additive]
protected lemma mul_eq_one_iff_inv_eq (h : IsUnit a) : a * b = 1 ↔ a⁻¹ = b :=
  @Units.mul_eq_one_iff_inv_eq _ _ h.unit' _

@[to_additive (attr := simp)]
protected lemma div_mul_cancel (h : IsUnit b) (a : α) : a / b * b = a := by
  rw [div_eq_mul_inv, h.inv_mul_cancel_right]

@[to_additive (attr := simp)]
protected lemma mul_div_cancel_right (h : IsUnit b) (a : α) : a * b / b = a := by
  rw [div_eq_mul_inv, h.mul_inv_cancel_right]

@[to_additive]
protected lemma mul_one_div_cancel (h : IsUnit a) : a * (1 / a) = 1 := by simp [h]

@[to_additive]
protected lemma one_div_mul_cancel (h : IsUnit a) : 1 / a * a = 1 := by simp [h]

@[to_additive]
lemma inv (h : IsUnit a) : IsUnit a⁻¹ := by
  obtain ⟨u, hu⟩ := h
  rw [← hu, ← Units.val_inv_eq_inv_val]
  exact Units.isUnit _

@[to_additive] lemma div (ha : IsUnit a) (hb : IsUnit b) : IsUnit (a / b) := by
  rw [div_eq_mul_inv]; exact ha.mul hb.inv

@[to_additive]
protected lemma div_left_inj (h : IsUnit c) : a / c = b / c ↔ a = b := by
  simp only [div_eq_mul_inv]
  exact Units.mul_left_inj h.inv.unit'

@[to_additive]
protected lemma div_eq_iff (h : IsUnit b) : a / b = c ↔ a = c * b := by
  rw [div_eq_mul_inv, h.mul_inv_eq_iff_eq_mul]

@[to_additive]
protected lemma eq_div_iff (h : IsUnit c) : a = b / c ↔ a * c = b := by
  rw [div_eq_mul_inv, h.eq_mul_inv_iff_mul_eq]

@[to_additive]
protected lemma div_eq_of_eq_mul (h : IsUnit b) : a = c * b → a / b = c :=
  h.div_eq_iff.2

@[to_additive]
protected lemma eq_div_of_mul_eq (h : IsUnit c) : a * c = b → a = b / c :=
  h.eq_div_iff.2

@[to_additive]
protected lemma div_eq_one_iff_eq (h : IsUnit b) : a / b = 1 ↔ a = b :=
  ⟨eq_of_div_eq_one, fun hab => hab.symm ▸ h.div_self⟩

@[to_additive]
protected lemma div_mul_cancel_right (h : IsUnit b) (a : α) : b / (a * b) = a⁻¹ := by
  rw [div_eq_mul_inv, mul_inv_rev, h.mul_inv_cancel_left]

@[to_additive]
protected lemma div_mul_left (h : IsUnit b) : b / (a * b) = 1 / a := by
  rw [h.div_mul_cancel_right, one_div]

@[to_additive]
protected lemma mul_div_mul_right (h : IsUnit c) (a b : α) : a * c / (b * c) = a / b := by
  simp only [div_eq_mul_inv, mul_inv_rev, mul_assoc, h.mul_inv_cancel_left]

@[to_additive]
protected lemma mul_mul_div (a : α) (h : IsUnit b) : a * b * (1 / b) = a := by simp [h]

end DivisionMonoid

section DivisionCommMonoid
variable [DivisionCommMonoid α] {a b c d : α}

@[to_additive]
protected lemma div_mul_cancel_left (h : IsUnit a) (b : α) : a / (a * b) = b⁻¹ := by
  rw [mul_comm, h.div_mul_cancel_right]

@[to_additive]
protected lemma div_mul_right (h : IsUnit a) (b : α) : a / (a * b) = 1 / b := by
  rw [mul_comm, h.div_mul_left]

@[to_additive]
protected lemma mul_div_cancel_left (h : IsUnit a) (b : α) : a * b / a = b := by
  rw [mul_comm, h.mul_div_cancel_right]

@[to_additive]
protected lemma mul_div_cancel (h : IsUnit a) (b : α) : a * (b / a) = b := by
  rw [mul_comm, h.div_mul_cancel]

@[to_additive]
protected lemma mul_div_mul_left (h : IsUnit c) (a b : α) : c * a / (c * b) = a / b := by
  rw [mul_comm c, mul_comm c, h.mul_div_mul_right]

@[to_additive]
protected lemma mul_eq_mul_of_div_eq_div (hb : IsUnit b) (hd : IsUnit d)
    (a c : α) (h : a / b = c / d) : a * d = c * b := by
  rw [← mul_one a, ← hb.div_self, ← mul_comm_div, h, div_mul_eq_mul_div, hd.div_mul_cancel]

@[to_additive]
protected lemma div_eq_div_iff (hb : IsUnit b) (hd : IsUnit d) :
    a / b = c / d ↔ a * d = c * b := by
  rw [← (hb.mul hd).mul_left_inj, ← mul_assoc, hb.div_mul_cancel, ← mul_assoc, mul_right_comm,
    hd.div_mul_cancel]

@[to_additive]
protected lemma div_div_cancel (h : IsUnit a) : a / (a / b) = b := by
  rw [div_div_eq_mul_div, h.mul_div_cancel_left]

@[to_additive]
protected lemma div_div_cancel_left (h : IsUnit a) : a / b / a = b⁻¹ := by
  rw [div_eq_mul_inv, div_eq_mul_inv, mul_right_comm, h.mul_inv_cancel, one_mul]

end DivisionCommMonoid
end IsUnit

@[field_simps]
lemma divp_eq_div [DivisionMonoid α] (a : α) (u : αˣ) : a /ₚ u = a / u := by
  rw [div_eq_mul_inv, divp, u.val_inv_eq_inv_val]

@[to_additive]
lemma Group.isUnit [Group α] (a : α) : IsUnit a := ⟨⟨a, a⁻¹, mul_inv_self _, inv_mul_self _⟩, rfl⟩

-- namespace
end IsUnit

-- section
section NoncomputableDefs

variable {M : Type*}

/-- Constructs an inv operation for a `Monoid` consisting only of units. -/
noncomputable def invOfIsUnit [Monoid M] (h : ∀ a : M, IsUnit a) : Inv M where
  inv := fun a => ↑(h a).unit⁻¹

/-- Constructs a `Group` structure on a `Monoid` consisting only of units. -/
noncomputable def groupOfIsUnit [hM : Monoid M] (h : ∀ a : M, IsUnit a) : Group M :=
  { hM with
    toInv := invOfIsUnit h,
    mul_left_inv := fun a => by
      change ↑(h a).unit⁻¹ * a = 1
      rw [Units.inv_mul_eq_iff_eq_mul, (h a).unit_spec, mul_one] }

/-- Constructs a `CommGroup` structure on a `CommMonoid` consisting only of units. -/
noncomputable def commGroupOfIsUnit [hM : CommMonoid M] (h : ∀ a : M, IsUnit a) : CommGroup M :=
  { hM with
    toInv := invOfIsUnit h,
    mul_left_inv := fun a => by
      change ↑(h a).unit⁻¹ * a = 1
      rw [Units.inv_mul_eq_iff_eq_mul, (h a).unit_spec, mul_one] }

end NoncomputableDefs

attribute [deprecated div_mul_cancel_right (since := "2024-03-20")] IsUnit.div_mul_left
attribute [deprecated sub_add_cancel_right (since := "2024-03-20")] IsAddUnit.sub_add_left
attribute [deprecated div_mul_cancel_left (since := "2024-03-20")] IsUnit.div_mul_right
attribute [deprecated sub_add_cancel_left (since := "2024-03-20")] IsAddUnit.sub_add_right
-- The names `IsUnit.mul_div_cancel` and `IsAddUnit.add_sub_cancel` have been reused
-- @[deprecated (since := "2024-03-20")] alias IsUnit.mul_div_cancel := IsUnit.mul_div_cancel_right
-- @[deprecated (since := "2024-03-20")]
-- alias IsAddUnit.add_sub_cancel := IsAddUnit.add_sub_cancel_right
@[deprecated (since := "2024-03-20")] alias IsUnit.mul_div_cancel' := IsUnit.mul_div_cancel
@[deprecated (since := "2024-03-20")] alias IsAddUnit.add_sub_cancel' := IsAddUnit.add_sub_cancel<|MERGE_RESOLUTION|>--- conflicted
+++ resolved
@@ -128,25 +128,15 @@
   | ⟨v, i₁, vi₁, iv₁⟩, ⟨v', i₂, vi₂, iv₂⟩, e => by
     simp only at e; subst v'; congr
     simpa only [iv₂, vi₁, one_mul, mul_one] using mul_assoc i₂ v i₁
-<<<<<<< HEAD
-#align units.ext Units.ext
-#align add_units.ext AddUnits.ext
-#align units.ext_iff Units.ext_iff
-#align add_units.ext_iff AddUnits.ext_iff
-=======
->>>>>>> 2fc87a94
 
 @[to_additive (attr := norm_cast)]
 theorem eq_iff {a b : αˣ} : (a : α) = b ↔ a = b :=
   ext.eq_iff
 
-<<<<<<< HEAD
-=======
 @[to_additive]
 theorem ext_iff {a b : αˣ} : a = b ↔ (a : α) = b :=
   eq_iff.symm
 
->>>>>>> 2fc87a94
 /-- Units have decidable equality if the base `Monoid` has decidable equality. -/
 @[to_additive "Additive units have decidable equality
 if the base `AddMonoid` has deciable equality."]
