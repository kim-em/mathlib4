--- conflicted
+++ resolved
@@ -30,17 +30,10 @@
 
 /-- The type of derivations with values in a `B`-module `M` relative
 to a morphism `f : A ⟶ B` in the category `CommRingCat`. -/
-<<<<<<< HEAD
 def Derivation : Type _ :=
-  letI := f.toAlgebra
-  letI := Module.compHom M f
-  _root_.Derivation A B M
-=======
-nonrec def Derivation : Type _ :=
   letI := f.hom.toAlgebra
   letI := Module.compHom M f.hom
-  Derivation A B M
->>>>>>> 83e6d7e9
+  _root_.Derivation A B M
 
 namespace Derivation
 
