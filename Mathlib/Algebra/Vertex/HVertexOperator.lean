--- conflicted
+++ resolved
@@ -91,17 +91,8 @@
 def of_coeff (f : Γ → V →ₗ[R] W)
     (hf : ∀ x : V , (Function.support (f · x)).IsPWO) : HVertexOperator Γ R V W where
   toFun x := (of R) { coeff := fun g => f g x, isPWO_support' := hf x }
-<<<<<<< HEAD
-  map_add' _ _ := by
-    ext
-    simp
-  map_smul' _ _ := by
-    ext
-    simp
-=======
   map_add' _ _ := by ext; simp
   map_smul' _ _ := by ext; simp
->>>>>>> bfef45b6
 
 @[deprecated (since := "2024-06-18")] alias _root_.VertexAlg.HetVertexOperator.of_coeff := of_coeff
 
@@ -193,15 +184,15 @@
 section Products
 
 variable {Γ Γ' : Type*} [OrderedCancelAddCommMonoid Γ] [OrderedCancelAddCommMonoid Γ'] {R : Type*}
-  [CommRing R] {V W : Type*} [AddCommGroup V] [Module R V] [AddCommGroup W] [Module R W]
+  [CommRing R] {U V W : Type*} [AddCommGroup U] [Module R U] [AddCommGroup V] [Module R V]
+  [AddCommGroup W] [Module R W] (A : HVertexOperator Γ R V W) (B : HVertexOperator Γ' R U V)
 
 open HahnModule
 
 /-- The composite of two heterogeneous vertex operators acting on a vector, as an iterated Hahn
   series.-/
 @[simps]
-def CompHahnSeries {U : Type*} [AddCommGroup U] [Module R U] (A : HVertexOperator Γ R V W)
-    (B : HVertexOperator Γ' R U V) (u : U) : HahnSeries Γ' (HahnSeries Γ W) where
+def compHahnSeries {U : Type*} (u : U) : HahnSeries Γ' (HahnSeries Γ W) where
   coeff g' := A (coeff B g' u)
   isPWO_support' := by
     refine Set.IsPWO.mono (((of R).symm (B u)).isPWO_support') ?_
@@ -209,57 +200,37 @@
     exact fun g' hg' hAB => hg' (by simp [hAB])
 
 @[simp]
-theorem CompHahnSeries.add {U : Type*} [AddCommGroup U] [Module R U] (A : HVertexOperator Γ R V W)
-    (B : HVertexOperator Γ' R U V) (u v : U) :
+theorem compHahnSeries.add (u v : U) :
     CompHahnSeries A B (u + v) = CompHahnSeries A B u + CompHahnSeries A B v := by
   ext
-<<<<<<< HEAD
-  simp only [CompHahnSeries_coeff, map_add, coeff_apply, HahnSeries.add_coeff', Pi.add_apply]
+  simp only [compHahnSeries_coeff, map_add, coeff_apply, HahnSeries.add_coeff', Pi.add_apply]
   rw [← @HahnSeries.add_coeff]
-=======
-  simp only [compHahnSeries_coeff, map_add, coeff_apply, HahnSeries.add_coeff', Pi.add_apply]
-  rw [← HahnSeries.add_coeff]
->>>>>>> bfef45b6
-
-@[simp]
-theorem CompHahnSeries.sMul {U : Type*} [AddCommGroup U] [Module R U]
+
+@[simp]
+theorem CompHahnSeries.smul {U : Type*} [AddCommGroup U] [Module R U]
     (A : HVertexOperator Γ R V W) (B : HVertexOperator Γ' R U V) (r : R) (u : U) :
     CompHahnSeries A B (r • u) = r • CompHahnSeries A B u := by
   ext
-<<<<<<< HEAD
   rw [HahnSeries.smul_coeff]
-  simp only [CompHahnSeries_coeff, LinearMapClass.map_smul, coeff_apply]
-=======
-  simp only [compHahnSeries_coeff, LinearMapClass.map_smul, coeff_apply, HahnSeries.smul_coeff]
-  rw [← HahnSeries.smul_coeff]
->>>>>>> bfef45b6
+  simp only [compHahnSeries_coeff, LinearMapClass.map_smul, coeff_apply]
 
 /-- The composite of two heterogeneous vertex operators, as a heterogeneous vertex operator. -/
 @[simps]
-def HComp {U : Type*} [AddCommGroup U] [Module R U] (A : HVertexOperator Γ R V W)
-    (B : HVertexOperator Γ' R U V) : HVertexOperator (Γ' ×ₗ Γ) R U W where
+def comp : HVertexOperator (Γ' ×ₗ Γ) R U W where
   toFun u := HahnModule.of R (HahnSeries.ofIterate (CompHahnSeries A B u))
-  map_add' := by
-    intro u v
+  map_add' u v := by
     ext g
     simp only [HahnSeries.ofIterate, CompHahnSeries.add, Equiv.symm_apply_apply,
       HahnModule.of_symm_add, HahnSeries.add_coeff', Pi.add_apply]
-  map_smul' := by
-    intro r x
+  map_smul' r x := by
     ext g
-<<<<<<< HEAD
-    simp only [HahnSeries.ofIterate, CompHahnSeries.sMul, Equiv.symm_apply_apply, RingHom.id_apply,
-      HahnSeries.smul_coeff, CompHahnSeries_coeff, coeff_apply]
+    simp only [HahnSeries.ofIterate, compHahnSeries.smul, Equiv.symm_apply_apply, RingHom.id_apply,
+      HahnSeries.smul_coeff, compHahnSeries_coeff, coeff_apply]
     exact rfl
-=======
-    simp only [HahnSeries.ofIterate, compHahnSeries_smul, HahnSeries.smul_coeff,
-      compHahnSeries_coeff, coeff_apply, Equiv.symm_apply_apply, RingHom.id_apply, of_symm_smul]
->>>>>>> bfef45b6
-
-@[simp]
-theorem coeff_HComp {U : Type*} [AddCommGroup U] [Module R U] (A : HVertexOperator Γ R V W)
-    (B : HVertexOperator Γ' R U V) (g : Γ' ×ₗ Γ) :
-    (HComp A B).coeff g = A.coeff (ofLex g).2 ∘ₗ B.coeff (ofLex g).1 := by
+
+@[simp]
+theorem comp_coeff (g : Γ' ×ₗ Γ) :
+    (comp A B).coeff g = A.coeff (ofLex g).2 ∘ₗ B.coeff (ofLex g).1 := by
   rfl
 
 -- TODO: comp_assoc
