/-
Copyright (c) 2022 Jujian Zhang. All rights reserved.
Released under Apache 2.0 license as described in the file LICENSE.
Authors: Andrew Yang, Jujian Zhang
-/
import Mathlib.RingTheory.IsTensorProduct
import Mathlib.RingTheory.Localization.Module
import Mathlib.LinearAlgebra.DirectSum.Finsupp

/-!
# Localized Module

Given a commutative semiring `R`, a multiplicative subset `S ⊆ R` and an `R`-module `M`, we can
localize `M` by `S`. This gives us a `Localization S`-module.

## Main definition

* `isLocalizedModule_iff_isBaseChange` : A localization of modules corresponds to a base change.
-/

variable {R : Type*} [CommSemiring R] (S : Submonoid R)
<<<<<<< HEAD
  (A : Type*) [CommRing A] [Algebra R A] [IsLocalization S A]
=======
  (A : Type*) [CommSemiring A] [Algebra R A] [IsLocalization S A]
>>>>>>> d0df76bd
  {M : Type*} [AddCommMonoid M] [Module R M]
  {M' : Type*} [AddCommMonoid M'] [Module R M'] [Module A M'] [IsScalarTower R A M']
  (f : M →ₗ[R] M')

/-- The forward direction of `isLocalizedModule_iff_isBaseChange`. It is also used to prove the
other direction. -/
theorem IsLocalizedModule.isBaseChange [IsLocalizedModule S f] : IsBaseChange A f :=
  .of_lift_unique _ fun Q _ _ _ _ g ↦ by
    obtain ⟨ℓ, rfl, h₂⟩ := IsLocalizedModule.is_universal S f g fun s ↦ by
      rw [← (Algebra.lsmul R (A := A) R Q).commutes]; exact (IsLocalization.map_units A s).map _
    refine ⟨ℓ.extendScalarsOfIsLocalization S A, by simp, fun g'' h ↦ ?_⟩
    cases h₂ (LinearMap.restrictScalars R g'') h; rfl

/-- The map `(f : M →ₗ[R] M')` is a localization of modules iff the map
`(Localization S) × M → N, (s, m) ↦ s • f m` is the tensor product (insomuch as it is the universal
bilinear map).
In particular, there is an isomorphism between `LocalizedModule S M` and `(Localization S) ⊗[R] M`
given by `m/s ↦ (1/s) ⊗ₜ m`.
-/
theorem isLocalizedModule_iff_isBaseChange : IsLocalizedModule S f ↔ IsBaseChange A f := by
  refine ⟨fun _ ↦ IsLocalizedModule.isBaseChange S A f, fun h ↦ ?_⟩
  have : IsBaseChange A (LocalizedModule.mkLinearMap S M) := IsLocalizedModule.isBaseChange S A _
  let e := (this.equiv.symm.trans h.equiv).restrictScalars R
  convert IsLocalizedModule.of_linearEquiv S (LocalizedModule.mkLinearMap S M) e
  ext
  rw [LinearMap.coe_comp, LinearEquiv.coe_coe, Function.comp_apply,
    LinearEquiv.restrictScalars_apply, LinearEquiv.trans_apply, IsBaseChange.equiv_symm_apply,
    IsBaseChange.equiv_tmul, one_smul]

namespace IsLocalization

include S
open TensorProduct Algebra.TensorProduct

variable (M₁ M₂) [AddCommMonoid M₁] [AddCommMonoid M₂] [Module R M₁] [Module R M₂]
  [Module A M₁] [Module A M₂] [IsScalarTower R A M₁] [IsScalarTower R A M₂]

theorem tensorProduct_compatibleSMul : CompatibleSMul R A M₁ M₂ where
  smul_tmul a _ _ := by
    obtain ⟨r, s, rfl⟩ := IsLocalization.mk'_surjective S a
    rw [← (map_units A s).smul_left_cancel]
    simp_rw [algebraMap_smul, smul_tmul', ← smul_assoc, smul_tmul, ← smul_assoc, smul_mk'_self,
      algebraMap_smul, smul_tmul]

noncomputable example : M₁ ⊗[A] M₂ ≃ₗ[A] M₁ ⊗[R] M₂ :=
  have := tensorProduct_compatibleSMul S A M₁ M₂
  equivOfCompatibleSMul R M₁ M₂ A

noncomputable example : A ⊗[R] M₁ ≃ₗ[A] M₁ :=
  have := tensorProduct_compatibleSMul S A A M₁
  (equivOfCompatibleSMul R A M₁ A).symm ≪≫ₗ TensorProduct.lid _ _

/-- If A is a localization of a commutative ring R, the tensor product of A with A over R is
canonically isomorphic as A-algebras to A itself. -/
noncomputable def tensorSelfAlgEquiv : A ⊗[R] A ≃ₐ[A] A :=
  have := tensorProduct_compatibleSMul S A A A
  lmulEquiv R A

set_option linter.docPrime false in
theorem bijective_linearMap_mul' : Function.Bijective (LinearMap.mul' R A) :=
  (tensorSelfAlgEquiv S A).bijective

end IsLocalization

variable (T B : Type*) [CommSemiring T] [CommSemiring B]
  [Algebra R T] [Algebra T B] [Algebra R B] [Algebra A B] [IsScalarTower R T B]
  [IsScalarTower R A B]

lemma Algebra.isPushout_of_isLocalization [IsLocalization (Algebra.algebraMapSubmonoid T S) B] :
    Algebra.IsPushout R T A B := by
  rw [Algebra.IsPushout.comm, Algebra.isPushout_iff]
  apply IsLocalizedModule.isBaseChange S

open TensorProduct in
instance (R M : Type*) [CommRing R] [AddCommGroup M] [Module R M]
    {α} (S : Submonoid R) {Mₛ} [AddCommGroup Mₛ] [Module R Mₛ] (f : M →ₗ[R] Mₛ)
    [IsLocalizedModule S f] : IsLocalizedModule S (Finsupp.mapRange.linearMap (α := α) f) := by
  classical
  let e : Localization S ⊗[R] M ≃ₗ[R] Mₛ :=
    (IsLocalizedModule.isBaseChange S (Localization S)
      (LocalizedModule.mkLinearMap S M)).equiv.restrictScalars R ≪≫ₗ IsLocalizedModule.iso S f
  let e' : Localization S ⊗[R] (α →₀ M) ≃ₗ[R] (α →₀ Mₛ) :=
    finsuppRight R (Localization S) M α ≪≫ₗ Finsupp.mapRange.linearEquiv e
  suffices IsLocalizedModule S (e'.symm.toLinearMap ∘ₗ Finsupp.mapRange.linearMap f) by
    convert this.of_linearEquiv (e := e')
    ext
    simp
  rw [isLocalizedModule_iff_isBaseChange S (Localization S)]
  convert TensorProduct.isBaseChange R (α →₀ M) (Localization S) using 1
  ext a m
  apply (finsuppRight R (Localization S) M α).injective
  ext b
  apply e.injective
  suffices (if a = b then f m else 0) = e (1 ⊗ₜ[R] if a = b then m else 0) by
    simpa [e', Finsupp.single_apply, -EmbeddingLike.apply_eq_iff_eq, apply_ite e]
  split_ifs with h
  swap; · simp
  simp [e, IsBaseChange.equiv_tmul]<|MERGE_RESOLUTION|>--- conflicted
+++ resolved
@@ -19,11 +19,7 @@
 -/
 
 variable {R : Type*} [CommSemiring R] (S : Submonoid R)
-<<<<<<< HEAD
-  (A : Type*) [CommRing A] [Algebra R A] [IsLocalization S A]
-=======
   (A : Type*) [CommSemiring A] [Algebra R A] [IsLocalization S A]
->>>>>>> d0df76bd
   {M : Type*} [AddCommMonoid M] [Module R M]
   {M' : Type*} [AddCommMonoid M'] [Module R M'] [Module A M'] [IsScalarTower R A M']
   (f : M →ₗ[R] M')
