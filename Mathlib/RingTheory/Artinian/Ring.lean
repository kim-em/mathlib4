--- conflicted
+++ resolved
@@ -61,10 +61,6 @@
 lemma jacobson_eq_nilradical : (⊥ : Ideal R).jacobson = nilradical R :=
     jacobson_eq_radical _
 
-<<<<<<< HEAD
-variable (R) in
-=======
->>>>>>> 1ce43f09
 theorem isNilpotent_nilradical : IsNilpotent (nilradical R) := by
   rw [nilradical, ← jacobson_eq_radical]
   exact isNilpotent_jacobson_bot
@@ -131,11 +127,7 @@
     ∃ s : Multiset (Ideal R), (∀ I ∈ s, Ideal.IsMaximal I) ∧ s.prod = ⊥ := by
   cases' subsingleton_or_nontrivial R with h h
   · exact ⟨∅, by simp; exact eq_bot_of_subsingleton⟩
-<<<<<<< HEAD
-  · obtain ⟨n, e⟩ := IsArtinianRing.isNilpotent_nilradical R
-=======
   · obtain ⟨n, e⟩ := IsArtinianRing.isNilpotent_nilradical (R := R)
->>>>>>> 1ce43f09
     have hn : n ≠ 0 := by intro h; rw [h] at e; simp_all
     refine ⟨n • (IsArtinianRing.setOf_isPrime_finite R).toFinset.1, ?_, ?_⟩
     · intro I hI
