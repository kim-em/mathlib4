/-
Copyright (c) 2022 María Inés de Frutos-Fernández. All rights reserved.
Released under Apache 2.0 license as described in the file LICENSE.
Authors: María Inés de Frutos-Fernández
-/
import Mathlib.RingTheory.DedekindDomain.Ideal
import Mathlib.RingTheory.Valuation.ExtendToLocalization
import Mathlib.RingTheory.Valuation.ValuationSubring
import Mathlib.Topology.Algebra.ValuedField
import Mathlib.Algebra.Order.Group.TypeTags

#align_import ring_theory.dedekind_domain.adic_valuation from "leanprover-community/mathlib"@"f0c8bf9245297a541f468be517f1bde6195105e9"

/-!
# Adic valuations on Dedekind domains
Given a Dedekind domain `R` of Krull dimension 1 and a maximal ideal `v` of `R`, we define the
`v`-adic valuation on `R` and its extension to the field of fractions `K` of `R`.
We prove several properties of this valuation, including the existence of uniformizers.

We define the completion of `K` with respect to the `v`-adic valuation, denoted
`v.adicCompletion`, and its ring of integers, denoted `v.adicCompletionIntegers`.

## Main definitions
 - `IsDedekindDomain.HeightOneSpectrum.intValuation v` is the `v`-adic valuation on `R`.
 - `IsDedekindDomain.HeightOneSpectrum.valuation v` is the `v`-adic valuation on `K`.
 - `IsDedekindDomain.HeightOneSpectrum.adicCompletion v` is the completion of `K` with respect
    to its `v`-adic valuation.
 - `IsDedekindDomain.HeightOneSpectrum.adicCompletionIntegers v` is the ring of integers of
    `v.adicCompletion`.

## Main results
- `IsDedekindDomain.HeightOneSpectrum.int_valuation_le_one` : The `v`-adic valuation on `R` is
  bounded above by 1.
- `IsDedekindDomain.HeightOneSpectrum.int_valuation_lt_one_iff_dvd` : The `v`-adic valuation of
  `r ∈ R` is less than 1 if and only if `v` divides the ideal `(r)`.
- `IsDedekindDomain.HeightOneSpectrum.int_valuation_le_pow_iff_dvd` : The `v`-adic valuation of
  `r ∈ R` is less than or equal to `Multiplicative.ofAdd (-n)` if and only if `vⁿ` divides the
  ideal `(r)`.
- `IsDedekindDomain.HeightOneSpectrum.int_valuation_exists_uniformizer` : There exists `π ∈ R`
  with `v`-adic valuation `Multiplicative.ofAdd (-1)`.
- IsDedekindDomain.HeightOneSpectrum.valuation_of_mk'` : The `v`-adic valuation of `r/s ∈ K`
  is the valuation of `r` divided by the valuation of `s`.
- `IsDedekindDomain.HeightOneSpectrum.valuation_of_algebraMap` : The `v`-adic valuation on `K`
  extends the `v`-adic valuation on `R`.
- `IsDedekindDomain.HeightOneSpectrum.valuation_exists_uniformizer` : There exists `π ∈ K` with
  `v`-adic valuation `Multiplicative.ofAdd (-1)`.

## Implementation notes
We are only interested in Dedekind domains with Krull dimension 1.

## References
* [G. J. Janusz, *Algebraic Number Fields*][janusz1996]
* [J.W.S. Cassels, A. Frölich, *Algebraic Number Theory*][cassels1967algebraic]
* [J. Neukirch, *Algebraic Number Theory*][Neukirch1992]

## Tags
dedekind domain, dedekind ring, adic valuation
-/


noncomputable section

open scoped Classical DiscreteValuation

open Multiplicative IsDedekindDomain

variable {R : Type*} [CommRing R] [IsDedekindDomain R] {K : Type*} [Field K]
  [Algebra R K] [IsFractionRing R K] (v : HeightOneSpectrum R)

namespace IsDedekindDomain.HeightOneSpectrum

/-! ### Adic valuations on the Dedekind domain R -/


/-- The additive `v`-adic valuation of `r ∈ R` is the exponent of `v` in the factorization of the
ideal `(r)`, if `r` is nonzero, or infinity, if `r = 0`. `intValuationDef` is the corresponding
multiplicative valuation. -/
def intValuationDef (r : R) : ℤₘ₀ :=
  if r = 0 then 0
  else
    ↑(Multiplicative.ofAdd
      (-(Associates.mk v.asIdeal).count (Associates.mk (Ideal.span {r} : Ideal R)).factors : ℤ))
#align is_dedekind_domain.height_one_spectrum.int_valuation_def IsDedekindDomain.HeightOneSpectrum.intValuationDef

theorem intValuationDef_if_pos {r : R} (hr : r = 0) : v.intValuationDef r = 0 :=
  if_pos hr
#align is_dedekind_domain.height_one_spectrum.int_valuation_def_if_pos IsDedekindDomain.HeightOneSpectrum.intValuationDef_if_pos

theorem intValuationDef_if_neg {r : R} (hr : r ≠ 0) :
    v.intValuationDef r =
      Multiplicative.ofAdd
        (-(Associates.mk v.asIdeal).count (Associates.mk (Ideal.span {r} : Ideal R)).factors : ℤ) :=
  if_neg hr
#align is_dedekind_domain.height_one_spectrum.int_valuation_def_if_neg IsDedekindDomain.HeightOneSpectrum.intValuationDef_if_neg

/-- Nonzero elements have nonzero adic valuation. -/
theorem int_valuation_ne_zero (x : R) (hx : x ≠ 0) : v.intValuationDef x ≠ 0 := by
  rw [intValuationDef, if_neg hx]
  exact WithZero.coe_ne_zero
#align is_dedekind_domain.height_one_spectrum.int_valuation_ne_zero IsDedekindDomain.HeightOneSpectrum.int_valuation_ne_zero

/-- Nonzero divisors have nonzero valuation. -/
theorem int_valuation_ne_zero' (x : nonZeroDivisors R) : v.intValuationDef x ≠ 0 :=
  v.int_valuation_ne_zero x (nonZeroDivisors.coe_ne_zero x)
#align is_dedekind_domain.height_one_spectrum.int_valuation_ne_zero' IsDedekindDomain.HeightOneSpectrum.int_valuation_ne_zero'

/-- Nonzero divisors have valuation greater than zero. -/
theorem int_valuation_zero_le (x : nonZeroDivisors R) : 0 < v.intValuationDef x := by
  rw [v.intValuationDef_if_neg (nonZeroDivisors.coe_ne_zero x)]
  exact WithZero.zero_lt_coe _
#align is_dedekind_domain.height_one_spectrum.int_valuation_zero_le IsDedekindDomain.HeightOneSpectrum.int_valuation_zero_le

/-- The `v`-adic valuation on `R` is bounded above by 1. -/
theorem int_valuation_le_one (x : R) : v.intValuationDef x ≤ 1 := by
  rw [intValuationDef]
  by_cases hx : x = 0
  · rw [if_pos hx]; exact WithZero.zero_le 1
  · rw [if_neg hx, ← WithZero.coe_one, ← ofAdd_zero, WithZero.coe_le_coe, ofAdd_le,
      Right.neg_nonpos_iff]
    exact Int.natCast_nonneg _
#align is_dedekind_domain.height_one_spectrum.int_valuation_le_one IsDedekindDomain.HeightOneSpectrum.int_valuation_le_one

/-- The `v`-adic valuation of `r ∈ R` is less than 1 if and only if `v` divides the ideal `(r)`. -/
theorem int_valuation_lt_one_iff_dvd (r : R) :
    v.intValuationDef r < 1 ↔ v.asIdeal ∣ Ideal.span {r} := by
  rw [intValuationDef]
  split_ifs with hr
  · simp [hr]
  · rw [← WithZero.coe_one, ← ofAdd_zero, WithZero.coe_lt_coe, ofAdd_lt, neg_lt_zero, ←
      Int.ofNat_zero, Int.ofNat_lt, zero_lt_iff]
    have h : (Ideal.span {r} : Ideal R) ≠ 0 := by
      rw [Ne, Ideal.zero_eq_bot, Ideal.span_singleton_eq_bot]
      exact hr
    apply Associates.count_ne_zero_iff_dvd h (by apply v.irreducible)
#align is_dedekind_domain.height_one_spectrum.int_valuation_lt_one_iff_dvd IsDedekindDomain.HeightOneSpectrum.int_valuation_lt_one_iff_dvd

/-- The `v`-adic valuation of `r ∈ R` is less than `Multiplicative.ofAdd (-n)` if and only if
`vⁿ` divides the ideal `(r)`. -/
theorem int_valuation_le_pow_iff_dvd (r : R) (n : ℕ) :
    v.intValuationDef r ≤ Multiplicative.ofAdd (-(n : ℤ)) ↔ v.asIdeal ^ n ∣ Ideal.span {r} := by
  rw [intValuationDef]
  split_ifs with hr
  · simp_rw [hr, Ideal.dvd_span_singleton, zero_le', Submodule.zero_mem]
  · rw [WithZero.coe_le_coe, ofAdd_le, neg_le_neg_iff, Int.ofNat_le, Ideal.dvd_span_singleton, ←
      Associates.le_singleton_iff,
      Associates.prime_pow_dvd_iff_le (Associates.mk_ne_zero'.mpr hr)
        (by apply v.associates_irreducible)]
#align is_dedekind_domain.height_one_spectrum.int_valuation_le_pow_iff_dvd IsDedekindDomain.HeightOneSpectrum.int_valuation_le_pow_iff_dvd

/-- The `v`-adic valuation of `0 : R` equals 0. -/
theorem IntValuation.map_zero' : v.intValuationDef 0 = 0 :=
  v.intValuationDef_if_pos (Eq.refl 0)
#align is_dedekind_domain.height_one_spectrum.int_valuation.map_zero' IsDedekindDomain.HeightOneSpectrum.IntValuation.map_zero'

/-- The `v`-adic valuation of `1 : R` equals 1. -/
theorem IntValuation.map_one' : v.intValuationDef 1 = 1 := by
  rw [v.intValuationDef_if_neg (zero_ne_one.symm : (1 : R) ≠ 0), Ideal.span_singleton_one, ←
    Ideal.one_eq_top, Associates.mk_one, Associates.factors_one,
    Associates.count_zero (by apply v.associates_irreducible), Int.ofNat_zero, neg_zero, ofAdd_zero,
    WithZero.coe_one]
#align is_dedekind_domain.height_one_spectrum.int_valuation.map_one' IsDedekindDomain.HeightOneSpectrum.IntValuation.map_one'

/-- The `v`-adic valuation of a product equals the product of the valuations. -/
theorem IntValuation.map_mul' (x y : R) :
    v.intValuationDef (x * y) = v.intValuationDef x * v.intValuationDef y := by
  simp only [intValuationDef]
  by_cases hx : x = 0
  · rw [hx, zero_mul, if_pos (Eq.refl _), zero_mul]
  · by_cases hy : y = 0
    · rw [hy, mul_zero, if_pos (Eq.refl _), mul_zero]
    · rw [if_neg hx, if_neg hy, if_neg (mul_ne_zero hx hy), ← WithZero.coe_mul, WithZero.coe_inj, ←
        ofAdd_add, ← Ideal.span_singleton_mul_span_singleton, ← Associates.mk_mul_mk, ← neg_add,
        Associates.count_mul (by apply Associates.mk_ne_zero'.mpr hx)
          (by apply Associates.mk_ne_zero'.mpr hy) (by apply v.associates_irreducible)]
      rfl
#align is_dedekind_domain.height_one_spectrum.int_valuation.map_mul' IsDedekindDomain.HeightOneSpectrum.IntValuation.map_mul'

theorem IntValuation.le_max_iff_min_le {a b c : ℕ} :
    Multiplicative.ofAdd (-c : ℤ) ≤
        max (Multiplicative.ofAdd (-a : ℤ)) (Multiplicative.ofAdd (-b : ℤ)) ↔
      min a b ≤ c := by
  rw [le_max_iff, ofAdd_le, ofAdd_le, neg_le_neg_iff, neg_le_neg_iff, Int.ofNat_le, Int.ofNat_le,
    ← min_le_iff]
#align is_dedekind_domain.height_one_spectrum.int_valuation.le_max_iff_min_le IsDedekindDomain.HeightOneSpectrum.IntValuation.le_max_iff_min_le

/-- The `v`-adic valuation of a sum is bounded above by the maximum of the valuations. -/
theorem IntValuation.map_add_le_max' (x y : R) :
    v.intValuationDef (x + y) ≤ max (v.intValuationDef x) (v.intValuationDef y) := by
  by_cases hx : x = 0
  · rw [hx, zero_add]
    conv_rhs => rw [intValuationDef, if_pos (Eq.refl _)]
    rw [max_eq_right (WithZero.zero_le (v.intValuationDef y))]
  · by_cases hy : y = 0
    · rw [hy, add_zero]
      conv_rhs => rw [max_comm, intValuationDef, if_pos (Eq.refl _)]
      rw [max_eq_right (WithZero.zero_le (v.intValuationDef x))]
    · by_cases hxy : x + y = 0
      · rw [intValuationDef, if_pos hxy]; exact zero_le'
      · rw [v.intValuationDef_if_neg hxy, v.intValuationDef_if_neg hx,
          v.intValuationDef_if_neg hy, WithZero.le_max_iff, IntValuation.le_max_iff_min_le]
        set nmin :=
          min ((Associates.mk v.asIdeal).count (Associates.mk (Ideal.span {x})).factors)
            ((Associates.mk v.asIdeal).count (Associates.mk (Ideal.span {y})).factors)
        have h_dvd_x : x ∈ v.asIdeal ^ nmin := by
          rw [← Associates.le_singleton_iff x nmin _,
            Associates.prime_pow_dvd_iff_le (Associates.mk_ne_zero'.mpr hx) _]
          exact min_le_left _ _
          apply v.associates_irreducible
        have h_dvd_y : y ∈ v.asIdeal ^ nmin := by
          rw [← Associates.le_singleton_iff y nmin _,
            Associates.prime_pow_dvd_iff_le (Associates.mk_ne_zero'.mpr hy) _]
          exact min_le_right _ _
          apply v.associates_irreducible
        have h_dvd_xy : Associates.mk v.asIdeal ^ nmin ≤ Associates.mk (Ideal.span {x + y}) := by
          rw [Associates.le_singleton_iff]
          exact Ideal.add_mem (v.asIdeal ^ nmin) h_dvd_x h_dvd_y
        rw [Associates.prime_pow_dvd_iff_le (Associates.mk_ne_zero'.mpr hxy) _] at h_dvd_xy
        exact h_dvd_xy
        apply v.associates_irreducible
#align is_dedekind_domain.height_one_spectrum.int_valuation.map_add_le_max' IsDedekindDomain.HeightOneSpectrum.IntValuation.map_add_le_max'

/-- The `v`-adic valuation on `R`. -/
def intValuation : Valuation R ℤₘ₀ where
  toFun := v.intValuationDef
  map_zero' := IntValuation.map_zero' v
  map_one' := IntValuation.map_one' v
  map_mul' := IntValuation.map_mul' v
  map_add_le_max' := IntValuation.map_add_le_max' v
#align is_dedekind_domain.height_one_spectrum.int_valuation IsDedekindDomain.HeightOneSpectrum.intValuation

/-- There exists `π ∈ R` with `v`-adic valuation `Multiplicative.ofAdd (-1)`. -/
theorem int_valuation_exists_uniformizer :
    ∃ π : R, v.intValuationDef π = Multiplicative.ofAdd (-1 : ℤ) := by
  have hv : _root_.Irreducible (Associates.mk v.asIdeal) := v.associates_irreducible
  have hlt : v.asIdeal ^ 2 < v.asIdeal := by
    rw [← Ideal.dvdNotUnit_iff_lt]
    exact
      ⟨v.ne_bot, v.asIdeal, (not_congr Ideal.isUnit_iff).mpr (Ideal.IsPrime.ne_top v.isPrime),
        sq v.asIdeal⟩
  obtain ⟨π, mem, nmem⟩ := SetLike.exists_of_lt hlt
  have hπ : Associates.mk (Ideal.span {π}) ≠ 0 := by
    rw [Associates.mk_ne_zero']
    intro h
    rw [h] at nmem
    exact nmem (Submodule.zero_mem (v.asIdeal ^ 2))
  use π
  rw [intValuationDef, if_neg (Associates.mk_ne_zero'.mp hπ), WithZero.coe_inj]
  apply congr_arg
<<<<<<< HEAD
  rw [neg_inj, ← Int.ofNat_one, Int.coe_nat_inj']
  rw [← Ideal.dvd_span_singleton, ← Associates.mk_le_mk_iff_dvd] at mem nmem
=======
  rw [neg_inj, ← Int.ofNat_one, Int.natCast_inj]
  rw [← Ideal.dvd_span_singleton, ← Associates.mk_le_mk_iff_dvd_iff] at mem nmem
>>>>>>> eb959642
  rw [← pow_one (Associates.mk v.asIdeal), Associates.prime_pow_dvd_iff_le hπ hv] at mem
  rw [Associates.mk_pow, Associates.prime_pow_dvd_iff_le hπ hv, not_le] at nmem
  exact Nat.eq_of_le_of_lt_succ mem nmem
#align is_dedekind_domain.height_one_spectrum.int_valuation_exists_uniformizer IsDedekindDomain.HeightOneSpectrum.int_valuation_exists_uniformizer

/-! ### Adic valuations on the field of fractions `K` -/


/-- The `v`-adic valuation of `x ∈ K` is the valuation of `r` divided by the valuation of `s`,
where `r` and `s` are chosen so that `x = r/s`. -/
def valuation (v : HeightOneSpectrum R) : Valuation K ℤₘ₀ :=
  v.intValuation.extendToLocalization
    (fun r hr => Set.mem_compl <| v.int_valuation_ne_zero' ⟨r, hr⟩) K
#align is_dedekind_domain.height_one_spectrum.valuation IsDedekindDomain.HeightOneSpectrum.valuation

theorem valuation_def (x : K) :
    v.valuation x =
      v.intValuation.extendToLocalization
        (fun r hr => Set.mem_compl (v.int_valuation_ne_zero' ⟨r, hr⟩)) K x :=
  rfl
#align is_dedekind_domain.height_one_spectrum.valuation_def IsDedekindDomain.HeightOneSpectrum.valuation_def

/-- The `v`-adic valuation of `r/s ∈ K` is the valuation of `r` divided by the valuation of `s`. -/
theorem valuation_of_mk' {r : R} {s : nonZeroDivisors R} :
    v.valuation (IsLocalization.mk' K r s) = v.intValuation r / v.intValuation s := by
  erw [valuation_def, (IsLocalization.toLocalizationMap (nonZeroDivisors R) K).lift_mk',
    div_eq_mul_inv, mul_eq_mul_left_iff]
  left
  rw [Units.val_inv_eq_inv_val, inv_inj]
  rfl
#align is_dedekind_domain.height_one_spectrum.valuation_of_mk' IsDedekindDomain.HeightOneSpectrum.valuation_of_mk'

/-- The `v`-adic valuation on `K` extends the `v`-adic valuation on `R`. -/
theorem valuation_of_algebraMap (r : R) : v.valuation (algebraMap R K r) = v.intValuation r := by
  rw [valuation_def, Valuation.extendToLocalization_apply_map_apply]
#align is_dedekind_domain.height_one_spectrum.valuation_of_algebra_map IsDedekindDomain.HeightOneSpectrum.valuation_of_algebraMap

/-- The `v`-adic valuation on `R` is bounded above by 1. -/
theorem valuation_le_one (r : R) : v.valuation (algebraMap R K r) ≤ 1 := by
  rw [valuation_of_algebraMap]; exact v.int_valuation_le_one r
#align is_dedekind_domain.height_one_spectrum.valuation_le_one IsDedekindDomain.HeightOneSpectrum.valuation_le_one

/-- The `v`-adic valuation of `r ∈ R` is less than 1 if and only if `v` divides the ideal `(r)`. -/
theorem valuation_lt_one_iff_dvd (r : R) :
    v.valuation (algebraMap R K r) < 1 ↔ v.asIdeal ∣ Ideal.span {r} := by
  rw [valuation_of_algebraMap]; exact v.int_valuation_lt_one_iff_dvd r
#align is_dedekind_domain.height_one_spectrum.valuation_lt_one_iff_dvd IsDedekindDomain.HeightOneSpectrum.valuation_lt_one_iff_dvd

variable (K)

/-- There exists `π ∈ K` with `v`-adic valuation `Multiplicative.ofAdd (-1)`. -/
theorem valuation_exists_uniformizer : ∃ π : K, v.valuation π = Multiplicative.ofAdd (-1 : ℤ) := by
  obtain ⟨r, hr⟩ := v.int_valuation_exists_uniformizer
  use algebraMap R K r
  rw [valuation_def, Valuation.extendToLocalization_apply_map_apply]
  exact hr
#align is_dedekind_domain.height_one_spectrum.valuation_exists_uniformizer IsDedekindDomain.HeightOneSpectrum.valuation_exists_uniformizer

/-- Uniformizers are nonzero. -/
theorem valuation_uniformizer_ne_zero : Classical.choose (v.valuation_exists_uniformizer K) ≠ 0 :=
  haveI hu := Classical.choose_spec (v.valuation_exists_uniformizer K)
  (Valuation.ne_zero_iff _).mp (ne_of_eq_of_ne hu WithZero.coe_ne_zero)
#align is_dedekind_domain.height_one_spectrum.valuation_uniformizer_ne_zero IsDedekindDomain.HeightOneSpectrum.valuation_uniformizer_ne_zero

/-! ### Completions with respect to adic valuations

Given a Dedekind domain `R` with field of fractions `K` and a maximal ideal `v` of `R`, we define
the completion of `K` with respect to its `v`-adic valuation, denoted `v.adicCompletion`, and its
ring of integers, denoted `v.adicCompletionIntegers`. -/


variable {K}

/-- `K` as a valued field with the `v`-adic valuation. -/
def adicValued : Valued K ℤₘ₀ :=
  Valued.mk' v.valuation
#align is_dedekind_domain.height_one_spectrum.adic_valued IsDedekindDomain.HeightOneSpectrum.adicValued

theorem adicValued_apply {x : K} : (v.adicValued.v : _) x = v.valuation x :=
  rfl
#align is_dedekind_domain.height_one_spectrum.adic_valued_apply IsDedekindDomain.HeightOneSpectrum.adicValued_apply

variable (K)

/-- The completion of `K` with respect to its `v`-adic valuation. -/
def adicCompletion :=
  @UniformSpace.Completion K v.adicValued.toUniformSpace
#align is_dedekind_domain.height_one_spectrum.adic_completion IsDedekindDomain.HeightOneSpectrum.adicCompletion

instance : Field (v.adicCompletion K) :=
  @UniformSpace.Completion.instField K _ v.adicValued.toUniformSpace _ _
    v.adicValued.toUniformAddGroup

instance : Inhabited (v.adicCompletion K) :=
  ⟨0⟩

instance valuedAdicCompletion : Valued (v.adicCompletion K) ℤₘ₀ :=
  @Valued.valuedCompletion _ _ _ _ v.adicValued
#align is_dedekind_domain.height_one_spectrum.valued_adic_completion IsDedekindDomain.HeightOneSpectrum.valuedAdicCompletion

theorem valuedAdicCompletion_def {x : v.adicCompletion K} :
    Valued.v x = @Valued.extension K _ _ _ (adicValued v) x :=
  rfl
#align is_dedekind_domain.height_one_spectrum.valued_adic_completion_def IsDedekindDomain.HeightOneSpectrum.valuedAdicCompletion_def

instance adicCompletion_completeSpace : CompleteSpace (v.adicCompletion K) :=
  @UniformSpace.Completion.completeSpace K v.adicValued.toUniformSpace
#align is_dedekind_domain.height_one_spectrum.adic_completion_complete_space IsDedekindDomain.HeightOneSpectrum.adicCompletion_completeSpace

-- Porting note: replaced by `Coe`
-- instance AdicCompletion.hasLiftT : HasLiftT K (v.adicCompletion K) :=
--   (inferInstance : HasLiftT K (@UniformSpace.Completion K v.adicValued.toUniformSpace))
#noalign is_dedekind_domain.height_one_spectrum.adic_completion.has_lift_t

instance AdicCompletion.instCoe : Coe K (v.adicCompletion K) :=
  (inferInstance : Coe K (@UniformSpace.Completion K v.adicValued.toUniformSpace))

/-- The ring of integers of `adicCompletion`. -/
def adicCompletionIntegers : ValuationSubring (v.adicCompletion K) :=
  Valued.v.valuationSubring
#align is_dedekind_domain.height_one_spectrum.adic_completion_integers IsDedekindDomain.HeightOneSpectrum.adicCompletionIntegers

instance : Inhabited (adicCompletionIntegers K v) :=
  ⟨0⟩

variable (R)

theorem mem_adicCompletionIntegers {x : v.adicCompletion K} :
    x ∈ v.adicCompletionIntegers K ↔ (Valued.v x : ℤₘ₀) ≤ 1 :=
  Iff.rfl
#align is_dedekind_domain.height_one_spectrum.mem_adic_completion_integers IsDedekindDomain.HeightOneSpectrum.mem_adicCompletionIntegers

section AlgebraInstances

instance (priority := 100) adicValued.has_uniform_continuous_const_smul' :
    @UniformContinuousConstSMul R K v.adicValued.toUniformSpace _ :=
  @uniformContinuousConstSMul_of_continuousConstSMul R K _ _ _ v.adicValued.toUniformSpace _ _
#align is_dedekind_domain.height_one_spectrum.adic_valued.has_uniform_continuous_const_smul' IsDedekindDomain.HeightOneSpectrum.adicValued.has_uniform_continuous_const_smul'

instance adicValued.uniformContinuousConstSMul :
    @UniformContinuousConstSMul K K v.adicValued.toUniformSpace _ :=
  @Ring.uniformContinuousConstSMul K _ v.adicValued.toUniformSpace _ _
#align is_dedekind_domain.height_one_spectrum.adic_valued.has_uniform_continuous_const_smul IsDedekindDomain.HeightOneSpectrum.adicValued.uniformContinuousConstSMul

instance AdicCompletion.algebra' : Algebra R (v.adicCompletion K) :=
  @UniformSpace.Completion.algebra K _ v.adicValued.toUniformSpace _ _ R _ _
    (adicValued.has_uniform_continuous_const_smul' R K v)
#align is_dedekind_domain.height_one_spectrum.adic_completion.algebra' IsDedekindDomain.HeightOneSpectrum.AdicCompletion.algebra'

theorem coe_smul_adicCompletion (r : R) (x : K) :
    (↑(r • x) : v.adicCompletion K) = r • (↑x : v.adicCompletion K) :=
  @UniformSpace.Completion.coe_smul R K v.adicValued.toUniformSpace _ _ r x
#align is_dedekind_domain.height_one_spectrum.coe_smul_adic_completion IsDedekindDomain.HeightOneSpectrum.coe_smul_adicCompletion

instance : Algebra K (v.adicCompletion K) :=
  @UniformSpace.Completion.algebra' K _ v.adicValued.toUniformSpace _ _

theorem algebraMap_adicCompletion' :
    ⇑(algebraMap R <| v.adicCompletion K) = (↑) ∘ algebraMap R K :=
  rfl
#align is_dedekind_domain.height_one_spectrum.algebra_map_adic_completion' IsDedekindDomain.HeightOneSpectrum.algebraMap_adicCompletion'

theorem algebraMap_adicCompletion :
    ⇑(algebraMap K <| v.adicCompletion K) = ((↑) : K → adicCompletion K v) :=
  rfl
#align is_dedekind_domain.height_one_spectrum.algebra_map_adic_completion IsDedekindDomain.HeightOneSpectrum.algebraMap_adicCompletion

instance : IsScalarTower R K (v.adicCompletion K) :=
  @UniformSpace.Completion.instIsScalarTower R K K v.adicValued.toUniformSpace _ _ _
    (adicValued.has_uniform_continuous_const_smul' R K v) _ _

instance : Algebra R (v.adicCompletionIntegers K) where
  smul r x :=
    ⟨r • (x : v.adicCompletion K), by
      have h :
        (algebraMap R (adicCompletion K v)) r = (algebraMap R K r : adicCompletion K v) := rfl
      rw [Algebra.smul_def]
      refine' ValuationSubring.mul_mem _ _ _ _ x.2
      --porting note (#10754): added instance
      letI : Valued K ℤₘ₀ := adicValued v
      -- This used to be `rw`, but we need `erw` after leanprover/lean4#2644
      erw [mem_adicCompletionIntegers, h, Valued.valuedCompletion_apply]
      exact v.valuation_le_one _⟩
  toFun r :=
    ⟨(algebraMap R K r : adicCompletion K v), by
      -- porting note (#10754): added instance
      letI : Valued K ℤₘ₀ := adicValued v
      -- Porting note: rest of proof was `simpa only
      --   [mem_adicCompletionIntegers, Valued.valuedCompletion_apply] using
      --   v.valuation_le_one _
      -- This used to be `rw`, but we need `erw` after leanprover/lean4#2644
      erw [mem_adicCompletionIntegers, Valued.valuedCompletion_apply]
      exact v.valuation_le_one _⟩
  map_one' := by simp only [map_one]; rfl
  map_mul' x y := by
    ext
    --porting note (#10754): added instance
    letI : Valued K ℤₘ₀ := adicValued v
    simp_rw [RingHom.map_mul, Subring.coe_mul, UniformSpace.Completion.coe_mul]
  map_zero' := by simp only [map_zero]; rfl
  map_add' x y := by
    ext
    --porting note (#10754): added instance
    letI : Valued K ℤₘ₀ := adicValued v
    simp_rw [RingHom.map_add, Subring.coe_add, UniformSpace.Completion.coe_add]
  commutes' r x := by
    -- Porting note: added `dsimp` line
    dsimp
    rw [mul_comm]
  smul_def' r x := by
    ext
    -- Porting note: added `dsimp`
    dsimp
    --porting note (#10754): added instance
    letI : Valued K ℤₘ₀ := adicValued v
    simp only [Subring.coe_mul, Algebra.smul_def]
    rfl

@[simp]
theorem coe_smul_adicCompletionIntegers (r : R) (x : v.adicCompletionIntegers K) :
    (↑(r • x) : v.adicCompletion K) = r • (x : v.adicCompletion K) :=
  rfl
#align is_dedekind_domain.height_one_spectrum.coe_smul_adic_completion_integers IsDedekindDomain.HeightOneSpectrum.coe_smul_adicCompletionIntegers

instance : NoZeroSMulDivisors R (v.adicCompletionIntegers K) where
  eq_zero_or_eq_zero_of_smul_eq_zero {c x} hcx := by
    rw [Algebra.smul_def, mul_eq_zero] at hcx
    refine' hcx.imp_left fun hc => _
    letI : UniformSpace K := v.adicValued.toUniformSpace
    rw [← map_zero (algebraMap R (v.adicCompletionIntegers K))] at hc
    exact
      IsFractionRing.injective R K (UniformSpace.Completion.coe_injective K (Subtype.ext_iff.mp hc))

instance AdicCompletion.instIsScalarTower' :
    IsScalarTower R (v.adicCompletionIntegers K) (v.adicCompletion K) where
  smul_assoc x y z := by simp only [Algebra.smul_def]; apply mul_assoc
#align is_dedekind_domain.height_one_spectrum.adic_completion.is_scalar_tower' IsDedekindDomain.HeightOneSpectrum.AdicCompletion.instIsScalarTower'

end AlgebraInstances

end IsDedekindDomain.HeightOneSpectrum<|MERGE_RESOLUTION|>--- conflicted
+++ resolved
@@ -246,13 +246,8 @@
   use π
   rw [intValuationDef, if_neg (Associates.mk_ne_zero'.mp hπ), WithZero.coe_inj]
   apply congr_arg
-<<<<<<< HEAD
-  rw [neg_inj, ← Int.ofNat_one, Int.coe_nat_inj']
+  rw [neg_inj, ← Int.ofNat_one, Int.natCast_inj]
   rw [← Ideal.dvd_span_singleton, ← Associates.mk_le_mk_iff_dvd] at mem nmem
-=======
-  rw [neg_inj, ← Int.ofNat_one, Int.natCast_inj]
-  rw [← Ideal.dvd_span_singleton, ← Associates.mk_le_mk_iff_dvd_iff] at mem nmem
->>>>>>> eb959642
   rw [← pow_one (Associates.mk v.asIdeal), Associates.prime_pow_dvd_iff_le hπ hv] at mem
   rw [Associates.mk_pow, Associates.prime_pow_dvd_iff_le hπ hv, not_le] at nmem
   exact Nat.eq_of_le_of_lt_succ mem nmem
