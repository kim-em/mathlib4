--- conflicted
+++ resolved
@@ -418,11 +418,8 @@
   · exact one_ne_zero
   · exact one_ne_zero
 
-<<<<<<< HEAD
-=======
 section
 variable [IsFractionRing B L]
->>>>>>> 49ed4bea
 
 lemma coeSubmodule_differentIdeal [NoZeroSMulDivisors A B] :
     coeSubmodule L (differentIdeal A B) = 1 / Submodule.traceDual A K 1 := by
