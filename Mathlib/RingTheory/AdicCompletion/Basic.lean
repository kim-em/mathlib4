--- conflicted
+++ resolved
@@ -280,11 +280,7 @@
 theorem val_sub (n : ℕ) (f g : AdicCompletion I M) : (f - g).val n = f.val n - g.val n :=
   rfl
 
-<<<<<<< HEAD
-/- No `simp` attribute, since it cases `simp` unification timeouts when considering
-=======
 /- No `simp` attribute, since it causes `simp` unification timeouts when considering
->>>>>>> d874bdff
 the `AdicCompletion I R` module instance on `AdicCompletion I M` (see `AdicCompletion/Algebra`). -/
 theorem val_smul (n : ℕ) (r : R) (f : AdicCompletion I M) : (r • f).val n = r • f.val n :=
   rfl
