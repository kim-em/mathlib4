/-
Copyright (c) 2020 Johan Commelin. All rights reserved.
Released under Apache 2.0 license as described in the file LICENSE.
Authors: Johan Commelin
-/
import Mathlib.Analysis.SpecialFunctions.Complex.Log
import Mathlib.RingTheory.RootsOfUnity.PrimitiveRoots

/-!
# Complex roots of unity

In this file we show that the `n`-th complex roots of unity
are exactly the complex numbers `exp (2 * π * I * (i / n))` for `i ∈ Finset.range n`.

## Main declarations

* `Complex.mem_rootsOfUnity`: the complex `n`-th roots of unity are exactly the
  complex numbers of the form `exp (2 * π * I * (i / n))` for some `i < n`.
* `Complex.card_rootsOfUnity`: the number of `n`-th roots of unity is exactly `n`.
* `Complex.norm_rootOfUnity_eq_one`: A complex root of unity has norm `1`.

-/


namespace Complex

open Polynomial Real

open scoped Nat Real

theorem isPrimitiveRoot_exp_of_coprime (i n : ℕ) (h0 : n ≠ 0) (hi : i.Coprime n) :
    IsPrimitiveRoot (exp (2 * π * I * (i / n))) n := by
  rw [IsPrimitiveRoot.iff_def]
  simp only [← exp_nat_mul, exp_eq_one_iff]
  have hn0 : (n : ℂ) ≠ 0 := mod_cast h0
  constructor
  · use i
    field_simp [hn0, mul_comm (i : ℂ), mul_comm (n : ℂ)]
  · simp only [hn0, mul_right_comm _ _ ↑n, mul_left_inj' two_pi_I_ne_zero, Ne, not_false_iff,
      mul_comm _ (i : ℂ), ← mul_assoc _ (i : ℂ), exists_imp, field_simps]
    norm_cast
    rintro l k hk
    conv_rhs at hk => rw [mul_comm, ← mul_assoc]
    have hz : 2 * ↑π * I ≠ 0 := by simp [pi_pos.ne.symm, I_ne_zero]
    field_simp [hz] at hk
    norm_cast at hk
    have : n ∣ i * l := by rw [← Int.natCast_dvd_natCast, hk, mul_comm]; apply dvd_mul_left
    exact hi.symm.dvd_of_dvd_mul_left this

theorem isPrimitiveRoot_exp (n : ℕ) (h0 : n ≠ 0) : IsPrimitiveRoot (exp (2 * π * I / n)) n := by
  simpa only [Nat.cast_one, one_div] using
    isPrimitiveRoot_exp_of_coprime 1 n h0 n.coprime_one_left

theorem isPrimitiveRoot_iff (ζ : ℂ) (n : ℕ) (hn : n ≠ 0) :
    IsPrimitiveRoot ζ n ↔ ∃ i < n, ∃ _ : i.Coprime n, exp (2 * π * I * (i / n)) = ζ := by
  have hn0 : (n : ℂ) ≠ 0 := mod_cast hn
  constructor; swap
  · rintro ⟨i, -, hi, rfl⟩; exact isPrimitiveRoot_exp_of_coprime i n hn hi
  intro h
  have : NeZero n := ⟨hn⟩
  obtain ⟨i, hi, rfl⟩ :=
    (isPrimitiveRoot_exp n hn).eq_pow_of_pow_eq_one h.pow_eq_one
  refine ⟨i, hi, ((isPrimitiveRoot_exp n hn).pow_iff_coprime (Nat.pos_of_ne_zero hn) i).mp h, ?_⟩
  rw [← exp_nat_mul]
  congr 1
  field_simp [hn0, mul_comm (i : ℂ)]

/-- The complex `n`-th roots of unity are exactly the
complex numbers of the form `exp (2 * Real.pi * Complex.I * (i / n))` for some `i < n`. -/
nonrec theorem mem_rootsOfUnity (n : ℕ) [NeZero n] (x : Units ℂ) :
    x ∈ rootsOfUnity n ℂ ↔ ∃ i < n, exp (2 * π * I * (i / n)) = x := by
  rw [mem_rootsOfUnity, Units.ext_iff, Units.val_pow_eq_pow_val, Units.val_one]
  have hn0 : (n : ℂ) ≠ 0 := mod_cast NeZero.out
  constructor
  · intro h
    obtain ⟨i, hi, H⟩ : ∃ i < (n : ℕ), exp (2 * π * I / n) ^ i = x := by
      simpa only using (isPrimitiveRoot_exp n NeZero.out).eq_pow_of_pow_eq_one h
    refine ⟨i, hi, ?_⟩
    rw [← H, ← exp_nat_mul]
    congr 1
    field_simp [hn0, mul_comm (i : ℂ)]
  · rintro ⟨i, _, H⟩
    rw [← H, ← exp_nat_mul, exp_eq_one_iff]
    use i
    field_simp [hn0, mul_comm ((n : ℕ) : ℂ), mul_comm (i : ℂ)]

theorem card_rootsOfUnity (n : ℕ) [NeZero n] : Fintype.card (rootsOfUnity n ℂ) = n :=
  (isPrimitiveRoot_exp n NeZero.out).card_rootsOfUnity

theorem card_primitiveRoots (k : ℕ) : (primitiveRoots k ℂ).card = φ k := by
  by_cases h : k = 0
  · simp [h]
  exact (isPrimitiveRoot_exp k h).card_primitiveRoots

end Complex

theorem IsPrimitiveRoot.norm'_eq_one {ζ : ℂ} {n : ℕ} (h : IsPrimitiveRoot ζ n) (hn : n ≠ 0) :
    ‖ζ‖ = 1 :=
  Complex.norm_eq_one_of_pow_eq_one h.pow_eq_one hn

theorem IsPrimitiveRoot.nnnorm_eq_one {ζ : ℂ} {n : ℕ} (h : IsPrimitiveRoot ζ n) (hn : n ≠ 0) :
    ‖ζ‖₊ = 1 :=
  Subtype.ext <| h.norm'_eq_one hn

theorem IsPrimitiveRoot.arg_ext {n m : ℕ} {ζ μ : ℂ} (hζ : IsPrimitiveRoot ζ n)
    (hμ : IsPrimitiveRoot μ m) (hn : n ≠ 0) (hm : m ≠ 0) (h : ζ.arg = μ.arg) : ζ = μ :=
  Complex.ext_norm_arg ((hζ.norm'_eq_one hn).trans (hμ.norm'_eq_one hm).symm) h

theorem IsPrimitiveRoot.arg_eq_zero_iff {n : ℕ} {ζ : ℂ} (hζ : IsPrimitiveRoot ζ n) (hn : n ≠ 0) :
    ζ.arg = 0 ↔ ζ = 1 :=
  ⟨fun h => hζ.arg_ext IsPrimitiveRoot.one hn one_ne_zero (h.trans Complex.arg_one.symm), fun h =>
    h.symm ▸ Complex.arg_one⟩

theorem IsPrimitiveRoot.arg_eq_pi_iff {n : ℕ} {ζ : ℂ} (hζ : IsPrimitiveRoot ζ n) (hn : n ≠ 0) :
    ζ.arg = Real.pi ↔ ζ = -1 :=
  ⟨fun h =>
    hζ.arg_ext (IsPrimitiveRoot.neg_one 0 two_ne_zero.symm) hn two_ne_zero
      (h.trans Complex.arg_neg_one.symm),
    fun h => h.symm ▸ Complex.arg_neg_one⟩

<<<<<<< HEAD
/-set_option {optN.getId.toString} {opt.getId.toString} in-/
=======
>>>>>>> 9c5455a1
theorem IsPrimitiveRoot.arg {n : ℕ} {ζ : ℂ} (h : IsPrimitiveRoot ζ n) (hn : n ≠ 0) :
    ∃ i : ℤ, ζ.arg = i / n * (2 * Real.pi) ∧ IsCoprime i n ∧ i.natAbs < n := by
  rw [Complex.isPrimitiveRoot_iff _ _ hn] at h
  obtain ⟨i, h, hin, rfl⟩ := h
  rw [mul_comm, ← mul_assoc, Complex.exp_mul_I]
  refine ⟨if i * 2 ≤ n then i else i - n, ?_, ?isCoprime, by omega⟩
  case isCoprime =>
    replace hin := Nat.isCoprime_iff_coprime.mpr hin
    split_ifs
    · exact hin
    · convert hin.add_mul_left_left (-1) using 1
      rw [mul_neg_one, sub_eq_add_neg]
  split_ifs with h₂
  · convert Complex.arg_cos_add_sin_mul_I _
    · push_cast; rfl
    · push_cast; rfl
    field_simp [hn]
    refine ⟨(neg_lt_neg Real.pi_pos).trans_le ?_, ?_⟩
    · rw [neg_zero]
      exact mul_nonneg (mul_nonneg i.cast_nonneg <| by simp [Real.pi_pos.le])
        (by rw [inv_nonneg]; simp only [Nat.cast_nonneg])
    rw [← mul_rotate', mul_div_assoc]
    rw [← mul_one n] at h₂
    exact mul_le_of_le_one_right Real.pi_pos.le
      ((div_le_iff₀' <| mod_cast pos_of_gt h).mpr <| mod_cast h₂)
  rw [← Complex.cos_sub_two_pi, ← Complex.sin_sub_two_pi]
  convert Complex.arg_cos_add_sin_mul_I _
  · push_cast
    rw [← sub_one_mul, sub_div, div_self]
    exact mod_cast hn
  · push_cast
    rw [← sub_one_mul, sub_div, div_self]
    exact mod_cast hn
  field_simp [hn]
  refine ⟨?_, le_trans ?_ Real.pi_pos.le⟩
  on_goal 2 =>
    rw [mul_div_assoc]
    exact mul_nonpos_of_nonpos_of_nonneg (sub_nonpos.mpr <| mod_cast h.le)
      (div_nonneg (by simp [Real.pi_pos.le]) <| by simp)
  rw [← mul_rotate', mul_div_assoc, neg_lt, ← mul_neg, mul_lt_iff_lt_one_right Real.pi_pos, ←
    neg_div, ← neg_mul, neg_sub, div_lt_iff₀, one_mul, sub_mul, sub_lt_comm, ← mul_sub_one]
  · norm_num
    exact mod_cast not_le.mp h₂
  · exact Nat.cast_pos.mpr hn.bot_lt

lemma Complex.norm_eq_one_of_mem_rootsOfUnity {ζ : ℂˣ} {n : ℕ} [NeZero n]
    (hζ : ζ ∈ rootsOfUnity n ℂ) :
    ‖(ζ : ℂ)‖ = 1 := by
  refine norm_eq_one_of_pow_eq_one ?_ <| NeZero.ne n
  norm_cast
  rw [_root_.mem_rootsOfUnity] at hζ
  rw [hζ, Units.val_one]

theorem Complex.conj_rootsOfUnity {ζ : ℂˣ} {n : ℕ} [NeZero n] (hζ : ζ ∈ rootsOfUnity n ℂ) :
    (starRingEnd ℂ) ζ = ζ⁻¹ := by
  rw [← Units.mul_eq_one_iff_eq_inv, conj_mul', norm_eq_one_of_mem_rootsOfUnity hζ, ofReal_one,
    one_pow]<|MERGE_RESOLUTION|>--- conflicted
+++ resolved
@@ -118,10 +118,6 @@
       (h.trans Complex.arg_neg_one.symm),
     fun h => h.symm ▸ Complex.arg_neg_one⟩
 
-<<<<<<< HEAD
-/-set_option {optN.getId.toString} {opt.getId.toString} in-/
-=======
->>>>>>> 9c5455a1
 theorem IsPrimitiveRoot.arg {n : ℕ} {ζ : ℂ} (h : IsPrimitiveRoot ζ n) (hn : n ≠ 0) :
     ∃ i : ℤ, ζ.arg = i / n * (2 * Real.pi) ∧ IsCoprime i n ∧ i.natAbs < n := by
   rw [Complex.isPrimitiveRoot_iff _ _ hn] at h
