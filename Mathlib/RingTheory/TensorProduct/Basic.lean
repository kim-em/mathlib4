--- conflicted
+++ resolved
@@ -3,18 +3,10 @@
 Released under Apache 2.0 license as described in the file LICENSE.
 Authors: Kim Morrison, Johan Commelin
 -/
-<<<<<<< HEAD
-import Mathlib.GroupTheory.MonoidLocalization.Basic
-import Mathlib.LinearAlgebra.FreeModule.Basic
-import Mathlib.LinearAlgebra.Matrix.ToLin
-import Mathlib.RingTheory.Adjoin.Basic
-import Mathlib.RingTheory.Finiteness
-=======
 import Mathlib.Algebra.Algebra.RestrictScalars
 import Mathlib.GroupTheory.MonoidLocalization.Basic
 import Mathlib.LinearAlgebra.TensorProduct.Tower
 import Mathlib.RingTheory.Adjoin.Basic
->>>>>>> d0df76bd
 
 /-!
 # The tensor product of R-algebras
@@ -573,11 +565,7 @@
 -- verify there are no diamonds
 example : (instRing : Ring (A ⊗[R] B)).toAddCommGroup = addCommGroup := by
   with_reducible_and_instances rfl
-<<<<<<< HEAD
--- fails at `with_reducible_and_instances rfl` #10906
-=======
 -- fails at `with_reducible_and_instances rfl` https://github.com/leanprover-community/mathlib4/issues/10906
->>>>>>> d0df76bd
 example : (Ring.toIntAlgebra _ : Algebra ℤ (ℤ ⊗[ℤ] B)) = leftAlgebra := rfl
 
 end Ring
@@ -1048,13 +1036,6 @@
 variable (f : A →ₐ[R] S) (g : B →ₐ[R] S)
 variable (R)
 
-<<<<<<< HEAD
-/-- `LinearMap.mul'` is an `AlgHom` on commutative rings. -/
-def lmul' : S ⊗[R] S →ₐ[R] S :=
-  algHomOfLinearMapTensorProduct (LinearMap.mul' R S)
-    (fun a₁ a₂ b₁ b₂ => by simp only [LinearMap.mul'_apply, mul_mul_mul_comm]) <| by
-    simp only [LinearMap.mul'_apply, mul_one]
-=======
 /-- `LinearMap.mul'` as an `AlgHom` over the algebra. -/
 def lmul'' : S ⊗[R] S →ₐ[S] S :=
   algHomOfLinearMapTensorProduct
@@ -1066,7 +1047,6 @@
 
 /-- `LinearMap.mul'` as an `AlgHom` over the base ring. -/
 def lmul' : S ⊗[R] S →ₐ[R] S := (lmul'' R).restrictScalars R
->>>>>>> d0df76bd
 
 variable {R}
 
@@ -1084,8 +1064,6 @@
 @[simp]
 theorem lmul'_comp_includeRight : (lmul' R : _ →ₐ[R] S).comp includeRight = AlgHom.id R S :=
   AlgHom.ext <| one_mul
-<<<<<<< HEAD
-=======
 
 variable (R S) in
 /-- If multiplication by elements of S can switch between the two factors of `S ⊗[R] S`,
@@ -1095,7 +1073,6 @@
     (by simp) (fun x y ↦ show (x * y) ⊗ₜ[R] 1 = x ⊗ₜ[R] y by
       rw [mul_comm, ← smul_eq_mul, smul_tmul, smul_eq_mul, mul_one])
     fun _ _ hx hy ↦ by simp_all [hx, hy, add_tmul]
->>>>>>> d0df76bd
 
 /-- If `S` is commutative, for a pair of morphisms `f : A →ₐ[R] S`, `g : B →ₐ[R] S`,
 We obtain a map `A ⊗[R] B →ₐ[R] S` that commutes with `f`, `g` via `a ⊗ b ↦ f(a) * g(b)`.
@@ -1225,15 +1202,6 @@
 
 end Module
 
-<<<<<<< HEAD
-theorem Subalgebra.finite_sup {K L : Type*} [CommSemiring K] [CommSemiring L] [Algebra K L]
-    (E1 E2 : Subalgebra K L) [Module.Finite K E1] [Module.Finite K E2] :
-    Module.Finite K ↥(E1 ⊔ E2) := by
-  rw [← E1.range_val, ← E2.range_val, ← Algebra.TensorProduct.productMap_range]
-  exact Module.Finite.range (Algebra.TensorProduct.productMap E1.val E2.val).toLinearMap
-
-=======
->>>>>>> d0df76bd
 namespace TensorProduct.Algebra
 
 variable {R A B M : Type*}
