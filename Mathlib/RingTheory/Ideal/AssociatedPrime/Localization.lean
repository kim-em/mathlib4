/-
Copyright (c) 2025 Nailin Guan. All rights reserved.
Released under Apache 2.0 license as described in the file LICENSE.
Authors: Nailin Guan
-/
import Mathlib.Algebra.Module.LocalizedModule.Basic
import Mathlib.RingTheory.Ideal.AssociatedPrime.Basic
import Mathlib.RingTheory.Localization.AtPrime
import Mathlib.RingTheory.Support

/-!

# Associated primes of localized module

This file mainly proves the relation between `Ass(S⁻¹M)` and `Ass(M)`

# Main Results

* `associatedPrimes.mem_associatePrimes_of_comap_mem_associatePrimes_isLocalizedModule` :
  for an `R` module `M`, if `p` is a prime ideal of `S⁻¹R` and `p ∩ R ∈ Ass(M)` then
  `p ∈ Ass (S⁻¹M)`.

-/

variable {R : Type*} [CommRing R] (S : Submonoid R) (R' : Type*) [CommRing R'] [Algebra R R']
  [IsLocalization S R']

variable {M M' : Type*} [AddCommGroup M] [Module R M] [AddCommGroup M'] [Module R M']
  (f : M →ₗ[R] M') [IsLocalizedModule S f] [Module R' M'] [IsScalarTower R R' M']

open IsLocalRing LinearMap

namespace Module.associatedPrimes

include S f in
lemma mem_associatePrimes_of_comap_mem_associatePrimes_isLocalizedModule
    (p : Ideal R') (ass : p.comap (algebraMap R R') ∈ associatedPrimes R M) :
    p ∈ associatedPrimes R' M' := by
  rcases ass with ⟨hp, x, hx⟩
  constructor
<<<<<<< HEAD
  · refine (IsLocalization.isPrime_iff_isPrime_disjoint S _ _).mpr
      ⟨hp, (IsLocalization.disjoint_comap_iff S R' p).mpr ?_⟩
    by_contra eqtop
    simp [eqtop, Ideal.comap_top, Ideal.isPrime_iff] at hp
=======
  · /- use the following to remove `p.IsPrime`
      exact (IsLocalization.isPrime_iff_isPrime_disjoint S _ _).mpr
      ⟨hp, (IsLocalization.disjoint_comap_iff S R' p).mpr (p ≠ ⊤)⟩ -/
    assumption
>>>>>>> e88e619b
  · use f x
    ext t
    rcases IsLocalization.mk'_surjective S t with ⟨r, s, hrs⟩
    rw [← IsLocalizedModule.mk'_one S, ← hrs, mem_ker, toSpanSingleton_apply,
      IsLocalizedModule.mk'_smul_mk', mul_one, IsLocalizedModule.mk'_eq_zero']
    refine ⟨fun h ↦ ?_, fun ⟨t, ht⟩ ↦ ?_⟩
    · use 1
      simp only [← toSpanSingleton_apply, one_smul, ← mem_ker, ← hx, Ideal.mem_comap]
      have : (algebraMap R R') r =
        IsLocalization.mk' R' r s * IsLocalization.mk' R' s.1 (1 : S) := by
        rw [← IsLocalization.mk'_one (M := S) R', ← sub_eq_zero, ← IsLocalization.mk'_mul,
          ← IsLocalization.mk'_sub]
        simp
      rw [this]
      exact Ideal.IsTwoSided.mul_mem_of_left _ h
    · have : t • r • x = (t.1 * r) • x := smul_smul t.1 r x
      rw [this, ← LinearMap.toSpanSingleton_apply, ← LinearMap.mem_ker, ← hx, Ideal.mem_comap,
        ← IsLocalization.mk'_one (M := S) R'] at ht
      have : IsLocalization.mk' R' r s =
        IsLocalization.mk' (M := S) R' (t.1 * r) 1 * IsLocalization.mk' R' 1 (t * s) := by
        rw [← IsLocalization.mk'_mul, mul_one, one_mul, ← sub_eq_zero, ← IsLocalization.mk'_sub,
          Submonoid.coe_mul]
        simp [← mul_assoc, mul_comm r t.1, IsLocalization.mk'_zero]
      simpa [this] using Ideal.IsTwoSided.mul_mem_of_left _ ht

lemma mem_associatePrimes_localizedModule_atPrime_of_mem_associated_primes
    {p : Ideal R} [p.IsPrime] (ass : p ∈ associatedPrimes R M) :
    maximalIdeal (Localization.AtPrime p) ∈
    associatedPrimes (Localization.AtPrime p) (LocalizedModule p.primeCompl M) := by
  apply mem_associatePrimes_of_comap_mem_associatePrimes_isLocalizedModule
    p.primeCompl (Localization.AtPrime p) (LocalizedModule.mkLinearMap p.primeCompl M)
  simpa [Localization.AtPrime.comap_maximalIdeal] using ass

include S f in
lemma comap_mem_associatePrimes_of_mem_associatedPrimes_isLocalizedModule_and_fg (p : Ideal R')
    (ass : p ∈ associatedPrimes R' M') (fg : (p.comap (algebraMap R R')).FG) :
    p.comap (algebraMap R R') ∈ associatedPrimes R M := by
  rcases ass with ⟨hp, ⟨x, hx⟩⟩
  rcases fg with ⟨T, hT⟩
  rcases IsLocalizedModule.mk'_surjective S f x with ⟨⟨m, s⟩, eq⟩
  simp only [← eq, Function.uncurry_apply_pair] at hx
  have mem (a : T) : (algebraMap R R') a ∈ p := by
    simpa [← Ideal.mem_comap, ← hT] using Ideal.subset_span a.2
  simp only [hx, mem_ker, toSpanSingleton_apply, algebraMap_smul,
    ← IsLocalizedModule.mk'_smul] at mem
  let g : T → S := fun a ↦ Classical.choose <| (IsLocalizedModule.mk'_eq_zero' f _).mp (mem a)
  let hg (a : T) : g a • a.1 • m = 0:=
    Classical.choose_spec <| (IsLocalizedModule.mk'_eq_zero' f _).mp (mem a)
  have prime : (Ideal.comap (algebraMap R R') p).IsPrime := Ideal.IsPrime.under R p
  refine ⟨prime, (∏ a, g a).1 • m, ?_⟩
  apply le_antisymm
  · rw [← hT, Ideal.span_le]
    intro a ha
    simp only [SetLike.mem_coe, mem_ker, toSpanSingleton_apply]
    obtain ⟨u, hu⟩ : g ⟨a, ha⟩ ∣ (∏ a, g a) := by
      apply Finset.dvd_prod_of_mem g (Finset.mem_univ ⟨a, ha⟩)
    rw [hu, Submonoid.coe_mul, smul_smul, ← mul_assoc, mul_comm, ← smul_smul, mul_comm, ← smul_smul]
    exact smul_eq_zero_of_right u.1 (hg ⟨a, ha⟩)
  · intro r hr
    simp only [mem_ker, toSpanSingleton_apply, smul_smul] at hr
    have mem : r * (∏ a, g a).1 ∈ Ideal.comap (algebraMap R R') p := by
      simpa only [hx, Ideal.mem_comap, mem_ker, toSpanSingleton_apply, algebraMap_smul,
        ← IsLocalizedModule.mk'_smul, hr] using IsLocalizedModule.mk'_zero f s
    have nmem := Set.disjoint_left.mp ((IsLocalization.disjoint_comap_iff S R' p).mpr hp.ne_top)
      (∏ a, g a).2
    have := (Ideal.IsPrime.mul_mem_iff_mem_or_mem prime).mp mem
    tauto

include S f in
open Set in
lemma associatedPrimes_isLocalizedModule_eq_preimage_comap_associatedPrimes [IsNoetherianRing R] :
    (Ideal.comap (algebraMap R R')) ⁻¹' (associatedPrimes R M) = associatedPrimes R' M' := by
  ext p
  exact ⟨fun h ↦ mem_associatePrimes_of_comap_mem_associatePrimes_isLocalizedModule S R' f p
    (mem_preimage.mp h),
    fun h ↦ comap_mem_associatePrimes_of_mem_associatedPrimes_isLocalizedModule_and_fg S R' f p h
    ((isNoetherianRing_iff_ideal_fg R).mp (by assumption) _)⟩

lemma minimalPrimes_annihilator_mem_associatedPrimes [IsNoetherianRing R] [Module.Finite R M] :
    (Module.annihilator R M).minimalPrimes ⊆ associatedPrimes R M := by
  intro p hp
  have prime := hp.1.1
  let Rₚ := Localization.AtPrime p
  have : Nontrivial (LocalizedModule p.primeCompl M) := by
    simpa [← Module.mem_support_iff (p := ⟨p, prime⟩), Module.support_eq_zeroLocus] using hp.1.2
  rcases associatedPrimes.nonempty Rₚ (LocalizedModule p.primeCompl M) with ⟨q, hq⟩
  have q_prime : q.IsPrime := IsAssociatedPrime.isPrime hq
  simp only [← associatedPrimes_isLocalizedModule_eq_preimage_comap_associatedPrimes p.primeCompl Rₚ
    (LocalizedModule.mkLinearMap p.primeCompl M), Set.mem_preimage] at hq
  have ann_le : Module.annihilator R M ≤ Ideal.comap (algebraMap R Rₚ) q :=
    le_of_eq_of_le Submodule.annihilator_top.symm (IsAssociatedPrime.annihilator_le hq)
  have le : Ideal.comap (algebraMap R Rₚ) q ≤ p := by
    have := (IsLocalization.disjoint_comap_iff p.primeCompl Rₚ q).mpr q_prime.ne_top
    simpa only [Ideal.primeCompl, Submonoid.coe_set_mk, Subsemigroup.coe_set_mk,
      Set.disjoint_compl_left_iff_subset] using this
  simpa [Minimal.eq_of_le hp.out ⟨IsAssociatedPrime.isPrime hq, ann_le⟩ le] using hq

end Module.associatedPrimes<|MERGE_RESOLUTION|>--- conflicted
+++ resolved
@@ -38,17 +38,10 @@
     p ∈ associatedPrimes R' M' := by
   rcases ass with ⟨hp, x, hx⟩
   constructor
-<<<<<<< HEAD
   · refine (IsLocalization.isPrime_iff_isPrime_disjoint S _ _).mpr
       ⟨hp, (IsLocalization.disjoint_comap_iff S R' p).mpr ?_⟩
     by_contra eqtop
     simp [eqtop, Ideal.comap_top, Ideal.isPrime_iff] at hp
-=======
-  · /- use the following to remove `p.IsPrime`
-      exact (IsLocalization.isPrime_iff_isPrime_disjoint S _ _).mpr
-      ⟨hp, (IsLocalization.disjoint_comap_iff S R' p).mpr (p ≠ ⊤)⟩ -/
-    assumption
->>>>>>> e88e619b
   · use f x
     ext t
     rcases IsLocalization.mk'_surjective S t with ⟨r, s, hrs⟩
