/-
Copyright (c) 2018 Kenny Lau. All rights reserved.
Released under Apache 2.0 license as described in the file LICENSE.
Authors: Kenny Lau, Chris Hughes, Mario Carneiro, Anne Baanen
-/
import Mathlib.GroupTheory.QuotientGroup.Finite
import Mathlib.LinearAlgebra.Quotient.Defs
import Mathlib.RingTheory.Congruence.Basic
import Mathlib.RingTheory.Ideal.Basic
import Mathlib.RingTheory.Ideal.Quotient.Defs
import Mathlib.Tactic.FinCases

/-!
# Ideal quotients

This file defines ideal quotients as a special case of submodule quotients and proves some basic
results about these quotients.

See `Algebra.RingQuot` for quotients of semirings.

## Main definitions

 - `Ideal.Quotient.Ring`: the quotient of a ring `R` by a two-sided ideal `I : Ideal R`

-/


universe u v w

namespace Ideal

open Set

variable {R : Type u} [Ring R] (I J : Ideal R) {a b : R}
variable {S : Type v}

namespace Quotient

variable {I} {x y : R}

theorem zero_eq_one_iff : (0 : R ⧸ I) = 1 ↔ I = ⊤ :=
  eq_comm.trans <| (Submodule.Quotient.mk_eq_zero _).trans (eq_top_iff_one _).symm

theorem zero_ne_one_iff : (0 : R ⧸ I) ≠ 1 ↔ I ≠ ⊤ :=
  not_congr zero_eq_one_iff

protected theorem nontrivial (hI : I ≠ ⊤) : Nontrivial (R ⧸ I) :=
  ⟨⟨0, 1, zero_ne_one_iff.2 hI⟩⟩

theorem subsingleton_iff : Subsingleton (R ⧸ I) ↔ I = ⊤ := by
  rw [Submodule.Quotient.subsingleton_iff, eq_top_iff, SetLike.le_def]
  simp_rw [Submodule.mem_top, true_implies]

instance : Unique (R ⧸ (⊤ : Ideal R)) :=
  ⟨⟨0⟩, by rintro ⟨x⟩; exact Quotient.eq_zero_iff_mem.mpr Submodule.mem_top⟩

variable [I.IsTwoSided]

-- this instance is harder to find than the one via `Algebra α (R ⧸ I)`, so use a lower priority
instance (priority := 100) isScalarTower_right {α} [SMul α R] [IsScalarTower α R R] :
    IsScalarTower α (R ⧸ I) (R ⧸ I) :=
  (Quotient.ringCon I).isScalarTower_right

instance smulCommClass {α} [SMul α R] [IsScalarTower α R R] [SMulCommClass α R R] :
    SMulCommClass α (R ⧸ I) (R ⧸ I) :=
  (Quotient.ringCon I).smulCommClass

instance smulCommClass' {α} [SMul α R] [IsScalarTower α R R] [SMulCommClass R α R] :
    SMulCommClass (R ⧸ I) α (R ⧸ I) :=
  (Quotient.ringCon I).smulCommClass'

theorem eq_zero_iff_dvd {R} [CommRing R] (x y : R) :
    Ideal.Quotient.mk (Ideal.span ({x} : Set R)) y = 0 ↔ x ∣ y := by
  rw [Ideal.Quotient.eq_zero_iff_mem, Ideal.mem_span_singleton]

@[simp]
lemma mk_singleton_self (x : R) [(Ideal.span {x}).IsTwoSided] : mk (Ideal.span {x}) x = 0 :=
  (Submodule.Quotient.mk_eq_zero _).mpr (mem_span_singleton_self _)

variable (I)

<<<<<<< HEAD
theorem zero_ne_one_iff {I : Ideal R} : (0 : R ⧸ I) ≠ 1 ↔ I ≠ ⊤ :=
  not_congr zero_eq_one_iff

protected theorem nontrivial {I : Ideal R} (hI : I ≠ ⊤) : Nontrivial (R ⧸ I) :=
  ⟨⟨0, 1, zero_ne_one_iff.2 hI⟩⟩

theorem subsingleton_iff {I : Ideal R} : Subsingleton (R ⧸ I) ↔ I = ⊤ := by
  rw [eq_top_iff_one, ← subsingleton_iff_zero_eq_one, eq_comm, ← (mk I).map_one,
    Quotient.eq_zero_iff_mem]

instance : Unique (R ⧸ (⊤ : Ideal R)) :=
  ⟨⟨0⟩, by rintro ⟨x⟩; exact Quotient.eq_zero_iff_mem.mpr Submodule.mem_top⟩

instance noZeroDivisors (I : Ideal R) [hI : I.IsPrime] : NoZeroDivisors (R ⧸ I) where
    eq_zero_or_eq_zero_of_mul_eq_zero {a b} := Quotient.inductionOn₂ a b fun {_ _} hab =>
=======
instance noZeroDivisors [hI : I.IsPrime] : NoZeroDivisors (R ⧸ I) where
    eq_zero_or_eq_zero_of_mul_eq_zero {a b} := Quotient.inductionOn₂' a b fun {_ _} hab =>
>>>>>>> 2aa907ab
      (hI.mem_or_mem (eq_zero_iff_mem.1 hab)).elim (Or.inl ∘ eq_zero_iff_mem.2)
        (Or.inr ∘ eq_zero_iff_mem.2)

instance isDomain [hI : I.IsPrime] : IsDomain (R ⧸ I) :=
  let _ := Quotient.nontrivial hI.1
  NoZeroDivisors.to_isDomain _

theorem isDomain_iff_prime : IsDomain (R ⧸ I) ↔ I.IsPrime := by
  refine ⟨fun H => ⟨zero_ne_one_iff.1 ?_, fun {x y} h => ?_⟩, fun h => inferInstance⟩
  · haveI : Nontrivial (R ⧸ I) := ⟨H.2.1⟩
    exact zero_ne_one
  · simp only [← eq_zero_iff_mem, (mk I).map_mul] at h ⊢
    haveI := @IsDomain.to_noZeroDivisors (R ⧸ I) _ H
    exact eq_zero_or_eq_zero_of_mul_eq_zero h

variable {I} in
theorem exists_inv [hI : I.IsMaximal] :
    ∀ {a : R ⧸ I}, a ≠ 0 → ∃ b : R ⧸ I, a * b = 1 := by
  apply exists_right_inv_of_exists_left_inv
  rintro ⟨a⟩ h
  rcases hI.exists_inv (mt eq_zero_iff_mem.2 h) with ⟨b, c, hc, abc⟩
  refine ⟨mk _ b, Quot.sound ?_⟩
  simp only [Submodule.quotientRel_def]
  rw [← eq_sub_iff_add_eq'] at abc
  rwa [abc, ← neg_mem_iff (G := R) (H := I), neg_sub] at hc

open Classical in
/-- The quotient by a maximal ideal is a group with zero. This is a `def` rather than `instance`,
since users will have computable inverses in some applications.

See note [reducible non-instances]. -/
protected noncomputable abbrev groupWithZero [hI : I.IsMaximal] :
    GroupWithZero (R ⧸ I) := fast_instance%
  { inv := fun a => if ha : a = 0 then 0 else Classical.choose (exists_inv ha)
    mul_inv_cancel := fun a (ha : a ≠ 0) =>
      show a * dite _ _ _ = _ by rw [dif_neg ha]; exact Classical.choose_spec (exists_inv ha)
    inv_zero := dif_pos rfl
    __ := Quotient.nontrivial hI.out.1 }

/-- The quotient by a two-sided ideal that is maximal as a left ideal is a division ring.
This is a `def` rather than `instance`, since users
will have computable inverses (and `qsmul`, `ratCast`) in some applications.

See note [reducible non-instances]. -/
protected noncomputable abbrev divisionRing [I.IsMaximal] : DivisionRing (R ⧸ I) := fast_instance%
  { __ := ring _
    __ := Quotient.groupWithZero _
    nnqsmul := _
    nnqsmul_def _ _ := rfl
    qsmul := _
    qsmul_def _ _ := rfl }

/-- The quotient of a commutative ring by a maximal ideal is a field.
This is a `def` rather than `instance`, since users
will have computable inverses (and `qsmul`, `ratCast`) in some applications.

See note [reducible non-instances]. -/
protected noncomputable abbrev field {R} [CommRing R] (I : Ideal R) [I.IsMaximal] :
    Field (R ⧸ I) := fast_instance%
  { __ := commRing _
    __ := Quotient.divisionRing I }

/-- If the quotient by an ideal is a field, then the ideal is maximal. -/
theorem maximal_of_isField {R} [CommRing R] (I : Ideal R) (hqf : IsField (R ⧸ I)) :
    I.IsMaximal := by
  apply Ideal.isMaximal_iff.2
  constructor
  · intro h
    rcases hqf.exists_pair_ne with ⟨⟨x⟩, ⟨y⟩, hxy⟩
    exact hxy (Ideal.Quotient.eq.2 (mul_one (x - y) ▸ I.mul_mem_left _ h))
  · intro J x hIJ hxnI hxJ
    rcases hqf.mul_inv_cancel (mt Ideal.Quotient.eq_zero_iff_mem.1 hxnI) with ⟨⟨y⟩, hy⟩
    rw [← zero_add (1 : R), ← sub_self (x * y), sub_add]
    exact J.sub_mem (J.mul_mem_right _ hxJ) (hIJ (Ideal.Quotient.eq.1 hy))

/-- The quotient of a ring by an ideal is a field iff the ideal is maximal. -/
theorem maximal_ideal_iff_isField_quotient {R} [CommRing R] (I : Ideal R) :
    I.IsMaximal ↔ IsField (R ⧸ I) :=
  ⟨fun h =>
    let _i := @Quotient.field _ _ I h
    Field.toIsField _,
    maximal_of_isField _⟩

end Quotient

section Pi

variable (ι : Type v)

/-- `R^n/I^n` is a `R/I`-module. -/
instance modulePi [I.IsTwoSided] : Module (R ⧸ I) ((ι → R) ⧸ pi fun _ ↦ I) where
  smul c m :=
    Quotient.liftOn₂' c m (fun r m ↦ Submodule.Quotient.mk <| r • m) <| by
      intro c₁ m₁ c₂ m₂ hc hm
      apply Ideal.Quotient.eq.2
      rw [Submodule.quotientRel_def] at hc hm
      intro i
      exact I.mul_sub_mul_mem hc (hm i)
  one_smul := by rintro ⟨a⟩; exact congr_arg _ (one_smul _ _)
  mul_smul := by rintro ⟨a⟩ ⟨b⟩ ⟨c⟩; exact congr_arg _ (mul_smul _ _ _)
  smul_add := by rintro ⟨a⟩ ⟨b⟩ ⟨c⟩; exact congr_arg _ (smul_add _ _ _)
  smul_zero := by rintro ⟨a⟩; exact congr_arg _ (smul_zero _)
  add_smul := by rintro ⟨a⟩ ⟨b⟩ ⟨c⟩; exact congr_arg _ (add_smul _ _ _)
  zero_smul := by rintro ⟨a⟩; exact congr_arg _ (zero_smul _ _)

/-- `R^n/I^n` is isomorphic to `(R/I)^n` as an `R/I`-module. -/
noncomputable def piQuotEquiv [I.IsTwoSided] : ((ι → R) ⧸ pi fun _ ↦ I) ≃ₗ[R ⧸ I] ι → (R ⧸ I) where
  toFun x := Quotient.liftOn' x (fun f i ↦ Ideal.Quotient.mk I (f i)) fun _ _ hab ↦
    funext fun i ↦ (Submodule.Quotient.eq' _).2 (QuotientAddGroup.leftRel_apply.mp hab i)
  map_add' := by rintro ⟨_⟩ ⟨_⟩; rfl
  map_smul' := by rintro ⟨_⟩ ⟨_⟩; rfl
  invFun x := Ideal.Quotient.mk _ (Quotient.out <| x ·)
  left_inv := by
    rintro ⟨x⟩
    exact Ideal.Quotient.eq.2 fun i ↦ Ideal.Quotient.eq.1 (Quotient.out_eq' _)
  right_inv x := funext fun i ↦ Quotient.out_eq' (x i)

/-- If `f : R^n → R^m` is an `R`-linear map and `I ⊆ R` is an ideal, then the image of `I^n` is
    contained in `I^m`. -/
theorem map_pi [I.IsTwoSided] {ι : Type*} [Finite ι] {ι' : Type w} (x : ι → R) (hi : ∀ i, x i ∈ I)
    (f : (ι → R) →ₗ[R] ι' → R) (i : ι') : f x i ∈ I := by
  classical
    cases nonempty_fintype ι
    rw [pi_eq_sum_univ x]
    simp only [Finset.sum_apply, smul_eq_mul, map_sum, Pi.smul_apply, map_smul]
    exact I.sum_mem fun j _ => I.mul_mem_right _ (hi j)

end Pi

open scoped Pointwise in
/-- A ring is made up of a disjoint union of cosets of an ideal. -/
lemma univ_eq_iUnion_image_add : (Set.univ (α := R)) = ⋃ x : R ⧸ I, x.out +ᵥ (I : Set R) :=
  QuotientAddGroup.univ_eq_iUnion_vadd I.toAddSubgroup

variable {I} in
lemma _root_.Finite.of_finite_quot_finite_ideal [hI : Finite I] [h : Finite (R ⧸ I)] : Finite R :=
  @Finite.of_finite_quot_finite_addSubgroup _ _ _ hI h

end Ideal<|MERGE_RESOLUTION|>--- conflicted
+++ resolved
@@ -79,26 +79,8 @@
 
 variable (I)
 
-<<<<<<< HEAD
-theorem zero_ne_one_iff {I : Ideal R} : (0 : R ⧸ I) ≠ 1 ↔ I ≠ ⊤ :=
-  not_congr zero_eq_one_iff
-
-protected theorem nontrivial {I : Ideal R} (hI : I ≠ ⊤) : Nontrivial (R ⧸ I) :=
-  ⟨⟨0, 1, zero_ne_one_iff.2 hI⟩⟩
-
-theorem subsingleton_iff {I : Ideal R} : Subsingleton (R ⧸ I) ↔ I = ⊤ := by
-  rw [eq_top_iff_one, ← subsingleton_iff_zero_eq_one, eq_comm, ← (mk I).map_one,
-    Quotient.eq_zero_iff_mem]
-
-instance : Unique (R ⧸ (⊤ : Ideal R)) :=
-  ⟨⟨0⟩, by rintro ⟨x⟩; exact Quotient.eq_zero_iff_mem.mpr Submodule.mem_top⟩
-
-instance noZeroDivisors (I : Ideal R) [hI : I.IsPrime] : NoZeroDivisors (R ⧸ I) where
+instance noZeroDivisors [hI : I.IsPrime] : NoZeroDivisors (R ⧸ I) where
     eq_zero_or_eq_zero_of_mul_eq_zero {a b} := Quotient.inductionOn₂ a b fun {_ _} hab =>
-=======
-instance noZeroDivisors [hI : I.IsPrime] : NoZeroDivisors (R ⧸ I) where
-    eq_zero_or_eq_zero_of_mul_eq_zero {a b} := Quotient.inductionOn₂' a b fun {_ _} hab =>
->>>>>>> 2aa907ab
       (hI.mem_or_mem (eq_zero_iff_mem.1 hab)).elim (Or.inl ∘ eq_zero_iff_mem.2)
         (Or.inr ∘ eq_zero_iff_mem.2)
 
