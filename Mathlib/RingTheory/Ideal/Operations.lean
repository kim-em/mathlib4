--- conflicted
+++ resolved
@@ -386,7 +386,6 @@
     [IsScalarTower R S A] [NoZeroSMulDivisors R A] {I : Submodule S A} : NoZeroSMulDivisors R I :=
   Submodule.noZeroSMulDivisors (Submodule.restrictScalars R I)
 
-<<<<<<< HEAD
 theorem span_mul_span (S T : Set R) [(span S).IsTwoSided] :
     span S * span T = span (S * T) :=
   Submodule.span_smul_span S T
@@ -499,11 +498,10 @@
     `Ideal.span {3}`), it is simply `1 + 1 + 1 = ⊤`. -/
 theorem ofNat_eq_top {n : ℕ} [n.AtLeastTwo] : (ofNat(n) : Ideal R) = ⊤ :=
   natCast_eq_top (NeZero.ne _)
-=======
+
 theorem pow_eq_zero_of_mem {I : Ideal R} {n m : ℕ} (hnI : I ^ n = 0) (hmn : n ≤ m) {x : R}
     (hx : x ∈ I) : x ^ m = 0 := by
   simpa [hnI] using pow_le_pow_right hmn <| pow_mem_pow hx m
->>>>>>> 7590675d
 
 end Semiring
 
