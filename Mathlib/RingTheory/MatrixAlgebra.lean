--- conflicted
+++ resolved
@@ -99,13 +99,7 @@
   convert Finset.sum_product (β := Matrix n n R) ..; simp
 
 theorem right_inv (M : Matrix n n A) : (toFunAlgHom R A n) (invFun R A n M) = M := by
-<<<<<<< HEAD
-  simp only [invFun, map_sum, stdBasisMatrix, apply_ite ↑(algebraMap R A), smul_eq_mul,
-    mul_boole, toFunAlgHom_apply, RingHom.map_zero, RingHom.map_one, Matrix.map_apply,
-    Pi.smul_def]
-=======
   simp only [invFun, map_sum, toFunAlgHom_apply]
->>>>>>> d0df76bd
   convert Finset.sum_product (β := Matrix n n A) ..
   conv_lhs => rw [matrix_eq_sum_stdBasisMatrix M]
   refine Finset.sum_congr rfl fun i _ => Finset.sum_congr rfl fun j _ => Matrix.ext fun a b => ?_
