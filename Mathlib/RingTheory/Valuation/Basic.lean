--- conflicted
+++ resolved
@@ -444,15 +444,10 @@
     (H : StrictMono f) : IsEquiv (v.map f H.monotone) v := fun _x _y =>
   ⟨H.le_iff_le.mp, fun h => H.monotone h⟩
 
-<<<<<<< HEAD
 theorem isEquiv_iff_val_lt_val
     [CommGroupWithZero Γ₀] [LinearOrder Γ₀] [IsOrderedMonoidWithZero Γ₀]
     [CommGroupWithZero Γ'₀] [LinearOrder Γ'₀] [IsOrderedMonoidWithZero Γ'₀]
     {v : Valuation K Γ₀} {v' : Valuation K Γ'₀} :
-=======
-theorem isEquiv_iff_val_lt_val [LinearOrderedCommMonoidWithZero Γ₀]
-    [LinearOrderedCommMonoidWithZero Γ'₀] {v : Valuation K Γ₀} {v' : Valuation K Γ'₀} :
->>>>>>> 7cdf39bc
     v.IsEquiv v' ↔ ∀ {x y : K}, v x < v y ↔ v' x < v' y := by
   simp only [IsEquiv, le_iff_le_iff_lt_iff_lt]
   exact forall_comm
