--- conflicted
+++ resolved
@@ -344,17 +344,9 @@
 /-- An ordered variant of `primeSpectrumEquiv`. -/
 @[simps!]
 def primeSpectrumOrderEquiv : (PrimeSpectrum A)ᵒᵈ ≃o {S // A ≤ S} :=
-<<<<<<< HEAD
   { OrderDual.ofDual.trans (primeSpectrumEquiv A) with
-    map_rel_iff' {a b} :=
-      ⟨a.rec <| fun a => b.rec <| fun b => fun h => by
-        simp only [OrderDual.toDual_le_toDual]
-        dsimp at h
-=======
-  { primeSpectrumEquiv A with
     map_rel_iff' :=
       ⟨fun h => by
->>>>>>> a00f0c43
         have := idealOfLE_le_of_le A _ _ ?_ ?_ h
         · rwa [idealOfLE_ofPrime, idealOfLE_ofPrime] at this
         all_goals exact le_ofPrime A (PrimeSpectrum.asIdeal _),
