--- conflicted
+++ resolved
@@ -62,13 +62,6 @@
 
 ## TODO
 
-<<<<<<< HEAD
-- Show that the canonical presentation for localization away from an element is standard smooth
-  of relative dimension 0.
-- Show that the composition of submersive presentations of relative dimensions `n` and `m` is
-  submersive of relative dimension `n + m`.
-=======
->>>>>>> d0df76bd
 - Show that the module of Kaehler differentials of a standard smooth `R`-algebra `S` of relative
   dimension `n` is `S`-free of rank `n`. In particular this shows that the relative dimension
   is independent of the choice of the standard smooth presentation.
@@ -90,11 +83,7 @@
 
 universe t t' w w' u v
 
-<<<<<<< HEAD
-open TensorProduct Classical
-=======
 open TensorProduct MvPolynomial Classical
->>>>>>> d0df76bd
 
 variable (n m : ℕ)
 
@@ -188,10 +177,7 @@
 instance (h : Function.Bijective (algebraMap R S)) : Fintype (ofBijectiveAlgebraMap h).rels :=
   inferInstanceAs (Fintype PEmpty)
 
-<<<<<<< HEAD
-=======
 @[simp]
->>>>>>> d0df76bd
 lemma ofBijectiveAlgebraMap_jacobian (h : Function.Bijective (algebraMap R S)) :
     (ofBijectiveAlgebraMap h).jacobian = 1 := by
   have : (algebraMap (ofBijectiveAlgebraMap h).Ring S).mapMatrix
@@ -200,9 +186,6 @@
     contradiction
   rw [jacobian_eq_jacobiMatrix_det, RingHom.map_det, this, Matrix.det_one]
 
-<<<<<<< HEAD
-open MvPolynomial
-=======
 section Localization
 
 variable (r : R) [IsLocalization.Away r S]
@@ -364,7 +347,6 @@
   · rw [jacobiMatrix_comp_₁₁_det, jacobiMatrix_comp_₂₂_det, mul_comm, Algebra.smul_def]
 
 end Composition
->>>>>>> d0df76bd
 
 section BaseChange
 
@@ -378,10 +360,7 @@
   map_inj := P.map_inj
   relations_finite := P.relations_finite
 
-<<<<<<< HEAD
-=======
 @[simp]
->>>>>>> d0df76bd
 lemma baseChange_jacobian : (P.baseChange T).jacobian = 1 ⊗ₜ P.jacobian := by
   classical
   cases nonempty_fintype P.rels
@@ -436,8 +415,6 @@
 noncomputable def id : SubmersivePresentation.{t, w} R R :=
   ofBijectiveAlgebraMap Function.bijective_id
 
-<<<<<<< HEAD
-=======
 section Composition
 
 variable {R S T} [CommRing T] [Algebra R T] [Algebra S T] [IsScalarTower R S T]
@@ -469,7 +446,6 @@
 
 end Localization
 
->>>>>>> d0df76bd
 section BaseChange
 
 variable (T) [CommRing T] [Algebra R T] (P : SubmersivePresentation R S)
@@ -527,30 +503,6 @@
 instance IsStandardSmoothOfRelativeDimension.id :
     IsStandardSmoothOfRelativeDimension.{t, w} 0 R R :=
   IsStandardSmoothOfRelativeDimension.of_algebraMap_bijective Function.bijective_id
-<<<<<<< HEAD
-
-section BaseChange
-
-variable (T) [CommRing T] [Algebra R T]
-
-instance IsStandardSmooth.baseChange [IsStandardSmooth.{t, w} R S] :
-    IsStandardSmooth.{t, w} T (T ⊗[R] S) where
-  out := by
-    obtain ⟨⟨P⟩⟩ := ‹IsStandardSmooth R S›
-    exact ⟨P.baseChange T⟩
-
-instance IsStandardSmoothOfRelativeDimension.baseChange
-    [IsStandardSmoothOfRelativeDimension.{t, w} n R S] :
-    IsStandardSmoothOfRelativeDimension.{t, w} n T (T ⊗[R] S) where
-  out := by
-    obtain ⟨P, hP⟩ := ‹IsStandardSmoothOfRelativeDimension n R S›
-    exact ⟨P.baseChange T, hP⟩
-
-end BaseChange
-
-end Algebra
-=======
->>>>>>> d0df76bd
 
 section Composition
 
