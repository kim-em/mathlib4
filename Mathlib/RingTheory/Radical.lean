/-
Copyright (c) 2024 Jineon Baek, Seewoo Lee. All rights reserved.
Released under Apache 2.0 license as described in the file LICENSE.
Authors: Jineon Baek, Seewoo Lee, Bhavik Mehta, Arend Mellendijk
-/
import Mathlib.Algebra.EuclideanDomain.Basic
import Mathlib.Algebra.Order.Group.Finset
import Mathlib.RingTheory.Coprime.Lemmas
import Mathlib.RingTheory.UniqueFactorizationDomain.NormalizedFactors
import Mathlib.RingTheory.UniqueFactorizationDomain.Nat
import Mathlib.RingTheory.Nilpotent.Basic
import Mathlib.Data.Nat.PrimeFin
import Mathlib.Algebra.Squarefree.Basic

/-!
# Radical of an element of a unique factorization normalization monoid

This file defines a radical of an element `a` of a unique factorization normalization
monoid, which is defined as a product of normalized prime factors of `a` without duplication.
This is different from the radical of an ideal.

## Main declarations

- `radical`: The radical of an element `a` in a unique factorization monoid is the product of
  its prime factors.
- `radical_eq_of_associated`: If `a` and `b` are associates, i.e. `a * u = b` for some unit `u`,
  then `radical a = radical b`.
- `radical_unit_mul`: Multiplying unit does not change the radical.
- `radical_dvd_self`: `radical a` divides `a`.
- `radical_pow`: `radical (a ^ n) = radical a` for any `n ≥ 1`
- `radical_of_prime`: Radical of a prime element is equal to its normalization
- `radical_pow_of_prime`: Radical of a power of prime element is equal to its normalization
- `radical_mul`: Radical is multiplicative for two relatively prime elements.
- `radical_prod`: Radical is multiplicative for finitely many relatively prime elements.

### For unique factorization domains

### For Euclidean domains

- `EuclideanDomain.divRadical`: For an element `a` in an Euclidean domain, `a / radical a`.
- `EuclideanDomain.divRadical_mul`: `divRadical` of a product is the product of `divRadical`s.
- `IsCoprime.divRadical`: `divRadical` of coprime elements are coprime.

## For natural numbers

- `UniqueFactorizationMonoid.primeFactors_eq_natPrimeFactors`: The prime factors of a natural number
  are the same as the prime factors defined in `Nat.primeFactors`.
- `Nat.radical_le_self`: The radical of a natural number is less than or equal to the number itself.
- `Nat.two_le_radical`: If a natural number is at least 2, then its radical is at least 2.

## TODO

- Make a comparison with `Ideal.radical`. Especially, for principal ideal,
  `Ideal.radical (Ideal.span {a}) = Ideal.span {radical a}`.
-/

noncomputable section

namespace UniqueFactorizationMonoid

-- `CancelCommMonoidWithZero` is required by `UniqueFactorizationMonoid`
variable {M : Type*} [CancelCommMonoidWithZero M] [NormalizationMonoid M]
  [UniqueFactorizationMonoid M] {a b u : M}

open scoped Classical in
/-- The finite set of prime factors of an element in a unique factorization monoid. -/
def primeFactors (a : M) : Finset M :=
  (normalizedFactors a).toFinset

lemma mem_primeFactors : a ∈ primeFactors b ↔ a ∈ normalizedFactors b := by
  simp only [primeFactors, Multiset.mem_toFinset]

theorem _root_.Associated.primeFactors_eq {a b : M} (h : Associated a b) :
    primeFactors a = primeFactors b := by
  unfold primeFactors
  rw [h.normalizedFactors_eq]

@[simp] lemma primeFactors_zero : primeFactors (0 : M) = ∅ := by simp [primeFactors]

@[simp] lemma primeFactors_one : primeFactors (1 : M) = ∅ := by simp [primeFactors]

lemma pairwise_primeFactors_isRelPrime :
    Set.Pairwise (primeFactors a : Set M) IsRelPrime := by
  obtain rfl | ha₀ := eq_or_ne a 0
  · simp
  intro x hx y hy hxy
  simp only [Finset.mem_coe, mem_primeFactors, mem_normalizedFactors_iff' ha₀] at hx hy
  rw [hx.1.isRelPrime_iff_not_dvd]
  contrapose! hxy
  have : Associated x y := hx.1.associated_of_dvd hy.1 hxy
  exact this.eq_of_normalized hx.2.1 hy.2.1

theorem primeFactors_pow (a : M) {n : ℕ} (hn : n ≠ 0) : primeFactors (a ^ n) = primeFactors a := by
  simp_rw [primeFactors, normalizedFactors_pow, Multiset.toFinset_nsmul _ _ hn]

@[simp]
theorem primeFactors_pow' (a : M) {n : ℕ} [NeZero n] : primeFactors (a ^ n) = primeFactors a :=
  primeFactors_pow a NeZero.out

lemma normalizedFactors_nodup (ha : IsRadical a) : (normalizedFactors a).Nodup := by
  obtain rfl | ha₀ := eq_or_ne a 0
  · simp
  rwa [← squarefree_iff_nodup_normalizedFactors ha₀, ← isRadical_iff_squarefree_of_ne_zero ha₀]

/--
If `x` is a unit, then the finset of prime factors of `x` is empty.
The converse is true with a nonzero assumption, see `normalizedFactors_eq_zero_iff`.
-/
lemma primeFactors_of_isUnit (h : IsUnit a) : primeFactors a = ∅ := by
  classical
  rw [primeFactors, normalizedFactors_of_isUnit h, Multiset.toFinset_zero]

/--
The finset of prime factors of `x` is empty if and only if `x` is a unit.
The converse is true without the nonzero assumption, see `primeFactors_of_isUnit`.
-/
theorem primeFactors_eq_empty_iff (ha : a ≠ 0) : primeFactors a = ∅ ↔ IsUnit a := by
  classical
  rw [primeFactors, Multiset.toFinset_eq_empty, normalizedFactors_eq_zero_iff ha]

lemma primeFactors_val_eq_normalizedFactors (ha : IsRadical a) :
    (primeFactors a).val = normalizedFactors a := by
  classical
  rw [primeFactors, Multiset.toFinset_val, Multiset.dedup_eq_self]
  exact normalizedFactors_nodup ha

-- Note that the non-zero assumptions are necessary here.
theorem primeFactors_mul_eq_union [DecidableEq M] (ha : a ≠ 0) (hb : b ≠ 0) :
    primeFactors (a * b) = primeFactors a ∪ primeFactors b := by
  ext p
  simp [mem_normalizedFactors_iff', mem_primeFactors, ha, hb]

/-- Relatively prime elements have disjoint prime factors (as finsets). -/
theorem disjoint_primeFactors (hc : IsRelPrime a b) :
    Disjoint (primeFactors a) (primeFactors b) := by
  classical
  exact Multiset.disjoint_toFinset.mpr (disjoint_normalizedFactors hc)

theorem primeFactors_mul_eq_disjUnion (hc : IsRelPrime a b) :
    primeFactors (a * b) =
      (primeFactors a).disjUnion (primeFactors b) (disjoint_primeFactors hc) := by
  obtain rfl | ha := eq_or_ne a 0
  · rw [isRelPrime_zero_left] at hc
    simp only [zero_mul, primeFactors_zero, Finset.empty_disjUnion, primeFactors_of_isUnit hc]
  obtain rfl | hb := eq_or_ne b 0
  · rw [isRelPrime_zero_right] at hc
    simp only [mul_zero, primeFactors_zero, primeFactors_of_isUnit hc, Finset.disjUnion_empty]
  classical
  rw [Finset.disjUnion_eq_union, primeFactors_mul_eq_union ha hb]

/--
Radical of an element `a` in a unique factorization monoid is the product of
the prime factors of `a`.
-/
def radical (a : M) : M :=
  (primeFactors a).prod id

@[simp] theorem radical_zero : radical (0 : M) = 1 := by simp [radical]
@[deprecated (since := "2025-05-31")] alias radical_zero_eq := radical_zero

@[simp] theorem radical_one : radical (1 : M) = 1 := by simp [radical]
@[deprecated (since := "2025-05-31")] alias radical_one_eq := radical_one

lemma radical_eq_of_primeFactors_eq (h : primeFactors a = primeFactors b) :
    radical a = radical b := by
  simp only [radical, h]

theorem radical_eq_of_associated (h : Associated a b) : radical a = radical b :=
  radical_eq_of_primeFactors_eq h.primeFactors_eq

lemma radical_associated (ha : IsRadical a) (ha' : a ≠ 0) :
    Associated (radical a) a := by
  rw [radical, ← Finset.prod_val, primeFactors_val_eq_normalizedFactors ha]
  exact prod_normalizedFactors ha'

/-- If `a` is a radical element, then it divides its radical. -/
lemma _root_.IsRadical.dvd_radical (ha : IsRadical a) (ha' : a ≠ 0) : a ∣ radical a :=
  (radical_associated ha ha').dvd'

theorem radical_of_isUnit (h : IsUnit a) : radical a = 1 :=
  (radical_eq_of_associated (associated_one_iff_isUnit.mpr h)).trans radical_one

theorem radical_mul_of_isUnit_left (h : IsUnit u) : radical (u * a) = radical a :=
  radical_eq_of_associated (associated_unit_mul_left _ _ h)

theorem radical_mul_of_isUnit_right (h : IsUnit u) : radical (a * u) = radical a :=
  radical_eq_of_associated (associated_mul_unit_left _ _ h)

theorem radical_pow (a : M) {n : ℕ} (hn : n ≠ 0) : radical (a ^ n) = radical a := by
  simp_rw [radical, primeFactors_pow a hn]

theorem radical_dvd_self : radical a ∣ a := by
  classical
  by_cases ha : a = 0
  · rw [ha]
    apply dvd_zero
  · rw [radical, ← Finset.prod_val, ← (prod_normalizedFactors ha).dvd_iff_dvd_right]
    apply Multiset.prod_dvd_prod_of_le
    rw [primeFactors, Multiset.toFinset_val]
    apply Multiset.dedup_le

theorem radical_of_prime (ha : Prime a) : radical a = normalize a := by
  rw [radical, primeFactors]
  rw [normalizedFactors_irreducible ha.irreducible]
  simp only [Multiset.toFinset_singleton, id, Finset.prod_singleton]

theorem radical_pow_of_prime (ha : Prime a) {n : ℕ} (hn : n ≠ 0) :
    radical (a ^ n) = normalize a := by
  rw [radical_pow a hn]
  exact radical_of_prime ha

@[simp] theorem radical_ne_zero [Nontrivial M] : radical a ≠ 0 := by
  rw [radical, ← Finset.prod_val]
  apply Multiset.prod_ne_zero
  rw [primeFactors]
  simp only [Multiset.toFinset_val, Multiset.mem_dedup]
  exact zero_notMem_normalizedFactors _
<<<<<<< HEAD
=======

/--
An irreducible `a` divides the radical of `b` if and only if it divides `b` itself.
Note this generalises to radical elements `a`, see `UniqueFactorizationMonoid.dvd_radical_iff`.
-/
lemma dvd_radical_iff_of_irreducible (ha : Irreducible a) (hb : b ≠ 0) :
    a ∣ radical b ↔ a ∣ b := by
  constructor
  · intro ha
    exact ha.trans radical_dvd_self
  · intro ha'
    obtain ⟨c, hc, hc'⟩ := exists_mem_normalizedFactors_of_dvd hb ha ha'
    exact hc'.dvd.trans (Finset.dvd_prod_of_mem _ (by simpa [mem_primeFactors] using hc))

lemma isRadical_radical : IsRadical (radical a) := by
  intro n p ha
  rw [radical]
  apply Finset.prod_dvd_of_isRelPrime
  · exact pairwise_primeFactors_isRelPrime
  intro i hi
  simp only [mem_primeFactors] at hi
  have : i ∣ radical a := by
    rw [dvd_radical_iff_of_irreducible]
    · exact dvd_of_mem_normalizedFactors hi
    · exact irreducible_of_normalized_factor i hi
    · rintro rfl
      simp only [normalizedFactors_zero, Multiset.notMem_zero] at hi
  exact (prime_of_normalized_factor i hi).isRadical n p (this.trans ha)

lemma squarefree_radical : Squarefree (radical a) := by
  nontriviality M
  exact isRadical_radical.squarefree (by simp [radical_ne_zero])

@[simp] lemma primeFactors_radical : primeFactors (radical a) = primeFactors a := by
  obtain rfl | ha₀ := eq_or_ne a 0
  · simp [primeFactors]
  have : Nontrivial M := ⟨a, 0, ha₀⟩
  ext p
  simp +contextual [mem_primeFactors, mem_normalizedFactors_iff',
    dvd_radical_iff_of_irreducible, ha₀]

theorem radical_eq_one_iff : radical a = 1 ↔ a = 0 ∨ IsUnit a := by
  refine ⟨?_, (Or.elim · (by simp +contextual) radical_of_isUnit)⟩
  intro h
  rw [or_iff_not_imp_left]
  intro ha
  have : primeFactors a = ∅ := by rw [← primeFactors_radical, h, primeFactors_one]
  rwa [primeFactors_eq_empty_iff ha] at this

@[simp]
lemma radical_radical : radical (radical a) = radical a :=
  radical_eq_of_primeFactors_eq primeFactors_radical

lemma radical_dvd_radical_iff_normalizedFactors_subset_normalizedFactors :
    radical a ∣ radical b ↔ normalizedFactors a ⊆ normalizedFactors b := by
  obtain rfl | ha₀ := eq_or_ne a 0
  · simp
  have : Nontrivial M := ⟨a, 0, ha₀⟩
  rw [dvd_iff_normalizedFactors_le_normalizedFactors radical_ne_zero radical_ne_zero,
    Multiset.le_iff_subset (normalizedFactors_nodup isRadical_radical)]
  simp only [Multiset.subset_iff, ← mem_primeFactors, primeFactors_radical]

lemma radical_dvd_radical_iff_primeFactors_subset_primeFactors :
    radical a ∣ radical b ↔ primeFactors a ⊆ primeFactors b := by
  classical
  rw [radical_dvd_radical_iff_normalizedFactors_subset_normalizedFactors, primeFactors,
    primeFactors, Multiset.toFinset_subset]

/-- If `a` divides `b`, then the radical of `a` divides the radical of `b`. The theorem requires
that `b ≠ 0`, since `radical 0 = 1` but `a ∣ 0` holds for every `a`. -/
lemma radical_dvd_radical (h : a ∣ b) (hb₀ : b ≠ 0) : radical a ∣ radical b := by
  obtain rfl | ha₀ := eq_or_ne a 0
  · simp
  rw [dvd_iff_normalizedFactors_le_normalizedFactors ha₀ hb₀] at h
  rw [radical_dvd_radical_iff_normalizedFactors_subset_normalizedFactors]
  exact Multiset.subset_of_le h

/--
If `a` is a radical element, then `a` divides the radical of `b` if and only if it divides `b`.
Note the forward implication holds without the `b ≠ 0` assumption via `radical_dvd_self`.
-/
lemma dvd_radical_iff (ha : IsRadical a) (hb₀ : b ≠ 0) : a ∣ radical b ↔ a ∣ b := by
  refine ⟨fun ha' ↦ ha'.trans radical_dvd_self, fun hab ↦ ?_⟩
  obtain rfl | ha₀ := eq_or_ne a 0
  · simp_all
  · exact (ha.dvd_radical ha₀).trans (radical_dvd_radical hab hb₀)

theorem radical_dvd_iff_primeFactors_subset (hb : b ≠ 0) :
    radical a ∣ b ↔ primeFactors a ⊆ primeFactors b := by
  rw [← dvd_radical_iff isRadical_radical hb,
    radical_dvd_radical_iff_primeFactors_subset_primeFactors]

/-- Radical is multiplicative for relatively prime elements. -/
theorem radical_mul (hc : IsRelPrime a b) :
    radical (a * b) = radical a * radical b := by
  simp_rw [radical]
  rw [primeFactors_mul_eq_disjUnion hc, Finset.prod_disjUnion (disjoint_primeFactors hc)]

theorem radical_prod {ι : Type*} {f : ι → M} (s : Finset ι)
    (h : Set.Pairwise (s : Set ι) (Function.onFun IsRelPrime f)) :
    radical (∏ i ∈ s, f i) = ∏ i ∈ s, radical (f i) := by
  induction s using Finset.cons_induction with
  | empty => simp
  | cons i s his ih =>
    simp only [Finset.prod_cons]
    rw [Finset.coe_cons,
      Set.pairwise_insert_of_symmetric_of_notMem (symmetric_isRelPrime.comap _) (by simpa)] at h
    rw [radical_mul, ih h.1]
    exact IsRelPrime.prod_right h.2

theorem radical_mul_dvd : radical (a * b) ∣ radical a * radical b := by
  classical
  obtain rfl | ha := eq_or_ne a 0
  · simp
  obtain rfl | hb := eq_or_ne b 0
  · simp
  nontriviality M
  simp [radical_dvd_iff_primeFactors_subset, primeFactors_mul_eq_union,
    primeFactors_mul_eq_union ha hb, primeFactors_radical]

theorem radical_prod_dvd {ι : Type*} {s : Finset ι} {f : ι → M} :
    radical (∏ i ∈ s, f i) ∣ ∏ i ∈ s, radical (f i) := by
  induction s using Finset.cons_induction with
  | empty => simp
  | cons i s h ih =>
    simp only [Finset.prod_cons]
    exact radical_mul_dvd.trans (mul_dvd_mul_left _ ih)
>>>>>>> 84297b2b

end UniqueFactorizationMonoid

open UniqueFactorizationMonoid

/-! Theorems for UFDs -/
namespace UniqueFactorizationDomain

variable {R : Type*} [CommRing R] [IsDomain R] [NormalizationMonoid R]
  [UniqueFactorizationMonoid R] {a b : R}

/-- Coprime elements have disjoint prime factors (as multisets). -/
@[deprecated "UniqueFactorizationMonoid.disjoint_normalizedFactors, IsCoprime.isRelPrime"
  (since := "2025-05-31")]
theorem disjoint_normalizedFactors (hc : IsCoprime a b) :
    Disjoint (normalizedFactors a) (normalizedFactors b) :=
  UniqueFactorizationMonoid.disjoint_normalizedFactors hc.isRelPrime

/-- Coprime elements have disjoint prime factors (as finsets). -/
@[deprecated "UniqueFactorizationMonoid.disjoint_primeFactors, IsCoprime.isRelPrime"
  (since := "2025-05-31")]
theorem disjoint_primeFactors (hc : IsCoprime a b) :
    Disjoint (primeFactors a) (primeFactors b) :=
  UniqueFactorizationMonoid.disjoint_primeFactors hc.isRelPrime

set_option linter.deprecated false in
@[deprecated "UniqueFactorizationMonoid.primeFactors_mul_eq_disjUnion, IsCoprime.isRelPrime"
  (since := "2025-05-31")]
theorem mul_primeFactors_disjUnion
    (hc : IsCoprime a b) : primeFactors (a * b) =
    (primeFactors a).disjUnion (primeFactors b) (disjoint_primeFactors hc) :=
  UniqueFactorizationMonoid.primeFactors_mul_eq_disjUnion hc.isRelPrime

/-- Radical is multiplicative for coprime elements. -/
@[deprecated "UniqueFactorizationMonoid.radical_mul, IsCoprime.isRelPrime" (since := "2025-05-31")]
theorem radical_mul (hc : IsCoprime a b) :
    radical (a * b) = radical a * radical b :=
  UniqueFactorizationMonoid.radical_mul hc.isRelPrime

@[simp]
theorem radical_neg : radical (-a) = radical a :=
  radical_eq_of_associated Associated.rfl.neg_left

theorem radical_neg_one : radical (-1 : R) = 1 := by simp

end UniqueFactorizationDomain

open UniqueFactorizationDomain
namespace EuclideanDomain

variable {E : Type*} [EuclideanDomain E] [NormalizationMonoid E] [UniqueFactorizationMonoid E]
  {a b u x : E}

/-- Division of an element by its radical in an Euclidean domain. -/
def divRadical (a : E) : E := a / radical a

theorem radical_mul_divRadical : radical a * divRadical a = a := by
  rw [divRadical, ← EuclideanDomain.mul_div_assoc _ radical_dvd_self,
    mul_div_cancel_left₀ _ radical_ne_zero]

theorem divRadical_mul_radical : divRadical a * radical a = a := by
  rw [mul_comm]
  exact radical_mul_divRadical

theorem divRadical_ne_zero (ha : a ≠ 0) : divRadical a ≠ 0 := by
  rw [← radical_mul_divRadical (a := a)] at ha
  exact right_ne_zero_of_mul ha

theorem divRadical_isUnit (hu : IsUnit u) : IsUnit (divRadical u) := by
  rwa [divRadical, radical_of_isUnit hu, EuclideanDomain.div_one]

theorem eq_divRadical (h : radical a * x = a) : x = divRadical a := by
  apply EuclideanDomain.eq_div_of_mul_eq_left radical_ne_zero
  rwa [mul_comm]

theorem divRadical_mul (hab : IsCoprime a b) :
    divRadical (a * b) = divRadical a * divRadical b := by
  symm; apply eq_divRadical
  rw [UniqueFactorizationMonoid.radical_mul hab.isRelPrime]
  rw [mul_mul_mul_comm, radical_mul_divRadical, radical_mul_divRadical]

theorem divRadical_dvd_self (a : E) : divRadical a ∣ a :=
  ⟨radical a, divRadical_mul_radical.symm⟩

theorem _root_.IsCoprime.divRadical {a b : E} (h : IsCoprime a b) :
    IsCoprime (divRadical a) (divRadical b) := by
  rw [← radical_mul_divRadical (a := a)] at h
  rw [← radical_mul_divRadical (a := b)] at h
  exact h.of_mul_left_right.of_mul_right_right

end EuclideanDomain

section Nat

lemma UniqueFactorizationMonoid.primeFactors_eq_natPrimeFactors :
    primeFactors = Nat.primeFactors := by
  ext n : 1
  rw [primeFactors, Nat.factors_eq, Nat.primeFactors]
  -- this convert is necessary because of the different DecidableEq instances
  convert List.toFinset_coe _

namespace Nat

@[simp] theorem radical_le_self_iff {n : ℕ} : radical n ≤ n ↔ n ≠ 0 :=
  ⟨by aesop, fun h ↦ Nat.le_of_dvd (by omega) radical_dvd_self⟩

@[simp] theorem two_le_radical_iff {n : ℕ} : 2 ≤ radical n ↔ 2 ≤ n := by
  refine ⟨?_, ?_⟩
  · match n with | 0 | 1 | _ + 2 => simp
  · intro hn
    obtain ⟨p, hp, hpn⟩ := Nat.exists_prime_and_dvd (show n ≠ 1 by omega)
    trans p
    · apply hp.two_le
    · apply Nat.le_of_dvd (Nat.pos_of_ne_zero radical_ne_zero)
      rwa [dvd_radical_iff_of_irreducible hp.prime.irreducible (by omega)]

@[simp] theorem one_lt_radical_iff {n : ℕ} : 1 < radical n ↔ 1 < n := two_le_radical_iff

@[simp] theorem radical_le_one_iff {n : ℕ} : radical n ≤ 1 ↔ n ≤ 1 := by
  simpa only [not_lt] using one_lt_radical_iff.not

theorem radical_pos (n : ℕ) : 0 < radical n := pos_of_ne_zero radical_ne_zero

end Nat

end Nat<|MERGE_RESOLUTION|>--- conflicted
+++ resolved
@@ -215,8 +215,6 @@
   rw [primeFactors]
   simp only [Multiset.toFinset_val, Multiset.mem_dedup]
   exact zero_notMem_normalizedFactors _
-<<<<<<< HEAD
-=======
 
 /--
 An irreducible `a` divides the radical of `b` if and only if it divides `b` itself.
@@ -344,7 +342,6 @@
   | cons i s h ih =>
     simp only [Finset.prod_cons]
     exact radical_mul_dvd.trans (mul_dvd_mul_left _ ih)
->>>>>>> 84297b2b
 
 end UniqueFactorizationMonoid
 
