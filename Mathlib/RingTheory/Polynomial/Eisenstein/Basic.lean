/-
Copyright (c) 2022 Riccardo Brasca. All rights reserved.
Released under Apache 2.0 license as described in the file LICENSE.
Authors: Riccardo Brasca
-/
import Mathlib.RingTheory.Ideal.BigOperators
import Mathlib.RingTheory.Polynomial.Eisenstein.Criterion
import Mathlib.RingTheory.Polynomial.ScaleRoots

/-!
# Eisenstein polynomials
Given an ideal `𝓟` of a commutative semiring `R`, we say that a polynomial `f : R[X]` is
*Eisenstein at `𝓟`* if `f.leadingCoeff ∉ 𝓟`, `∀ n, n < f.natDegree → f.coeff n ∈ 𝓟` and
`f.coeff 0 ∉ 𝓟 ^ 2`. In this file we gather miscellaneous results about Eisenstein polynomials.

## Main definitions
* `Polynomial.IsEisensteinAt f 𝓟`: the property of being Eisenstein at `𝓟`.

## Main results
* `Polynomial.IsEisensteinAt.irreducible`: if a primitive `f` satisfies `f.IsEisensteinAt 𝓟`,
  where `𝓟.IsPrime`, then `f` is irreducible.

## Implementation details
We also define a notion `IsWeaklyEisensteinAt` requiring only that
`∀ n < f.natDegree → f.coeff n ∈ 𝓟`. This makes certain results slightly more general and it is
useful since it is sometimes better behaved (for example it is stable under `Polynomial.map`).

-/


universe u v w z

variable {R : Type u}

open Ideal Algebra Finset

open Polynomial

namespace Polynomial

/-- Given an ideal `𝓟` of a commutative semiring `R`, we say that a polynomial `f : R[X]`
is *weakly Eisenstein at `𝓟`* if `∀ n, n < f.natDegree → f.coeff n ∈ 𝓟`. -/
@[mk_iff]
structure IsWeaklyEisensteinAt [CommSemiring R] (f : R[X]) (𝓟 : Ideal R) : Prop where
  mem : ∀ {n}, n < f.natDegree → f.coeff n ∈ 𝓟

/-- Given an ideal `𝓟` of a commutative semiring `R`, we say that a polynomial `f : R[X]`
is *Eisenstein at `𝓟`* if `f.leadingCoeff ∉ 𝓟`, `∀ n, n < f.natDegree → f.coeff n ∈ 𝓟` and
`f.coeff 0 ∉ 𝓟 ^ 2`. -/
@[mk_iff]
structure IsEisensteinAt [CommSemiring R] (f : R[X]) (𝓟 : Ideal R) : Prop where
  leading : f.leadingCoeff ∉ 𝓟
  mem : ∀ {n}, n < f.natDegree → f.coeff n ∈ 𝓟
  notMem : f.coeff 0 ∉ 𝓟 ^ 2

namespace IsWeaklyEisensteinAt

section CommSemiring

variable [CommSemiring R] {𝓟 : Ideal R} {f f' : R[X]}

theorem map (hf : f.IsWeaklyEisensteinAt 𝓟) {A : Type v} [CommSemiring A] (φ : R →+* A) :
    (f.map φ).IsWeaklyEisensteinAt (𝓟.map φ) := by
  refine (isWeaklyEisensteinAt_iff _ _).2 fun hn => ?_
  rw [coeff_map]
  exact mem_map_of_mem _ (hf.mem (lt_of_lt_of_le hn natDegree_map_le))

theorem mul (hf : f.IsWeaklyEisensteinAt 𝓟) (hf' : f'.IsWeaklyEisensteinAt 𝓟) :
    (f * f').IsWeaklyEisensteinAt 𝓟 := by
  rw [isWeaklyEisensteinAt_iff] at hf hf' ⊢
  intro n hn
  rw [coeff_mul]
  refine sum_mem _ fun x hx ↦ ?_
  rcases lt_or_le x.1 f.natDegree with hx1 | hx1
  · exact mul_mem_right _ _ (hf hx1)
  replace hx1 : x.2 < f'.natDegree := by
    by_contra!
    rw [HasAntidiagonal.mem_antidiagonal] at hx
    replace hn := hn.trans_le natDegree_mul_le
    linarith
  exact mul_mem_left _ _ (hf' hx1)

end CommSemiring

section CommRing

variable [CommRing R] {𝓟 : Ideal R} {f : R[X]}
variable {S : Type v} [CommRing S] [Algebra R S]

section Principal

variable {p : R}

theorem exists_mem_adjoin_mul_eq_pow_natDegree {x : S} (hx : aeval x f = 0) (hmo : f.Monic)
    (hf : f.IsWeaklyEisensteinAt (Submodule.span R {p})) : ∃ y ∈ adjoin R ({x} : Set S),
    (algebraMap R S) p * y = x ^ (f.map (algebraMap R S)).natDegree := by
  rw [aeval_def, Polynomial.eval₂_eq_eval_map, eval_eq_sum_range, range_add_one,
    sum_insert notMem_range_self, sum_range, (hmo.map (algebraMap R S)).coeff_natDegree,
    one_mul] at hx
  replace hx := eq_neg_of_add_eq_zero_left hx
  have : ∀ n < f.natDegree, p ∣ f.coeff n := by
    intro n hn
    exact mem_span_singleton.1 (by simpa using hf.mem hn)
  choose! φ hφ using this
  conv_rhs at hx =>
    congr
    congr
    · skip
    ext i
    rw [coeff_map, hφ i.1 (lt_of_lt_of_le i.2 natDegree_map_le),
      RingHom.map_mul, mul_assoc]
  rw [hx, ← mul_sum, neg_eq_neg_one_mul, ← mul_assoc (-1 : S), mul_comm (-1 : S), mul_assoc]
  refine
    ⟨-1 * ∑ i : Fin (f.map (algebraMap R S)).natDegree, (algebraMap R S) (φ i.1) * x ^ i.1, ?_, rfl⟩
  exact
    Subalgebra.mul_mem _ (Subalgebra.neg_mem _ (Subalgebra.one_mem _))
      (Subalgebra.sum_mem _ fun i _ =>
        Subalgebra.mul_mem _ (Subalgebra.algebraMap_mem _ _)
          (Subalgebra.pow_mem _ (subset_adjoin (Set.mem_singleton x)) _))

theorem exists_mem_adjoin_mul_eq_pow_natDegree_le {x : S} (hx : aeval x f = 0) (hmo : f.Monic)
    (hf : f.IsWeaklyEisensteinAt (Submodule.span R {p})) :
    ∀ i, (f.map (algebraMap R S)).natDegree ≤ i →
        ∃ y ∈ adjoin R ({x} : Set S), (algebraMap R S) p * y = x ^ i := by
  intro i hi
  obtain ⟨k, hk⟩ := exists_add_of_le hi
  rw [hk, pow_add]
  obtain ⟨y, hy, H⟩ := exists_mem_adjoin_mul_eq_pow_natDegree hx hmo hf
  refine ⟨y * x ^ k, ?_, ?_⟩
  · exact Subalgebra.mul_mem _ hy (Subalgebra.pow_mem _ (subset_adjoin (Set.mem_singleton x)) _)
  · rw [← mul_assoc _ y, H]

end Principal

-- Porting note: `Ideal.neg_mem_iff` was `neg_mem_iff` on line 142 but Lean was not able to find
-- NegMemClass
theorem pow_natDegree_le_of_root_of_monic_mem (hf : f.IsWeaklyEisensteinAt 𝓟)
    {x : R} (hroot : IsRoot f x) (hmo : f.Monic) :
    ∀ i, f.natDegree ≤ i → x ^ i ∈ 𝓟 := by
  intro i hi
  obtain ⟨k, hk⟩ := exists_add_of_le hi
  rw [hk, pow_add]
  suffices x ^ f.natDegree ∈ 𝓟 by exact mul_mem_right (x ^ k) 𝓟 this
  rw [IsRoot.def, eval_eq_sum_range, Finset.range_add_one,
    Finset.sum_insert Finset.notMem_range_self, Finset.sum_range, hmo.coeff_natDegree, one_mul] at
    *
  rw [eq_neg_of_add_eq_zero_left hroot, Ideal.neg_mem_iff]
  exact Submodule.sum_mem _ fun i _ => mul_mem_right _ _ (hf.mem (Fin.is_lt i))

theorem pow_natDegree_le_of_aeval_zero_of_monic_mem_map (hf : f.IsWeaklyEisensteinAt 𝓟)
    {x : S} (hx : aeval x f = 0) (hmo : f.Monic) :
    ∀ i, (f.map (algebraMap R S)).natDegree ≤ i → x ^ i ∈ 𝓟.map (algebraMap R S) := by
  suffices x ^ (f.map (algebraMap R S)).natDegree ∈ 𝓟.map (algebraMap R S) by
    intro i hi
    obtain ⟨k, hk⟩ := exists_add_of_le hi
    rw [hk, pow_add]
    exact mul_mem_right _ _ this
  rw [aeval_def, eval₂_eq_eval_map, ← IsRoot.def] at hx
  exact pow_natDegree_le_of_root_of_monic_mem (hf.map _) hx (hmo.map _) _ rfl.le

end CommRing

end IsWeaklyEisensteinAt

section ScaleRoots

variable {A : Type*} [CommRing R] [CommRing A]

theorem scaleRoots.isWeaklyEisensteinAt (p : R[X]) {x : R} {P : Ideal R} (hP : x ∈ P) :
    (scaleRoots p x).IsWeaklyEisensteinAt P := by
  refine ⟨fun i => ?_⟩
  rw [coeff_scaleRoots]
  rw [natDegree_scaleRoots, ← tsub_pos_iff_lt] at i
  exact Ideal.mul_mem_left _ _ (Ideal.pow_mem_of_mem P hP _ i)

theorem dvd_pow_natDegree_of_eval₂_eq_zero {f : R →+* A} (hf : Function.Injective f) {p : R[X]}
    (hp : p.Monic) (x y : R) (z : A) (h : p.eval₂ f z = 0) (hz : f x * z = f y) :
    x ∣ y ^ p.natDegree := by
  rw [← natDegree_scaleRoots p x, ← Ideal.mem_span_singleton]
  refine
    (scaleRoots.isWeaklyEisensteinAt _
          (Ideal.mem_span_singleton.mpr <| dvd_refl x)).pow_natDegree_le_of_root_of_monic_mem
      ?_ ((monic_scaleRoots_iff x).mpr hp) _ le_rfl
  rw [injective_iff_map_eq_zero'] at hf
  have : eval₂ f _ (p.scaleRoots x) = 0 := scaleRoots_eval₂_eq_zero f h
  rwa [hz, Polynomial.eval₂_at_apply, hf] at this

theorem dvd_pow_natDegree_of_aeval_eq_zero [Algebra R A] [Nontrivial A] [NoZeroSMulDivisors R A]
    {p : R[X]} (hp : p.Monic) (x y : R) (z : A) (h : Polynomial.aeval z p = 0)
    (hz : z * algebraMap R A x = algebraMap R A y) : x ∣ y ^ p.natDegree :=
  dvd_pow_natDegree_of_eval₂_eq_zero (FaithfulSMul.algebraMap_injective R A) hp x y z h
    ((mul_comm _ _).trans hz)

end ScaleRoots

namespace IsEisensteinAt

@[deprecated (since := "2025-05-23")] alias not_mem := notMem

section CommSemiring

variable [CommSemiring R] {𝓟 : Ideal R} {f : R[X]}

theorem _root_.Polynomial.Monic.leadingCoeff_notMem (hf : f.Monic) (h : 𝓟 ≠ ⊤) :
    f.leadingCoeff ∉ 𝓟 := hf.leadingCoeff.symm ▸ (Ideal.ne_top_iff_one _).1 h
<<<<<<< HEAD

@[deprecated (since := "2025-05-23")]
alias _root_.Polynomial.Monic.leadingCoeff_not_mem := _root_.Polynomial.Monic.leadingCoeff_notMem

=======

@[deprecated (since := "2025-05-23")]
alias _root_.Polynomial.Monic.leadingCoeff_not_mem := _root_.Polynomial.Monic.leadingCoeff_notMem

>>>>>>> 84297b2b
theorem _root_.Polynomial.Monic.isEisensteinAt_of_mem_of_notMem (hf : f.Monic) (h : 𝓟 ≠ ⊤)
    (hmem : ∀ {n}, n < f.natDegree → f.coeff n ∈ 𝓟) (hnotMem : f.coeff 0 ∉ 𝓟 ^ 2) :
    f.IsEisensteinAt 𝓟 :=
  { leading := Polynomial.Monic.leadingCoeff_notMem hf h
    mem := fun hn => hmem hn
    notMem := hnotMem }

@[deprecated (since := "2025-05-23")]
alias _root_.Polynomial.Monic.isEisensteinAt_of_mem_of_not_mem :=
  _root_.Polynomial.Monic.isEisensteinAt_of_mem_of_notMem

theorem isWeaklyEisensteinAt (hf : f.IsEisensteinAt 𝓟) : IsWeaklyEisensteinAt f 𝓟 :=
  ⟨fun h => hf.mem h⟩

theorem coeff_mem (hf : f.IsEisensteinAt 𝓟) {n : ℕ} (hn : n ≠ f.natDegree) : f.coeff n ∈ 𝓟 := by
  rcases ne_iff_lt_or_gt.1 hn with h₁ | h₂
  · exact hf.mem h₁
  · rw [coeff_eq_zero_of_natDegree_lt h₂]
    exact Ideal.zero_mem _

end CommSemiring

section IsDomain

variable [CommRing R] [IsDomain R] {𝓟 : Ideal R} {f : R[X]}

/-- If a primitive `f` satisfies `f.IsEisensteinAt 𝓟`, where `𝓟.IsPrime`,
then `f` is irreducible. -/
theorem irreducible (hf : f.IsEisensteinAt 𝓟) (hprime : 𝓟.IsPrime) (hu : f.IsPrimitive)
    (hfd0 : 0 < f.natDegree) : Irreducible f :=
  irreducible_of_eisenstein_criterion hprime hf.leading (fun _ hn => hf.mem (coe_lt_degree.1 hn))
    (natDegree_pos_iff_degree_pos.1 hfd0) hf.notMem hu

end IsDomain

end IsEisensteinAt

end Polynomial<|MERGE_RESOLUTION|>--- conflicted
+++ resolved
@@ -203,17 +203,10 @@
 
 theorem _root_.Polynomial.Monic.leadingCoeff_notMem (hf : f.Monic) (h : 𝓟 ≠ ⊤) :
     f.leadingCoeff ∉ 𝓟 := hf.leadingCoeff.symm ▸ (Ideal.ne_top_iff_one _).1 h
-<<<<<<< HEAD
 
 @[deprecated (since := "2025-05-23")]
 alias _root_.Polynomial.Monic.leadingCoeff_not_mem := _root_.Polynomial.Monic.leadingCoeff_notMem
 
-=======
-
-@[deprecated (since := "2025-05-23")]
-alias _root_.Polynomial.Monic.leadingCoeff_not_mem := _root_.Polynomial.Monic.leadingCoeff_notMem
-
->>>>>>> 84297b2b
 theorem _root_.Polynomial.Monic.isEisensteinAt_of_mem_of_notMem (hf : f.Monic) (h : 𝓟 ≠ ⊤)
     (hmem : ∀ {n}, n < f.natDegree → f.coeff n ∈ 𝓟) (hnotMem : f.coeff 0 ∉ 𝓟 ^ 2) :
     f.IsEisensteinAt 𝓟 :=
