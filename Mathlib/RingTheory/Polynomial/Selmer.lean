--- conflicted
+++ resolved
@@ -52,19 +52,6 @@
   rw [hp]
   apply IsUnitTrinomial.irreducible_of_coprime' ⟨0, 1, n, zero_lt_one, hn, -1, -1, 1, rfl⟩
   rintro z ⟨h1, h2⟩
-<<<<<<< HEAD
-  apply X_pow_sub_X_sub_one_irreducible_aux z
-  · rw [trinomial_mirror zero_lt_one hn (-1 : ℤˣ).ne_zero (1 : ℤˣ).ne_zero] at h2
-    simp_rw [trinomial, aeval_add, aeval_mul, aeval_X_pow, aeval_C,
-      Units.val_neg, Units.val_one, map_neg, map_one] at h1 h2
-    replace h1 : z ^ n = z + 1 := by linear_combination h1
-    replace h2 := mul_eq_zero_of_left h2 z
-    rw [add_mul, add_mul, add_zero, mul_assoc (-1 : ℂ), ← pow_succ, Nat.sub_add_cancel hn.le] at h2
-    rw [h1] at h2 ⊢
-    exact ⟨rfl, by linear_combination -h2⟩
-set_option linter.uppercaseLean3 false in
-#align polynomial.X_pow_sub_X_sub_one_irreducible Polynomial.X_pow_sub_X_sub_one_irreducible
-=======
   apply X_pow_sub_X_sub_one_irreducible_aux (n := n) z
   rw [trinomial_mirror zero_lt_one hn (-1 : ℤˣ).ne_zero (1 : ℤˣ).ne_zero] at h2
   simp_rw [trinomial, aeval_add, aeval_mul, aeval_X_pow, aeval_C,
@@ -74,7 +61,6 @@
   rw [add_mul, add_mul, add_zero, mul_assoc (-1 : ℂ), ← pow_succ, Nat.sub_add_cancel hn.le] at h2
   rw [h1] at h2 ⊢
   exact ⟨rfl, by linear_combination -h2⟩
->>>>>>> a60b09cd
 
 theorem X_pow_sub_X_sub_one_irreducible_rat (hn1 : n ≠ 1) : Irreducible (X ^ n - X - 1 : ℚ[X]) := by
   by_cases hn0 : n = 0
