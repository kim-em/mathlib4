/-
Copyright (c) 2019 Johan Commelin. All rights reserved.
Released under Apache 2.0 license as described in the file LICENSE.
Authors: Johan Commelin, Kenny Lau
-/

import Mathlib.Algebra.MvPolynomial.Basic
import Mathlib.Algebra.Order.Antidiag.Finsupp
import Mathlib.LinearAlgebra.StdBasis
import Mathlib.Tactic.Linarith

#align_import ring_theory.power_series.basic from "leanprover-community/mathlib"@"2d5739b61641ee4e7e53eca5688a08f66f2e6a60"

/-!
# Formal (multivariate) power series

This file defines multivariate formal power series
and develops the basic properties of these objects.

A formal power series is to a polynomial like an infinite sum is to a finite sum.

We provide the natural inclusion from multivariate polynomials to multivariate formal power series.

## Note

This file sets up the (semi)ring structure on multivariate power series:
additional results are in:
* `Mathlib.RingTheory.MvPowerSeries.Inverse` : invertibility,
  formal power series over a local ring form a local ring;
* `Mathlib.RingTheory.MvPowerSeries.Trunc`: truncation of power series.

In `Mathlib.RingTheory.PowerSeries.Basic`, formal power series in one variable
will be obtained as a particular case, defined by
  `PowerSeries R := MvPowerSeries Unit R`.
See that file for a specific description.

## Implementation notes

In this file we define multivariate formal power series with
variables indexed by `σ` and coefficients in `R` as
`MvPowerSeries σ R := (σ →₀ ℕ) → R`.
Unfortunately there is not yet enough API to show that they are the completion
of the ring of multivariate polynomials. However, we provide most of the infrastructure
that is needed to do this. Once I-adic completion (topological or algebraic) is available
it should not be hard to fill in the details.

-/


noncomputable section

open Finset (antidiagonal mem_antidiagonal)

/-- Multivariate formal power series, where `σ` is the index set of the variables
and `R` is the coefficient ring. -/
def MvPowerSeries (σ : Type*) (R : Type*) :=
  (σ →₀ ℕ) → R
#align mv_power_series MvPowerSeries

namespace MvPowerSeries

open Finsupp

variable {σ R : Type*}

instance [Inhabited R] : Inhabited (MvPowerSeries σ R) :=
  ⟨fun _ => default⟩

instance [Zero R] : Zero (MvPowerSeries σ R) :=
  Pi.instZero

instance [AddMonoid R] : AddMonoid (MvPowerSeries σ R) :=
  Pi.addMonoid

instance [AddGroup R] : AddGroup (MvPowerSeries σ R) :=
  Pi.addGroup

instance [AddCommMonoid R] : AddCommMonoid (MvPowerSeries σ R) :=
  Pi.addCommMonoid

instance [AddCommGroup R] : AddCommGroup (MvPowerSeries σ R) :=
  Pi.addCommGroup

instance [Nontrivial R] : Nontrivial (MvPowerSeries σ R) :=
  Function.nontrivial

instance {A} [Semiring R] [AddCommMonoid A] [Module R A] : Module R (MvPowerSeries σ A) :=
  Pi.module _ _ _

instance {A S} [Semiring R] [Semiring S] [AddCommMonoid A] [Module R A] [Module S A] [SMul R S]
    [IsScalarTower R S A] : IsScalarTower R S (MvPowerSeries σ A) :=
  Pi.isScalarTower

section Semiring

variable (R) [Semiring R]

/-- The `n`th monomial as multivariate formal power series:
  it is defined as the `R`-linear map from `R` to the semi-ring
  of multivariate formal power series associating to each `a`
  the map sending `n : σ →₀ ℕ` to the value `a`
  and sending all other `x : σ →₀ ℕ` different from `n` to `0`. -/
def monomial (n : σ →₀ ℕ) : R →ₗ[R] MvPowerSeries σ R :=
  letI := Classical.decEq σ
  LinearMap.stdBasis R (fun _ ↦ R) n
#align mv_power_series.monomial MvPowerSeries.monomial

/-- The `n`th coefficient of a multivariate formal power series. -/
def coeff (n : σ →₀ ℕ) : MvPowerSeries σ R →ₗ[R] R :=
  LinearMap.proj n
#align mv_power_series.coeff MvPowerSeries.coeff

variable {R}

/-- Two multivariate formal power series are equal if all their coefficients are equal. -/
@[ext]
theorem ext {φ ψ} (h : ∀ n : σ →₀ ℕ, coeff R n φ = coeff R n ψ) : φ = ψ :=
  funext h
#align mv_power_series.ext MvPowerSeries.ext
#align mv_power_series.ext_iff MvPowerSeries.ext_iff

/-- Two multivariate formal power series are equal
if and only if all their coefficients are equal. -/
add_decl_doc MvPowerSeries.ext_iff

theorem monomial_def [DecidableEq σ] (n : σ →₀ ℕ) :
    (monomial R n) = LinearMap.stdBasis R (fun _ ↦ R) n := by
  rw [monomial]
  -- unify the `Decidable` arguments
  convert rfl
#align mv_power_series.monomial_def MvPowerSeries.monomial_def

theorem coeff_monomial [DecidableEq σ] (m n : σ →₀ ℕ) (a : R) :
    coeff R m (monomial R n a) = if m = n then a else 0 := by
  -- This used to be `rw`, but we need `erw` after leanprover/lean4#2644
  erw [coeff, monomial_def, LinearMap.proj_apply (i := m)]
  -- This used to be `rw`, but we need `erw` after leanprover/lean4#2644
  erw [LinearMap.stdBasis_apply, Function.update_apply, Pi.zero_apply]
#align mv_power_series.coeff_monomial MvPowerSeries.coeff_monomial

@[simp]
theorem coeff_monomial_same (n : σ →₀ ℕ) (a : R) : coeff R n (monomial R n a) = a := by
  classical
  rw [monomial_def]
  exact LinearMap.stdBasis_same R (fun _ ↦ R) n a
#align mv_power_series.coeff_monomial_same MvPowerSeries.coeff_monomial_same

theorem coeff_monomial_ne {m n : σ →₀ ℕ} (h : m ≠ n) (a : R) : coeff R m (monomial R n a) = 0 := by
  classical
  rw [monomial_def]
  exact LinearMap.stdBasis_ne R (fun _ ↦ R) _ _ h a
#align mv_power_series.coeff_monomial_ne MvPowerSeries.coeff_monomial_ne

theorem eq_of_coeff_monomial_ne_zero {m n : σ →₀ ℕ} {a : R} (h : coeff R m (monomial R n a) ≠ 0) :
    m = n :=
  by_contra fun h' => h <| coeff_monomial_ne h' a
#align mv_power_series.eq_of_coeff_monomial_ne_zero MvPowerSeries.eq_of_coeff_monomial_ne_zero

@[simp]
theorem coeff_comp_monomial (n : σ →₀ ℕ) : (coeff R n).comp (monomial R n) = LinearMap.id :=
  LinearMap.ext <| coeff_monomial_same n
#align mv_power_series.coeff_comp_monomial MvPowerSeries.coeff_comp_monomial

-- Porting note (#10618): simp can prove this.
-- @[simp]
theorem coeff_zero (n : σ →₀ ℕ) : coeff R n (0 : MvPowerSeries σ R) = 0 :=
  rfl
#align mv_power_series.coeff_zero MvPowerSeries.coeff_zero

variable (m n : σ →₀ ℕ) (φ ψ : MvPowerSeries σ R)

instance : One (MvPowerSeries σ R) :=
  ⟨monomial R (0 : σ →₀ ℕ) 1⟩

theorem coeff_one [DecidableEq σ] : coeff R n (1 : MvPowerSeries σ R) = if n = 0 then 1 else 0 :=
  coeff_monomial _ _ _
#align mv_power_series.coeff_one MvPowerSeries.coeff_one

theorem coeff_zero_one : coeff R (0 : σ →₀ ℕ) 1 = 1 :=
  coeff_monomial_same 0 1
#align mv_power_series.coeff_zero_one MvPowerSeries.coeff_zero_one

theorem monomial_zero_one : monomial R (0 : σ →₀ ℕ) 1 = 1 :=
  rfl
#align mv_power_series.monomial_zero_one MvPowerSeries.monomial_zero_one

instance : AddMonoidWithOne (MvPowerSeries σ R) :=
  { show AddMonoid (MvPowerSeries σ R) by infer_instance with
    natCast := fun n => monomial R 0 n
    natCast_zero := by simp [Nat.cast]
    natCast_succ := by simp [Nat.cast, monomial_zero_one]
    one := 1 }

instance : Mul (MvPowerSeries σ R) :=
  letI := Classical.decEq σ
  ⟨fun φ ψ n => ∑ p ∈ antidiagonal n, coeff R p.1 φ * coeff R p.2 ψ⟩

theorem coeff_mul [DecidableEq σ] :
    coeff R n (φ * ψ) = ∑ p ∈ antidiagonal n, coeff R p.1 φ * coeff R p.2 ψ := by
  refine Finset.sum_congr ?_ fun _ _ => rfl
  rw [Subsingleton.elim (Classical.decEq σ) ‹DecidableEq σ›]
#align mv_power_series.coeff_mul MvPowerSeries.coeff_mul

protected theorem zero_mul : (0 : MvPowerSeries σ R) * φ = 0 :=
  ext fun n => by classical simp [coeff_mul]
#align mv_power_series.zero_mul MvPowerSeries.zero_mul

protected theorem mul_zero : φ * 0 = 0 :=
  ext fun n => by classical simp [coeff_mul]
#align mv_power_series.mul_zero MvPowerSeries.mul_zero

theorem coeff_monomial_mul (a : R) :
    coeff R m (monomial R n a * φ) = if n ≤ m then a * coeff R (m - n) φ else 0 := by
  classical
  have :
    ∀ p ∈ antidiagonal m,
      coeff R (p : (σ →₀ ℕ) × (σ →₀ ℕ)).1 (monomial R n a) * coeff R p.2 φ ≠ 0 → p.1 = n :=
    fun p _ hp => eq_of_coeff_monomial_ne_zero (left_ne_zero_of_mul hp)
  rw [coeff_mul, ← Finset.sum_filter_of_ne this, Finset.filter_fst_eq_antidiagonal _ n,
    Finset.sum_ite_index]
  simp only [Finset.sum_singleton, coeff_monomial_same, Finset.sum_empty]
#align mv_power_series.coeff_monomial_mul MvPowerSeries.coeff_monomial_mul

theorem coeff_mul_monomial (a : R) :
    coeff R m (φ * monomial R n a) = if n ≤ m then coeff R (m - n) φ * a else 0 := by
  classical
  have :
    ∀ p ∈ antidiagonal m,
      coeff R (p : (σ →₀ ℕ) × (σ →₀ ℕ)).1 φ * coeff R p.2 (monomial R n a) ≠ 0 → p.2 = n :=
    fun p _ hp => eq_of_coeff_monomial_ne_zero (right_ne_zero_of_mul hp)
  rw [coeff_mul, ← Finset.sum_filter_of_ne this, Finset.filter_snd_eq_antidiagonal _ n,
    Finset.sum_ite_index]
  simp only [Finset.sum_singleton, coeff_monomial_same, Finset.sum_empty]
#align mv_power_series.coeff_mul_monomial MvPowerSeries.coeff_mul_monomial

theorem coeff_add_monomial_mul (a : R) :
    coeff R (m + n) (monomial R m a * φ) = a * coeff R n φ := by
  rw [coeff_monomial_mul, if_pos, add_tsub_cancel_left]
  exact le_add_right le_rfl
#align mv_power_series.coeff_add_monomial_mul MvPowerSeries.coeff_add_monomial_mul

theorem coeff_add_mul_monomial (a : R) :
    coeff R (m + n) (φ * monomial R n a) = coeff R m φ * a := by
  rw [coeff_mul_monomial, if_pos, add_tsub_cancel_right]
  exact le_add_left le_rfl
#align mv_power_series.coeff_add_mul_monomial MvPowerSeries.coeff_add_mul_monomial

@[simp]
theorem commute_monomial {a : R} {n} :
    Commute φ (monomial R n a) ↔ ∀ m, Commute (coeff R m φ) a := by
  rw [commute_iff_eq, MvPowerSeries.ext_iff]
  refine ⟨fun h m => ?_, fun h m => ?_⟩
  · have := h (m + n)
    rwa [coeff_add_mul_monomial, add_comm, coeff_add_monomial_mul] at this
  · rw [coeff_mul_monomial, coeff_monomial_mul]
    split_ifs <;> [apply h; rfl]
#align mv_power_series.commute_monomial MvPowerSeries.commute_monomial

protected theorem one_mul : (1 : MvPowerSeries σ R) * φ = φ :=
  ext fun n => by simpa using coeff_add_monomial_mul 0 n φ 1
#align mv_power_series.one_mul MvPowerSeries.one_mul

protected theorem mul_one : φ * 1 = φ :=
  ext fun n => by simpa using coeff_add_mul_monomial n 0 φ 1
#align mv_power_series.mul_one MvPowerSeries.mul_one

protected theorem mul_add (φ₁ φ₂ φ₃ : MvPowerSeries σ R) : φ₁ * (φ₂ + φ₃) = φ₁ * φ₂ + φ₁ * φ₃ :=
  ext fun n => by
    classical simp only [coeff_mul, mul_add, Finset.sum_add_distrib, LinearMap.map_add]
#align mv_power_series.mul_add MvPowerSeries.mul_add

protected theorem add_mul (φ₁ φ₂ φ₃ : MvPowerSeries σ R) : (φ₁ + φ₂) * φ₃ = φ₁ * φ₃ + φ₂ * φ₃ :=
  ext fun n => by
    classical simp only [coeff_mul, add_mul, Finset.sum_add_distrib, LinearMap.map_add]
#align mv_power_series.add_mul MvPowerSeries.add_mul

protected theorem mul_assoc (φ₁ φ₂ φ₃ : MvPowerSeries σ R) : φ₁ * φ₂ * φ₃ = φ₁ * (φ₂ * φ₃) := by
  ext1 n
  classical
  simp only [coeff_mul, Finset.sum_mul, Finset.mul_sum, Finset.sum_sigma']
  apply Finset.sum_nbij' (fun ⟨⟨_i, j⟩, ⟨k, l⟩⟩ ↦ ⟨(k, l + j), (l, j)⟩)
    (fun ⟨⟨i, _j⟩, ⟨k, l⟩⟩ ↦ ⟨(i + k, l), (i, k)⟩) <;> aesop (add simp [add_assoc, mul_assoc])
#align mv_power_series.mul_assoc MvPowerSeries.mul_assoc

instance : Semiring (MvPowerSeries σ R) :=
  { inferInstanceAs (AddMonoidWithOne (MvPowerSeries σ R)),
    inferInstanceAs (Mul (MvPowerSeries σ R)),
    inferInstanceAs (AddCommMonoid (MvPowerSeries σ R)) with
    mul_one := MvPowerSeries.mul_one
    one_mul := MvPowerSeries.one_mul
    mul_assoc := MvPowerSeries.mul_assoc
    mul_zero := MvPowerSeries.mul_zero
    zero_mul := MvPowerSeries.zero_mul
    left_distrib := MvPowerSeries.mul_add
    right_distrib := MvPowerSeries.add_mul }

end Semiring

instance [CommSemiring R] : CommSemiring (MvPowerSeries σ R) :=
  { show Semiring (MvPowerSeries σ R) by infer_instance with
    mul_comm := fun φ ψ =>
      ext fun n => by
        classical
        simpa only [coeff_mul, mul_comm] using
          sum_antidiagonal_swap n fun a b => coeff R a φ * coeff R b ψ }

instance [Ring R] : Ring (MvPowerSeries σ R) :=
  { inferInstanceAs (Semiring (MvPowerSeries σ R)),
    inferInstanceAs (AddCommGroup (MvPowerSeries σ R)) with }

instance [CommRing R] : CommRing (MvPowerSeries σ R) :=
  { inferInstanceAs (CommSemiring (MvPowerSeries σ R)),
    inferInstanceAs (AddCommGroup (MvPowerSeries σ R)) with }

section Semiring

variable [Semiring R]

theorem monomial_mul_monomial (m n : σ →₀ ℕ) (a b : R) :
    monomial R m a * monomial R n b = monomial R (m + n) (a * b) := by
  classical
  ext k
  simp only [coeff_mul_monomial, coeff_monomial]
  split_ifs with h₁ h₂ h₃ h₃ h₂ <;> try rfl
  · rw [← h₂, tsub_add_cancel_of_le h₁] at h₃
    exact (h₃ rfl).elim
  · rw [h₃, add_tsub_cancel_right] at h₂
    exact (h₂ rfl).elim
  · exact zero_mul b
  · rw [h₂] at h₁
    exact (h₁ <| le_add_left le_rfl).elim
#align mv_power_series.monomial_mul_monomial MvPowerSeries.monomial_mul_monomial

variable (σ) (R)

/-- The constant multivariate formal power series. -/
def C : R →+* MvPowerSeries σ R :=
  { monomial R (0 : σ →₀ ℕ) with
    map_one' := rfl
    map_mul' := fun a b => (monomial_mul_monomial 0 0 a b).symm
    map_zero' := (monomial R (0 : _)).map_zero }
set_option linter.uppercaseLean3 false in
#align mv_power_series.C MvPowerSeries.C

variable {σ} {R}

@[simp]
theorem monomial_zero_eq_C : ⇑(monomial R (0 : σ →₀ ℕ)) = C σ R :=
  rfl
set_option linter.uppercaseLean3 false in
#align mv_power_series.monomial_zero_eq_C MvPowerSeries.monomial_zero_eq_C

theorem monomial_zero_eq_C_apply (a : R) : monomial R (0 : σ →₀ ℕ) a = C σ R a :=
  rfl
set_option linter.uppercaseLean3 false in
#align mv_power_series.monomial_zero_eq_C_apply MvPowerSeries.monomial_zero_eq_C_apply

theorem coeff_C [DecidableEq σ] (n : σ →₀ ℕ) (a : R) :
    coeff R n (C σ R a) = if n = 0 then a else 0 :=
  coeff_monomial _ _ _
set_option linter.uppercaseLean3 false in
#align mv_power_series.coeff_C MvPowerSeries.coeff_C

theorem coeff_zero_C (a : R) : coeff R (0 : σ →₀ ℕ) (C σ R a) = a :=
  coeff_monomial_same 0 a
set_option linter.uppercaseLean3 false in
#align mv_power_series.coeff_zero_C MvPowerSeries.coeff_zero_C

/-- The variables of the multivariate formal power series ring. -/
def X (s : σ) : MvPowerSeries σ R :=
  monomial R (single s 1) 1
set_option linter.uppercaseLean3 false in
#align mv_power_series.X MvPowerSeries.X

theorem coeff_X [DecidableEq σ] (n : σ →₀ ℕ) (s : σ) :
    coeff R n (X s : MvPowerSeries σ R) = if n = single s 1 then 1 else 0 :=
  coeff_monomial _ _ _
set_option linter.uppercaseLean3 false in
#align mv_power_series.coeff_X MvPowerSeries.coeff_X

theorem coeff_index_single_X [DecidableEq σ] (s t : σ) :
    coeff R (single t 1) (X s : MvPowerSeries σ R) = if t = s then 1 else 0 := by
  simp only [coeff_X, single_left_inj (one_ne_zero : (1 : ℕ) ≠ 0)]
set_option linter.uppercaseLean3 false in
#align mv_power_series.coeff_index_single_X MvPowerSeries.coeff_index_single_X

@[simp]
theorem coeff_index_single_self_X (s : σ) : coeff R (single s 1) (X s : MvPowerSeries σ R) = 1 :=
  coeff_monomial_same _ _
set_option linter.uppercaseLean3 false in
#align mv_power_series.coeff_index_single_self_X MvPowerSeries.coeff_index_single_self_X

theorem coeff_zero_X (s : σ) : coeff R (0 : σ →₀ ℕ) (X s : MvPowerSeries σ R) = 0 := by
  classical
  rw [coeff_X, if_neg]
  intro h
  exact one_ne_zero (single_eq_zero.mp h.symm)
set_option linter.uppercaseLean3 false in
#align mv_power_series.coeff_zero_X MvPowerSeries.coeff_zero_X

theorem commute_X (φ : MvPowerSeries σ R) (s : σ) : Commute φ (X s) :=
  φ.commute_monomial.mpr fun _m => Commute.one_right _
set_option linter.uppercaseLean3 false in
#align mv_power_series.commute_X MvPowerSeries.commute_X

theorem X_def (s : σ) : X s = monomial R (single s 1) 1 :=
  rfl
set_option linter.uppercaseLean3 false in
#align mv_power_series.X_def MvPowerSeries.X_def

theorem X_pow_eq (s : σ) (n : ℕ) : (X s : MvPowerSeries σ R) ^ n = monomial R (single s n) 1 := by
  induction' n with n ih
  · simp
  · rw [pow_succ, ih, Finsupp.single_add, X, monomial_mul_monomial, one_mul]
set_option linter.uppercaseLean3 false in
#align mv_power_series.X_pow_eq MvPowerSeries.X_pow_eq

theorem coeff_X_pow [DecidableEq σ] (m : σ →₀ ℕ) (s : σ) (n : ℕ) :
    coeff R m ((X s : MvPowerSeries σ R) ^ n) = if m = single s n then 1 else 0 := by
  rw [X_pow_eq s n, coeff_monomial]
set_option linter.uppercaseLean3 false in
#align mv_power_series.coeff_X_pow MvPowerSeries.coeff_X_pow

@[simp]
theorem coeff_mul_C (n : σ →₀ ℕ) (φ : MvPowerSeries σ R) (a : R) :
    coeff R n (φ * C σ R a) = coeff R n φ * a := by simpa using coeff_add_mul_monomial n 0 φ a
set_option linter.uppercaseLean3 false in
#align mv_power_series.coeff_mul_C MvPowerSeries.coeff_mul_C

@[simp]
theorem coeff_C_mul (n : σ →₀ ℕ) (φ : MvPowerSeries σ R) (a : R) :
    coeff R n (C σ R a * φ) = a * coeff R n φ := by simpa using coeff_add_monomial_mul 0 n φ a
set_option linter.uppercaseLean3 false in
#align mv_power_series.coeff_C_mul MvPowerSeries.coeff_C_mul

theorem coeff_zero_mul_X (φ : MvPowerSeries σ R) (s : σ) : coeff R (0 : σ →₀ ℕ) (φ * X s) = 0 := by
  have : ¬single s 1 ≤ 0 := fun h => by simpa using h s
  simp only [X, coeff_mul_monomial, if_neg this]
set_option linter.uppercaseLean3 false in
#align mv_power_series.coeff_zero_mul_X MvPowerSeries.coeff_zero_mul_X

theorem coeff_zero_X_mul (φ : MvPowerSeries σ R) (s : σ) : coeff R (0 : σ →₀ ℕ) (X s * φ) = 0 := by
  rw [← (φ.commute_X s).eq, coeff_zero_mul_X]
set_option linter.uppercaseLean3 false in
#align mv_power_series.coeff_zero_X_mul MvPowerSeries.coeff_zero_X_mul

variable (σ) (R)

/-- The constant coefficient of a formal power series. -/
def constantCoeff : MvPowerSeries σ R →+* R :=
  { coeff R (0 : σ →₀ ℕ) with
    toFun := coeff R (0 : σ →₀ ℕ)
    map_one' := coeff_zero_one
    map_mul' := fun φ ψ => by classical simp [coeff_mul, support_single_ne_zero]
    map_zero' := LinearMap.map_zero _ }
#align mv_power_series.constant_coeff MvPowerSeries.constantCoeff

variable {σ} {R}

@[simp]
theorem coeff_zero_eq_constantCoeff : ⇑(coeff R (0 : σ →₀ ℕ)) = constantCoeff σ R :=
  rfl
#align mv_power_series.coeff_zero_eq_constant_coeff MvPowerSeries.coeff_zero_eq_constantCoeff

theorem coeff_zero_eq_constantCoeff_apply (φ : MvPowerSeries σ R) :
    coeff R (0 : σ →₀ ℕ) φ = constantCoeff σ R φ :=
  rfl
#align mv_power_series.coeff_zero_eq_constant_coeff_apply MvPowerSeries.coeff_zero_eq_constantCoeff_apply

@[simp]
theorem constantCoeff_C (a : R) : constantCoeff σ R (C σ R a) = a :=
  rfl
set_option linter.uppercaseLean3 false in
#align mv_power_series.constant_coeff_C MvPowerSeries.constantCoeff_C

@[simp]
theorem constantCoeff_comp_C : (constantCoeff σ R).comp (C σ R) = RingHom.id R :=
  rfl
set_option linter.uppercaseLean3 false in
#align mv_power_series.constant_coeff_comp_C MvPowerSeries.constantCoeff_comp_C

-- Porting note (#10618): simp can prove this.
-- @[simp]
theorem constantCoeff_zero : constantCoeff σ R 0 = 0 :=
  rfl
#align mv_power_series.constant_coeff_zero MvPowerSeries.constantCoeff_zero

-- Porting note (#10618): simp can prove this.
-- @[simp]
theorem constantCoeff_one : constantCoeff σ R 1 = 1 :=
  rfl
#align mv_power_series.constant_coeff_one MvPowerSeries.constantCoeff_one

@[simp]
theorem constantCoeff_X (s : σ) : constantCoeff σ R (X s) = 0 :=
  coeff_zero_X s
set_option linter.uppercaseLean3 false in
#align mv_power_series.constant_coeff_X MvPowerSeries.constantCoeff_X

/-- If a multivariate formal power series is invertible,
 then so is its constant coefficient. -/
theorem isUnit_constantCoeff (φ : MvPowerSeries σ R) (h : IsUnit φ) :
    IsUnit (constantCoeff σ R φ) :=
  h.map _
#align mv_power_series.is_unit_constant_coeff MvPowerSeries.isUnit_constantCoeff

-- Porting note (#10618): simp can prove this.
-- @[simp]
theorem coeff_smul (f : MvPowerSeries σ R) (n) (a : R) : coeff _ n (a • f) = a * coeff _ n f :=
  rfl
#align mv_power_series.coeff_smul MvPowerSeries.coeff_smul

theorem smul_eq_C_mul (f : MvPowerSeries σ R) (a : R) : a • f = C σ R a * f := by
  ext
  simp
set_option linter.uppercaseLean3 false in
#align mv_power_series.smul_eq_C_mul MvPowerSeries.smul_eq_C_mul

theorem X_inj [Nontrivial R] {s t : σ} : (X s : MvPowerSeries σ R) = X t ↔ s = t :=
  ⟨by
    classical
    intro h
    replace h := congr_arg (coeff R (single s 1)) h
    rw [coeff_X, if_pos rfl, coeff_X] at h
    split_ifs at h with H
    · rw [Finsupp.single_eq_single_iff] at H
      cases' H with H H
      · exact H.1
      · exfalso
        exact one_ne_zero H.1
    · exfalso
      exact one_ne_zero h, congr_arg X⟩
set_option linter.uppercaseLean3 false in
#align mv_power_series.X_inj MvPowerSeries.X_inj

end Semiring

section Map

variable {S T : Type*} [Semiring R] [Semiring S] [Semiring T]
variable (f : R →+* S) (g : S →+* T)
variable (σ)

/-- The map between multivariate formal power series induced by a map on the coefficients. -/
def map : MvPowerSeries σ R →+* MvPowerSeries σ S where
  toFun φ n := f <| coeff R n φ
  map_zero' := ext fun _n => f.map_zero
  map_one' :=
    ext fun n =>
      show f ((coeff R n) 1) = (coeff S n) 1 by
        classical
        rw [coeff_one, coeff_one]
        split_ifs with h
        · simp only [RingHom.map_ite_one_zero, ite_true, map_one, h]
        · simp only [RingHom.map_ite_one_zero, ite_false, map_zero, h]
  map_add' φ ψ :=
    ext fun n => show f ((coeff R n) (φ + ψ)) = f ((coeff R n) φ) + f ((coeff R n) ψ) by simp
  map_mul' φ ψ :=
    ext fun n =>
      show f _ = _ by
        classical
        rw [coeff_mul, map_sum, coeff_mul]
        apply Finset.sum_congr rfl
        rintro ⟨i, j⟩ _; rw [f.map_mul]; rfl
#align mv_power_series.map MvPowerSeries.map

variable {σ}

@[simp]
theorem map_id : map σ (RingHom.id R) = RingHom.id _ :=
  rfl
#align mv_power_series.map_id MvPowerSeries.map_id

theorem map_comp : map σ (g.comp f) = (map σ g).comp (map σ f) :=
  rfl
#align mv_power_series.map_comp MvPowerSeries.map_comp

@[simp]
theorem coeff_map (n : σ →₀ ℕ) (φ : MvPowerSeries σ R) : coeff S n (map σ f φ) = f (coeff R n φ) :=
  rfl
#align mv_power_series.coeff_map MvPowerSeries.coeff_map

@[simp]
theorem constantCoeff_map (φ : MvPowerSeries σ R) :
    constantCoeff σ S (map σ f φ) = f (constantCoeff σ R φ) :=
  rfl
#align mv_power_series.constant_coeff_map MvPowerSeries.constantCoeff_map

@[simp]
theorem map_monomial (n : σ →₀ ℕ) (a : R) : map σ f (monomial R n a) = monomial S n (f a) := by
  classical
  ext m
  simp [coeff_monomial, apply_ite f]
#align mv_power_series.map_monomial MvPowerSeries.map_monomial

@[simp]
theorem map_C (a : R) : map σ f (C σ R a) = C σ S (f a) :=
  map_monomial _ _ _
set_option linter.uppercaseLean3 false in
#align mv_power_series.map_C MvPowerSeries.map_C

@[simp]
theorem map_X (s : σ) : map σ f (X s) = X s := by simp [MvPowerSeries.X]
set_option linter.uppercaseLean3 false in
#align mv_power_series.map_X MvPowerSeries.map_X

end Map

section Semiring

variable [Semiring R]

theorem X_pow_dvd_iff {s : σ} {n : ℕ} {φ : MvPowerSeries σ R} :
    (X s : MvPowerSeries σ R) ^ n ∣ φ ↔ ∀ m : σ →₀ ℕ, m s < n → coeff R m φ = 0 := by
  classical
  constructor
  · rintro ⟨φ, rfl⟩ m h
    rw [coeff_mul, Finset.sum_eq_zero]
    rintro ⟨i, j⟩ hij
    rw [coeff_X_pow, if_neg, zero_mul]
    contrapose! h
    dsimp at h
    subst i
    rw [mem_antidiagonal] at hij
    rw [← hij, Finsupp.add_apply, Finsupp.single_eq_same]
    exact Nat.le_add_right n _
  · intro h
    refine ⟨fun m => coeff R (m + single s n) φ, ?_⟩
    ext m
    by_cases H : m - single s n + single s n = m
    · rw [coeff_mul, Finset.sum_eq_single (single s n, m - single s n)]
      · rw [coeff_X_pow, if_pos rfl, one_mul]
        simpa using congr_arg (fun m : σ →₀ ℕ => coeff R m φ) H.symm
      · rintro ⟨i, j⟩ hij hne
        rw [mem_antidiagonal] at hij
        rw [coeff_X_pow]
        split_ifs with hi
        · exfalso
          apply hne
          rw [← hij, ← hi, Prod.mk.inj_iff]
          refine ⟨rfl, ?_⟩
          ext t
          simp only [add_tsub_cancel_left, Finsupp.add_apply, Finsupp.tsub_apply]
        · exact zero_mul _
      · intro hni
        exfalso
        apply hni
        rwa [mem_antidiagonal, add_comm]
    · rw [h, coeff_mul, Finset.sum_eq_zero]
      · rintro ⟨i, j⟩ hij
        rw [mem_antidiagonal] at hij
        rw [coeff_X_pow]
        split_ifs with hi
        · exfalso
          apply H
          rw [← hij, hi]
          ext
          rw [coe_add, coe_add, Pi.add_apply, Pi.add_apply, add_tsub_cancel_left, add_comm]
        · exact zero_mul _
      · contrapose! H
        ext t
        by_cases hst : s = t
        · subst t
          simpa using tsub_add_cancel_of_le H
        · simp [Finsupp.single_apply, hst]
set_option linter.uppercaseLean3 false in
#align mv_power_series.X_pow_dvd_iff MvPowerSeries.X_pow_dvd_iff

theorem X_dvd_iff {s : σ} {φ : MvPowerSeries σ R} :
    (X s : MvPowerSeries σ R) ∣ φ ↔ ∀ m : σ →₀ ℕ, m s = 0 → coeff R m φ = 0 := by
  rw [← pow_one (X s : MvPowerSeries σ R), X_pow_dvd_iff]
  constructor <;> intro h m hm
  · exact h m (hm.symm ▸ zero_lt_one)
  · exact h m (Nat.eq_zero_of_le_zero <| Nat.le_of_succ_le_succ hm)
set_option linter.uppercaseLean3 false in
#align mv_power_series.X_dvd_iff MvPowerSeries.X_dvd_iff

end Semiring

section CommSemiring

open Finset.HasAntidiagonal Finset

variable {R : Type*} [CommSemiring R] {ι : Type*} [DecidableEq ι]

/-- Coefficients of a product of power series -/
theorem coeff_prod [DecidableEq σ]
    (f : ι → MvPowerSeries σ R) (d : σ →₀ ℕ) (s : Finset ι) :
    coeff R d (∏ j ∈ s, f j) =
      ∑ l ∈ finsuppAntidiag s d,
        ∏ i ∈ s, coeff R (l i) (f i) := by
  induction s using Finset.induction_on generalizing d with
  | empty =>
    simp only [prod_empty, sum_const, nsmul_eq_mul, mul_one, coeff_one, finsuppAntidiag_empty]
    split_ifs
    · simp only [card_singleton, Nat.cast_one]
    · simp only [card_empty, Nat.cast_zero]
  | @insert a s ha ih =>
    rw [finsuppAntidiag_insert ha, prod_insert ha, coeff_mul, sum_biUnion]
    · apply Finset.sum_congr rfl
      simp only [mem_antidiagonal, sum_map, Function.Embedding.coeFn_mk, coe_update, Prod.forall]
      rintro u v rfl
      rw [ih, Finset.mul_sum, ← Finset.sum_attach]
      apply Finset.sum_congr rfl
      simp only [mem_attach, Finset.prod_insert ha, Function.update_same, forall_true_left,
        Subtype.forall]
      rintro x -
      rw [Finset.prod_congr rfl]
      intro i hi
      rw [Function.update_noteq]
      exact ne_of_mem_of_not_mem hi ha
    · simp only [Set.PairwiseDisjoint, Set.Pairwise, mem_coe, mem_antidiagonal, ne_eq,
        disjoint_left, mem_map, mem_attach, Function.Embedding.coeFn_mk, true_and, Subtype.exists,
        exists_prop, not_exists, not_and, forall_exists_index, and_imp, forall_apply_eq_imp_iff₂,
        Prod.forall, Prod.mk.injEq]
      rintro u v rfl u' v' huv h k - l - hkl
      obtain rfl : u' = u := by
        simpa only [Finsupp.coe_update, Function.update_same] using DFunLike.congr_fun hkl a
      simp only [add_right_inj] at huv
      exact h rfl huv.symm

end CommSemiring

section Algebra

variable {A : Type*} [CommSemiring R] [Semiring A] [Algebra R A]

instance : Algebra R (MvPowerSeries σ A) :=
  {
    show Module R (MvPowerSeries σ A) by infer_instance with
    commutes' := fun a φ => by
      ext n
      simp [Algebra.commutes]
    smul_def' := fun a σ => by
      ext n
      simp [(coeff A n).map_smul_of_tower a, Algebra.smul_def]
    toRingHom := (MvPowerSeries.map σ (algebraMap R A)).comp (C σ R) }

theorem c_eq_algebraMap : C σ R = algebraMap R (MvPowerSeries σ R) :=
  rfl
set_option linter.uppercaseLean3 false in
#align mv_power_series.C_eq_algebra_map MvPowerSeries.c_eq_algebraMap

theorem algebraMap_apply {r : R} :
    algebraMap R (MvPowerSeries σ A) r = C σ A (algebraMap R A r) := by
  change (MvPowerSeries.map σ (algebraMap R A)).comp (C σ R) r = _
  simp
#align mv_power_series.algebra_map_apply MvPowerSeries.algebraMap_apply

instance [Nonempty σ] [Nontrivial R] : Nontrivial (Subalgebra R (MvPowerSeries σ R)) :=
  ⟨⟨⊥, ⊤, by
      classical
      rw [Ne, SetLike.ext_iff, not_forall]
      inhabit σ
      refine ⟨X default, ?_⟩
      simp only [Algebra.mem_bot, not_exists, Set.mem_range, iff_true_iff, Algebra.mem_top]
      intro x
<<<<<<< HEAD
      rw [MvPowerSeries.ext_iff, not_forall]
=======
      simp_rw [MvPowerSeries.ext_iff, not_forall]
>>>>>>> 3a7b746f
      refine ⟨Finsupp.single default 1, ?_⟩
      simp [algebraMap_apply, coeff_C]⟩⟩

end Algebra


end MvPowerSeries

namespace MvPolynomial

open Finsupp

variable {σ : Type*} {R : Type*} [CommSemiring R] (φ ψ : MvPolynomial σ R)

-- Porting note: added so we can add the `@[coe]` attribute
/-- The natural inclusion from multivariate polynomials into multivariate formal power series. -/
@[coe]
def toMvPowerSeries : MvPolynomial σ R → MvPowerSeries σ R :=
  fun φ n => coeff n φ

/-- The natural inclusion from multivariate polynomials into multivariate formal power series. -/
instance coeToMvPowerSeries : Coe (MvPolynomial σ R) (MvPowerSeries σ R) :=
  ⟨toMvPowerSeries⟩
#align mv_polynomial.coe_to_mv_power_series MvPolynomial.coeToMvPowerSeries

theorem coe_def : (φ : MvPowerSeries σ R) = fun n => coeff n φ :=
  rfl
#align mv_polynomial.coe_def MvPolynomial.coe_def

@[simp, norm_cast]
theorem coeff_coe (n : σ →₀ ℕ) : MvPowerSeries.coeff R n ↑φ = coeff n φ :=
  rfl
#align mv_polynomial.coeff_coe MvPolynomial.coeff_coe

@[simp, norm_cast]
theorem coe_monomial (n : σ →₀ ℕ) (a : R) :
    (monomial n a : MvPowerSeries σ R) = MvPowerSeries.monomial R n a :=
  MvPowerSeries.ext fun m => by
    classical
    rw [coeff_coe, coeff_monomial, MvPowerSeries.coeff_monomial]
    split_ifs with h₁ h₂ <;> first |rfl|subst m; contradiction
#align mv_polynomial.coe_monomial MvPolynomial.coe_monomial

@[simp, norm_cast]
theorem coe_zero : ((0 : MvPolynomial σ R) : MvPowerSeries σ R) = 0 :=
  rfl
#align mv_polynomial.coe_zero MvPolynomial.coe_zero

@[simp, norm_cast]
theorem coe_one : ((1 : MvPolynomial σ R) : MvPowerSeries σ R) = 1 :=
    coe_monomial _ _
#align mv_polynomial.coe_one MvPolynomial.coe_one

@[simp, norm_cast]
theorem coe_add : ((φ + ψ : MvPolynomial σ R) : MvPowerSeries σ R) = φ + ψ :=
  rfl
#align mv_polynomial.coe_add MvPolynomial.coe_add

@[simp, norm_cast]
theorem coe_mul : ((φ * ψ : MvPolynomial σ R) : MvPowerSeries σ R) = φ * ψ :=
  MvPowerSeries.ext fun n => by
    classical
    simp only [coeff_coe, MvPowerSeries.coeff_mul, coeff_mul]
#align mv_polynomial.coe_mul MvPolynomial.coe_mul

@[simp, norm_cast]
theorem coe_C (a : R) : ((C a : MvPolynomial σ R) : MvPowerSeries σ R) = MvPowerSeries.C σ R a :=
  coe_monomial _ _
set_option linter.uppercaseLean3 false in
#align mv_polynomial.coe_C MvPolynomial.coe_C

#noalign mv_polynomial.coe_bit0
#noalign mv_polynomial.coe_bit1

@[simp, norm_cast]
theorem coe_X (s : σ) : ((X s : MvPolynomial σ R) : MvPowerSeries σ R) = MvPowerSeries.X s :=
  coe_monomial _ _
set_option linter.uppercaseLean3 false in
#align mv_polynomial.coe_X MvPolynomial.coe_X

variable (σ R)

theorem coe_injective : Function.Injective (Coe.coe : MvPolynomial σ R → MvPowerSeries σ R) :=
    fun x y h => by
  ext
  simp_rw [← coeff_coe]
  congr
#align mv_polynomial.coe_injective MvPolynomial.coe_injective

variable {σ R φ ψ}

@[simp, norm_cast]
theorem coe_inj : (φ : MvPowerSeries σ R) = ψ ↔ φ = ψ :=
  (coe_injective σ R).eq_iff
#align mv_polynomial.coe_inj MvPolynomial.coe_inj

@[simp]
theorem coe_eq_zero_iff : (φ : MvPowerSeries σ R) = 0 ↔ φ = 0 := by rw [← coe_zero, coe_inj]
#align mv_polynomial.coe_eq_zero_iff MvPolynomial.coe_eq_zero_iff

@[simp]
theorem coe_eq_one_iff : (φ : MvPowerSeries σ R) = 1 ↔ φ = 1 := by rw [← coe_one, coe_inj]
#align mv_polynomial.coe_eq_one_iff MvPolynomial.coe_eq_one_iff

/-- The coercion from multivariate polynomials to multivariate power series
as a ring homomorphism.
-/
def coeToMvPowerSeries.ringHom : MvPolynomial σ R →+* MvPowerSeries σ R where
  toFun := (Coe.coe : MvPolynomial σ R → MvPowerSeries σ R)
  map_zero' := coe_zero
  map_one' := coe_one
  map_add' := coe_add
  map_mul' := coe_mul
#align mv_polynomial.coe_to_mv_power_series.ring_hom MvPolynomial.coeToMvPowerSeries.ringHom

@[simp, norm_cast]
theorem coe_pow (n : ℕ) :
    ((φ ^ n : MvPolynomial σ R) : MvPowerSeries σ R) = (φ : MvPowerSeries σ R) ^ n :=
  coeToMvPowerSeries.ringHom.map_pow _ _
#align mv_polynomial.coe_pow MvPolynomial.coe_pow

variable (φ ψ)

@[simp]
theorem coeToMvPowerSeries.ringHom_apply : coeToMvPowerSeries.ringHom φ = φ :=
  rfl
#align mv_polynomial.coe_to_mv_power_series.ring_hom_apply MvPolynomial.coeToMvPowerSeries.ringHom_apply

section Algebra

variable (A : Type*) [CommSemiring A] [Algebra R A]

/-- The coercion from multivariate polynomials to multivariate power series
as an algebra homomorphism.
-/
def coeToMvPowerSeries.algHom : MvPolynomial σ R →ₐ[R] MvPowerSeries σ A :=
  { (MvPowerSeries.map σ (algebraMap R A)).comp coeToMvPowerSeries.ringHom with
    commutes' := fun r => by simp [algebraMap_apply, MvPowerSeries.algebraMap_apply] }
#align mv_polynomial.coe_to_mv_power_series.alg_hom MvPolynomial.coeToMvPowerSeries.algHom

@[simp]
theorem coeToMvPowerSeries.algHom_apply :
    coeToMvPowerSeries.algHom A φ = MvPowerSeries.map σ (algebraMap R A) ↑φ :=
  rfl
#align mv_polynomial.coe_to_mv_power_series.alg_hom_apply MvPolynomial.coeToMvPowerSeries.algHom_apply

end Algebra

end MvPolynomial

namespace MvPowerSeries

variable {σ R A : Type*} [CommSemiring R] [CommSemiring A] [Algebra R A] (f : MvPowerSeries σ R)

instance algebraMvPolynomial : Algebra (MvPolynomial σ R) (MvPowerSeries σ A) :=
  RingHom.toAlgebra (MvPolynomial.coeToMvPowerSeries.algHom A).toRingHom
#align mv_power_series.algebra_mv_polynomial MvPowerSeries.algebraMvPolynomial

instance algebraMvPowerSeries : Algebra (MvPowerSeries σ R) (MvPowerSeries σ A) :=
  (map σ (algebraMap R A)).toAlgebra
#align mv_power_series.algebra_mv_power_series MvPowerSeries.algebraMvPowerSeries

variable (A)

theorem algebraMap_apply' (p : MvPolynomial σ R) :
    algebraMap (MvPolynomial σ R) (MvPowerSeries σ A) p = map σ (algebraMap R A) p :=
  rfl
#align mv_power_series.algebra_map_apply' MvPowerSeries.algebraMap_apply'

theorem algebraMap_apply'' :
    algebraMap (MvPowerSeries σ R) (MvPowerSeries σ A) f = map σ (algebraMap R A) f :=
  rfl
#align mv_power_series.algebra_map_apply'' MvPowerSeries.algebraMap_apply''

end MvPowerSeries

end<|MERGE_RESOLUTION|>--- conflicted
+++ resolved
@@ -755,11 +755,7 @@
       refine ⟨X default, ?_⟩
       simp only [Algebra.mem_bot, not_exists, Set.mem_range, iff_true_iff, Algebra.mem_top]
       intro x
-<<<<<<< HEAD
-      rw [MvPowerSeries.ext_iff, not_forall]
-=======
       simp_rw [MvPowerSeries.ext_iff, not_forall]
->>>>>>> 3a7b746f
       refine ⟨Finsupp.single default 1, ?_⟩
       simp [algebraMap_apply, coeff_C]⟩⟩
 
