/-
Copyright (c) 2020 Johan Commelin. All rights reserved.
Released under Apache 2.0 license as described in the file LICENSE.
Authors: Johan Commelin, Robert Y. Lewis
-/
import Mathlib.Algebra.MvPolynomial.Counit
import Mathlib.Algebra.MvPolynomial.Invertible
import Mathlib.RingTheory.WittVector.Defs

#align_import ring_theory.witt_vector.basic from "leanprover-community/mathlib"@"9556784a5b84697562e9c6acb40500d4a82e675a"

/-!
# Witt vectors

This file verifies that the ring operations on `WittVector p R`
satisfy the axioms of a commutative ring.

## Main definitions

* `WittVector.map`: lifts a ring homomorphism `R →+* S` to a ring homomorphism `𝕎 R →+* 𝕎 S`.
* `WittVector.ghostComponent n x`: evaluates the `n`th Witt polynomial
  on the first `n` coefficients of `x`, producing a value in `R`.
  This is a ring homomorphism.
* `WittVector.ghostMap`: a ring homomorphism `𝕎 R →+* (ℕ → R)`, obtained by packaging
  all the ghost components together.
  If `p` is invertible in `R`, then the ghost map is an equivalence,
  which we use to define the ring operations on `𝕎 R`.
* `WittVector.CommRing`: the ring structure induced by the ghost components.

## Notation

We use notation `𝕎 R`, entered `\bbW`, for the Witt vectors over `R`.

## Implementation details

As we prove that the ghost components respect the ring operations, we face a number of repetitive
proofs. To avoid duplicating code we factor these proofs into a custom tactic, only slightly more
powerful than a tactic macro. This tactic is not particularly useful outside of its applications
in this file.

## References

* [Hazewinkel, *Witt Vectors*][Haze09]

* [Commelin and Lewis, *Formalizing the Ring of Witt Vectors*][CL21]

-/


noncomputable section

open MvPolynomial Function

open scoped BigOperators

variable {p : ℕ} {R S T : Type*} [hp : Fact p.Prime] [CommRing R] [CommRing S] [CommRing T]
variable {α : Type*} {β : Type*}

<<<<<<< HEAD
@[inherit_doc] local notation "𝕎" => WittVector p
@[inherit_doc] local notation "W_" => wittPolynomial p
=======
local notation "𝕎" => WittVector p
local notation "W_" => wittPolynomial p
>>>>>>> 8a48cc6b

-- type as `\bbW`
open scoped Witt

namespace WittVector

/-- `f : α → β` induces a map from `𝕎 α` to `𝕎 β` by applying `f` componentwise.
If `f` is a ring homomorphism, then so is `f`, see `WittVector.map f`. -/
def mapFun (f : α → β) : 𝕎 α → 𝕎 β := fun x => mk _ (f ∘ x.coeff)
#align witt_vector.map_fun WittVector.mapFun

namespace mapFun

-- Porting note: switched the proof to tactic mode. I think that `ext` was the issue.
theorem injective (f : α → β) (hf : Injective f) : Injective (mapFun f : 𝕎 α → 𝕎 β) := by
  intros _ _ h
  ext p
  exact hf (congr_arg (fun x => coeff x p) h : _)
#align witt_vector.map_fun.injective WittVector.mapFun.injective

theorem surjective (f : α → β) (hf : Surjective f) : Surjective (mapFun f : 𝕎 α → 𝕎 β) := fun x =>
  ⟨mk _ fun n => Classical.choose <| hf <| x.coeff n,
    by ext n; simp only [mapFun, coeff_mk, comp_apply, Classical.choose_spec (hf (x.coeff n))]⟩
#align witt_vector.map_fun.surjective WittVector.mapFun.surjective

-- Porting note: using `(x y : 𝕎 R)` instead of `(x y : WittVector p R)` produced sorries.
variable (f : R →+* S) (x y : WittVector p R)

/-- Auxiliary tactic for showing that `mapFun` respects the ring operations. -/
--  porting note: a very crude port.
macro "map_fun_tac" : tactic => `(tactic| (
  ext n
  simp only [mapFun, mk, comp_apply, zero_coeff, map_zero,
    -- Porting note: the lemmas on the next line do not have the `simp` tag in mathlib4
    add_coeff, sub_coeff, mul_coeff, neg_coeff, nsmul_coeff, zsmul_coeff, pow_coeff,
    peval, map_aeval, algebraMap_int_eq, coe_eval₂Hom] <;>
  try { cases n <;> simp <;> done } <;>  -- Porting note: this line solves `one`
  apply eval₂Hom_congr (RingHom.ext_int _ _) _ rfl <;>
  ext ⟨i, k⟩ <;>
    fin_cases i <;> rfl))

--  and until `pow`.
-- We do not tag these lemmas as `@[simp]` because they will be bundled in `map` later on.
theorem zero : mapFun f (0 : 𝕎 R) = 0 := by map_fun_tac
#align witt_vector.map_fun.zero WittVector.mapFun.zero

theorem one : mapFun f (1 : 𝕎 R) = 1 := by map_fun_tac
#align witt_vector.map_fun.one WittVector.mapFun.one

theorem add : mapFun f (x + y) = mapFun f x + mapFun f y := by map_fun_tac
#align witt_vector.map_fun.add WittVector.mapFun.add

theorem sub : mapFun f (x - y) = mapFun f x - mapFun f y := by map_fun_tac
#align witt_vector.map_fun.sub WittVector.mapFun.sub

theorem mul : mapFun f (x * y) = mapFun f x * mapFun f y := by map_fun_tac
#align witt_vector.map_fun.mul WittVector.mapFun.mul

theorem neg : mapFun f (-x) = -mapFun f x := by map_fun_tac
#align witt_vector.map_fun.neg WittVector.mapFun.neg

theorem nsmul (n : ℕ) (x : WittVector p R) : mapFun f (n • x) = n • mapFun f x := by map_fun_tac
#align witt_vector.map_fun.nsmul WittVector.mapFun.nsmul

theorem zsmul (z : ℤ) (x : WittVector p R) : mapFun f (z • x) = z • mapFun f x := by map_fun_tac
#align witt_vector.map_fun.zsmul WittVector.mapFun.zsmul

theorem pow (n : ℕ) : mapFun f (x ^ n) = mapFun f x ^ n := by map_fun_tac
#align witt_vector.map_fun.pow WittVector.mapFun.pow

theorem nat_cast (n : ℕ) : mapFun f (n : 𝕎 R) = n :=
  show mapFun f n.unaryCast = (n : WittVector p S) by
    induction n <;> simp [*, Nat.unaryCast, add, one, zero] <;> rfl
#align witt_vector.map_fun.nat_cast WittVector.mapFun.nat_cast

theorem int_cast (n : ℤ) : mapFun f (n : 𝕎 R) = n :=
  show mapFun f n.castDef = (n : WittVector p S) by
    cases n <;> simp [*, Int.castDef, add, one, neg, zero, nat_cast] <;> rfl
#align witt_vector.map_fun.int_cast WittVector.mapFun.int_cast

end mapFun

end WittVector

namespace WittVector

/-- Evaluates the `n`th Witt polynomial on the first `n` coefficients of `x`,
producing a value in `R`.
This function will be bundled as the ring homomorphism `WittVector.ghostMap`
once the ring structure is available,
but we rely on it to set up the ring structure in the first place. -/
private def ghostFun : 𝕎 R → ℕ → R := fun x n => aeval x.coeff (W_ ℤ n)

section Tactic
open Lean Elab Tactic

--  porting note: removed mathport output related to meta code.
--  I do not know what to do with `#align`
/-- An auxiliary tactic for proving that `ghostFun` respects the ring operations. -/
elab "ghost_fun_tac" φ:term "," fn:term : tactic => do
  evalTactic (← `(tactic| (
  ext n
  have := congr_fun (congr_arg (@peval R _ _) (wittStructureInt_prop p $φ n)) $fn
  simp only [wittZero, OfNat.ofNat, Zero.zero, wittOne, One.one,
    HAdd.hAdd, Add.add, HSub.hSub, Sub.sub, Neg.neg, HMul.hMul, Mul.mul,HPow.hPow, Pow.pow,
    wittNSMul, wittZSMul, HSMul.hSMul, SMul.smul]
  simpa (config := { unfoldPartialApp := true }) [WittVector.ghostFun, aeval_rename, aeval_bind₁,
    comp, uncurry, peval, eval] using this
  )))

end Tactic

section GhostFun

variable (x y : WittVector p R)

-- The following lemmas are not `@[simp]` because they will be bundled in `ghostMap` later on.

@[local simp]
theorem matrix_vecEmpty_coeff {R} (i j) :
    @coeff p R (Matrix.vecEmpty i) j = (Matrix.vecEmpty i : ℕ → R) j := by
  rcases i with ⟨_ | _ | _ | _ | i_val, ⟨⟩⟩
#align witt_vector.matrix_vec_empty_coeff WittVector.matrix_vecEmpty_coeff

private theorem ghostFun_zero : ghostFun (0 : 𝕎 R) = 0 := by
  ghost_fun_tac 0, ![]

private theorem ghostFun_one : ghostFun (1 : 𝕎 R) = 1 := by
  ghost_fun_tac 1, ![]

private theorem ghostFun_add : ghostFun (x + y) = ghostFun x + ghostFun y := by
  ghost_fun_tac X 0 + X 1, ![x.coeff, y.coeff]

private theorem ghostFun_nat_cast (i : ℕ) : ghostFun (i : 𝕎 R) = i :=
  show ghostFun i.unaryCast = _ by
    induction i <;>
      simp [*, Nat.unaryCast, ghostFun_zero, ghostFun_one, ghostFun_add, -Pi.natCast_def]

private theorem ghostFun_sub : ghostFun (x - y) = ghostFun x - ghostFun y := by
  ghost_fun_tac X 0 - X 1, ![x.coeff, y.coeff]

private theorem ghostFun_mul : ghostFun (x * y) = ghostFun x * ghostFun y := by
  ghost_fun_tac X 0 * X 1, ![x.coeff, y.coeff]

private theorem ghostFun_neg : ghostFun (-x) = -ghostFun x := by ghost_fun_tac -X 0, ![x.coeff]

private theorem ghostFun_int_cast (i : ℤ) : ghostFun (i : 𝕎 R) = i :=
  show ghostFun i.castDef = _ by
    cases i <;> simp [*, Int.castDef, ghostFun_nat_cast, ghostFun_neg, -Pi.natCast_def,
      -Pi.intCast_def]

private lemma ghostFun_nsmul (m : ℕ) (x : WittVector p R) : ghostFun (m • x) = m • ghostFun x := by
  --  porting note: I had to add the explicit type ascription.
  --  This could very well be due to my poor tactic writing!
  ghost_fun_tac m • (X 0 : MvPolynomial _ ℤ), ![x.coeff]

private lemma ghostFun_zsmul (m : ℤ) (x : WittVector p R) : ghostFun (m • x) = m • ghostFun x := by
  --  porting note: I had to add the explicit type ascription.
  --  This could very well be due to my poor tactic writing!
  ghost_fun_tac m • (X 0 : MvPolynomial _ ℤ), ![x.coeff]

private theorem ghostFun_pow (m : ℕ) : ghostFun (x ^ m) = ghostFun x ^ m := by
  ghost_fun_tac X 0 ^ m, ![x.coeff]

end GhostFun

variable (p) (R)

/-- The bijection between `𝕎 R` and `ℕ → R`, under the assumption that `p` is invertible in `R`.
In `WittVector.ghostEquiv` we upgrade this to an isomorphism of rings. -/
private def ghostEquiv' [Invertible (p : R)] : 𝕎 R ≃ (ℕ → R) where
  toFun := ghostFun
  invFun x := mk p fun n => aeval x (xInTermsOfW p R n)
  left_inv := by
    intro x
    ext n
    have := bind₁_wittPolynomial_xInTermsOfW p R n
    apply_fun aeval x.coeff at this
    simpa (config := { unfoldPartialApp := true }) only [aeval_bind₁, aeval_X, ghostFun,
      aeval_wittPolynomial]
  right_inv := by
    intro x
    ext n
    have := bind₁_xInTermsOfW_wittPolynomial p R n
    apply_fun aeval x at this
    simpa only [aeval_bind₁, aeval_X, ghostFun, aeval_wittPolynomial]

@[local instance]
private def comm_ring_aux₁ : CommRing (𝕎 (MvPolynomial R ℚ)) :=
  -- Porting note: no longer needed?
  -- letI : CommRing (MvPolynomial R ℚ) := MvPolynomial.commRing
  (ghostEquiv' p (MvPolynomial R ℚ)).injective.commRing ghostFun ghostFun_zero ghostFun_one
    ghostFun_add ghostFun_mul ghostFun_neg ghostFun_sub ghostFun_nsmul ghostFun_zsmul
    ghostFun_pow ghostFun_nat_cast ghostFun_int_cast

@[local instance]
private def comm_ring_aux₂ : CommRing (𝕎 (MvPolynomial R ℤ)) :=
  (mapFun.injective _ <| map_injective (Int.castRingHom ℚ) Int.cast_injective).commRing _
    (mapFun.zero _) (mapFun.one _) (mapFun.add _) (mapFun.mul _) (mapFun.neg _) (mapFun.sub _)
    (mapFun.nsmul _) (mapFun.zsmul _) (mapFun.pow _) (mapFun.nat_cast _) (mapFun.int_cast _)

attribute [reducible] comm_ring_aux₂

/-- The commutative ring structure on `𝕎 R`. -/
instance : CommRing (𝕎 R) :=
  (mapFun.surjective _ <| counit_surjective _).commRing (mapFun <| MvPolynomial.counit _)
    (mapFun.zero _) (mapFun.one _) (mapFun.add _) (mapFun.mul _) (mapFun.neg _) (mapFun.sub _)
    (mapFun.nsmul _) (mapFun.zsmul _) (mapFun.pow _) (mapFun.nat_cast _) (mapFun.int_cast _)

variable {p R}

/-- `WittVector.map f` is the ring homomorphism `𝕎 R →+* 𝕎 S` naturally induced
by a ring homomorphism `f : R →+* S`. It acts coefficientwise. -/
noncomputable def map (f : R →+* S) : 𝕎 R →+* 𝕎 S where
  toFun := mapFun f
  map_zero' := mapFun.zero f
  map_one' := mapFun.one f
  map_add' := mapFun.add f
  map_mul' := mapFun.mul f
#align witt_vector.map WittVector.map

theorem map_injective (f : R →+* S) (hf : Injective f) : Injective (map f : 𝕎 R → 𝕎 S) :=
  mapFun.injective f hf
#align witt_vector.map_injective WittVector.map_injective

theorem map_surjective (f : R →+* S) (hf : Surjective f) : Surjective (map f : 𝕎 R → 𝕎 S) :=
  mapFun.surjective f hf
#align witt_vector.map_surjective WittVector.map_surjective

@[simp]
theorem map_coeff (f : R →+* S) (x : 𝕎 R) (n : ℕ) : (map f x).coeff n = f (x.coeff n) :=
  rfl
#align witt_vector.map_coeff WittVector.map_coeff

/-- `WittVector.ghostMap` is a ring homomorphism that maps each Witt vector
to the sequence of its ghost components. -/
def ghostMap : 𝕎 R →+* ℕ → R where
  toFun := ghostFun
  map_zero' := ghostFun_zero
  map_one' := ghostFun_one
  map_add' := ghostFun_add
  map_mul' := ghostFun_mul
#align witt_vector.ghost_map WittVector.ghostMap

/-- Evaluates the `n`th Witt polynomial on the first `n` coefficients of `x`,
producing a value in `R`. -/
def ghostComponent (n : ℕ) : 𝕎 R →+* R :=
  (Pi.evalRingHom _ n).comp ghostMap
#align witt_vector.ghost_component WittVector.ghostComponent

theorem ghostComponent_apply (n : ℕ) (x : 𝕎 R) : ghostComponent n x = aeval x.coeff (W_ ℤ n) :=
  rfl
#align witt_vector.ghost_component_apply WittVector.ghostComponent_apply

@[simp]
theorem ghostMap_apply (x : 𝕎 R) (n : ℕ) : ghostMap x n = ghostComponent n x :=
  rfl
#align witt_vector.ghost_map_apply WittVector.ghostMap_apply

section Invertible

variable (p R)
variable [Invertible (p : R)]

/-- `WittVector.ghostMap` is a ring isomorphism when `p` is invertible in `R`. -/
def ghostEquiv : 𝕎 R ≃+* (ℕ → R) :=
  { (ghostMap : 𝕎 R →+* ℕ → R), ghostEquiv' p R with }
#align witt_vector.ghost_equiv WittVector.ghostEquiv

@[simp]
theorem ghostEquiv_coe : (ghostEquiv p R : 𝕎 R →+* ℕ → R) = ghostMap :=
  rfl
#align witt_vector.ghost_equiv_coe WittVector.ghostEquiv_coe

theorem ghostMap.bijective_of_invertible : Function.Bijective (ghostMap : 𝕎 R → ℕ → R) :=
  (ghostEquiv p R).bijective
#align witt_vector.ghost_map.bijective_of_invertible WittVector.ghostMap.bijective_of_invertible

end Invertible

/-- `WittVector.coeff x 0` as a `RingHom` -/
@[simps]
noncomputable def constantCoeff : 𝕎 R →+* R where
  toFun x := x.coeff 0
  map_zero' := by simp
  map_one' := by simp
  map_add' := add_coeff_zero
  map_mul' := mul_coeff_zero
#align witt_vector.constant_coeff WittVector.constantCoeff

instance [Nontrivial R] : Nontrivial (𝕎 R) :=
  constantCoeff.domain_nontrivial

end WittVector<|MERGE_RESOLUTION|>--- conflicted
+++ resolved
@@ -56,13 +56,8 @@
 variable {p : ℕ} {R S T : Type*} [hp : Fact p.Prime] [CommRing R] [CommRing S] [CommRing T]
 variable {α : Type*} {β : Type*}
 
-<<<<<<< HEAD
 @[inherit_doc] local notation "𝕎" => WittVector p
 @[inherit_doc] local notation "W_" => wittPolynomial p
-=======
-local notation "𝕎" => WittVector p
-local notation "W_" => wittPolynomial p
->>>>>>> 8a48cc6b
 
 -- type as `\bbW`
 open scoped Witt
