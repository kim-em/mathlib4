/-
Copyright (c) 2018 Johannes Hölzl. All rights reserved.
Released under Apache 2.0 license as described in the file LICENSE.
Authors: Johannes Hölzl, Jens Wagemaker, Aaron Anderson
-/
import Mathlib.Algebra.BigOperators.Associated
import Mathlib.Algebra.GCDMonoid.Basic
import Mathlib.Data.Finsupp.Multiset
import Mathlib.Data.Nat.Factors
import Mathlib.RingTheory.Noetherian
import Mathlib.RingTheory.Multiplicity

#align_import ring_theory.unique_factorization_domain from "leanprover-community/mathlib"@"570e9f4877079b3a923135b3027ac3be8695ab8c"

/-!

# Unique factorization

## Main Definitions
* `WfDvdMonoid` holds for `Monoid`s for which a strict divisibility relation is
  well-founded.
* `UniqueFactorizationMonoid` holds for `WfDvdMonoid`s where
  `Irreducible` is equivalent to `Prime`

## To do
* set up the complete lattice structure on `FactorSet`.

-/


variable {α : Type*}

local infixl:50 " ~ᵤ " => Associated

/-- Well-foundedness of the strict version of |, which is equivalent to the descending chain
condition on divisibility and to the ascending chain condition on
principal ideals in an integral domain.
  -/
class WfDvdMonoid (α : Type*) [CommMonoidWithZero α] : Prop where
  wellFounded_dvdNotUnit : WellFounded (@DvdNotUnit α _)
#align wf_dvd_monoid WfDvdMonoid

export WfDvdMonoid (wellFounded_dvdNotUnit)

-- see Note [lower instance priority]
instance (priority := 100) IsNoetherianRing.wfDvdMonoid [CommRing α] [IsDomain α]
    [IsNoetherianRing α] : WfDvdMonoid α :=
  ⟨by
    convert InvImage.wf (fun a => Ideal.span ({a} : Set α)) (wellFounded_submodule_gt _ _)
    ext
    exact Ideal.span_singleton_lt_span_singleton.symm⟩
#align is_noetherian_ring.wf_dvd_monoid IsNoetherianRing.wfDvdMonoid

namespace WfDvdMonoid

variable [CommMonoidWithZero α]

open Associates Nat

theorem of_wfDvdMonoid_associates (_ : WfDvdMonoid (Associates α)) : WfDvdMonoid α :=
  ⟨(mk_surjective.wellFounded_iff mk_dvdNotUnit_mk_iff.symm).2 wellFounded_dvdNotUnit⟩
#align wf_dvd_monoid.of_wf_dvd_monoid_associates WfDvdMonoid.of_wfDvdMonoid_associates

variable [WfDvdMonoid α]

instance wfDvdMonoid_associates : WfDvdMonoid (Associates α) :=
  ⟨(mk_surjective.wellFounded_iff mk_dvdNotUnit_mk_iff.symm).1 wellFounded_dvdNotUnit⟩
#align wf_dvd_monoid.wf_dvd_monoid_associates WfDvdMonoid.wfDvdMonoid_associates

theorem wellFounded_associates : WellFounded ((· < ·) : Associates α → Associates α → Prop) :=
  Subrelation.wf dvdNotUnit_of_lt wellFounded_dvdNotUnit
#align wf_dvd_monoid.well_founded_associates WfDvdMonoid.wellFounded_associates

-- Porting note: elab_as_elim can only be global and cannot be changed on an imported decl
-- attribute [local elab_as_elim] WellFounded.fix

theorem exists_irreducible_factor {a : α} (ha : ¬IsUnit a) (ha0 : a ≠ 0) :
    ∃ i, Irreducible i ∧ i ∣ a :=
  let ⟨b, hs, hr⟩ := wellFounded_dvdNotUnit.has_min { b | b ∣ a ∧ ¬IsUnit b } ⟨a, dvd_rfl, ha⟩
  ⟨b,
    ⟨hs.2, fun c d he =>
      let h := dvd_trans ⟨d, he⟩ hs.1
      or_iff_not_imp_left.2 fun hc =>
        of_not_not fun hd => hr c ⟨h, hc⟩ ⟨ne_zero_of_dvd_ne_zero ha0 h, d, hd, he⟩⟩,
    hs.1⟩
#align wf_dvd_monoid.exists_irreducible_factor WfDvdMonoid.exists_irreducible_factor

@[elab_as_elim]
theorem induction_on_irreducible {P : α → Prop} (a : α) (h0 : P 0) (hu : ∀ u : α, IsUnit u → P u)
    (hi : ∀ a i : α, a ≠ 0 → Irreducible i → P a → P (i * a)) : P a :=
  haveI := Classical.dec
  wellFounded_dvdNotUnit.fix
    (fun a ih =>
      if ha0 : a = 0 then ha0.substr h0
      else
        if hau : IsUnit a then hu a hau
        else
          let ⟨i, hii, b, hb⟩ := exists_irreducible_factor hau ha0
          let hb0 : b ≠ 0 := ne_zero_of_dvd_ne_zero ha0 ⟨i, mul_comm i b ▸ hb⟩
          hb.symm ▸ hi b i hb0 hii <| ih b ⟨hb0, i, hii.1, mul_comm i b ▸ hb⟩)
    a
#align wf_dvd_monoid.induction_on_irreducible WfDvdMonoid.induction_on_irreducible

theorem exists_factors (a : α) :
    a ≠ 0 → ∃ f : Multiset α, (∀ b ∈ f, Irreducible b) ∧ Associated f.prod a :=
  induction_on_irreducible a (fun h => (h rfl).elim)
    (fun u hu _ => ⟨0, fun _ h => False.elim (Multiset.not_mem_zero _ h), hu.unit, one_mul _⟩)
    fun a i ha0 hi ih _ =>
    let ⟨s, hs⟩ := ih ha0
    ⟨i ::ₘ s, fun b H => (Multiset.mem_cons.1 H).elim (fun h => h.symm ▸ hi) (hs.1 b), by
      rw [s.prod_cons i]
      exact hs.2.mul_left i⟩
#align wf_dvd_monoid.exists_factors WfDvdMonoid.exists_factors

theorem not_unit_iff_exists_factors_eq (a : α) (hn0 : a ≠ 0) :
    ¬IsUnit a ↔ ∃ f : Multiset α, (∀ b ∈ f, Irreducible b) ∧ f.prod = a ∧ f ≠ ∅ :=
  ⟨fun hnu => by
    obtain ⟨f, hi, u, rfl⟩ := exists_factors a hn0
    obtain ⟨b, h⟩ := Multiset.exists_mem_of_ne_zero fun h : f = 0 => hnu <| by simp [h]
    classical
      refine ⟨(f.erase b).cons (b * u), fun a ha => ?_, ?_, Multiset.cons_ne_zero⟩
      · obtain rfl | ha := Multiset.mem_cons.1 ha
        exacts [Associated.irreducible ⟨u, rfl⟩ (hi b h), hi a (Multiset.mem_of_mem_erase ha)]
      · rw [Multiset.prod_cons, mul_comm b, mul_assoc, Multiset.prod_erase h, mul_comm],
    fun ⟨f, hi, he, hne⟩ =>
    let ⟨b, h⟩ := Multiset.exists_mem_of_ne_zero hne
    not_isUnit_of_not_isUnit_dvd (hi b h).not_unit <| he ▸ Multiset.dvd_prod h⟩
#align wf_dvd_monoid.not_unit_iff_exists_factors_eq WfDvdMonoid.not_unit_iff_exists_factors_eq

theorem isRelPrime_of_no_irreducible_factors {x y : α} (nonzero : ¬(x = 0 ∧ y = 0))
    (H : ∀ z : α, Irreducible z → z ∣ x → ¬z ∣ y) : IsRelPrime x y :=
  isRelPrime_of_no_nonunits_factors nonzero fun _z znu znz zx zy ↦
    have ⟨i, h1, h2⟩ := exists_irreducible_factor znu znz
    H i h1 (h2.trans zx) (h2.trans zy)

end WfDvdMonoid

theorem WfDvdMonoid.of_wellFounded_associates [CancelCommMonoidWithZero α]
    (h : WellFounded ((· < ·) : Associates α → Associates α → Prop)) : WfDvdMonoid α :=
  WfDvdMonoid.of_wfDvdMonoid_associates
    ⟨by
      convert h
      ext
      exact Associates.dvdNotUnit_iff_lt⟩
#align wf_dvd_monoid.of_well_founded_associates WfDvdMonoid.of_wellFounded_associates

theorem WfDvdMonoid.iff_wellFounded_associates [CancelCommMonoidWithZero α] :
    WfDvdMonoid α ↔ WellFounded ((· < ·) : Associates α → Associates α → Prop) :=
  ⟨by apply WfDvdMonoid.wellFounded_associates, WfDvdMonoid.of_wellFounded_associates⟩
#align wf_dvd_monoid.iff_well_founded_associates WfDvdMonoid.iff_wellFounded_associates

theorem WfDvdMonoid.max_power_factor' [CommMonoidWithZero α] [WfDvdMonoid α] {a₀ x : α}
    (h : a₀ ≠ 0) (hx : ¬IsUnit x) : ∃ (n : ℕ) (a : α), ¬x ∣ a ∧ a₀ = x ^ n * a := by
  obtain ⟨a, ⟨n, rfl⟩, hm⟩ := wellFounded_dvdNotUnit.has_min
    {a | ∃ n, x ^ n * a = a₀} ⟨a₀, 0, by rw [pow_zero, one_mul]⟩
  refine ⟨n, a, ?_, rfl⟩; rintro ⟨d, rfl⟩
  exact hm d ⟨n + 1, by rw [pow_succ, mul_assoc]⟩
    ⟨(right_ne_zero_of_mul <| right_ne_zero_of_mul h), x, hx, mul_comm _ _⟩

theorem WfDvdMonoid.max_power_factor [CommMonoidWithZero α] [WfDvdMonoid α] {a₀ x : α}
    (h : a₀ ≠ 0) (hx : Irreducible x) : ∃ (n : ℕ) (a : α), ¬x ∣ a ∧ a₀ = x ^ n * a :=
  max_power_factor' h hx.not_unit

theorem multiplicity.finite_of_not_isUnit [CancelCommMonoidWithZero α] [WfDvdMonoid α]
    {a b : α} (ha : ¬IsUnit a) (hb : b ≠ 0) : multiplicity.Finite a b := by
  obtain ⟨n, c, ndvd, rfl⟩ := WfDvdMonoid.max_power_factor' hb ha
  exact ⟨n, by rwa [pow_succ, mul_dvd_mul_iff_left (left_ne_zero_of_mul hb)]⟩

section Prio

-- set_option default_priority 100

-- see Note [default priority]
/-- unique factorization monoids.

These are defined as `CancelCommMonoidWithZero`s with well-founded strict divisibility
relations, but this is equivalent to more familiar definitions:

Each element (except zero) is uniquely represented as a multiset of irreducible factors.
Uniqueness is only up to associated elements.

Each element (except zero) is non-uniquely represented as a multiset
of prime factors.

To define a UFD using the definition in terms of multisets
of irreducible factors, use the definition `of_exists_unique_irreducible_factors`

To define a UFD using the definition in terms of multisets
of prime factors, use the definition `of_exists_prime_factors`

-/
class UniqueFactorizationMonoid (α : Type*) [CancelCommMonoidWithZero α] extends WfDvdMonoid α :
  Prop where
  protected irreducible_iff_prime : ∀ {a : α}, Irreducible a ↔ Prime a
#align unique_factorization_monoid UniqueFactorizationMonoid

/-- Can't be an instance because it would cause a loop `ufm → WfDvdMonoid → ufm → ...`. -/
theorem ufm_of_decomposition_of_wfDvdMonoid [CancelCommMonoidWithZero α] [WfDvdMonoid α]
    [DecompositionMonoid α] : UniqueFactorizationMonoid α :=
  { ‹WfDvdMonoid α› with irreducible_iff_prime := irreducible_iff_prime }
#align ufm_of_gcd_of_wf_dvd_monoid ufm_of_decomposition_of_wfDvdMonoid
@[deprecated] alias ufm_of_gcd_of_wfDvdMonoid := ufm_of_decomposition_of_wfDvdMonoid

instance Associates.ufm [CancelCommMonoidWithZero α] [UniqueFactorizationMonoid α] :
    UniqueFactorizationMonoid (Associates α) :=
  { (WfDvdMonoid.wfDvdMonoid_associates : WfDvdMonoid (Associates α)) with
    irreducible_iff_prime := by
      rw [← Associates.irreducible_iff_prime_iff]
      apply UniqueFactorizationMonoid.irreducible_iff_prime }
#align associates.ufm Associates.ufm

end Prio

namespace UniqueFactorizationMonoid

variable [CancelCommMonoidWithZero α] [UniqueFactorizationMonoid α]

theorem exists_prime_factors (a : α) :
    a ≠ 0 → ∃ f : Multiset α, (∀ b ∈ f, Prime b) ∧ f.prod ~ᵤ a := by
  simp_rw [← UniqueFactorizationMonoid.irreducible_iff_prime]
  apply WfDvdMonoid.exists_factors a
#align unique_factorization_monoid.exists_prime_factors UniqueFactorizationMonoid.exists_prime_factors

instance : DecompositionMonoid α where
  primal a := by
    obtain rfl | ha := eq_or_ne a 0; · exact isPrimal_zero
    obtain ⟨f, hf, u, rfl⟩ := exists_prime_factors a ha
    exact ((Submonoid.isPrimal α).multiset_prod_mem f (hf · ·|>.isPrimal)).mul u.isUnit.isPrimal

lemma exists_prime_iff :
    (∃ (p : α), Prime p) ↔ ∃ (x : α), x ≠ 0 ∧ ¬ IsUnit x := by
  refine ⟨fun ⟨p, hp⟩ ↦ ⟨p, hp.ne_zero, hp.not_unit⟩, fun ⟨x, hx₀, hxu⟩ ↦ ?_⟩
  obtain ⟨f, hf, -⟩ := WfDvdMonoid.exists_irreducible_factor hxu hx₀
  exact ⟨f, UniqueFactorizationMonoid.irreducible_iff_prime.mp hf⟩

@[elab_as_elim]
theorem induction_on_prime {P : α → Prop} (a : α) (h₁ : P 0) (h₂ : ∀ x : α, IsUnit x → P x)
    (h₃ : ∀ a p : α, a ≠ 0 → Prime p → P a → P (p * a)) : P a := by
  simp_rw [← UniqueFactorizationMonoid.irreducible_iff_prime] at h₃
  exact WfDvdMonoid.induction_on_irreducible a h₁ h₂ h₃
#align unique_factorization_monoid.induction_on_prime UniqueFactorizationMonoid.induction_on_prime

end UniqueFactorizationMonoid

theorem prime_factors_unique [CancelCommMonoidWithZero α] :
    ∀ {f g : Multiset α},
      (∀ x ∈ f, Prime x) → (∀ x ∈ g, Prime x) → f.prod ~ᵤ g.prod → Multiset.Rel Associated f g := by
  classical
  intro f
  induction' f using Multiset.induction_on with p f ih
  · intros g _ hg h
    exact Multiset.rel_zero_left.2 <|
      Multiset.eq_zero_of_forall_not_mem fun x hx =>
        have : IsUnit g.prod := by simpa [associated_one_iff_isUnit] using h.symm
        (hg x hx).not_unit <|
          isUnit_iff_dvd_one.2 <| (Multiset.dvd_prod hx).trans (isUnit_iff_dvd_one.1 this)
  · intros g hf hg hfg
    let ⟨b, hbg, hb⟩ :=
      (exists_associated_mem_of_dvd_prod (hf p (by simp)) fun q hq => hg _ hq) <|
        hfg.dvd_iff_dvd_right.1 (show p ∣ (p ::ₘ f).prod by simp)
    haveI := Classical.decEq α
    rw [← Multiset.cons_erase hbg]
    exact
      Multiset.Rel.cons hb
        (ih (fun q hq => hf _ (by simp [hq]))
          (fun {q} (hq : q ∈ g.erase b) => hg q (Multiset.mem_of_mem_erase hq))
          (Associated.of_mul_left
            (by rwa [← Multiset.prod_cons, ← Multiset.prod_cons, Multiset.cons_erase hbg]) hb
            (hf p (by simp)).ne_zero))
#align prime_factors_unique prime_factors_unique

namespace UniqueFactorizationMonoid

variable [CancelCommMonoidWithZero α] [UniqueFactorizationMonoid α]

theorem factors_unique {f g : Multiset α} (hf : ∀ x ∈ f, Irreducible x)
    (hg : ∀ x ∈ g, Irreducible x) (h : f.prod ~ᵤ g.prod) : Multiset.Rel Associated f g :=
  prime_factors_unique (fun x hx => UniqueFactorizationMonoid.irreducible_iff_prime.mp (hf x hx))
    (fun x hx => UniqueFactorizationMonoid.irreducible_iff_prime.mp (hg x hx)) h
#align unique_factorization_monoid.factors_unique UniqueFactorizationMonoid.factors_unique

end UniqueFactorizationMonoid

/-- If an irreducible has a prime factorization,
  then it is an associate of one of its prime factors. -/
theorem prime_factors_irreducible [CancelCommMonoidWithZero α] {a : α} {f : Multiset α}
    (ha : Irreducible a) (pfa : (∀ b ∈ f, Prime b) ∧ f.prod ~ᵤ a) : ∃ p, a ~ᵤ p ∧ f = {p} := by
  haveI := Classical.decEq α
  refine @Multiset.induction_on _
    (fun g => (g.prod ~ᵤ a) → (∀ b ∈ g, Prime b) → ∃ p, a ~ᵤ p ∧ g = {p}) f ?_ ?_ pfa.2 pfa.1
  · intro h; exact (ha.not_unit (associated_one_iff_isUnit.1 (Associated.symm h))).elim
  · rintro p s _ ⟨u, hu⟩ hs
    use p
    have hs0 : s = 0 := by
      by_contra hs0
      obtain ⟨q, hq⟩ := Multiset.exists_mem_of_ne_zero hs0
      apply (hs q (by simp [hq])).2.1
      refine (ha.isUnit_or_isUnit (?_ : _ = p * ↑u * (s.erase q).prod * _)).resolve_left ?_
      · rw [mul_right_comm _ _ q, mul_assoc, ← Multiset.prod_cons, Multiset.cons_erase hq, ← hu,
          mul_comm, mul_comm p _, mul_assoc]
        simp
      apply mt isUnit_of_mul_isUnit_left (mt isUnit_of_mul_isUnit_left _)
      apply (hs p (Multiset.mem_cons_self _ _)).2.1
    simp only [mul_one, Multiset.prod_cons, Multiset.prod_zero, hs0] at *
    exact ⟨Associated.symm ⟨u, hu⟩, rfl⟩
#align prime_factors_irreducible prime_factors_irreducible

section ExistsPrimeFactors

variable [CancelCommMonoidWithZero α]
variable (pf : ∀ a : α, a ≠ 0 → ∃ f : Multiset α, (∀ b ∈ f, Prime b) ∧ f.prod ~ᵤ a)

theorem WfDvdMonoid.of_exists_prime_factors : WfDvdMonoid α :=
  ⟨by
    classical
      refine RelHomClass.wellFounded
        (RelHom.mk ?_ ?_ : (DvdNotUnit : α → α → Prop) →r ((· < ·) : ℕ∞ → ℕ∞ → Prop)) wellFounded_lt
      · intro a
        by_cases h : a = 0
        · exact ⊤
        exact ↑(Multiset.card (Classical.choose (pf a h)))
      rintro a b ⟨ane0, ⟨c, hc, b_eq⟩⟩
      rw [dif_neg ane0]
      by_cases h : b = 0
      · simp [h, lt_top_iff_ne_top]
      · rw [dif_neg h]
        erw [WithTop.coe_lt_coe]
        have cne0 : c ≠ 0 := by
          refine mt (fun con => ?_) h
          rw [b_eq, con, mul_zero]
        calc
          Multiset.card (Classical.choose (pf a ane0)) <
              _ + Multiset.card (Classical.choose (pf c cne0)) :=
            lt_add_of_pos_right _
              (Multiset.card_pos.mpr fun con => hc (associated_one_iff_isUnit.mp ?_))
          _ = Multiset.card (Classical.choose (pf a ane0) + Classical.choose (pf c cne0)) :=
            (Multiset.card_add _ _).symm
          _ = Multiset.card (Classical.choose (pf b h)) :=
            Multiset.card_eq_card_of_rel
            (prime_factors_unique ?_ (Classical.choose_spec (pf _ h)).1 ?_)

        · convert (Classical.choose_spec (pf c cne0)).2.symm
          rw [con, Multiset.prod_zero]
        · intro x hadd
          rw [Multiset.mem_add] at hadd
          cases' hadd with h h <;> apply (Classical.choose_spec (pf _ _)).1 _ h <;> assumption
        · rw [Multiset.prod_add]
          trans a * c
          · apply Associated.mul_mul <;> apply (Classical.choose_spec (pf _ _)).2 <;> assumption
          · rw [← b_eq]
            apply (Classical.choose_spec (pf _ _)).2.symm; assumption⟩
#align wf_dvd_monoid.of_exists_prime_factors WfDvdMonoid.of_exists_prime_factors

theorem irreducible_iff_prime_of_exists_prime_factors {p : α} : Irreducible p ↔ Prime p := by
  by_cases hp0 : p = 0
  · simp [hp0]
  refine ⟨fun h => ?_, Prime.irreducible⟩
  obtain ⟨f, hf⟩ := pf p hp0
  obtain ⟨q, hq, rfl⟩ := prime_factors_irreducible h hf
  rw [hq.prime_iff]
  exact hf.1 q (Multiset.mem_singleton_self _)
#align irreducible_iff_prime_of_exists_prime_factors irreducible_iff_prime_of_exists_prime_factors

theorem UniqueFactorizationMonoid.of_exists_prime_factors : UniqueFactorizationMonoid α :=
  { WfDvdMonoid.of_exists_prime_factors pf with
    irreducible_iff_prime := irreducible_iff_prime_of_exists_prime_factors pf }
#align unique_factorization_monoid.of_exists_prime_factors UniqueFactorizationMonoid.of_exists_prime_factors

end ExistsPrimeFactors

theorem UniqueFactorizationMonoid.iff_exists_prime_factors [CancelCommMonoidWithZero α] :
    UniqueFactorizationMonoid α ↔
      ∀ a : α, a ≠ 0 → ∃ f : Multiset α, (∀ b ∈ f, Prime b) ∧ f.prod ~ᵤ a :=
  ⟨fun h => @UniqueFactorizationMonoid.exists_prime_factors _ _ h,
    UniqueFactorizationMonoid.of_exists_prime_factors⟩
#align unique_factorization_monoid.iff_exists_prime_factors UniqueFactorizationMonoid.iff_exists_prime_factors

section

variable {β : Type*} [CancelCommMonoidWithZero α] [CancelCommMonoidWithZero β]

theorem MulEquiv.uniqueFactorizationMonoid (e : α ≃* β) (hα : UniqueFactorizationMonoid α) :
    UniqueFactorizationMonoid β := by
  rw [UniqueFactorizationMonoid.iff_exists_prime_factors] at hα ⊢
  intro a ha
  obtain ⟨w, hp, u, h⟩ :=
    hα (e.symm a) fun h =>
      ha <| by
        convert← map_zero e
        simp [← h]
  exact
    ⟨w.map e, fun b hb =>
        let ⟨c, hc, he⟩ := Multiset.mem_map.1 hb
        he ▸ e.prime_iff.1 (hp c hc),
        Units.map e.toMonoidHom u,
      by
        erw [Multiset.prod_hom, ← e.map_mul, h]
        simp⟩
#align mul_equiv.unique_factorization_monoid MulEquiv.uniqueFactorizationMonoid

theorem MulEquiv.uniqueFactorizationMonoid_iff (e : α ≃* β) :
    UniqueFactorizationMonoid α ↔ UniqueFactorizationMonoid β :=
  ⟨e.uniqueFactorizationMonoid, e.symm.uniqueFactorizationMonoid⟩
#align mul_equiv.unique_factorization_monoid_iff MulEquiv.uniqueFactorizationMonoid_iff

end

theorem irreducible_iff_prime_of_exists_unique_irreducible_factors [CancelCommMonoidWithZero α]
    (eif : ∀ a : α, a ≠ 0 → ∃ f : Multiset α, (∀ b ∈ f, Irreducible b) ∧ f.prod ~ᵤ a)
    (uif :
      ∀ f g : Multiset α,
        (∀ x ∈ f, Irreducible x) →
          (∀ x ∈ g, Irreducible x) → f.prod ~ᵤ g.prod → Multiset.Rel Associated f g)
    (p : α) : Irreducible p ↔ Prime p :=
  letI := Classical.decEq α
  ⟨ fun hpi =>
    ⟨hpi.ne_zero, hpi.1, fun a b ⟨x, hx⟩ =>
      if hab0 : a * b = 0 then
        (eq_zero_or_eq_zero_of_mul_eq_zero hab0).elim (fun ha0 => by simp [ha0]) fun hb0 => by
          simp [hb0]
      else by
        have hx0 : x ≠ 0 := fun hx0 => by simp_all
        have ha0 : a ≠ 0 := left_ne_zero_of_mul hab0
        have hb0 : b ≠ 0 := right_ne_zero_of_mul hab0
        cases' eif x hx0 with fx hfx
        cases' eif a ha0 with fa hfa
        cases' eif b hb0 with fb hfb
        have h : Multiset.Rel Associated (p ::ₘ fx) (fa + fb) := by
          apply uif
          · exact fun i hi => (Multiset.mem_cons.1 hi).elim (fun hip => hip.symm ▸ hpi) (hfx.1 _)
          · exact fun i hi => (Multiset.mem_add.1 hi).elim (hfa.1 _) (hfb.1 _)
          calc
            Multiset.prod (p ::ₘ fx) ~ᵤ a * b := by
              rw [hx, Multiset.prod_cons]; exact hfx.2.mul_left _
            _ ~ᵤ fa.prod * fb.prod := hfa.2.symm.mul_mul hfb.2.symm
            _ = _ := by rw [Multiset.prod_add]

        exact
          let ⟨q, hqf, hq⟩ := Multiset.exists_mem_of_rel_of_mem h (Multiset.mem_cons_self p _)
          (Multiset.mem_add.1 hqf).elim
            (fun hqa =>
              Or.inl <| hq.dvd_iff_dvd_left.2 <| hfa.2.dvd_iff_dvd_right.1 (Multiset.dvd_prod hqa))
            fun hqb =>
            Or.inr <| hq.dvd_iff_dvd_left.2 <| hfb.2.dvd_iff_dvd_right.1 (Multiset.dvd_prod hqb)⟩,
    Prime.irreducible⟩
#align irreducible_iff_prime_of_exists_unique_irreducible_factors irreducible_iff_prime_of_exists_unique_irreducible_factors

theorem UniqueFactorizationMonoid.of_exists_unique_irreducible_factors [CancelCommMonoidWithZero α]
    (eif : ∀ a : α, a ≠ 0 → ∃ f : Multiset α, (∀ b ∈ f, Irreducible b) ∧ f.prod ~ᵤ a)
    (uif :
      ∀ f g : Multiset α,
        (∀ x ∈ f, Irreducible x) →
          (∀ x ∈ g, Irreducible x) → f.prod ~ᵤ g.prod → Multiset.Rel Associated f g) :
    UniqueFactorizationMonoid α :=
  UniqueFactorizationMonoid.of_exists_prime_factors
    (by
      convert eif using 7
      simp_rw [irreducible_iff_prime_of_exists_unique_irreducible_factors eif uif])
#align unique_factorization_monoid.of_exists_unique_irreducible_factors UniqueFactorizationMonoid.of_exists_unique_irreducible_factors

namespace UniqueFactorizationMonoid

variable [CancelCommMonoidWithZero α]
variable [UniqueFactorizationMonoid α]

open Classical in
/-- Noncomputably determines the multiset of prime factors. -/
noncomputable def factors (a : α) : Multiset α :=
  if h : a = 0 then 0 else Classical.choose (UniqueFactorizationMonoid.exists_prime_factors a h)
#align unique_factorization_monoid.factors UniqueFactorizationMonoid.factors

theorem factors_prod {a : α} (ane0 : a ≠ 0) : Associated (factors a).prod a := by
  rw [factors, dif_neg ane0]
  exact (Classical.choose_spec (exists_prime_factors a ane0)).2
#align unique_factorization_monoid.factors_prod UniqueFactorizationMonoid.factors_prod

@[simp]
theorem factors_zero : factors (0 : α) = 0 := by simp [factors]
#align unique_factorization_monoid.factors_zero UniqueFactorizationMonoid.factors_zero

theorem ne_zero_of_mem_factors {p a : α} (h : p ∈ factors a) : a ≠ 0 := by
  rintro rfl
  simp at h
#align unique_factorization_monoid.ne_zero_of_mem_factors UniqueFactorizationMonoid.ne_zero_of_mem_factors

theorem dvd_of_mem_factors {p a : α} (h : p ∈ factors a) : p ∣ a :=
  dvd_trans (Multiset.dvd_prod h) (Associated.dvd (factors_prod (ne_zero_of_mem_factors h)))
#align unique_factorization_monoid.dvd_of_mem_factors UniqueFactorizationMonoid.dvd_of_mem_factors

theorem prime_of_factor {a : α} (x : α) (hx : x ∈ factors a) : Prime x := by
  have ane0 := ne_zero_of_mem_factors hx
  rw [factors, dif_neg ane0] at hx
  exact (Classical.choose_spec (UniqueFactorizationMonoid.exists_prime_factors a ane0)).1 x hx
#align unique_factorization_monoid.prime_of_factor UniqueFactorizationMonoid.prime_of_factor

theorem irreducible_of_factor {a : α} : ∀ x : α, x ∈ factors a → Irreducible x := fun x h =>
  (prime_of_factor x h).irreducible
#align unique_factorization_monoid.irreducible_of_factor UniqueFactorizationMonoid.irreducible_of_factor

@[simp]
theorem factors_one : factors (1 : α) = 0 := by
  nontriviality α using factors
  rw [← Multiset.rel_zero_right]
  refine factors_unique irreducible_of_factor (fun x hx => (Multiset.not_mem_zero x hx).elim) ?_
  rw [Multiset.prod_zero]
  exact factors_prod one_ne_zero
#align unique_factorization_monoid.factors_one UniqueFactorizationMonoid.factors_one

theorem exists_mem_factors_of_dvd {a p : α} (ha0 : a ≠ 0) (hp : Irreducible p) :
    p ∣ a → ∃ q ∈ factors a, p ~ᵤ q := fun ⟨b, hb⟩ =>
  have hb0 : b ≠ 0 := fun hb0 => by simp_all
  have : Multiset.Rel Associated (p ::ₘ factors b) (factors a) :=
    factors_unique
      (fun x hx => (Multiset.mem_cons.1 hx).elim (fun h => h.symm ▸ hp) (irreducible_of_factor _))
      irreducible_of_factor
      (Associated.symm <|
        calc
          Multiset.prod (factors a) ~ᵤ a := factors_prod ha0
          _ = p * b := hb
          _ ~ᵤ Multiset.prod (p ::ₘ factors b) := by
            rw [Multiset.prod_cons]; exact (factors_prod hb0).symm.mul_left _
          )
  Multiset.exists_mem_of_rel_of_mem this (by simp)
#align unique_factorization_monoid.exists_mem_factors_of_dvd UniqueFactorizationMonoid.exists_mem_factors_of_dvd

theorem exists_mem_factors {x : α} (hx : x ≠ 0) (h : ¬IsUnit x) : ∃ p, p ∈ factors x := by
  obtain ⟨p', hp', hp'x⟩ := WfDvdMonoid.exists_irreducible_factor h hx
  obtain ⟨p, hp, _⟩ := exists_mem_factors_of_dvd hx hp' hp'x
  exact ⟨p, hp⟩
#align unique_factorization_monoid.exists_mem_factors UniqueFactorizationMonoid.exists_mem_factors

open Classical in
theorem factors_mul {x y : α} (hx : x ≠ 0) (hy : y ≠ 0) :
    Multiset.Rel Associated (factors (x * y)) (factors x + factors y) := by
  refine'
    factors_unique irreducible_of_factor
      (fun a ha =>
        (Multiset.mem_add.mp ha).by_cases (irreducible_of_factor _) (irreducible_of_factor _))
      ((factors_prod (mul_ne_zero hx hy)).trans _)
  rw [Multiset.prod_add]
  exact (Associated.mul_mul (factors_prod hx) (factors_prod hy)).symm
#align unique_factorization_monoid.factors_mul UniqueFactorizationMonoid.factors_mul

theorem factors_pow {x : α} (n : ℕ) :
    Multiset.Rel Associated (factors (x ^ n)) (n • factors x) := by
  match n with
  | 0 => rw [zero_smul, pow_zero, factors_one, Multiset.rel_zero_right]
  | n+1 =>
    by_cases h0 : x = 0
    · simp [h0, zero_pow n.succ_ne_zero, smul_zero]
    · rw [pow_succ', succ_nsmul']
      refine Multiset.Rel.trans _ (factors_mul h0 (pow_ne_zero n h0)) ?_
      refine Multiset.Rel.add ?_ <| factors_pow n
      exact Multiset.rel_refl_of_refl_on fun y _ => Associated.refl _
#align unique_factorization_monoid.factors_pow UniqueFactorizationMonoid.factors_pow

@[simp]
theorem factors_pos (x : α) (hx : x ≠ 0) : 0 < factors x ↔ ¬IsUnit x := by
  constructor
  · intro h hx
    obtain ⟨p, hp⟩ := Multiset.exists_mem_of_ne_zero h.ne'
    exact (prime_of_factor _ hp).not_unit (isUnit_of_dvd_unit (dvd_of_mem_factors hp) hx)
  · intro h
    obtain ⟨p, hp⟩ := exists_mem_factors hx h
    exact
      bot_lt_iff_ne_bot.mpr
        (mt Multiset.eq_zero_iff_forall_not_mem.mp (not_forall.mpr ⟨p, not_not.mpr hp⟩))
#align unique_factorization_monoid.factors_pos UniqueFactorizationMonoid.factors_pos

open BigOperators Multiset in
theorem factors_pow_count_prod [DecidableEq α] {x : α} (hx : x ≠ 0) :
    (∏ p in (factors x).toFinset, p ^ (factors x).count p) ~ᵤ x :=
  calc
  _ = prod (∑ a in toFinset (factors x), count a (factors x) • {a}) := by
    simp only [prod_sum, prod_nsmul, prod_singleton]
  _ = prod (factors x) := by rw [toFinset_sum_count_nsmul_eq (factors x)]
  _ ~ᵤ x := factors_prod hx

end UniqueFactorizationMonoid

namespace UniqueFactorizationMonoid

variable [CancelCommMonoidWithZero α] [NormalizationMonoid α]
variable [UniqueFactorizationMonoid α]

/-- Noncomputably determines the multiset of prime factors. -/
noncomputable def normalizedFactors (a : α) : Multiset α :=
  Multiset.map normalize <| factors a
#align unique_factorization_monoid.normalized_factors UniqueFactorizationMonoid.normalizedFactors

/-- An arbitrary choice of factors of `x : M` is exactly the (unique) normalized set of factors,
if `M` has a trivial group of units. -/
@[simp]
theorem factors_eq_normalizedFactors {M : Type*} [CancelCommMonoidWithZero M]
    [UniqueFactorizationMonoid M] [Unique Mˣ] (x : M) : factors x = normalizedFactors x := by
  unfold normalizedFactors
  convert (Multiset.map_id (factors x)).symm
  ext p
  exact normalize_eq p
#align unique_factorization_monoid.factors_eq_normalized_factors UniqueFactorizationMonoid.factors_eq_normalizedFactors

theorem normalizedFactors_prod {a : α} (ane0 : a ≠ 0) :
    Associated (normalizedFactors a).prod a := by
  rw [normalizedFactors, factors, dif_neg ane0]
  refine Associated.trans ?_ (Classical.choose_spec (exists_prime_factors a ane0)).2
  rw [← Associates.mk_eq_mk_iff_associated, ← Associates.prod_mk, ← Associates.prod_mk,
    Multiset.map_map]
  congr 2
  ext
  rw [Function.comp_apply, Associates.mk_normalize]
#align unique_factorization_monoid.normalized_factors_prod UniqueFactorizationMonoid.normalizedFactors_prod

theorem prime_of_normalized_factor {a : α} : ∀ x : α, x ∈ normalizedFactors a → Prime x := by
  rw [normalizedFactors, factors]
  split_ifs with ane0; · simp
  intro x hx; rcases Multiset.mem_map.1 hx with ⟨y, ⟨hy, rfl⟩⟩
  rw [(normalize_associated _).prime_iff]
  exact (Classical.choose_spec (UniqueFactorizationMonoid.exists_prime_factors a ane0)).1 y hy
#align unique_factorization_monoid.prime_of_normalized_factor UniqueFactorizationMonoid.prime_of_normalized_factor

theorem irreducible_of_normalized_factor {a : α} :
    ∀ x : α, x ∈ normalizedFactors a → Irreducible x := fun x h =>
  (prime_of_normalized_factor x h).irreducible
#align unique_factorization_monoid.irreducible_of_normalized_factor UniqueFactorizationMonoid.irreducible_of_normalized_factor

theorem normalize_normalized_factor {a : α} :
    ∀ x : α, x ∈ normalizedFactors a → normalize x = x := by
  rw [normalizedFactors, factors]
  split_ifs with h; · simp
  intro x hx
  obtain ⟨y, _, rfl⟩ := Multiset.mem_map.1 hx
  apply normalize_idem
#align unique_factorization_monoid.normalize_normalized_factor UniqueFactorizationMonoid.normalize_normalized_factor

theorem normalizedFactors_irreducible {a : α} (ha : Irreducible a) :
    normalizedFactors a = {normalize a} := by
  obtain ⟨p, a_assoc, hp⟩ :=
    prime_factors_irreducible ha ⟨prime_of_normalized_factor, normalizedFactors_prod ha.ne_zero⟩
  have p_mem : p ∈ normalizedFactors a := by
    rw [hp]
    exact Multiset.mem_singleton_self _
  convert hp
  rwa [← normalize_normalized_factor p p_mem, normalize_eq_normalize_iff, dvd_dvd_iff_associated]
#align unique_factorization_monoid.normalized_factors_irreducible UniqueFactorizationMonoid.normalizedFactors_irreducible

theorem normalizedFactors_eq_of_dvd (a : α) :
    ∀ᵉ (p ∈ normalizedFactors a) (q ∈ normalizedFactors a), p ∣ q → p = q := by
  intro p hp q hq hdvd
  convert normalize_eq_normalize hdvd
          ((prime_of_normalized_factor _ hp).irreducible.dvd_symm
            (prime_of_normalized_factor _ hq).irreducible hdvd) <;>
    apply (normalize_normalized_factor _ ‹_›).symm
#align unique_factorization_monoid.normalized_factors_eq_of_dvd UniqueFactorizationMonoid.normalizedFactors_eq_of_dvd

theorem exists_mem_normalizedFactors_of_dvd {a p : α} (ha0 : a ≠ 0) (hp : Irreducible p) :
    p ∣ a → ∃ q ∈ normalizedFactors a, p ~ᵤ q := fun ⟨b, hb⟩ =>
  have hb0 : b ≠ 0 := fun hb0 => by simp_all
  have : Multiset.Rel Associated (p ::ₘ normalizedFactors b) (normalizedFactors a) :=
    factors_unique
      (fun x hx =>
        (Multiset.mem_cons.1 hx).elim (fun h => h.symm ▸ hp) (irreducible_of_normalized_factor _))
      irreducible_of_normalized_factor
      (Associated.symm <|
        calc
          Multiset.prod (normalizedFactors a) ~ᵤ a := normalizedFactors_prod ha0
          _ = p * b := hb
          _ ~ᵤ Multiset.prod (p ::ₘ normalizedFactors b) := by
            rw [Multiset.prod_cons]
            exact (normalizedFactors_prod hb0).symm.mul_left _
          )
  Multiset.exists_mem_of_rel_of_mem this (by simp)
#align unique_factorization_monoid.exists_mem_normalized_factors_of_dvd UniqueFactorizationMonoid.exists_mem_normalizedFactors_of_dvd

theorem exists_mem_normalizedFactors {x : α} (hx : x ≠ 0) (h : ¬IsUnit x) :
    ∃ p, p ∈ normalizedFactors x := by
  obtain ⟨p', hp', hp'x⟩ := WfDvdMonoid.exists_irreducible_factor h hx
  obtain ⟨p, hp, _⟩ := exists_mem_normalizedFactors_of_dvd hx hp' hp'x
  exact ⟨p, hp⟩
#align unique_factorization_monoid.exists_mem_normalized_factors UniqueFactorizationMonoid.exists_mem_normalizedFactors

@[simp]
theorem normalizedFactors_zero : normalizedFactors (0 : α) = 0 := by
  simp [normalizedFactors, factors]
#align unique_factorization_monoid.normalized_factors_zero UniqueFactorizationMonoid.normalizedFactors_zero

@[simp]
theorem normalizedFactors_one : normalizedFactors (1 : α) = 0 := by
  cases' subsingleton_or_nontrivial α with h h
  · dsimp [normalizedFactors, factors]
    simp [Subsingleton.elim (1:α) 0]
  · rw [← Multiset.rel_zero_right]
    apply factors_unique irreducible_of_normalized_factor
    · intro x hx
      exfalso
      apply Multiset.not_mem_zero x hx
    · apply normalizedFactors_prod one_ne_zero
#align unique_factorization_monoid.normalized_factors_one UniqueFactorizationMonoid.normalizedFactors_one

@[simp]
theorem normalizedFactors_mul {x y : α} (hx : x ≠ 0) (hy : y ≠ 0) :
    normalizedFactors (x * y) = normalizedFactors x + normalizedFactors y := by
  have h : (normalize : α → α) = Associates.out ∘ Associates.mk := by
    ext
    rw [Function.comp_apply, Associates.out_mk]
  rw [← Multiset.map_id' (normalizedFactors (x * y)), ← Multiset.map_id' (normalizedFactors x), ←
    Multiset.map_id' (normalizedFactors y), ← Multiset.map_congr rfl normalize_normalized_factor, ←
    Multiset.map_congr rfl normalize_normalized_factor, ←
    Multiset.map_congr rfl normalize_normalized_factor, ← Multiset.map_add, h, ←
    Multiset.map_map Associates.out, eq_comm, ← Multiset.map_map Associates.out]
  refine congr rfl ?_
  apply Multiset.map_mk_eq_map_mk_of_rel
  apply factors_unique
  · intro x hx
    rcases Multiset.mem_add.1 hx with (hx | hx) <;> exact irreducible_of_normalized_factor x hx
  · exact irreducible_of_normalized_factor
  · rw [Multiset.prod_add]
    exact
      ((normalizedFactors_prod hx).mul_mul (normalizedFactors_prod hy)).trans
        (normalizedFactors_prod (mul_ne_zero hx hy)).symm
#align unique_factorization_monoid.normalized_factors_mul UniqueFactorizationMonoid.normalizedFactors_mul

@[simp]
theorem normalizedFactors_pow {x : α} (n : ℕ) :
    normalizedFactors (x ^ n) = n • normalizedFactors x := by
  induction' n with n ih
  · simp
  by_cases h0 : x = 0
  · simp [h0, zero_pow n.succ_ne_zero, smul_zero]
  rw [pow_succ', succ_nsmul', normalizedFactors_mul h0 (pow_ne_zero _ h0), ih]
#align unique_factorization_monoid.normalized_factors_pow UniqueFactorizationMonoid.normalizedFactors_pow

theorem _root_.Irreducible.normalizedFactors_pow {p : α} (hp : Irreducible p) (k : ℕ) :
    normalizedFactors (p ^ k) = Multiset.replicate k (normalize p) := by
  rw [UniqueFactorizationMonoid.normalizedFactors_pow, normalizedFactors_irreducible hp,
    Multiset.nsmul_singleton]
#align irreducible.normalized_factors_pow Irreducible.normalizedFactors_pow

theorem normalizedFactors_prod_eq (s : Multiset α) (hs : ∀ a ∈ s, Irreducible a) :
    normalizedFactors s.prod = s.map normalize := by
  induction' s using Multiset.induction with a s ih
  · rw [Multiset.prod_zero, normalizedFactors_one, Multiset.map_zero]
  · have ia := hs a (Multiset.mem_cons_self a _)
    have ib := fun b h => hs b (Multiset.mem_cons_of_mem h)
    obtain rfl | ⟨b, hb⟩ := s.empty_or_exists_mem
    · rw [Multiset.cons_zero, Multiset.prod_singleton, Multiset.map_singleton,
        normalizedFactors_irreducible ia]
    haveI := nontrivial_of_ne b 0 (ib b hb).ne_zero
    rw [Multiset.prod_cons, Multiset.map_cons,
      normalizedFactors_mul ia.ne_zero (Multiset.prod_ne_zero fun h => (ib 0 h).ne_zero rfl),
      normalizedFactors_irreducible ia, ih ib, Multiset.singleton_add]
#align unique_factorization_monoid.normalized_factors_prod_eq UniqueFactorizationMonoid.normalizedFactors_prod_eq

theorem dvd_iff_normalizedFactors_le_normalizedFactors {x y : α} (hx : x ≠ 0) (hy : y ≠ 0) :
    x ∣ y ↔ normalizedFactors x ≤ normalizedFactors y := by
  constructor
  · rintro ⟨c, rfl⟩
    simp [hx, right_ne_zero_of_mul hy]
  · rw [← (normalizedFactors_prod hx).dvd_iff_dvd_left, ←
      (normalizedFactors_prod hy).dvd_iff_dvd_right]
    apply Multiset.prod_dvd_prod_of_le
#align unique_factorization_monoid.dvd_iff_normalized_factors_le_normalized_factors UniqueFactorizationMonoid.dvd_iff_normalizedFactors_le_normalizedFactors

theorem associated_iff_normalizedFactors_eq_normalizedFactors {x y : α} (hx : x ≠ 0) (hy : y ≠ 0) :
    x ~ᵤ y ↔ normalizedFactors x = normalizedFactors y := by
  refine
    ⟨fun h => ?_, fun h =>
      (normalizedFactors_prod hx).symm.trans (_root_.trans (by rw [h]) (normalizedFactors_prod hy))⟩
  apply le_antisymm <;> rw [← dvd_iff_normalizedFactors_le_normalizedFactors]
  all_goals simp [*, h.dvd, h.symm.dvd]
#align unique_factorization_monoid.associated_iff_normalized_factors_eq_normalized_factors UniqueFactorizationMonoid.associated_iff_normalizedFactors_eq_normalizedFactors

theorem normalizedFactors_of_irreducible_pow {p : α} (hp : Irreducible p) (k : ℕ) :
    normalizedFactors (p ^ k) = Multiset.replicate k (normalize p) := by
  rw [normalizedFactors_pow, normalizedFactors_irreducible hp, Multiset.nsmul_singleton]
#align unique_factorization_monoid.normalized_factors_of_irreducible_pow UniqueFactorizationMonoid.normalizedFactors_of_irreducible_pow

theorem zero_not_mem_normalizedFactors (x : α) : (0 : α) ∉ normalizedFactors x := fun h =>
  Prime.ne_zero (prime_of_normalized_factor _ h) rfl
#align unique_factorization_monoid.zero_not_mem_normalized_factors UniqueFactorizationMonoid.zero_not_mem_normalizedFactors

theorem dvd_of_mem_normalizedFactors {a p : α} (H : p ∈ normalizedFactors a) : p ∣ a := by
  by_cases hcases : a = 0
  · rw [hcases]
    exact dvd_zero p
  · exact dvd_trans (Multiset.dvd_prod H) (Associated.dvd (normalizedFactors_prod hcases))
#align unique_factorization_monoid.dvd_of_mem_normalized_factors UniqueFactorizationMonoid.dvd_of_mem_normalizedFactors

theorem mem_normalizedFactors_iff [Unique αˣ] {p x : α} (hx : x ≠ 0) :
    p ∈ normalizedFactors x ↔ Prime p ∧ p ∣ x := by
  constructor
  · intro h
    exact ⟨prime_of_normalized_factor p h, dvd_of_mem_normalizedFactors h⟩
  · rintro ⟨hprime, hdvd⟩
    obtain ⟨q, hqmem, hqeq⟩ := exists_mem_normalizedFactors_of_dvd hx hprime.irreducible hdvd
    rw [associated_iff_eq] at hqeq
    exact hqeq ▸ hqmem

theorem exists_associated_prime_pow_of_unique_normalized_factor {p r : α}
    (h : ∀ {m}, m ∈ normalizedFactors r → m = p) (hr : r ≠ 0) : ∃ i : ℕ, Associated (p ^ i) r := by
  use Multiset.card.toFun (normalizedFactors r)
  have := UniqueFactorizationMonoid.normalizedFactors_prod hr
  rwa [Multiset.eq_replicate_of_mem fun b => h, Multiset.prod_replicate] at this
#align unique_factorization_monoid.exists_associated_prime_pow_of_unique_normalized_factor UniqueFactorizationMonoid.exists_associated_prime_pow_of_unique_normalized_factor

theorem normalizedFactors_prod_of_prime [Nontrivial α] [Unique αˣ] {m : Multiset α}
    (h : ∀ p ∈ m, Prime p) : normalizedFactors m.prod = m := by
  simpa only [← Multiset.rel_eq, ← associated_eq_eq] using
    prime_factors_unique prime_of_normalized_factor h
      (normalizedFactors_prod (m.prod_ne_zero_of_prime h))
#align unique_factorization_monoid.normalized_factors_prod_of_prime UniqueFactorizationMonoid.normalizedFactors_prod_of_prime

theorem mem_normalizedFactors_eq_of_associated {a b c : α} (ha : a ∈ normalizedFactors c)
    (hb : b ∈ normalizedFactors c) (h : Associated a b) : a = b := by
  rw [← normalize_normalized_factor a ha, ← normalize_normalized_factor b hb,
    normalize_eq_normalize_iff]
  exact Associated.dvd_dvd h
#align unique_factorization_monoid.mem_normalized_factors_eq_of_associated UniqueFactorizationMonoid.mem_normalizedFactors_eq_of_associated

@[simp]
theorem normalizedFactors_pos (x : α) (hx : x ≠ 0) : 0 < normalizedFactors x ↔ ¬IsUnit x := by
  constructor
  · intro h hx
    obtain ⟨p, hp⟩ := Multiset.exists_mem_of_ne_zero h.ne'
    exact
      (prime_of_normalized_factor _ hp).not_unit
        (isUnit_of_dvd_unit (dvd_of_mem_normalizedFactors hp) hx)
  · intro h
    obtain ⟨p, hp⟩ := exists_mem_normalizedFactors hx h
    exact
      bot_lt_iff_ne_bot.mpr
        (mt Multiset.eq_zero_iff_forall_not_mem.mp (not_forall.mpr ⟨p, not_not.mpr hp⟩))
#align unique_factorization_monoid.normalized_factors_pos UniqueFactorizationMonoid.normalizedFactors_pos

theorem dvdNotUnit_iff_normalizedFactors_lt_normalizedFactors {x y : α} (hx : x ≠ 0) (hy : y ≠ 0) :
    DvdNotUnit x y ↔ normalizedFactors x < normalizedFactors y := by
  constructor
  · rintro ⟨_, c, hc, rfl⟩
    simp only [hx, right_ne_zero_of_mul hy, normalizedFactors_mul, Ne, not_false_iff,
      lt_add_iff_pos_right, normalizedFactors_pos, hc]
  · intro h
    exact
      dvdNotUnit_of_dvd_of_not_dvd
        ((dvd_iff_normalizedFactors_le_normalizedFactors hx hy).mpr h.le)
        (mt (dvd_iff_normalizedFactors_le_normalizedFactors hy hx).mp h.not_le)
#align unique_factorization_monoid.dvd_not_unit_iff_normalized_factors_lt_normalized_factors UniqueFactorizationMonoid.dvdNotUnit_iff_normalizedFactors_lt_normalizedFactors

theorem normalizedFactors_multiset_prod (s : Multiset α) (hs : 0 ∉ s) :
    normalizedFactors (s.prod) = (s.map normalizedFactors).sum := by
  cases subsingleton_or_nontrivial α
  · obtain rfl : s = 0 := by
      apply Multiset.eq_zero_of_forall_not_mem
      intro _
      convert hs
    simp
  induction s using Multiset.induction with
  | empty => simp
  | cons IH =>
    rw [Multiset.prod_cons, Multiset.map_cons, Multiset.sum_cons, normalizedFactors_mul, IH]
    · exact fun h ↦ hs (Multiset.mem_cons_of_mem h)
    · exact fun h ↦ hs (h ▸ Multiset.mem_cons_self _ _)
    · apply Multiset.prod_ne_zero
      exact fun h ↦ hs (Multiset.mem_cons_of_mem h)

end UniqueFactorizationMonoid

namespace UniqueFactorizationMonoid

open scoped Classical

open Multiset Associates

variable [CancelCommMonoidWithZero α] [UniqueFactorizationMonoid α]

/-- Noncomputably defines a `normalizationMonoid` structure on a `UniqueFactorizationMonoid`. -/
protected noncomputable def normalizationMonoid : NormalizationMonoid α :=
  normalizationMonoidOfMonoidHomRightInverse
    { toFun := fun a : Associates α =>
        if a = 0 then 0
        else
          ((normalizedFactors a).map
              (Classical.choose mk_surjective.hasRightInverse : Associates α → α)).prod
      map_one' := by nontriviality α; simp
      map_mul' := fun x y => by
        by_cases hx : x = 0
        · simp [hx]
        by_cases hy : y = 0
        · simp [hy]
        simp [hx, hy] }
    (by
      intro x
      dsimp
      by_cases hx : x = 0
      · simp [hx]
      have h : Associates.mkMonoidHom ∘ Classical.choose mk_surjective.hasRightInverse =
          (id : Associates α → Associates α) := by
        ext x
        rw [Function.comp_apply, mkMonoidHom_apply,
          Classical.choose_spec mk_surjective.hasRightInverse x]
        rfl
      rw [if_neg hx, ← mkMonoidHom_apply, MonoidHom.map_multiset_prod, map_map, h, map_id, ←
        associated_iff_eq]
      apply normalizedFactors_prod hx)
#align unique_factorization_monoid.normalization_monoid UniqueFactorizationMonoid.normalizationMonoid

end UniqueFactorizationMonoid

namespace UniqueFactorizationMonoid

variable {R : Type*} [CancelCommMonoidWithZero R] [UniqueFactorizationMonoid R]

theorem isRelPrime_iff_no_prime_factors {a b : R} (ha : a ≠ 0) :
    IsRelPrime a b ↔ ∀ ⦃d⦄, d ∣ a → d ∣ b → ¬Prime d :=
  ⟨fun h _ ha hb ↦ (·.not_unit <| h ha hb), fun h ↦ WfDvdMonoid.isRelPrime_of_no_irreducible_factors
    (ha ·.1) fun _ irr ha hb ↦ h ha hb (UniqueFactorizationMonoid.irreducible_iff_prime.mp irr)⟩
#align unique_factorization_monoid.no_factors_of_no_prime_factors UniqueFactorizationMonoid.isRelPrime_iff_no_prime_factors

/-- Euclid's lemma: if `a ∣ b * c` and `a` and `c` have no common prime factors, `a ∣ b`.
Compare `IsCoprime.dvd_of_dvd_mul_left`. -/
theorem dvd_of_dvd_mul_left_of_no_prime_factors {a b c : R} (ha : a ≠ 0)
    (h : ∀ ⦃d⦄, d ∣ a → d ∣ c → ¬Prime d) : a ∣ b * c → a ∣ b :=
  ((isRelPrime_iff_no_prime_factors ha).mpr h).dvd_of_dvd_mul_right
#align unique_factorization_monoid.dvd_of_dvd_mul_left_of_no_prime_factors UniqueFactorizationMonoid.dvd_of_dvd_mul_left_of_no_prime_factors

/-- Euclid's lemma: if `a ∣ b * c` and `a` and `b` have no common prime factors, `a ∣ c`.
Compare `IsCoprime.dvd_of_dvd_mul_right`. -/
theorem dvd_of_dvd_mul_right_of_no_prime_factors {a b c : R} (ha : a ≠ 0)
    (no_factors : ∀ {d}, d ∣ a → d ∣ b → ¬Prime d) : a ∣ b * c → a ∣ c := by
  simpa [mul_comm b c] using dvd_of_dvd_mul_left_of_no_prime_factors ha @no_factors
#align unique_factorization_monoid.dvd_of_dvd_mul_right_of_no_prime_factors UniqueFactorizationMonoid.dvd_of_dvd_mul_right_of_no_prime_factors

/-- If `a ≠ 0, b` are elements of a unique factorization domain, then dividing
out their common factor `c'` gives `a'` and `b'` with no factors in common. -/
theorem exists_reduced_factors :
    ∀ a ≠ (0 : R), ∀ b,
      ∃ a' b' c', IsRelPrime a' b' ∧ c' * a' = a ∧ c' * b' = b := by
  intro a
  refine induction_on_prime a ?_ ?_ ?_
  · intros
    contradiction
  · intro a a_unit _ b
    use a, b, 1
    constructor
    · intro p p_dvd_a _
      exact isUnit_of_dvd_unit p_dvd_a a_unit
    · simp
  · intro a p a_ne_zero p_prime ih_a pa_ne_zero b
    by_cases h : p ∣ b
    · rcases h with ⟨b, rfl⟩
      obtain ⟨a', b', c', no_factor, ha', hb'⟩ := ih_a a_ne_zero b
      refine ⟨a', b', p * c', @no_factor, ?_, ?_⟩
      · rw [mul_assoc, ha']
      · rw [mul_assoc, hb']
    · obtain ⟨a', b', c', coprime, rfl, rfl⟩ := ih_a a_ne_zero b
      refine ⟨p * a', b', c', ?_, mul_left_comm _ _ _, rfl⟩
      intro q q_dvd_pa' q_dvd_b'
      cases' p_prime.left_dvd_or_dvd_right_of_dvd_mul q_dvd_pa' with p_dvd_q q_dvd_a'
      · have : p ∣ c' * b' := dvd_mul_of_dvd_right (p_dvd_q.trans q_dvd_b') _
        contradiction
      exact coprime q_dvd_a' q_dvd_b'
#align unique_factorization_monoid.exists_reduced_factors UniqueFactorizationMonoid.exists_reduced_factors

theorem exists_reduced_factors' (a b : R) (hb : b ≠ 0) :
    ∃ a' b' c', IsRelPrime a' b' ∧ c' * a' = a ∧ c' * b' = b :=
  let ⟨b', a', c', no_factor, hb, ha⟩ := exists_reduced_factors b hb a
  ⟨a', b', c', fun _ hpb hpa => no_factor hpa hpb, ha, hb⟩
#align unique_factorization_monoid.exists_reduced_factors' UniqueFactorizationMonoid.exists_reduced_factors'

theorem pow_right_injective {a : R} (ha0 : a ≠ 0) (ha1 : ¬IsUnit a) :
    Function.Injective (a ^ · : ℕ → R) := by
  letI := Classical.decEq R
  intro i j hij
  letI : Nontrivial R := ⟨⟨a, 0, ha0⟩⟩
  letI : NormalizationMonoid R := UniqueFactorizationMonoid.normalizationMonoid
  obtain ⟨p', hp', dvd'⟩ := WfDvdMonoid.exists_irreducible_factor ha1 ha0
  obtain ⟨p, mem, _⟩ := exists_mem_normalizedFactors_of_dvd ha0 hp' dvd'
  have := congr_arg (fun x => Multiset.count p (normalizedFactors x)) hij
  simp only [normalizedFactors_pow, Multiset.count_nsmul] at this
  exact mul_right_cancel₀ (Multiset.count_ne_zero.mpr mem) this
#align unique_factorization_monoid.pow_right_injective UniqueFactorizationMonoid.pow_right_injective

theorem pow_eq_pow_iff {a : R} (ha0 : a ≠ 0) (ha1 : ¬IsUnit a) {i j : ℕ} : a ^ i = a ^ j ↔ i = j :=
  (pow_right_injective ha0 ha1).eq_iff
#align unique_factorization_monoid.pow_eq_pow_iff UniqueFactorizationMonoid.pow_eq_pow_iff

section multiplicity

variable [NormalizationMonoid R]
variable [DecidableRel (Dvd.dvd : R → R → Prop)]

open multiplicity Multiset

theorem le_multiplicity_iff_replicate_le_normalizedFactors {a b : R} {n : ℕ} (ha : Irreducible a)
    (hb : b ≠ 0) :
    ↑n ≤ multiplicity a b ↔ replicate n (normalize a) ≤ normalizedFactors b := by
  rw [← pow_dvd_iff_le_multiplicity]
  revert b
  induction' n with n ih; · simp
  intro b hb
  constructor
  · rintro ⟨c, rfl⟩
    rw [Ne, pow_succ', mul_assoc, mul_eq_zero, not_or] at hb
    rw [pow_succ', mul_assoc, normalizedFactors_mul hb.1 hb.2, replicate_succ,
      normalizedFactors_irreducible ha, singleton_add, cons_le_cons_iff, ← ih hb.2]
    apply Dvd.intro _ rfl
  · rw [Multiset.le_iff_exists_add]
    rintro ⟨u, hu⟩
    rw [← (normalizedFactors_prod hb).dvd_iff_dvd_right, hu, prod_add, prod_replicate]
    exact (Associated.pow_pow <| associated_normalize a).dvd.trans (Dvd.intro u.prod rfl)
#align unique_factorization_monoid.le_multiplicity_iff_replicate_le_normalized_factors UniqueFactorizationMonoid.le_multiplicity_iff_replicate_le_normalizedFactors

/-- The multiplicity of an irreducible factor of a nonzero element is exactly the number of times
the normalized factor occurs in the `normalizedFactors`.

See also `count_normalizedFactors_eq` which expands the definition of `multiplicity`
to produce a specification for `count (normalizedFactors _) _`..
-/
theorem multiplicity_eq_count_normalizedFactors [DecidableEq R] {a b : R} (ha : Irreducible a)
    (hb : b ≠ 0) : multiplicity a b = (normalizedFactors b).count (normalize a) := by
  apply le_antisymm
  · apply PartENat.le_of_lt_add_one
    rw [← Nat.cast_one, ← Nat.cast_add, lt_iff_not_ge, ge_iff_le,
      le_multiplicity_iff_replicate_le_normalizedFactors ha hb, ← le_count_iff_replicate_le]
    simp
  rw [le_multiplicity_iff_replicate_le_normalizedFactors ha hb, ← le_count_iff_replicate_le]
#align unique_factorization_monoid.multiplicity_eq_count_normalized_factors UniqueFactorizationMonoid.multiplicity_eq_count_normalizedFactors


/-- The number of times an irreducible factor `p` appears in `normalizedFactors x` is defined by
the number of times it divides `x`.

See also `multiplicity_eq_count_normalizedFactors` if `n` is given by `multiplicity p x`.
-/
theorem count_normalizedFactors_eq [DecidableEq R] {p x : R} (hp : Irreducible p)
    (hnorm : normalize p = p) {n : ℕ} (hle : p ^ n ∣ x) (hlt : ¬p ^ (n + 1) ∣ x) :
    (normalizedFactors x).count p = n := by
  letI : DecidableRel ((· ∣ ·) : R → R → Prop) := fun _ _ => Classical.propDecidable _
  by_cases hx0 : x = 0
  · simp [hx0] at hlt
  rw [← PartENat.natCast_inj]
  convert (multiplicity_eq_count_normalizedFactors hp hx0).symm
  · exact hnorm.symm
  exact (multiplicity.eq_coe_iff.mpr ⟨hle, hlt⟩).symm
#align unique_factorization_monoid.count_normalized_factors_eq UniqueFactorizationMonoid.count_normalizedFactors_eq

/-- The number of times an irreducible factor `p` appears in `normalizedFactors x` is defined by
the number of times it divides `x`. This is a slightly more general version of
`UniqueFactorizationMonoid.count_normalizedFactors_eq` that allows `p = 0`.

See also `multiplicity_eq_count_normalizedFactors` if `n` is given by `multiplicity p x`.
-/
theorem count_normalizedFactors_eq' [DecidableEq R] {p x : R} (hp : p = 0 ∨ Irreducible p)
    (hnorm : normalize p = p) {n : ℕ} (hle : p ^ n ∣ x) (hlt : ¬p ^ (n + 1) ∣ x) :
    (normalizedFactors x).count p = n := by
  rcases hp with (rfl | hp)
  · cases n
    · exact count_eq_zero.2 (zero_not_mem_normalizedFactors _)
    · rw [zero_pow (Nat.succ_ne_zero _)] at hle hlt
      exact absurd hle hlt
  · exact count_normalizedFactors_eq hp hnorm hle hlt
#align unique_factorization_monoid.count_normalized_factors_eq' UniqueFactorizationMonoid.count_normalizedFactors_eq'

/-- Deprecated. Use `WfDvdMonoid.max_power_factor` instead. -/
@[deprecated WfDvdMonoid.max_power_factor]
theorem max_power_factor {a₀ x : R} (h : a₀ ≠ 0) (hx : Irreducible x) :
    ∃ n : ℕ, ∃ a : R, ¬x ∣ a ∧ a₀ = x ^ n * a := WfDvdMonoid.max_power_factor h hx
#align unique_factorization_monoid.max_power_factor UniqueFactorizationMonoid.max_power_factor

end multiplicity

section Multiplicative

variable [CancelCommMonoidWithZero α] [UniqueFactorizationMonoid α]
variable {β : Type*} [CancelCommMonoidWithZero β]

open BigOperators

theorem prime_pow_coprime_prod_of_coprime_insert [DecidableEq α] {s : Finset α} (i : α → ℕ) (p : α)
    (hps : p ∉ s) (is_prime : ∀ q ∈ insert p s, Prime q)
    (is_coprime : ∀ᵉ (q ∈ insert p s) (q' ∈ insert p s), q ∣ q' → q = q') :
    IsRelPrime (p ^ i p) (∏ p' in s, p' ^ i p') := by
  have hp := is_prime _ (Finset.mem_insert_self _ _)
  refine (isRelPrime_iff_no_prime_factors <| pow_ne_zero _ hp.ne_zero).mpr ?_
  intro d hdp hdprod hd
  apply hps
  replace hdp := hd.dvd_of_dvd_pow hdp
  obtain ⟨q, q_mem', hdq⟩ := hd.exists_mem_multiset_dvd hdprod
  obtain ⟨q, q_mem, rfl⟩ := Multiset.mem_map.mp q_mem'
  replace hdq := hd.dvd_of_dvd_pow hdq
  have : p ∣ q := dvd_trans (hd.irreducible.dvd_symm hp.irreducible hdp) hdq
  convert q_mem
  rw [Finset.mem_val,
    is_coprime _ (Finset.mem_insert_self p s) _ (Finset.mem_insert_of_mem q_mem) this]
#align unique_factorization_monoid.prime_pow_coprime_prod_of_coprime_insert UniqueFactorizationMonoid.prime_pow_coprime_prod_of_coprime_insert

/-- If `P` holds for units and powers of primes,
and `P x ∧ P y` for coprime `x, y` implies `P (x * y)`,
then `P` holds on a product of powers of distinct primes. -/
-- @[elab_as_elim] Porting note: commented out
theorem induction_on_prime_power {P : α → Prop} (s : Finset α) (i : α → ℕ)
    (is_prime : ∀ p ∈ s, Prime p) (is_coprime : ∀ᵉ (p ∈ s) (q ∈ s), p ∣ q → p = q)
    (h1 : ∀ {x}, IsUnit x → P x) (hpr : ∀ {p} (i : ℕ), Prime p → P (p ^ i))
    (hcp : ∀ {x y}, IsRelPrime x y → P x → P y → P (x * y)) :
    P (∏ p in s, p ^ i p) := by
  letI := Classical.decEq α
  induction' s using Finset.induction_on with p f' hpf' ih
  · simpa using h1 isUnit_one
  rw [Finset.prod_insert hpf']
  exact
    hcp (prime_pow_coprime_prod_of_coprime_insert i p hpf' is_prime is_coprime)
      (hpr (i p) (is_prime _ (Finset.mem_insert_self _ _)))
      (ih (fun q hq => is_prime _ (Finset.mem_insert_of_mem hq)) fun q hq q' hq' =>
        is_coprime _ (Finset.mem_insert_of_mem hq) _ (Finset.mem_insert_of_mem hq'))
#align unique_factorization_monoid.induction_on_prime_power UniqueFactorizationMonoid.induction_on_prime_power

/-- If `P` holds for `0`, units and powers of primes,
and `P x ∧ P y` for coprime `x, y` implies `P (x * y)`,
then `P` holds on all `a : α`. -/
@[elab_as_elim]
theorem induction_on_coprime {P : α → Prop} (a : α) (h0 : P 0) (h1 : ∀ {x}, IsUnit x → P x)
    (hpr : ∀ {p} (i : ℕ), Prime p → P (p ^ i))
    (hcp : ∀ {x y}, IsRelPrime x y → P x → P y → P (x * y)) : P a := by
  letI := Classical.decEq α
  have P_of_associated : ∀ {x y}, Associated x y → P x → P y := by
    rintro x y ⟨u, rfl⟩ hx
    exact hcp (fun p _ hpx => isUnit_of_dvd_unit hpx u.isUnit) hx (h1 u.isUnit)
  by_cases ha0 : a = 0
  · rwa [ha0]
  haveI : Nontrivial α := ⟨⟨_, _, ha0⟩⟩
  letI : NormalizationMonoid α := UniqueFactorizationMonoid.normalizationMonoid
  refine P_of_associated (normalizedFactors_prod ha0) ?_
  rw [← (normalizedFactors a).map_id, Finset.prod_multiset_map_count]
  refine induction_on_prime_power _ _ ?_ ?_ @h1 @hpr @hcp <;> simp only [Multiset.mem_toFinset]
  · apply prime_of_normalized_factor
  · apply normalizedFactors_eq_of_dvd
#align unique_factorization_monoid.induction_on_coprime UniqueFactorizationMonoid.induction_on_coprime

/-- If `f` maps `p ^ i` to `(f p) ^ i` for primes `p`, and `f`
is multiplicative on coprime elements, then `f` is multiplicative on all products of primes. -/
-- @[elab_as_elim] Porting note: commented out
theorem multiplicative_prime_power {f : α → β} (s : Finset α) (i j : α → ℕ)
    (is_prime : ∀ p ∈ s, Prime p) (is_coprime : ∀ᵉ (p ∈ s) (q ∈ s), p ∣ q → p = q)
    (h1 : ∀ {x y}, IsUnit y → f (x * y) = f x * f y)
    (hpr : ∀ {p} (i : ℕ), Prime p → f (p ^ i) = f p ^ i)
    (hcp : ∀ {x y}, IsRelPrime x y → f (x * y) = f x * f y) :
    f (∏ p in s, p ^ (i p + j p)) = f (∏ p in s, p ^ i p) * f (∏ p in s, p ^ j p) := by
  letI := Classical.decEq α
  induction' s using Finset.induction_on with p s hps ih
  · simpa using h1 isUnit_one
  have hpr_p := is_prime _ (Finset.mem_insert_self _ _)
  have hpr_s : ∀ p ∈ s, Prime p := fun p hp => is_prime _ (Finset.mem_insert_of_mem hp)
  have hcp_p := fun i => prime_pow_coprime_prod_of_coprime_insert i p hps is_prime is_coprime
  have hcp_s : ∀ᵉ (p ∈ s) (q ∈ s), p ∣ q → p = q := fun p hp q hq =>
    is_coprime p (Finset.mem_insert_of_mem hp) q (Finset.mem_insert_of_mem hq)
  rw [Finset.prod_insert hps, Finset.prod_insert hps, Finset.prod_insert hps, hcp (hcp_p _),
    hpr _ hpr_p, hcp (hcp_p _), hpr _ hpr_p, hcp (hcp_p (fun p => i p + j p)), hpr _ hpr_p,
    ih hpr_s hcp_s, pow_add, mul_assoc, mul_left_comm (f p ^ j p), mul_assoc]
#align unique_factorization_monoid.multiplicative_prime_power UniqueFactorizationMonoid.multiplicative_prime_power

/-- If `f` maps `p ^ i` to `(f p) ^ i` for primes `p`, and `f`
is multiplicative on coprime elements, then `f` is multiplicative everywhere. -/
theorem multiplicative_of_coprime (f : α → β) (a b : α) (h0 : f 0 = 0)
    (h1 : ∀ {x y}, IsUnit y → f (x * y) = f x * f y)
    (hpr : ∀ {p} (i : ℕ), Prime p → f (p ^ i) = f p ^ i)
    (hcp : ∀ {x y}, IsRelPrime x y → f (x * y) = f x * f y) :
    f (a * b) = f a * f b := by
  letI := Classical.decEq α
  by_cases ha0 : a = 0
  · rw [ha0, zero_mul, h0, zero_mul]
  by_cases hb0 : b = 0
  · rw [hb0, mul_zero, h0, mul_zero]
  by_cases hf1 : f 1 = 0
  · calc
      f (a * b) = f (a * b * 1) := by rw [mul_one]
      _ = 0 := by simp only [h1 isUnit_one, hf1, mul_zero]
      _ = f a * f (b * 1) := by simp only [h1 isUnit_one, hf1, mul_zero]
      _ = f a * f b := by rw [mul_one]
  haveI : Nontrivial α := ⟨⟨_, _, ha0⟩⟩
  letI : NormalizationMonoid α := UniqueFactorizationMonoid.normalizationMonoid
  suffices
      f (∏ p in (normalizedFactors a).toFinset ∪ (normalizedFactors b).toFinset,
        p ^ ((normalizedFactors a).count p + (normalizedFactors b).count p)) =
      f (∏ p in (normalizedFactors a).toFinset ∪ (normalizedFactors b).toFinset,
        p ^ (normalizedFactors a).count p) *
      f (∏ p : α in (normalizedFactors a).toFinset ∪ (normalizedFactors b).toFinset,
        p ^ (normalizedFactors b).count p) by
    obtain ⟨ua, a_eq⟩ := normalizedFactors_prod ha0
    obtain ⟨ub, b_eq⟩ := normalizedFactors_prod hb0
    rw [← a_eq, ← b_eq, mul_right_comm (Multiset.prod (normalizedFactors a)) ua
        (Multiset.prod (normalizedFactors b) * ub), h1 ua.isUnit, h1 ub.isUnit, h1 ua.isUnit, ←
      mul_assoc, h1 ub.isUnit, mul_right_comm _ (f ua), ← mul_assoc]
    congr
    rw [← (normalizedFactors a).map_id, ← (normalizedFactors b).map_id,
      Finset.prod_multiset_map_count, Finset.prod_multiset_map_count,
      Finset.prod_subset (Finset.subset_union_left _ (normalizedFactors b).toFinset),
      Finset.prod_subset (Finset.subset_union_right _ (normalizedFactors b).toFinset), ←
      Finset.prod_mul_distrib]
    · simp_rw [id, ← pow_add, this]
    all_goals simp only [Multiset.mem_toFinset]
    · intro p _ hpb
      simp [hpb]
    · intro p _ hpa
      simp [hpa]
  refine multiplicative_prime_power _ _ _ ?_ ?_ @h1 @hpr @hcp
  all_goals simp only [Multiset.mem_toFinset, Finset.mem_union]
  · rintro p (hpa | hpb) <;> apply prime_of_normalized_factor <;> assumption
  · rintro p (hp | hp) q (hq | hq) hdvd <;>
      rw [← normalize_normalized_factor _ hp, ← normalize_normalized_factor _ hq] <;>
      exact
        normalize_eq_normalize hdvd
          ((prime_of_normalized_factor _ hp).irreducible.dvd_symm
            (prime_of_normalized_factor _ hq).irreducible hdvd)
#align unique_factorization_monoid.multiplicative_of_coprime UniqueFactorizationMonoid.multiplicative_of_coprime

end Multiplicative

end UniqueFactorizationMonoid

namespace Associates

open UniqueFactorizationMonoid Associated Multiset

variable [CancelCommMonoidWithZero α]

/-- `FactorSet α` representation elements of unique factorization domain as multisets.
`Multiset α` produced by `normalizedFactors` are only unique up to associated elements, while the
multisets in `FactorSet α` are unique by equality and restricted to irreducible elements. This
gives us a representation of each element as a unique multisets (or the added ⊤ for 0), which has a
complete lattice structure. Infimum is the greatest common divisor and supremum is the least common
multiple.
-/
abbrev FactorSet.{u} (α : Type u) [CancelCommMonoidWithZero α] : Type u :=
  WithTop (Multiset { a : Associates α // Irreducible a })
#align associates.factor_set Associates.FactorSet

attribute [local instance] Associated.setoid

theorem FactorSet.coe_add {a b : Multiset { a : Associates α // Irreducible a }} :
    (↑(a + b) : FactorSet α) = a + b := by norm_cast
#align associates.factor_set.coe_add Associates.FactorSet.coe_add

theorem FactorSet.sup_add_inf_eq_add [DecidableEq (Associates α)] :
    ∀ a b : FactorSet α, a ⊔ b + a ⊓ b = a + b
  | ⊤, b => show ⊤ ⊔ b + ⊤ ⊓ b = ⊤ + b by simp
  | a, ⊤ => show a ⊔ ⊤ + a ⊓ ⊤ = a + ⊤ by simp
  | WithTop.some a, WithTop.some b =>
    show (a : FactorSet α) ⊔ b + (a : FactorSet α) ⊓ b = a + b by
      rw [← WithTop.coe_sup, ← WithTop.coe_inf, ← WithTop.coe_add, ← WithTop.coe_add,
        WithTop.coe_eq_coe]
      exact Multiset.union_add_inter _ _
#align associates.factor_set.sup_add_inf_eq_add Associates.FactorSet.sup_add_inf_eq_add

/-- Evaluates the product of a `FactorSet` to be the product of the corresponding multiset,
  or `0` if there is none. -/
def FactorSet.prod : FactorSet α → Associates α
  | ⊤ => 0
  | WithTop.some s => (s.map (↑)).prod
#align associates.factor_set.prod Associates.FactorSet.prod

@[simp]
theorem prod_top : (⊤ : FactorSet α).prod = 0 :=
  rfl
#align associates.prod_top Associates.prod_top

@[simp]
theorem prod_coe {s : Multiset { a : Associates α // Irreducible a }} :
    FactorSet.prod (s : FactorSet α) = (s.map (↑)).prod :=
  rfl
#align associates.prod_coe Associates.prod_coe

@[simp]
theorem prod_add : ∀ a b : FactorSet α, (a + b).prod = a.prod * b.prod
  | ⊤, b => show (⊤ + b).prod = (⊤ : FactorSet α).prod * b.prod by simp
  | a, ⊤ => show (a + ⊤).prod = a.prod * (⊤ : FactorSet α).prod by simp
  | WithTop.some a, WithTop.some b => by
    rw [← FactorSet.coe_add, prod_coe, prod_coe, prod_coe, Multiset.map_add, Multiset.prod_add]
#align associates.prod_add Associates.prod_add

@[gcongr]
theorem prod_mono : ∀ {a b : FactorSet α}, a ≤ b → a.prod ≤ b.prod
  | ⊤, b, h => by
    have : b = ⊤ := top_unique h
    rw [this, prod_top]
  | a, ⊤, _ => show a.prod ≤ (⊤ : FactorSet α).prod by simp
  | WithTop.some a, WithTop.some b, h =>
    prod_le_prod <| Multiset.map_le_map <| WithTop.coe_le_coe.1 <| h
#align associates.prod_mono Associates.prod_mono

theorem FactorSet.prod_eq_zero_iff [Nontrivial α] (p : FactorSet α) : p.prod = 0 ↔ p = ⊤ := by
  induction p using WithTop.recTopCoe -- TODO: `induction_eliminator` doesn't work with `abbrev`
  · simp only [iff_self_iff, eq_self_iff_true, Associates.prod_top]
  · rw [prod_coe, Multiset.prod_eq_zero_iff, Multiset.mem_map, eq_false WithTop.coe_ne_top,
      iff_false_iff, not_exists]
    exact fun a => not_and_of_not_right _ a.prop.ne_zero
#align associates.factor_set.prod_eq_zero_iff Associates.FactorSet.prod_eq_zero_iff

section count

variable [DecidableEq (Associates α)]

/-- `bcount p s` is the multiplicity of `p` in the FactorSet `s` (with bundled `p`)-/
def bcount (p : { a : Associates α // Irreducible a }) :
    FactorSet α → ℕ
  | ⊤ => 0
  | WithTop.some s => s.count p
#align associates.bcount Associates.bcount

variable [∀ p : Associates α, Decidable (Irreducible p)] {p : Associates α}

/-- `count p s` is the multiplicity of the irreducible `p` in the FactorSet `s`.

If `p` is not irreducible, `count p s` is defined to be `0`. -/
def count (p : Associates α) : FactorSet α → ℕ :=
  if hp : Irreducible p then bcount ⟨p, hp⟩ else 0
#align associates.count Associates.count

@[simp]
theorem count_some (hp : Irreducible p) (s : Multiset _) :
    count p (WithTop.some s) = s.count ⟨p, hp⟩ := by
  simp only [count, dif_pos hp, bcount]
#align associates.count_some Associates.count_some

@[simp]
theorem count_zero (hp : Irreducible p) : count p (0 : FactorSet α) = 0 := by
  simp only [count, dif_pos hp, bcount, Multiset.count_zero]
#align associates.count_zero Associates.count_zero

theorem count_reducible (hp : ¬Irreducible p) : count p = 0 := dif_neg hp
#align associates.count_reducible Associates.count_reducible

end count

section Mem

/-- membership in a FactorSet (bundled version) -/
def BfactorSetMem : { a : Associates α // Irreducible a } → FactorSet α → Prop
  | _, ⊤ => True
  | p, some l => p ∈ l
#align associates.bfactor_set_mem Associates.BfactorSetMem

/-- `FactorSetMem p s` is the predicate that the irreducible `p` is a member of
`s : FactorSet α`.

If `p` is not irreducible, `p` is not a member of any `FactorSet`. -/
def FactorSetMem (p : Associates α) (s : FactorSet α) : Prop :=
  letI : Decidable (Irreducible p) := Classical.dec _
  if hp : Irreducible p then BfactorSetMem ⟨p, hp⟩ s else False
#align associates.factor_set_mem Associates.FactorSetMem

instance : Membership (Associates α) (FactorSet α) :=
  ⟨FactorSetMem⟩

@[simp]
theorem factorSetMem_eq_mem (p : Associates α) (s : FactorSet α) : FactorSetMem p s = (p ∈ s) :=
  rfl
#align associates.factor_set_mem_eq_mem Associates.factorSetMem_eq_mem

theorem mem_factorSet_top {p : Associates α} {hp : Irreducible p} : p ∈ (⊤ : FactorSet α) := by
  dsimp only [Membership.mem]; dsimp only [FactorSetMem]; split_ifs; exact trivial
#align associates.mem_factor_set_top Associates.mem_factorSet_top

theorem mem_factorSet_some {p : Associates α} {hp : Irreducible p}
    {l : Multiset { a : Associates α // Irreducible a }} :
    p ∈ (l : FactorSet α) ↔ Subtype.mk p hp ∈ l := by
  dsimp only [Membership.mem]; dsimp only [FactorSetMem]; split_ifs; rfl
#align associates.mem_factor_set_some Associates.mem_factorSet_some

theorem reducible_not_mem_factorSet {p : Associates α} (hp : ¬Irreducible p) (s : FactorSet α) :
    ¬p ∈ s := fun h ↦ by
  rwa [← factorSetMem_eq_mem, FactorSetMem, dif_neg hp] at h
#align associates.reducible_not_mem_factor_set Associates.reducible_not_mem_factorSet

theorem irreducible_of_mem_factorSet {p : Associates α} {s : FactorSet α} (h : p ∈ s) :
    Irreducible p :=
  by_contra fun hp ↦ reducible_not_mem_factorSet hp s h

end Mem

variable [UniqueFactorizationMonoid α]

theorem unique' {p q : Multiset (Associates α)} :
    (∀ a ∈ p, Irreducible a) → (∀ a ∈ q, Irreducible a) → p.prod = q.prod → p = q := by
  apply Multiset.induction_on_multiset_quot p
  apply Multiset.induction_on_multiset_quot q
  intro s t hs ht eq
<<<<<<< HEAD
  refine' Multiset.map_mk_eq_map_mk_of_rel (UniqueFactorizationMonoid.factors_unique _ _ _)
=======
  refine Multiset.map_mk_eq_map_mk_of_rel (UniqueFactorizationMonoid.factors_unique ?_ ?_ ?_)
>>>>>>> c9ee63a2
  · exact fun a ha => irreducible_mk.1 <| hs _ <| Multiset.mem_map_of_mem _ ha
  · exact fun a ha => irreducible_mk.1 <| ht _ <| Multiset.mem_map_of_mem _ ha
  have eq' : (Quot.mk Setoid.r : α → Associates α) = Associates.mk := funext quot_mk_eq_mk
  rwa [eq', prod_mk, prod_mk, mk_eq_mk_iff_associated] at eq
#align associates.unique' Associates.unique'

theorem FactorSet.unique [Nontrivial α] {p q : FactorSet α} (h : p.prod = q.prod) : p = q := by
  -- TODO: `induction_eliminator` doesn't work with `abbrev`
  induction p using WithTop.recTopCoe <;> induction q using WithTop.recTopCoe
  · rfl
  · rw [eq_comm, ← FactorSet.prod_eq_zero_iff, ← h, Associates.prod_top]
  · rw [← FactorSet.prod_eq_zero_iff, h, Associates.prod_top]
  · congr 1
    rw [← Multiset.map_eq_map Subtype.coe_injective]
    apply unique' _ _ h <;>
      · intro a ha
        obtain ⟨⟨a', irred⟩, -, rfl⟩ := Multiset.mem_map.mp ha
        rwa [Subtype.coe_mk]
#align associates.factor_set.unique Associates.FactorSet.unique

theorem prod_le_prod_iff_le [Nontrivial α] {p q : Multiset (Associates α)}
    (hp : ∀ a ∈ p, Irreducible a) (hq : ∀ a ∈ q, Irreducible a) : p.prod ≤ q.prod ↔ p ≤ q := by
  refine ⟨?_, prod_le_prod⟩
  rintro ⟨c, eqc⟩
  refine Multiset.le_iff_exists_add.2 ⟨factors c, unique' hq (fun x hx ↦ ?_) ?_⟩
  · obtain h | h := Multiset.mem_add.1 hx
    · exact hp x h
    · exact irreducible_of_factor _ h
  · rw [eqc, Multiset.prod_add]
    congr
    refine associated_iff_eq.mp (factors_prod fun hc => ?_).symm
    refine not_irreducible_zero (hq _ ?_)
    rw [← prod_eq_zero_iff, eqc, hc, mul_zero]
#align associates.prod_le_prod_iff_le Associates.prod_le_prod_iff_le

/-- This returns the multiset of irreducible factors as a `FactorSet`,
  a multiset of irreducible associates `WithTop`. -/
noncomputable def factors' (a : α) : Multiset { a : Associates α // Irreducible a } :=
  (factors a).pmap (fun a ha => ⟨Associates.mk a, irreducible_mk.2 ha⟩) irreducible_of_factor
#align associates.factors' Associates.factors'

@[simp]
theorem map_subtype_coe_factors' {a : α} :
    (factors' a).map (↑) = (factors a).map Associates.mk := by
  simp [factors', Multiset.map_pmap, Multiset.pmap_eq_map]
#align associates.map_subtype_coe_factors' Associates.map_subtype_coe_factors'

theorem factors'_cong {a b : α} (h : a ~ᵤ b) : factors' a = factors' b := by
  obtain rfl | hb := eq_or_ne b 0
  · rw [associated_zero_iff_eq_zero] at h
    rw [h]
  have ha : a ≠ 0 := by
    contrapose! hb with ha
    rw [← associated_zero_iff_eq_zero, ← ha]
    exact h.symm
  rw [← Multiset.map_eq_map Subtype.coe_injective, map_subtype_coe_factors',
    map_subtype_coe_factors', ← rel_associated_iff_map_eq_map]
  exact
    factors_unique irreducible_of_factor irreducible_of_factor
      ((factors_prod ha).trans <| h.trans <| (factors_prod hb).symm)
#align associates.factors'_cong Associates.factors'_cong

/-- This returns the multiset of irreducible factors of an associate as a `FactorSet`,
  a multiset of irreducible associates `WithTop`. -/
noncomputable def factors (a : Associates α) : FactorSet α := by
  classical refine' if h : a = 0 then ⊤ else Quotient.hrecOn a (fun x _ => factors' x) _ h
  intro a b hab
  apply Function.hfunext
  · have : a ~ᵤ 0 ↔ b ~ᵤ 0 := Iff.intro (fun ha0 => hab.symm.trans ha0) fun hb0 => hab.trans hb0
    simp only [associated_zero_iff_eq_zero] at this
    simp only [quotient_mk_eq_mk, this, mk_eq_zero]
  exact fun ha hb _ => heq_of_eq <| congr_arg some <| factors'_cong hab
#align associates.factors Associates.factors

@[simp]
theorem factors_zero : (0 : Associates α).factors = ⊤ :=
  dif_pos rfl
#align associates.factors_0 Associates.factors_zero

<<<<<<< HEAD
@[deprecated] alias factors_0 := factors_zero -- 2024/03/16
=======
@[deprecated] alias factors_0 := factors_zero -- 2024-03-16
>>>>>>> c9ee63a2

@[simp]
theorem factors_mk (a : α) (h : a ≠ 0) : (Associates.mk a).factors = factors' a := by
  classical
    apply dif_neg
    apply mt mk_eq_zero.1 h
#align associates.factors_mk Associates.factors_mk

@[simp]
theorem factors_prod (a : Associates α) : a.factors.prod = a := by
  rcases Associates.mk_surjective a with ⟨a, rfl⟩
  rcases eq_or_ne a 0 with rfl | ha
  · simp
  · simp [ha, prod_mk, mk_eq_mk_iff_associated, UniqueFactorizationMonoid.factors_prod,
      -Quotient.eq]
#align associates.factors_prod Associates.factors_prod

@[simp]
theorem prod_factors [Nontrivial α] (s : FactorSet α) : s.prod.factors = s :=
  FactorSet.unique <| factors_prod _
#align associates.prod_factors Associates.prod_factors

@[nontriviality]
theorem factors_subsingleton [Subsingleton α] {a : Associates α} : a.factors = ⊤ := by
<<<<<<< HEAD
=======
  have : Subsingleton (Associates α) := inferInstance
>>>>>>> c9ee63a2
  convert factors_zero
#align associates.factors_subsingleton Associates.factors_subsingleton

theorem factors_eq_top_iff_zero {a : Associates α} : a.factors = ⊤ ↔ a = 0 := by
  nontriviality α
  exact ⟨fun h ↦ by rwa [← factors_prod a, FactorSet.prod_eq_zero_iff], fun h ↦ h ▸ factors_zero⟩
#align associates.factors_eq_none_iff_zero Associates.factors_eq_top_iff_zero

@[deprecated] alias factors_eq_none_iff_zero := factors_eq_top_iff_zero

theorem factors_eq_some_iff_ne_zero {a : Associates α} :
    (∃ s : Multiset { p : Associates α // Irreducible p }, a.factors = s) ↔ a ≠ 0 := by
  simp_rw [@eq_comm _ a.factors, ← WithTop.ne_top_iff_exists]
  exact factors_eq_top_iff_zero.not
#align associates.factors_eq_some_iff_ne_zero Associates.factors_eq_some_iff_ne_zero

theorem eq_of_factors_eq_factors {a b : Associates α} (h : a.factors = b.factors) : a = b := by
  have : a.factors.prod = b.factors.prod := by rw [h]
  rwa [factors_prod, factors_prod] at this
#align associates.eq_of_factors_eq_factors Associates.eq_of_factors_eq_factors

theorem eq_of_prod_eq_prod [Nontrivial α] {a b : FactorSet α} (h : a.prod = b.prod) : a = b := by
  have : a.prod.factors = b.prod.factors := by rw [h]
  rwa [prod_factors, prod_factors] at this
#align associates.eq_of_prod_eq_prod Associates.eq_of_prod_eq_prod

@[simp]
theorem factors_mul (a b : Associates α) : (a * b).factors = a.factors + b.factors := by
  nontriviality α
  refine eq_of_prod_eq_prod <| eq_of_factors_eq_factors ?_
  rw [prod_add, factors_prod, factors_prod, factors_prod]
#align associates.factors_mul Associates.factors_mul

@[gcongr]
theorem factors_mono : ∀ {a b : Associates α}, a ≤ b → a.factors ≤ b.factors
  | s, t, ⟨d, eq⟩ => by rw [eq, factors_mul]; exact le_add_of_nonneg_right bot_le
#align associates.factors_mono Associates.factors_mono

@[simp]
theorem factors_le {a b : Associates α} : a.factors ≤ b.factors ↔ a ≤ b := by
  refine ⟨fun h ↦ ?_, factors_mono⟩
  have : a.factors.prod ≤ b.factors.prod := prod_mono h
  rwa [factors_prod, factors_prod] at this
#align associates.factors_le Associates.factors_le

section count

variable [DecidableEq (Associates α)] [∀ p : Associates α, Decidable (Irreducible p)]

theorem eq_factors_of_eq_counts {a b : Associates α} (ha : a ≠ 0) (hb : b ≠ 0)
    (h : ∀ p : Associates α, Irreducible p → p.count a.factors = p.count b.factors) :
    a.factors = b.factors := by
  obtain ⟨sa, h_sa⟩ := factors_eq_some_iff_ne_zero.mpr ha
  obtain ⟨sb, h_sb⟩ := factors_eq_some_iff_ne_zero.mpr hb
  rw [h_sa, h_sb] at h ⊢
  rw [WithTop.coe_eq_coe]
  have h_count : ∀ (p : Associates α) (hp : Irreducible p),
      sa.count ⟨p, hp⟩ = sb.count ⟨p, hp⟩ := by
    intro p hp
    rw [← count_some, ← count_some, h p hp]
  apply Multiset.toFinsupp.injective
  ext ⟨p, hp⟩
  rw [Multiset.toFinsupp_apply, Multiset.toFinsupp_apply, h_count p hp]
#align associates.eq_factors_of_eq_counts Associates.eq_factors_of_eq_counts

theorem eq_of_eq_counts {a b : Associates α} (ha : a ≠ 0) (hb : b ≠ 0)
    (h : ∀ p : Associates α, Irreducible p → p.count a.factors = p.count b.factors) : a = b :=
  eq_of_factors_eq_factors (eq_factors_of_eq_counts ha hb h)
#align associates.eq_of_eq_counts Associates.eq_of_eq_counts

theorem count_le_count_of_factors_le {a b p : Associates α} (hb : b ≠ 0) (hp : Irreducible p)
    (h : a.factors ≤ b.factors) : p.count a.factors ≤ p.count b.factors := by
  by_cases ha : a = 0
  · simp_all
  obtain ⟨sa, h_sa⟩ := factors_eq_some_iff_ne_zero.mpr ha
  obtain ⟨sb, h_sb⟩ := factors_eq_some_iff_ne_zero.mpr hb
  rw [h_sa, h_sb] at h ⊢
  rw [count_some hp, count_some hp]; rw [WithTop.coe_le_coe] at h
  exact Multiset.count_le_of_le _ h
#align associates.count_le_count_of_factors_le Associates.count_le_count_of_factors_le

theorem count_le_count_of_le {a b p : Associates α} (hb : b ≠ 0) (hp : Irreducible p) (h : a ≤ b) :
    p.count a.factors ≤ p.count b.factors :=
  count_le_count_of_factors_le hb hp <| factors_mono h
#align associates.count_le_count_of_le Associates.count_le_count_of_le

end count

theorem prod_le [Nontrivial α] {a b : FactorSet α} : a.prod ≤ b.prod ↔ a ≤ b := by
  refine ⟨fun h ↦ ?_, prod_mono⟩
  have : a.prod.factors ≤ b.prod.factors := factors_mono h
  rwa [prod_factors, prod_factors] at this
#align associates.prod_le Associates.prod_le

open Classical in
noncomputable instance : Sup (Associates α) :=
  ⟨fun a b => (a.factors ⊔ b.factors).prod⟩

open Classical in
noncomputable instance : Inf (Associates α) :=
  ⟨fun a b => (a.factors ⊓ b.factors).prod⟩

open Classical in
noncomputable instance : Lattice (Associates α) :=
  { Associates.instPartialOrder with
    sup := (· ⊔ ·)
    inf := (· ⊓ ·)
    sup_le := fun _ _ c hac hbc =>
      factors_prod c ▸ prod_mono (sup_le (factors_mono hac) (factors_mono hbc))
    le_sup_left := fun a _ => le_trans (le_of_eq (factors_prod a).symm) <| prod_mono <| le_sup_left
    le_sup_right := fun _ b =>
      le_trans (le_of_eq (factors_prod b).symm) <| prod_mono <| le_sup_right
    le_inf := fun a _ _ hac hbc =>
      factors_prod a ▸ prod_mono (le_inf (factors_mono hac) (factors_mono hbc))
    inf_le_left := fun a _ => le_trans (prod_mono inf_le_left) (le_of_eq (factors_prod a))
    inf_le_right := fun _ b => le_trans (prod_mono inf_le_right) (le_of_eq (factors_prod b)) }

open Classical in
theorem sup_mul_inf (a b : Associates α) : (a ⊔ b) * (a ⊓ b) = a * b :=
  show (a.factors ⊔ b.factors).prod * (a.factors ⊓ b.factors).prod = a * b by
    nontriviality α
    refine' eq_of_factors_eq_factors _
    rw [← prod_add, prod_factors, factors_mul, FactorSet.sup_add_inf_eq_add]
#align associates.sup_mul_inf Associates.sup_mul_inf

theorem dvd_of_mem_factors {a p : Associates α} (hm : p ∈ factors a) :
    p ∣ a := by
  rcases eq_or_ne a 0 with rfl | ha0
  · exact dvd_zero p
  obtain ⟨a0, nza, ha'⟩ := exists_non_zero_rep ha0
  rw [← Associates.factors_prod a]
  rw [← ha', factors_mk a0 nza] at hm ⊢
  rw [prod_coe]
  apply Multiset.dvd_prod; apply Multiset.mem_map.mpr
  exact ⟨⟨p, irreducible_of_mem_factorSet hm⟩, mem_factorSet_some.mp hm, rfl⟩
#align associates.dvd_of_mem_factors Associates.dvd_of_mem_factors

theorem dvd_of_mem_factors' {a : α} {p : Associates α} {hp : Irreducible p} {hz : a ≠ 0}
    (h_mem : Subtype.mk p hp ∈ factors' a) : p ∣ Associates.mk a := by
  haveI := Classical.decEq (Associates α)
  apply dvd_of_mem_factors
  rw [factors_mk _ hz]
  apply mem_factorSet_some.2 h_mem
#align associates.dvd_of_mem_factors' Associates.dvd_of_mem_factors'

theorem mem_factors'_of_dvd {a p : α} (ha0 : a ≠ 0) (hp : Irreducible p) (hd : p ∣ a) :
    Subtype.mk (Associates.mk p) (irreducible_mk.2 hp) ∈ factors' a := by
  obtain ⟨q, hq, hpq⟩ := exists_mem_factors_of_dvd ha0 hp hd
  apply Multiset.mem_pmap.mpr; use q; use hq
  exact Subtype.eq (Eq.symm (mk_eq_mk_iff_associated.mpr hpq))
#align associates.mem_factors'_of_dvd Associates.mem_factors'_of_dvd

theorem mem_factors'_iff_dvd {a p : α} (ha0 : a ≠ 0) (hp : Irreducible p) :
    Subtype.mk (Associates.mk p) (irreducible_mk.2 hp) ∈ factors' a ↔ p ∣ a := by
  constructor
  · rw [← mk_dvd_mk]
    apply dvd_of_mem_factors'
    apply ha0
  · apply mem_factors'_of_dvd ha0 hp
#align associates.mem_factors'_iff_dvd Associates.mem_factors'_iff_dvd

theorem mem_factors_of_dvd {a p : α} (ha0 : a ≠ 0) (hp : Irreducible p) (hd : p ∣ a) :
    Associates.mk p ∈ factors (Associates.mk a) := by
  rw [factors_mk _ ha0]
  exact mem_factorSet_some.mpr (mem_factors'_of_dvd ha0 hp hd)
#align associates.mem_factors_of_dvd Associates.mem_factors_of_dvd

theorem mem_factors_iff_dvd {a p : α} (ha0 : a ≠ 0) (hp : Irreducible p) :
    Associates.mk p ∈ factors (Associates.mk a) ↔ p ∣ a := by
  constructor
  · rw [← mk_dvd_mk]
    apply dvd_of_mem_factors
  · apply mem_factors_of_dvd ha0 hp
#align associates.mem_factors_iff_dvd Associates.mem_factors_iff_dvd

open Classical in
theorem exists_prime_dvd_of_not_inf_one {a b : α} (ha : a ≠ 0) (hb : b ≠ 0)
    (h : Associates.mk a ⊓ Associates.mk b ≠ 1) : ∃ p : α, Prime p ∧ p ∣ a ∧ p ∣ b := by
  have hz : factors (Associates.mk a) ⊓ factors (Associates.mk b) ≠ 0 := by
    contrapose! h with hf
    change (factors (Associates.mk a) ⊓ factors (Associates.mk b)).prod = 1
    rw [hf]
    exact Multiset.prod_zero
  rw [factors_mk a ha, factors_mk b hb, ← WithTop.coe_inf] at hz
  obtain ⟨⟨p0, p0_irr⟩, p0_mem⟩ := Multiset.exists_mem_of_ne_zero ((mt WithTop.coe_eq_coe.mpr) hz)
  rw [Multiset.inf_eq_inter] at p0_mem
  obtain ⟨p, rfl⟩ : ∃ p, Associates.mk p = p0 := Quot.exists_rep p0
  refine' ⟨p, _, _, _⟩
  · rw [← UniqueFactorizationMonoid.irreducible_iff_prime, ← irreducible_mk]
    exact p0_irr
  · apply dvd_of_mk_le_mk
    apply dvd_of_mem_factors' (Multiset.mem_inter.mp p0_mem).left
    apply ha
  · apply dvd_of_mk_le_mk
    apply dvd_of_mem_factors' (Multiset.mem_inter.mp p0_mem).right
    apply hb
#align associates.exists_prime_dvd_of_not_inf_one Associates.exists_prime_dvd_of_not_inf_one

theorem coprime_iff_inf_one {a b : α} (ha0 : a ≠ 0) (hb0 : b ≠ 0) :
    Associates.mk a ⊓ Associates.mk b = 1 ↔ ∀ {d : α}, d ∣ a → d ∣ b → ¬Prime d := by
  constructor
  · intro hg p ha hb hp
<<<<<<< HEAD
    refine' (Associates.prime_mk.mpr hp).not_unit (isUnit_of_dvd_one _)
=======
    refine (Associates.prime_mk.mpr hp).not_unit (isUnit_of_dvd_one ?_)
>>>>>>> c9ee63a2
    rw [← hg]
    exact le_inf (mk_le_mk_of_dvd ha) (mk_le_mk_of_dvd hb)
  · contrapose
    intro hg hc
    obtain ⟨p, hp, hpa, hpb⟩ := exists_prime_dvd_of_not_inf_one ha0 hb0 hg
    exact hc hpa hpb hp
#align associates.coprime_iff_inf_one Associates.coprime_iff_inf_one

theorem factors_self [Nontrivial α] {p : Associates α} (hp : Irreducible p) :
    p.factors = WithTop.some {⟨p, hp⟩} :=
  eq_of_prod_eq_prod
    (by rw [factors_prod, FactorSet.prod]; dsimp; rw [prod_singleton])
#align associates.factors_self Associates.factors_self

theorem factors_prime_pow [Nontrivial α] {p : Associates α} (hp : Irreducible p) (k : ℕ) :
    factors (p ^ k) = WithTop.some (Multiset.replicate k ⟨p, hp⟩) :=
  eq_of_prod_eq_prod
    (by
      rw [Associates.factors_prod, FactorSet.prod]
      dsimp; rw [Multiset.map_replicate, Multiset.prod_replicate, Subtype.coe_mk])
#align associates.factors_prime_pow Associates.factors_prime_pow

theorem prime_pow_le_iff_le_bcount [DecidableEq (Associates α)] {m p : Associates α}
    (h₁ : m ≠ 0) (h₂ : Irreducible p) {k : ℕ} : p ^ k ≤ m ↔ k ≤ bcount ⟨p, h₂⟩ m.factors := by
  rcases Associates.exists_non_zero_rep h₁ with ⟨m, hm, rfl⟩
  have := nontrivial_of_ne _ _ hm
  rw [bcount, factors_mk, Multiset.le_count_iff_replicate_le, ← factors_le, factors_prime_pow,
    factors_mk, WithTop.coe_le_coe] <;> assumption

section count

variable [DecidableEq (Associates α)] [∀ p : Associates α, Decidable (Irreducible p)]

theorem prime_pow_dvd_iff_le {m p : Associates α} (h₁ : m ≠ 0) (h₂ : Irreducible p) {k : ℕ} :
    p ^ k ≤ m ↔ k ≤ count p m.factors := by
  rw [count, dif_pos h₂, prime_pow_le_iff_le_bcount h₁]
#align associates.prime_pow_dvd_iff_le Associates.prime_pow_dvd_iff_le

theorem le_of_count_ne_zero {m p : Associates α} (h0 : m ≠ 0) (hp : Irreducible p) :
    count p m.factors ≠ 0 → p ≤ m := by
  nontriviality α
  rw [← pos_iff_ne_zero]
  intro h
  rw [← pow_one p]
  apply (prime_pow_dvd_iff_le h0 hp).2
  simpa only
#align associates.le_of_count_ne_zero Associates.le_of_count_ne_zero

theorem count_ne_zero_iff_dvd {a p : α} (ha0 : a ≠ 0) (hp : Irreducible p) :
    (Associates.mk p).count (Associates.mk a).factors ≠ 0 ↔ p ∣ a := by
  nontriviality α
  rw [← Associates.mk_le_mk_iff_dvd]
<<<<<<< HEAD
  refine'
    ⟨fun h =>
      Associates.le_of_count_ne_zero (Associates.mk_ne_zero.mpr ha0)
        (Associates.irreducible_mk.mpr hp) h,
      fun h => _⟩
=======
  refine
    ⟨fun h =>
      Associates.le_of_count_ne_zero (Associates.mk_ne_zero.mpr ha0)
        (Associates.irreducible_mk.mpr hp) h,
      fun h => ?_⟩
>>>>>>> c9ee63a2
  rw [← pow_one (Associates.mk p),
    Associates.prime_pow_dvd_iff_le (Associates.mk_ne_zero.mpr ha0)
      (Associates.irreducible_mk.mpr hp)] at h
  exact (zero_lt_one.trans_le h).ne'
#align associates.count_ne_zero_iff_dvd Associates.count_ne_zero_iff_dvd

theorem count_self [Nontrivial α] [DecidableEq (Associates α)] {p : Associates α}
    (hp : Irreducible p) : p.count p.factors = 1 :=
  by simp [factors_self hp, Associates.count_some hp]
#align associates.count_self Associates.count_self

theorem count_eq_zero_of_ne [DecidableEq (Associates α)] {p q : Associates α} (hp : Irreducible p)
    (hq : Irreducible q) (h : p ≠ q) : p.count q.factors = 0 :=
  not_ne_iff.mp fun h' ↦ h <| associated_iff_eq.mp <| hp.associated_of_dvd hq <|
    le_of_count_ne_zero hq.ne_zero hp h'
#align associates.count_eq_zero_of_ne Associates.count_eq_zero_of_ne

theorem count_mul [DecidableEq (Associates α)] {a : Associates α} (ha : a ≠ 0) {b : Associates α}
    (hb : b ≠ 0) {p : Associates α} (hp : Irreducible p) :
    count p (factors (a * b)) = count p a.factors + count p b.factors := by
  obtain ⟨a0, nza, rfl⟩ := exists_non_zero_rep ha
  obtain ⟨b0, nzb, rfl⟩ := exists_non_zero_rep hb
  rw [factors_mul, factors_mk a0 nza, factors_mk b0 nzb, ← FactorSet.coe_add, count_some hp,
    Multiset.count_add, count_some hp, count_some hp]
#align associates.count_mul Associates.count_mul

theorem count_of_coprime [DecidableEq (Associates α)] {a : Associates α} (ha : a ≠ 0)
    {b : Associates α} (hb : b ≠ 0) (hab : ∀ d, d ∣ a → d ∣ b → ¬Prime d) {p : Associates α}
    (hp : Irreducible p) : count p a.factors = 0 ∨ count p b.factors = 0 := by
  rw [or_iff_not_imp_left, ← Ne]
  intro hca
  contrapose! hab with hcb
  exact ⟨p, le_of_count_ne_zero ha hp hca, le_of_count_ne_zero hb hp hcb,
    UniqueFactorizationMonoid.irreducible_iff_prime.mp hp⟩
#align associates.count_of_coprime Associates.count_of_coprime

theorem count_mul_of_coprime [DecidableEq (Associates α)] {a : Associates α} {b : Associates α}
    (hb : b ≠ 0) {p : Associates α} (hp : Irreducible p) (hab : ∀ d, d ∣ a → d ∣ b → ¬Prime d) :
    count p a.factors = 0 ∨ count p a.factors = count p (a * b).factors := by
  by_cases ha : a = 0
  · simp [ha]
  cases' count_of_coprime ha hb hab hp with hz hb0; · tauto
  apply Or.intro_right
  rw [count_mul ha hb hp, hb0, add_zero]
#align associates.count_mul_of_coprime Associates.count_mul_of_coprime

theorem count_mul_of_coprime' [DecidableEq (Associates α)] {a b : Associates α} {p : Associates α}
    (hp : Irreducible p) (hab : ∀ d, d ∣ a → d ∣ b → ¬Prime d) :
    count p (a * b).factors = count p a.factors ∨ count p (a * b).factors = count p b.factors := by
  by_cases ha : a = 0
  · simp [ha]
  by_cases hb : b = 0
  · simp [hb]
  rw [count_mul ha hb hp]
  cases' count_of_coprime ha hb hab hp with ha0 hb0
  · apply Or.intro_right
    rw [ha0, zero_add]
  · apply Or.intro_left
    rw [hb0, add_zero]
#align associates.count_mul_of_coprime' Associates.count_mul_of_coprime'

theorem dvd_count_of_dvd_count_mul [DecidableEq (Associates α)] {a b : Associates α} (hb : b ≠ 0)
    {p : Associates α} (hp : Irreducible p) (hab : ∀ d, d ∣ a → d ∣ b → ¬Prime d) {k : ℕ}
    (habk : k ∣ count p (a * b).factors) : k ∣ count p a.factors := by
  by_cases ha : a = 0
  · simpa [*] using habk
  cases' count_of_coprime ha hb hab hp with hz h
  · rw [hz]
    exact dvd_zero k
  · rw [count_mul ha hb hp, h] at habk
    exact habk
#align associates.dvd_count_of_dvd_count_mul Associates.dvd_count_of_dvd_count_mul

@[simp]
theorem factors_one [Nontrivial α] : factors (1 : Associates α) = 0 := by
  apply eq_of_prod_eq_prod
  rw [Associates.factors_prod]
  exact Multiset.prod_zero
#align associates.factors_one Associates.factors_one

@[simp]
theorem pow_factors [Nontrivial α] {a : Associates α} {k : ℕ} :
    (a ^ k).factors = k • a.factors := by
  induction' k with n h
  · rw [zero_nsmul, pow_zero]
    exact factors_one
  · rw [pow_succ, succ_nsmul, factors_mul, h]
#align associates.pow_factors Associates.pow_factors

theorem count_pow [Nontrivial α] [DecidableEq (Associates α)] {a : Associates α} (ha : a ≠ 0)
    {p : Associates α} (hp : Irreducible p) (k : ℕ) :
    count p (a ^ k).factors = k * count p a.factors := by
  induction' k with n h
  · rw [pow_zero, factors_one, zero_mul, count_zero hp]
  · rw [pow_succ', count_mul ha (pow_ne_zero _ ha) hp, h]
    ring
#align associates.count_pow Associates.count_pow

theorem dvd_count_pow [Nontrivial α] [DecidableEq (Associates α)] {a : Associates α} (ha : a ≠ 0)
    {p : Associates α} (hp : Irreducible p) (k : ℕ) : k ∣ count p (a ^ k).factors := by
  rw [count_pow ha hp]
  apply dvd_mul_right
#align associates.dvd_count_pow Associates.dvd_count_pow

theorem is_pow_of_dvd_count [DecidableEq (Associates α)] {a : Associates α}
    (ha : a ≠ 0) {k : ℕ} (hk : ∀ p : Associates α, Irreducible p → k ∣ count p a.factors) :
    ∃ b : Associates α, a = b ^ k := by
  nontriviality α
  obtain ⟨a0, hz, rfl⟩ := exists_non_zero_rep ha
  rw [factors_mk a0 hz] at hk
  have hk' : ∀ p, p ∈ factors' a0 → k ∣ (factors' a0).count p := by
    rintro p -
    have pp : p = ⟨p.val, p.2⟩ := by simp only [Subtype.coe_eta]
    rw [pp, ← count_some p.2]
    exact hk p.val p.2
  obtain ⟨u, hu⟩ := Multiset.exists_smul_of_dvd_count _ hk'
  use FactorSet.prod (u : FactorSet α)
  apply eq_of_factors_eq_factors
  rw [pow_factors, prod_factors, factors_mk a0 hz, ← WithTop.some_eq_coe, hu]
  exact WithBot.coe_nsmul u k
#align associates.is_pow_of_dvd_count Associates.is_pow_of_dvd_count

/-- The only divisors of prime powers are prime powers. See `eq_pow_find_of_dvd_irreducible_pow`
for an explicit expression as a p-power (without using `count`). -/
theorem eq_pow_count_factors_of_dvd_pow [DecidableEq (Associates α)] {p a : Associates α}
    (hp : Irreducible p) {n : ℕ} (h : a ∣ p ^ n) : a = p ^ p.count a.factors := by
  nontriviality α
  have hph := pow_ne_zero n hp.ne_zero
  have ha := ne_zero_of_dvd_ne_zero hph h
  apply eq_of_eq_counts ha (pow_ne_zero _ hp.ne_zero)
  have eq_zero_of_ne : ∀ q : Associates α, Irreducible q → q ≠ p → _ = 0 := fun q hq h' =>
    Nat.eq_zero_of_le_zero <| by
      convert count_le_count_of_le hph hq h
      symm
      rw [count_pow hp.ne_zero hq, count_eq_zero_of_ne hq hp h', mul_zero]
  intro q hq
  rw [count_pow hp.ne_zero hq]
  by_cases h : q = p
  · rw [h, count_self hp, mul_one]
  · rw [count_eq_zero_of_ne hq hp h, mul_zero, eq_zero_of_ne q hq h]
#align associates.eq_pow_count_factors_of_dvd_pow Associates.eq_pow_count_factors_of_dvd_pow

theorem count_factors_eq_find_of_dvd_pow [DecidableEq (Associates α)] {a p : Associates α}
    (hp : Irreducible p) [∀ n : ℕ, Decidable (a ∣ p ^ n)] {n : ℕ} (h : a ∣ p ^ n) :
    @Nat.find (fun n => a ∣ p ^ n) _ ⟨n, h⟩ = p.count a.factors := by
  apply le_antisymm
  · refine Nat.find_le ⟨1, ?_⟩
    rw [mul_one]
    symm
    exact eq_pow_count_factors_of_dvd_pow hp h
  · have hph := pow_ne_zero (@Nat.find (fun n => a ∣ p ^ n) _ ⟨n, h⟩) hp.ne_zero
    cases' subsingleton_or_nontrivial α with hα hα
    · simp [eq_iff_true_of_subsingleton] at hph
    convert count_le_count_of_le hph hp (@Nat.find_spec (fun n => a ∣ p ^ n) _ ⟨n, h⟩)
    rw [count_pow hp.ne_zero hp, count_self hp, mul_one]
#align associates.count_factors_eq_find_of_dvd_pow Associates.count_factors_eq_find_of_dvd_pow

end count

theorem eq_pow_of_mul_eq_pow {a b c : Associates α} (ha : a ≠ 0) (hb : b ≠ 0)
    (hab : ∀ d, d ∣ a → d ∣ b → ¬Prime d) {k : ℕ} (h : a * b = c ^ k) :
    ∃ d : Associates α, a = d ^ k := by
  classical
  nontriviality α
  by_cases hk0 : k = 0
  · use 1
    rw [hk0, pow_zero] at h ⊢
    apply (mul_eq_one_iff.1 h).1
  · refine is_pow_of_dvd_count ha fun p hp ↦ ?_
    apply dvd_count_of_dvd_count_mul hb hp hab
    rw [h]
    apply dvd_count_pow _ hp
    rintro rfl
    rw [zero_pow hk0] at h
    cases mul_eq_zero.mp h <;> contradiction
#align associates.eq_pow_of_mul_eq_pow Associates.eq_pow_of_mul_eq_pow

/-- The only divisors of prime powers are prime powers. -/
theorem eq_pow_find_of_dvd_irreducible_pow {a p : Associates α} (hp : Irreducible p)
    [∀ n : ℕ, Decidable (a ∣ p ^ n)] {n : ℕ} (h : a ∣ p ^ n) :
    a = p ^ @Nat.find (fun n => a ∣ p ^ n) _ ⟨n, h⟩ := by
  classical rw [count_factors_eq_find_of_dvd_pow hp, ← eq_pow_count_factors_of_dvd_pow hp h]
  exact h
#align associates.eq_pow_find_of_dvd_irreducible_pow Associates.eq_pow_find_of_dvd_irreducible_pow

end Associates

section

open Associates UniqueFactorizationMonoid

/-- `toGCDMonoid` constructs a GCD monoid out of a unique factorization domain. -/
noncomputable def UniqueFactorizationMonoid.toGCDMonoid (α : Type*) [CancelCommMonoidWithZero α]
    [UniqueFactorizationMonoid α] : GCDMonoid α where
  gcd a b := Quot.out (Associates.mk a ⊓ Associates.mk b : Associates α)
  lcm a b := Quot.out (Associates.mk a ⊔ Associates.mk b : Associates α)
  gcd_dvd_left a b := by
    rw [← mk_dvd_mk, Associates.quot_out, congr_fun₂ dvd_eq_le]
    exact inf_le_left
  gcd_dvd_right a b := by
    rw [← mk_dvd_mk, Associates.quot_out, congr_fun₂ dvd_eq_le]
    exact inf_le_right
  dvd_gcd {a b c} hac hab := by
    rw [← mk_dvd_mk, Associates.quot_out, congr_fun₂ dvd_eq_le, le_inf_iff,
      mk_le_mk_iff_dvd, mk_le_mk_iff_dvd]
    exact ⟨hac, hab⟩
  lcm_zero_left a := by simp
  lcm_zero_right a := by simp
  gcd_mul_lcm a b := by
    rw [← mk_eq_mk_iff_associated, ← Associates.mk_mul_mk, ← associated_iff_eq, Associates.quot_out,
      Associates.quot_out, mul_comm, sup_mul_inf, Associates.mk_mul_mk]
#align unique_factorization_monoid.to_gcd_monoid UniqueFactorizationMonoid.toGCDMonoid

/-- `toNormalizedGCDMonoid` constructs a GCD monoid out of a normalization on a
  unique factorization domain. -/
noncomputable def UniqueFactorizationMonoid.toNormalizedGCDMonoid (α : Type*)
    [CancelCommMonoidWithZero α] [UniqueFactorizationMonoid α] [NormalizationMonoid α] :
    NormalizedGCDMonoid α :=
  { ‹NormalizationMonoid α› with
    gcd := fun a b => (Associates.mk a ⊓ Associates.mk b).out
    lcm := fun a b => (Associates.mk a ⊔ Associates.mk b).out
    gcd_dvd_left := fun a b => (out_dvd_iff a (Associates.mk a ⊓ Associates.mk b)).2 <| inf_le_left
    gcd_dvd_right := fun a b =>
      (out_dvd_iff b (Associates.mk a ⊓ Associates.mk b)).2 <| inf_le_right
    dvd_gcd := fun {a} {b} {c} hac hab =>
      show a ∣ (Associates.mk c ⊓ Associates.mk b).out by
        rw [dvd_out_iff, le_inf_iff, mk_le_mk_iff_dvd, mk_le_mk_iff_dvd]
        exact ⟨hac, hab⟩
    lcm_zero_left := fun a => show (⊤ ⊔ Associates.mk a).out = 0 by simp
    lcm_zero_right := fun a => show (Associates.mk a ⊔ ⊤).out = 0 by simp
    gcd_mul_lcm := fun a b => by
      rw [← out_mul, mul_comm, sup_mul_inf, mk_mul_mk, out_mk]
      exact normalize_associated (a * b)
    normalize_gcd := fun a b => by apply normalize_out _
    normalize_lcm := fun a b => by apply normalize_out _ }
#align unique_factorization_monoid.to_normalized_gcd_monoid UniqueFactorizationMonoid.toNormalizedGCDMonoid

instance (α) [CancelCommMonoidWithZero α] [UniqueFactorizationMonoid α] :
    Nonempty (NormalizedGCDMonoid α) := by
  letI := UniqueFactorizationMonoid.normalizationMonoid (α := α)
  classical exact ⟨UniqueFactorizationMonoid.toNormalizedGCDMonoid α⟩

end

namespace UniqueFactorizationMonoid

/-- If `y` is a nonzero element of a unique factorization monoid with finitely
many units (e.g. `ℤ`, `Ideal (ring_of_integers K)`), it has finitely many divisors. -/
noncomputable def fintypeSubtypeDvd {M : Type*} [CancelCommMonoidWithZero M]
    [UniqueFactorizationMonoid M] [Fintype Mˣ] (y : M) (hy : y ≠ 0) : Fintype { x // x ∣ y } := by
  haveI : Nontrivial M := ⟨⟨y, 0, hy⟩⟩
  haveI : NormalizationMonoid M := UniqueFactorizationMonoid.normalizationMonoid
  haveI := Classical.decEq M
  haveI := Classical.decEq (Associates M)
  -- We'll show `λ (u : Mˣ) (f ⊆ factors y) → u * Π f` is injective
  -- and has image exactly the divisors of `y`.
  refine'
    Fintype.ofFinset
      (((normalizedFactors y).powerset.toFinset ×ˢ (Finset.univ : Finset Mˣ)).image fun s =>
        (s.snd : M) * s.fst.prod)
      fun x => _
  simp only [exists_prop, Finset.mem_image, Finset.mem_product, Finset.mem_univ, and_true_iff,
    Multiset.mem_toFinset, Multiset.mem_powerset, exists_eq_right, Multiset.mem_map]
  constructor
  · rintro ⟨s, hs, rfl⟩
    show (s.snd : M) * s.fst.prod ∣ y
    rw [(unit_associated_one.mul_right s.fst.prod).dvd_iff_dvd_left, one_mul,
      ← (normalizedFactors_prod hy).dvd_iff_dvd_right]
    exact Multiset.prod_dvd_prod_of_le hs
  · rintro (h : x ∣ y)
    have hx : x ≠ 0 := by
      refine mt (fun hx => ?_) hy
      rwa [hx, zero_dvd_iff] at h
    obtain ⟨u, hu⟩ := normalizedFactors_prod hx
    refine' ⟨⟨normalizedFactors x, u⟩, _, (mul_comm _ _).trans hu⟩
    exact (dvd_iff_normalizedFactors_le_normalizedFactors hx hy).mp h
#align unique_factorization_monoid.fintype_subtype_dvd UniqueFactorizationMonoid.fintypeSubtypeDvd

end UniqueFactorizationMonoid

section Finsupp

variable [CancelCommMonoidWithZero α] [UniqueFactorizationMonoid α]
variable [NormalizationMonoid α] [DecidableEq α]

open UniqueFactorizationMonoid

/-- This returns the multiset of irreducible factors as a `Finsupp`. -/
noncomputable def factorization (n : α) : α →₀ ℕ :=
  Multiset.toFinsupp (normalizedFactors n)
#align factorization factorization

theorem factorization_eq_count {n p : α} :
    factorization n p = Multiset.count p (normalizedFactors n) := by simp [factorization]
#align factorization_eq_count factorization_eq_count

@[simp]
theorem factorization_zero : factorization (0 : α) = 0 := by simp [factorization]
#align factorization_zero factorization_zero

@[simp]
theorem factorization_one : factorization (1 : α) = 0 := by simp [factorization]
#align factorization_one factorization_one

/-- The support of `factorization n` is exactly the Finset of normalized factors -/
@[simp]
theorem support_factorization {n : α} :
    (factorization n).support = (normalizedFactors n).toFinset := by
  simp [factorization, Multiset.toFinsupp_support]
#align support_factorization support_factorization

/-- For nonzero `a` and `b`, the power of `p` in `a * b` is the sum of the powers in `a` and `b` -/
@[simp]
theorem factorization_mul {a b : α} (ha : a ≠ 0) (hb : b ≠ 0) :
    factorization (a * b) = factorization a + factorization b := by
  simp [factorization, normalizedFactors_mul ha hb]
#align factorization_mul factorization_mul

/-- For any `p`, the power of `p` in `x^n` is `n` times the power in `x` -/
theorem factorization_pow {x : α} {n : ℕ} : factorization (x ^ n) = n • factorization x := by
  ext
  simp [factorization]
#align factorization_pow factorization_pow

theorem associated_of_factorization_eq (a b : α) (ha : a ≠ 0) (hb : b ≠ 0)
    (h : factorization a = factorization b) : Associated a b := by
  simp_rw [factorization, AddEquiv.apply_eq_iff_eq] at h
  rwa [associated_iff_normalizedFactors_eq_normalizedFactors ha hb]
#align associated_of_factorization_eq associated_of_factorization_eq

end Finsupp

open UniqueFactorizationMonoid in
/-- Every non-zero prime ideal in a unique factorization domain contains a prime element. -/
theorem Ideal.IsPrime.exists_mem_prime_of_ne_bot {R : Type*} [CommSemiring R] [IsDomain R]
    [UniqueFactorizationMonoid R] {I : Ideal R} (hI₂ : I.IsPrime) (hI : I ≠ ⊥) :
    ∃ x ∈ I, Prime x := by
  classical
  obtain ⟨a : R, ha₁ : a ∈ I, ha₂ : a ≠ 0⟩ := Submodule.exists_mem_ne_zero_of_ne_bot hI
  replace ha₁ : (factors a).prod ∈ I := by
    obtain ⟨u : Rˣ, hu : (factors a).prod * u = a⟩ := factors_prod ha₂
    rwa [← hu, mul_unit_mem_iff_mem _ u.isUnit] at ha₁
  obtain ⟨p : R, hp₁ : p ∈ factors a, hp₂ : p ∈ I⟩ :=
    (hI₂.multiset_prod_mem_iff_exists_mem <| factors a).1 ha₁
  exact ⟨p, hp₂, prime_of_factor p hp₁⟩

namespace Nat

instance instWfDvdMonoid : WfDvdMonoid ℕ where
  wellFounded_dvdNotUnit := by
    refine RelHomClass.wellFounded
      (⟨fun x : ℕ => if x = 0 then (⊤ : ℕ∞) else x, ?_⟩ : DvdNotUnit →r (· < ·)) wellFounded_lt
    intro a b h
    cases' a with a
    · exfalso
      revert h
      simp [DvdNotUnit]
    cases b
    · simpa [succ_ne_zero] using WithTop.coe_lt_top (a + 1)
    cases' dvd_and_not_dvd_iff.2 h with h1 h2
    simp only [succ_ne_zero, cast_lt, if_false]
    refine lt_of_le_of_ne (Nat.le_of_dvd (Nat.succ_pos _) h1) fun con => h2 ?_
    rw [con]

instance instUniqueFactorizationMonoid : UniqueFactorizationMonoid ℕ where
  irreducible_iff_prime := Nat.irreducible_iff_prime

open UniqueFactorizationMonoid

lemma factors_eq : ∀ n : ℕ, normalizedFactors n = n.factors
  | 0 => by simp
  | n + 1 => by
    rw [← Multiset.rel_eq, ← associated_eq_eq]
    apply UniqueFactorizationMonoid.factors_unique irreducible_of_normalized_factor _
    · rw [Multiset.prod_coe, Nat.prod_factors n.succ_ne_zero]
      exact normalizedFactors_prod n.succ_ne_zero
    · intro x hx
      rw [Nat.irreducible_iff_prime, ← Nat.prime_iff]
      exact Nat.prime_of_mem_factors hx
#align nat.factors_eq Nat.factors_eq

lemma factors_multiset_prod_of_irreducible {s : Multiset ℕ} (h : ∀ x : ℕ, x ∈ s → Irreducible x) :
    normalizedFactors s.prod = s := by
  rw [← Multiset.rel_eq, ← associated_eq_eq]
  apply UniqueFactorizationMonoid.factors_unique irreducible_of_normalized_factor h
    (normalizedFactors_prod _)
  rw [Ne, Multiset.prod_eq_zero_iff]
  exact fun con ↦ not_irreducible_zero (h 0 con)
#align nat.factors_multiset_prod_of_irreducible Nat.factors_multiset_prod_of_irreducible

lemma _root_.induction_on_primes {P : ℕ → Prop} (h₀ : P 0) (h₁ : P 1)
    (h : ∀ p a : ℕ, p.Prime → P a → P (p * a)) (n : ℕ) : P n := by
  apply UniqueFactorizationMonoid.induction_on_prime
  · exact h₀
  · intro n h
    rw [Nat.isUnit_iff.1 h]
    exact h₁
  · exact fun a p _ hp ↦ h p a hp.nat_prime
#align induction_on_primes induction_on_primes

end Nat<|MERGE_RESOLUTION|>--- conflicted
+++ resolved
@@ -1382,11 +1382,7 @@
   apply Multiset.induction_on_multiset_quot p
   apply Multiset.induction_on_multiset_quot q
   intro s t hs ht eq
-<<<<<<< HEAD
-  refine' Multiset.map_mk_eq_map_mk_of_rel (UniqueFactorizationMonoid.factors_unique _ _ _)
-=======
   refine Multiset.map_mk_eq_map_mk_of_rel (UniqueFactorizationMonoid.factors_unique ?_ ?_ ?_)
->>>>>>> c9ee63a2
   · exact fun a ha => irreducible_mk.1 <| hs _ <| Multiset.mem_map_of_mem _ ha
   · exact fun a ha => irreducible_mk.1 <| ht _ <| Multiset.mem_map_of_mem _ ha
   have eq' : (Quot.mk Setoid.r : α → Associates α) = Associates.mk := funext quot_mk_eq_mk
@@ -1466,11 +1462,7 @@
   dif_pos rfl
 #align associates.factors_0 Associates.factors_zero
 
-<<<<<<< HEAD
-@[deprecated] alias factors_0 := factors_zero -- 2024/03/16
-=======
 @[deprecated] alias factors_0 := factors_zero -- 2024-03-16
->>>>>>> c9ee63a2
 
 @[simp]
 theorem factors_mk (a : α) (h : a ≠ 0) : (Associates.mk a).factors = factors' a := by
@@ -1495,10 +1487,7 @@
 
 @[nontriviality]
 theorem factors_subsingleton [Subsingleton α] {a : Associates α} : a.factors = ⊤ := by
-<<<<<<< HEAD
-=======
   have : Subsingleton (Associates α) := inferInstance
->>>>>>> c9ee63a2
   convert factors_zero
 #align associates.factors_subsingleton Associates.factors_subsingleton
 
@@ -1701,11 +1690,7 @@
     Associates.mk a ⊓ Associates.mk b = 1 ↔ ∀ {d : α}, d ∣ a → d ∣ b → ¬Prime d := by
   constructor
   · intro hg p ha hb hp
-<<<<<<< HEAD
-    refine' (Associates.prime_mk.mpr hp).not_unit (isUnit_of_dvd_one _)
-=======
     refine (Associates.prime_mk.mpr hp).not_unit (isUnit_of_dvd_one ?_)
->>>>>>> c9ee63a2
     rw [← hg]
     exact le_inf (mk_le_mk_of_dvd ha) (mk_le_mk_of_dvd hb)
   · contrapose
@@ -1758,19 +1743,11 @@
     (Associates.mk p).count (Associates.mk a).factors ≠ 0 ↔ p ∣ a := by
   nontriviality α
   rw [← Associates.mk_le_mk_iff_dvd]
-<<<<<<< HEAD
-  refine'
-    ⟨fun h =>
-      Associates.le_of_count_ne_zero (Associates.mk_ne_zero.mpr ha0)
-        (Associates.irreducible_mk.mpr hp) h,
-      fun h => _⟩
-=======
   refine
     ⟨fun h =>
       Associates.le_of_count_ne_zero (Associates.mk_ne_zero.mpr ha0)
         (Associates.irreducible_mk.mpr hp) h,
       fun h => ?_⟩
->>>>>>> c9ee63a2
   rw [← pow_one (Associates.mk p),
     Associates.prime_pow_dvd_iff_le (Associates.mk_ne_zero.mpr ha0)
       (Associates.irreducible_mk.mpr hp)] at h
