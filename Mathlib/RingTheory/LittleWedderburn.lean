--- conflicted
+++ resolved
@@ -57,10 +57,6 @@
   { show DivisionRing R from Fintype.divisionRingOfIsDomain R with
     mul_comm := fun x y ↦ Subtype.ext <| hD hR x.2 y.2 }
 
-<<<<<<< HEAD
-/-set_option {optN.getId.toString} {opt.getId.toString} in-/ -- See https://github.com/leanprover-community/mathlib4/issues/12532
-=======
->>>>>>> 9c5455a1
 /-- We prove that if every subring of `D` is central, then so is `D`. -/
 private theorem center_eq_top [Finite D] (hD : InductionHyp D) : Subring.center D = ⊤ := by
   classical
