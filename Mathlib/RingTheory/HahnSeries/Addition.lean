/-
Copyright (c) 2021 Aaron Anderson. All rights reserved.
Released under Apache 2.0 license as described in the file LICENSE.
Authors: Aaron Anderson
-/
import Mathlib.RingTheory.HahnSeries.Basic
import Mathlib.Algebra.Module.Basic
import Mathlib.Algebra.Module.LinearMap.Defs

#align_import ring_theory.hahn_series from "leanprover-community/mathlib"@"a484a7d0eade4e1268f4fb402859b6686037f965"

/-!
# Additive properties of Hahn series
If `Γ` is ordered and `R` has zero, then `HahnSeries Γ R` consists of formal series over `Γ` with
coefficients in `R`, whose supports are partially well-ordered. With further structure on `R` and
`Γ`, we can add further structure on `HahnSeries Γ R`.  When `R` has an addition operation,
`HahnSeries Γ R` also has addition by adding coefficients.

## Main Definitions
  * If `R` is a (commutative) additive monoid or group, then so is `HahnSeries Γ R`.

## References
- [J. van der Hoeven, *Operators on Generalized Power Series*][van_der_hoeven]
-/

set_option linter.uppercaseLean3 false

open Finset Function

open scoped Classical

noncomputable section

variable {Γ R : Type*}

namespace HahnSeries

section Addition

variable [PartialOrder Γ]

section AddMonoid

variable [AddMonoid R]

instance : Add (HahnSeries Γ R) where
  add x y :=
    { coeff := x.coeff + y.coeff
      isPWO_support' := (x.isPWO_support.union y.isPWO_support).mono (Function.support_add _ _) }

instance : AddMonoid (HahnSeries Γ R) where
  zero := 0
  add := (· + ·)
  nsmul := nsmulRec
  add_assoc x y z := by
    ext
    apply add_assoc
  zero_add x := by
    ext
    apply zero_add
  add_zero x := by
    ext
    apply add_zero

@[simp]
theorem add_coeff' {x y : HahnSeries Γ R} : (x + y).coeff = x.coeff + y.coeff :=
  rfl
#align hahn_series.add_coeff' HahnSeries.add_coeff'

theorem add_coeff {x y : HahnSeries Γ R} {a : Γ} : (x + y).coeff a = x.coeff a + y.coeff a :=
  rfl
#align hahn_series.add_coeff HahnSeries.add_coeff

<<<<<<< HEAD
@[simp]
theorem nsmul_coeff {x : HahnSeries Γ R} {n : ℕ} : (n • x).coeff = n • x.coeff := by
  induction n with
  | zero => simp
  | succ n ih => simp [add_nsmul, ih]

theorem add_coeffTop {x y : HahnSeries Γ R} {a : WithTop Γ} :
    (x + y).coeffTop a = x.coeffTop a + y.coeffTop a := by
  match a with
  | ⊤ => simp
  | (a : Γ) => simp

@[simp]
theorem add_coeffTop' {x y : HahnSeries Γ R} :
    (x + y).coeffTop = x.coeffTop + y.coeffTop := by
  ext
  exact add_coeffTop
=======
/--
`addOppositeEquiv` is an additive monoid isomorphism between
Hahn series over `Γ` with coefficients in the opposite additive monoid `Rᵃᵒᵖ`
and the additive opposite of Hahn series over `Γ` with coefficients `R`.
-/
@[simps (config := .lemmasOnly)]
def addOppositeEquiv : HahnSeries Γ (Rᵃᵒᵖ) ≃+ (HahnSeries Γ R)ᵃᵒᵖ where
  toFun x := .op ⟨fun a ↦ (x.coeff a).unop, by convert x.isPWO_support; ext; simp⟩
  invFun x := ⟨fun a ↦ .op (x.unop.coeff a), by convert x.unop.isPWO_support; ext; simp⟩
  left_inv x := by ext; simp
  right_inv x := by
    apply AddOpposite.unop_injective
    ext
    simp
  map_add' x y := by
    apply AddOpposite.unop_injective
    ext
    simp

@[simp]
lemma addOppositeEquiv_support (x : HahnSeries Γ (Rᵃᵒᵖ)) :
    (addOppositeEquiv x).unop.support = x.support := by
  ext
  simp [addOppositeEquiv_apply]

@[simp]
lemma addOppositeEquiv_symm_support (x : (HahnSeries Γ R)ᵃᵒᵖ) :
    (addOppositeEquiv.symm x).support = x.unop.support := by
  rw [← addOppositeEquiv_support, AddEquiv.apply_symm_apply]

@[simp]
lemma addOppositeEquiv_orderTop (x : HahnSeries Γ (Rᵃᵒᵖ)) :
    (addOppositeEquiv x).unop.orderTop = x.orderTop := by
  simp only [orderTop, AddOpposite.unop_op, mk_eq_zero, AddEquivClass.map_eq_zero_iff,
    addOppositeEquiv_support, ne_eq]
  simp only [addOppositeEquiv_apply, AddOpposite.unop_op, mk_eq_zero, zero_coeff]
  simp_rw [HahnSeries.ext_iff x 0, Function.funext_iff]
  simp only [Pi.zero_apply, AddOpposite.unop_eq_zero_iff, zero_coeff]

@[simp]
lemma addOppositeEquiv_symm_orderTop (x : (HahnSeries Γ R)ᵃᵒᵖ) :
    (addOppositeEquiv.symm x).orderTop = x.unop.orderTop := by
  rw [← addOppositeEquiv_orderTop, AddEquiv.apply_symm_apply]

@[simp]
lemma addOppositeEquiv_leadingCoeff (x : HahnSeries Γ (Rᵃᵒᵖ)) :
    (addOppositeEquiv x).unop.leadingCoeff = x.leadingCoeff.unop := by
  simp only [leadingCoeff, AddOpposite.unop_op, mk_eq_zero, AddEquivClass.map_eq_zero_iff,
    addOppositeEquiv_support, ne_eq]
  simp only [addOppositeEquiv_apply, AddOpposite.unop_op, mk_eq_zero, zero_coeff]
  simp_rw [HahnSeries.ext_iff x 0, Function.funext_iff]
  simp only [Pi.zero_apply, AddOpposite.unop_eq_zero_iff, zero_coeff]
  split <;> rfl

@[simp]
lemma addOppositeEquiv_symm_leadingCoeff (x : (HahnSeries Γ R)ᵃᵒᵖ) :
    (addOppositeEquiv.symm x).leadingCoeff = .op x.unop.leadingCoeff := by
  apply AddOpposite.unop_injective
  rw [← addOppositeEquiv_leadingCoeff, AddEquiv.apply_symm_apply, AddOpposite.unop_op]
>>>>>>> 06352df9

theorem support_add_subset {x y : HahnSeries Γ R} : support (x + y) ⊆ support x ∪ support y :=
  fun a ha => by
  rw [mem_support, add_coeff] at ha
  rw [Set.mem_union, mem_support, mem_support]
  contrapose! ha
  rw [ha.1, ha.2, add_zero]
#align hahn_series.support_add_subset HahnSeries.support_add_subset

<<<<<<< HEAD
theorem IsMinWFMinLEWFMinAdd {Γ} [LinearOrder Γ] {x y : HahnSeries Γ R} (hx : x ≠ 0) (hy : y ≠ 0)
    (hxy : x + y ≠ 0) : min (Set.IsWF.min x.isWF_support (support_nonempty_iff.2 hx))
      (Set.IsWF.min y.isWF_support (support_nonempty_iff.2 hy)) ≤
      Set.IsWF.min (x + y).isWF_support (support_nonempty_iff.2 hxy) := by
  rw [(Set.IsWF.min_union _ _ _ _).symm]
=======
protected theorem min_le_min_add {Γ} [LinearOrder Γ] {x y : HahnSeries Γ R} (hx : x ≠ 0)
    (hy : y ≠ 0) (hxy : x + y ≠ 0) :
    min (Set.IsWF.min x.isWF_support (support_nonempty_iff.2 hx))
      (Set.IsWF.min y.isWF_support (support_nonempty_iff.2 hy)) ≤
      Set.IsWF.min (x + y).isWF_support (support_nonempty_iff.2 hxy) := by
  rw [← Set.IsWF.min_union]
>>>>>>> 06352df9
  exact Set.IsWF.min_le_min_of_subset (support_add_subset (x := x) (y := y))

theorem min_orderTop_le_orderTop_add {Γ} [LinearOrder Γ] {x y : HahnSeries Γ R} :
    min x.orderTop y.orderTop ≤ (x + y).orderTop := by
  by_cases hx : x = 0; · simp [hx]
  by_cases hy : y = 0; · simp [hy]
  by_cases hxy : x + y = 0; · simp [hxy]
<<<<<<< HEAD
  rw [orderTop_of_ne hx, orderTop_of_ne hy, orderTop_of_ne hxy, ← @WithTop.coe_min,
    WithTop.coe_le_coe]
  exact IsMinWFMinLEWFMinAdd hx hy hxy
=======
  rw [orderTop_of_ne hx, orderTop_of_ne hy, orderTop_of_ne hxy, ← WithTop.coe_min,
    WithTop.coe_le_coe]
  exact HahnSeries.min_le_min_add hx hy hxy
>>>>>>> 06352df9

theorem min_order_le_order_add {Γ} [Zero Γ] [LinearOrder Γ] {x y : HahnSeries Γ R}
    (hxy : x + y ≠ 0) : min x.order y.order ≤ (x + y).order := by
  by_cases hx : x = 0; · simp [hx]
  by_cases hy : y = 0; · simp [hy]
  rw [order_of_ne hx, order_of_ne hy, order_of_ne hxy]
<<<<<<< HEAD
  exact IsMinWFMinLEWFMinAdd hx hy hxy
#align hahn_series.min_order_le_order_add HahnSeries.min_order_le_order_add

theorem orderTop_add_eq {Γ} [LinearOrder Γ] {x y : HahnSeries Γ R}
    (hxy : x.orderTop < y.orderTop) : (x + y).orderTop = x.orderTop := by
  have hx : x ≠ 0 := ne_zero_iff_orderTop.mpr <| LT.lt.ne_top hxy
  let g : Γ := Set.IsWF.min x.isWF_support (support_nonempty_iff.2 hx)
  have hcxyne : (x+y).coeff g ≠ 0 := by
    rw [show (x+y).coeff g = x.coeff g + y.coeff g from rfl,
      coeff_eq_zero_of_lt_orderTop (lt_of_eq_of_lt (orderTop_of_ne hx).symm hxy), add_zero]
=======
  exact HahnSeries.min_le_min_add hx hy hxy
#align hahn_series.min_order_le_order_add HahnSeries.min_order_le_order_add

theorem orderTop_add_eq_left {Γ} [LinearOrder Γ] {x y : HahnSeries Γ R}
    (hxy : x.orderTop < y.orderTop) : (x + y).orderTop = x.orderTop := by
  have hx : x ≠ 0 := ne_zero_iff_orderTop.mpr hxy.ne_top
  let g : Γ := Set.IsWF.min x.isWF_support (support_nonempty_iff.2 hx)
  have hcxyne : (x + y).coeff g ≠ 0 := by
    rw [add_coeff, coeff_eq_zero_of_lt_orderTop (lt_of_eq_of_lt (orderTop_of_ne hx).symm hxy),
      add_zero]
>>>>>>> 06352df9
    exact coeff_orderTop_ne (orderTop_of_ne hx)
  have hxyx : (x + y).orderTop ≤ x.orderTop := by
    rw [orderTop_of_ne hx]
    exact orderTop_le_of_coeff_ne_zero hcxyne
  exact le_antisymm hxyx (le_of_eq_of_le (min_eq_left_of_lt hxy).symm min_orderTop_le_orderTop_add)

<<<<<<< HEAD
theorem leadingCoeff_add_eq {Γ} [LinearOrder Γ] {x y : HahnSeries Γ R}
    (hxy : x.orderTop < y.orderTop) : (x + y).leadingCoeff = x.leadingCoeff := by
  rw [leadingCoeff, orderTop_add_eq hxy, add_coeffTop, coeffTop_eq_zero_of_lt_orderTop hxy,
    add_zero]
  exact rfl
=======
theorem orderTop_add_eq_right {Γ} [LinearOrder Γ] {x y : HahnSeries Γ R}
    (hxy : y.orderTop < x.orderTop) : (x + y).orderTop = y.orderTop := by
  simpa [← map_add, ← AddOpposite.op_add, hxy] using orderTop_add_eq_left
    (x := addOppositeEquiv.symm (.op y))
    (y := addOppositeEquiv.symm (.op x))

theorem leadingCoeff_add_eq_left {Γ} [LinearOrder Γ] {x y : HahnSeries Γ R}
    (hxy : x.orderTop < y.orderTop) : (x + y).leadingCoeff = x.leadingCoeff := by
  have hx : x ≠ 0 := ne_zero_iff_orderTop.mpr hxy.ne_top
  have ho : (x + y).orderTop = x.orderTop := orderTop_add_eq_left hxy
  by_cases h : x + y = 0
  · rw [h, orderTop_zero] at ho
    rw [h, orderTop_eq_top_iff.mp ho.symm]
  · rw [orderTop_of_ne h, orderTop_of_ne hx, WithTop.coe_eq_coe] at ho
    rw [leadingCoeff_of_ne h, leadingCoeff_of_ne hx, ho, add_coeff,
      coeff_eq_zero_of_lt_orderTop (lt_of_eq_of_lt (orderTop_of_ne hx).symm hxy), add_zero]

theorem leadingCoeff_add_eq_right {Γ} [LinearOrder Γ] {x y : HahnSeries Γ R}
    (hxy : y.orderTop < x.orderTop) : (x + y).leadingCoeff = y.leadingCoeff := by
  simpa [← map_add, ← AddOpposite.op_add, hxy] using leadingCoeff_add_eq_left
    (x := addOppositeEquiv.symm (.op y))
    (y := addOppositeEquiv.symm (.op x))
>>>>>>> 06352df9

/-- `single` as an additive monoid/group homomorphism -/
@[simps!]
def single.addMonoidHom (a : Γ) : R →+ HahnSeries Γ R :=
  { single a with
    map_add' := fun x y => by
      ext b
      by_cases h : b = a <;> simp [h] }
#align hahn_series.single.add_monoid_hom HahnSeries.single.addMonoidHom

/-- `coeff g` as an additive monoid/group homomorphism -/
@[simps]
def coeff.addMonoidHom (g : Γ) : HahnSeries Γ R →+ R where
  toFun f := f.coeff g
  map_zero' := zero_coeff
  map_add' _ _ := add_coeff
#align hahn_series.coeff.add_monoid_hom HahnSeries.coeff.addMonoidHom

section Domain

variable {Γ' : Type*} [PartialOrder Γ']

theorem embDomain_add (f : Γ ↪o Γ') (x y : HahnSeries Γ R) :
    embDomain f (x + y) = embDomain f x + embDomain f y := by
  ext g
  by_cases hg : g ∈ Set.range f
  · obtain ⟨a, rfl⟩ := hg
    simp
  · simp [embDomain_notin_range hg]
#align hahn_series.emb_domain_add HahnSeries.embDomain_add

end Domain

end AddMonoid

instance [AddCommMonoid R] : AddCommMonoid (HahnSeries Γ R) :=
  { inferInstanceAs (AddMonoid (HahnSeries Γ R)) with
    add_comm := fun x y => by
      ext
      apply add_comm }

section AddGroup

variable [AddGroup R]

instance : Neg (HahnSeries Γ R) where
  neg x :=
    { coeff := fun a => -x.coeff a
      isPWO_support' := by
        rw [Function.support_neg]
        exact x.isPWO_support }

instance : AddGroup (HahnSeries Γ R) :=
  { inferInstanceAs (AddMonoid (HahnSeries Γ R)) with
    zsmul := zsmulRec
    add_left_neg := fun x => by
      ext
      apply add_left_neg }

@[simp]
theorem neg_coeff' {x : HahnSeries Γ R} : (-x).coeff = -x.coeff :=
  rfl
#align hahn_series.neg_coeff' HahnSeries.neg_coeff'

theorem neg_coeff {x : HahnSeries Γ R} {a : Γ} : (-x).coeff a = -x.coeff a :=
  rfl
#align hahn_series.neg_coeff HahnSeries.neg_coeff

@[simp]
theorem support_neg {x : HahnSeries Γ R} : (-x).support = x.support := by
  ext
  simp
#align hahn_series.support_neg HahnSeries.support_neg

@[simp]
theorem sub_coeff' {x y : HahnSeries Γ R} : (x - y).coeff = x.coeff - y.coeff := by
  ext
  simp [sub_eq_add_neg]
#align hahn_series.sub_coeff' HahnSeries.sub_coeff'

theorem sub_coeff {x y : HahnSeries Γ R} {a : Γ} : (x - y).coeff a = x.coeff a - y.coeff a := by
  simp
#align hahn_series.sub_coeff HahnSeries.sub_coeff

theorem orderTop_neg {x : HahnSeries Γ R} : (-x).orderTop = x.orderTop := by
  simp only [orderTop, support_neg, neg_eq_zero]

@[simp]
theorem zsmul_coeff {x : HahnSeries Γ R} {n : ℤ} : (n • x).coeff = n • x.coeff := by
  cases n with
  | ofNat n => simp_all only [Int.ofNat_eq_coe, natCast_zsmul, nsmul_coeff]
  | negSucc _ => simp_all only [negSucc_zsmul, neg_coeff', nsmul_coeff]

theorem orderTop_neg {x : HahnSeries Γ R} : (-x).orderTop = x.orderTop := by
  by_cases hx : x = 0
  · rw [hx, neg_zero]
  · simp only [orderTop, support_neg, neg_eq_zero]

@[simp]
theorem order_neg [Zero Γ] {f : HahnSeries Γ R} : (-f).order = f.order := by
  by_cases hf : f = 0
  · simp only [hf, neg_zero]
  simp only [order, support_neg, neg_eq_zero]
#align hahn_series.order_neg HahnSeries.order_neg

theorem min_orderTop_le_orderTop_sub {Γ} [LinearOrder Γ] {x y : HahnSeries Γ R} :
    min x.orderTop y.orderTop ≤ (x - y).orderTop := by
  rw [sub_eq_add_neg, ← orderTop_neg (x := y)]
  exact min_orderTop_le_orderTop_add

theorem orderTop_sub {Γ} [LinearOrder Γ] {x y : HahnSeries Γ R}
    (hxy : x.orderTop < y.orderTop) : (x - y).orderTop = x.orderTop := by
  rw [sub_eq_add_neg]
  rw [← orderTop_neg (x := y)] at hxy
<<<<<<< HEAD
  exact orderTop_add_eq hxy
=======
  exact orderTop_add_eq_left hxy
>>>>>>> 06352df9

theorem leadingCoeff_sub {Γ} [LinearOrder Γ] {x y : HahnSeries Γ R}
    (hxy : x.orderTop < y.orderTop) : (x - y).leadingCoeff = x.leadingCoeff := by
  rw [sub_eq_add_neg]
  rw [← orderTop_neg (x := y)] at hxy
<<<<<<< HEAD
  exact leadingCoeff_add_eq hxy
=======
  exact leadingCoeff_add_eq_left hxy
>>>>>>> 06352df9

end AddGroup

instance [AddCommGroup R] : AddCommGroup (HahnSeries Γ R) :=
  { inferInstanceAs (AddCommMonoid (HahnSeries Γ R)),
    inferInstanceAs (AddGroup (HahnSeries Γ R)) with }

end Addition

section SMulZeroClass

variable [PartialOrder Γ] {V : Type*} [Zero V] [SMulZeroClass R V]

instance : SMul R (HahnSeries Γ V) :=
  ⟨fun r x =>
    { coeff := r • x.coeff
      isPWO_support' := x.isPWO_support.mono (Function.support_const_smul_subset r x.coeff) }⟩

@[simp]
theorem smul_coeff {r : R} {x : HahnSeries Γ V} {a : Γ} : (r • x).coeff a = r • x.coeff a :=
  rfl
#align hahn_series.smul_coeff HahnSeries.smul_coeff

instance : SMulZeroClass R (HahnSeries Γ V) :=
  { inferInstanceAs (SMul R (HahnSeries Γ V)) with
    smul_zero := by
      intro
      ext
      simp only [smul_coeff, zero_coeff, smul_zero]}

theorem orderTop_smul_not_lt (r : R) (x : HahnSeries Γ V) : ¬ (r • x).orderTop < x.orderTop := by
  by_cases hrx : r • x = 0
  · rw [hrx, orderTop_zero]
    exact not_top_lt
  · have hx : x ≠ 0 := right_ne_zero_of_smul hrx
    simp [orderTop_of_ne hx, orderTop_of_ne hrx]
    exact Set.IsWF.min_of_subset_not_lt_min
      (Function.support_smul_subset_right (fun _ => r) x.coeff)

theorem order_smul_not_lt [Zero Γ] (r : R) (x : HahnSeries Γ V) (h : r • x ≠ 0) :
    ¬ (r • x).order < x.order := by
  have hx : x ≠ 0 := right_ne_zero_of_smul h
  simp_all only [order, dite_false]
  exact Set.IsWF.min_of_subset_not_lt_min (Function.support_smul_subset_right (fun _ => r) x.coeff)

theorem le_order_smul {Γ} [Zero Γ] [LinearOrder Γ] (r : R) (x : HahnSeries Γ V) (h : r • x ≠ 0) :
    x.order ≤ (r • x).order := le_of_not_lt (order_smul_not_lt r x h)

end SMulZeroClass

section DistribMulAction

variable [PartialOrder Γ] {V : Type*} [Monoid R] [AddMonoid V] [DistribMulAction R V]

instance : DistribMulAction R (HahnSeries Γ V) where
  smul := (· • ·)
  one_smul _ := by
    ext
    simp
  smul_zero _ := by
    ext
    simp
  smul_add _ _ _ := by
    ext
    simp [smul_add]
  mul_smul _ _ _ := by
    ext
    simp [mul_smul]

variable {S : Type*} [Monoid S] [DistribMulAction S V]

instance [SMul R S] [IsScalarTower R S V] : IsScalarTower R S (HahnSeries Γ V) :=
  ⟨fun r s a => by
    ext
    simp⟩

instance [SMulCommClass R S V] : SMulCommClass R S (HahnSeries Γ V) :=
  ⟨fun r s a => by
    ext
    simp [smul_comm]⟩

end DistribMulAction

section Module

variable [PartialOrder Γ] [Semiring R] {V : Type*} [AddCommMonoid V] [Module R V]

instance : Module R (HahnSeries Γ V) :=
  { inferInstanceAs (DistribMulAction R (HahnSeries Γ V)) with
    zero_smul := fun _ => by
      ext
      simp
    add_smul := fun _ _ _ => by
      ext
      simp [add_smul] }

/-- `single` as a linear map -/
@[simps]
def single.linearMap (a : Γ) : V →ₗ[R] HahnSeries Γ V :=
  { single.addMonoidHom a with
    map_smul' := fun r s => by
      ext b
      by_cases h : b = a <;> simp [h] }
#align hahn_series.single.linear_map HahnSeries.single.linearMap

/-- `coeff g` as a linear map -/
@[simps]
def coeff.linearMap (g : Γ) : HahnSeries Γ V →ₗ[R] V :=
  { coeff.addMonoidHom g with map_smul' := fun _ _ => rfl }
#align hahn_series.coeff.linear_map HahnSeries.coeff.linearMap

/-- `ofIterate` as a linear map. -/
@[simps]
def ofIterate.linearMap {Γ' : Type*} [PartialOrder Γ'] :
    HahnSeries Γ (HahnSeries Γ' V) →ₗ[R] HahnSeries (Γ ×ₗ Γ') V where
  toFun := ofIterate
  map_add' := by
    intro _ _
    ext _
    simp only [ofIterate, add_coeff', Pi.add_apply]
  map_smul' := by
    intro _ _
    ext _
    simp only [ofIterate, RingHom.id_apply, smul_coeff]

/-- `toIterate` as a linear map. -/
@[simps]
def toIterate.linearMap {Γ' : Type*} [PartialOrder Γ'] :
    HahnSeries (Γ ×ₗ Γ') V →ₗ[R] HahnSeries Γ (HahnSeries Γ' V) where
  toFun := toIterate
  map_add' := by
    intro _ _
    ext _
    simp only [toIterate, add_coeff', Pi.add_apply]
  map_smul' := by
    intro _ _
    ext _
    simp only [toIterate, RingHom.id_apply, smul_coeff]

section Domain

variable {Γ' : Type*} [PartialOrder Γ']

theorem embDomain_smul (f : Γ ↪o Γ') (r : R) (x : HahnSeries Γ R) :
    embDomain f (r • x) = r • embDomain f x := by
  ext g
  by_cases hg : g ∈ Set.range f
  · obtain ⟨a, rfl⟩ := hg
    simp
  · simp [embDomain_notin_range hg]
#align hahn_series.emb_domain_smul HahnSeries.embDomain_smul

/-- Extending the domain of Hahn series is a linear map. -/
@[simps]
def embDomainLinearMap (f : Γ ↪o Γ') : HahnSeries Γ R →ₗ[R] HahnSeries Γ' R where
  toFun := embDomain f
  map_add' := embDomain_add f
  map_smul' := embDomain_smul f
#align hahn_series.emb_domain_linear_map HahnSeries.embDomainLinearMap

end Domain

end Module

section LeadingTerm

variable [LinearOrder Γ]

theorem orderTop_le_orderTop_add [AddMonoid R] {x y : HahnSeries Γ R}
    (h : x.orderTop ≤ y.orderTop) : x.orderTop ≤ (x + y).orderTop :=
  le_of_eq_of_le (min_eq_left h).symm min_orderTop_le_orderTop_add

theorem nonzero_of_nonzero_add_leading [AddMonoid R] {x y : HahnSeries Γ R}
    (hxy : x = y + x.leadingTerm) (hy : y ≠ 0) : x ≠ 0 := by
  intro hx
  rw [hx, leadingTerm_zero, add_zero] at hxy
  exact hy (id hxy.symm)

variable [AddCancelCommMonoid R] {x y : HahnSeries Γ R} (hxy : x = y + x.leadingTerm)

theorem coeff_add_leading (h : x ≠ 0) :
    y.coeff (x.isWF_support.min (support_nonempty_iff.2 h)) = 0 := by
  let xo := x.isWF_support.min (support_nonempty_iff.2 h)
  have hx : x.coeff xo = y.coeff xo + x.leadingTerm.coeff xo := by
    nth_rw 1 [hxy, add_coeff]
  have hxx : (leadingTerm x).coeff xo = x.leadingTerm.leadingCoeff := by
    rw [leadingCoeff_leadingTerm, leadingTerm_of_ne h, single_coeff_same]
  rw [← (leadingCoeff_of_ne h), hxx, leadingCoeff_leadingTerm, self_eq_add_left] at hx
  exact hx

theorem add_leading_orderTop_ne (hy : y ≠ 0) : x.orderTop ≠ y.orderTop := by
  intro h
  have hyne : y.leadingTerm ≠ 0 := leadingTerm_ne_iff.mp hy
  have hx : x ≠ 0 := nonzero_of_nonzero_add_leading hxy hy
  simp only [orderTop_of_ne hx, orderTop_of_ne hy,
    WithTop.coe_eq_coe] at h
  simp_rw [leadingTerm_of_ne hy, ← h, leadingCoeff_of_ne hy, ← h, coeff_add_leading hxy hx,
    single_eq_zero] at hyne
  exact hyne rfl

theorem coeff_eq_of_not_orderTop (g : Γ) (hg : ↑g ≠ x.orderTop) : y.coeff g = x.coeff g := by
  rw [hxy, add_coeff, leadingTerm]
  simp only [self_eq_add_right]
  split_ifs with hx
  · simp only [zero_coeff]
  · simp only [orderTop_of_ne hx, ne_eq, WithTop.coe_eq_coe] at hg
    exact single_coeff_of_ne hg

theorem support_subset_add_single_support : y.support ⊆ x.support := by
  intro g hg
  by_cases hgx : g = orderTop x
  · intro hx
    apply (coeff_orderTop_ne hgx.symm) hx
  · exact fun hxg => hg (Eq.mp (congrArg (fun r ↦ r = 0)
    (coeff_eq_of_not_orderTop hxy g hgx).symm) hxg)

theorem orderTop_lt_add_single_support_orderTop (hy : y ≠ 0) : x.orderTop < y.orderTop := by
  refine lt_of_le_of_ne ?_ (add_leading_orderTop_ne hxy hy)
  rw [orderTop_of_ne hy, orderTop_of_ne <| nonzero_of_nonzero_add_leading hxy hy]
  exact WithTop.coe_le_coe.mpr <| Set.IsWF.min_le_min_of_subset <|
    support_subset_add_single_support hxy

theorem order_lt_add_single_support_order [Zero Γ] (hy : y ≠ 0) : x.order < y.order := by
  rw [← WithTop.coe_lt_coe, order_eq_orderTop_of_ne hy, order_eq_orderTop_of_ne <|
    nonzero_of_nonzero_add_leading hxy hy]
  exact orderTop_lt_add_single_support_orderTop hxy hy

end LeadingTerm<|MERGE_RESOLUTION|>--- conflicted
+++ resolved
@@ -71,7 +71,6 @@
   rfl
 #align hahn_series.add_coeff HahnSeries.add_coeff
 
-<<<<<<< HEAD
 @[simp]
 theorem nsmul_coeff {x : HahnSeries Γ R} {n : ℕ} : (n • x).coeff = n • x.coeff := by
   induction n with
@@ -89,7 +88,7 @@
     (x + y).coeffTop = x.coeffTop + y.coeffTop := by
   ext
   exact add_coeffTop
-=======
+
 /--
 `addOppositeEquiv` is an additive monoid isomorphism between
 Hahn series over `Γ` with coefficients in the opposite additive monoid `Rᵃᵒᵖ`
@@ -149,7 +148,6 @@
     (addOppositeEquiv.symm x).leadingCoeff = .op x.unop.leadingCoeff := by
   apply AddOpposite.unop_injective
   rw [← addOppositeEquiv_leadingCoeff, AddEquiv.apply_symm_apply, AddOpposite.unop_op]
->>>>>>> 06352df9
 
 theorem support_add_subset {x y : HahnSeries Γ R} : support (x + y) ⊆ support x ∪ support y :=
   fun a ha => by
@@ -159,20 +157,12 @@
   rw [ha.1, ha.2, add_zero]
 #align hahn_series.support_add_subset HahnSeries.support_add_subset
 
-<<<<<<< HEAD
-theorem IsMinWFMinLEWFMinAdd {Γ} [LinearOrder Γ] {x y : HahnSeries Γ R} (hx : x ≠ 0) (hy : y ≠ 0)
-    (hxy : x + y ≠ 0) : min (Set.IsWF.min x.isWF_support (support_nonempty_iff.2 hx))
-      (Set.IsWF.min y.isWF_support (support_nonempty_iff.2 hy)) ≤
-      Set.IsWF.min (x + y).isWF_support (support_nonempty_iff.2 hxy) := by
-  rw [(Set.IsWF.min_union _ _ _ _).symm]
-=======
 protected theorem min_le_min_add {Γ} [LinearOrder Γ] {x y : HahnSeries Γ R} (hx : x ≠ 0)
     (hy : y ≠ 0) (hxy : x + y ≠ 0) :
     min (Set.IsWF.min x.isWF_support (support_nonempty_iff.2 hx))
       (Set.IsWF.min y.isWF_support (support_nonempty_iff.2 hy)) ≤
       Set.IsWF.min (x + y).isWF_support (support_nonempty_iff.2 hxy) := by
   rw [← Set.IsWF.min_union]
->>>>>>> 06352df9
   exact Set.IsWF.min_le_min_of_subset (support_add_subset (x := x) (y := y))
 
 theorem min_orderTop_le_orderTop_add {Γ} [LinearOrder Γ] {x y : HahnSeries Γ R} :
@@ -180,33 +170,15 @@
   by_cases hx : x = 0; · simp [hx]
   by_cases hy : y = 0; · simp [hy]
   by_cases hxy : x + y = 0; · simp [hxy]
-<<<<<<< HEAD
-  rw [orderTop_of_ne hx, orderTop_of_ne hy, orderTop_of_ne hxy, ← @WithTop.coe_min,
-    WithTop.coe_le_coe]
-  exact IsMinWFMinLEWFMinAdd hx hy hxy
-=======
   rw [orderTop_of_ne hx, orderTop_of_ne hy, orderTop_of_ne hxy, ← WithTop.coe_min,
     WithTop.coe_le_coe]
   exact HahnSeries.min_le_min_add hx hy hxy
->>>>>>> 06352df9
 
 theorem min_order_le_order_add {Γ} [Zero Γ] [LinearOrder Γ] {x y : HahnSeries Γ R}
     (hxy : x + y ≠ 0) : min x.order y.order ≤ (x + y).order := by
   by_cases hx : x = 0; · simp [hx]
   by_cases hy : y = 0; · simp [hy]
   rw [order_of_ne hx, order_of_ne hy, order_of_ne hxy]
-<<<<<<< HEAD
-  exact IsMinWFMinLEWFMinAdd hx hy hxy
-#align hahn_series.min_order_le_order_add HahnSeries.min_order_le_order_add
-
-theorem orderTop_add_eq {Γ} [LinearOrder Γ] {x y : HahnSeries Γ R}
-    (hxy : x.orderTop < y.orderTop) : (x + y).orderTop = x.orderTop := by
-  have hx : x ≠ 0 := ne_zero_iff_orderTop.mpr <| LT.lt.ne_top hxy
-  let g : Γ := Set.IsWF.min x.isWF_support (support_nonempty_iff.2 hx)
-  have hcxyne : (x+y).coeff g ≠ 0 := by
-    rw [show (x+y).coeff g = x.coeff g + y.coeff g from rfl,
-      coeff_eq_zero_of_lt_orderTop (lt_of_eq_of_lt (orderTop_of_ne hx).symm hxy), add_zero]
-=======
   exact HahnSeries.min_le_min_add hx hy hxy
 #align hahn_series.min_order_le_order_add HahnSeries.min_order_le_order_add
 
@@ -217,20 +189,12 @@
   have hcxyne : (x + y).coeff g ≠ 0 := by
     rw [add_coeff, coeff_eq_zero_of_lt_orderTop (lt_of_eq_of_lt (orderTop_of_ne hx).symm hxy),
       add_zero]
->>>>>>> 06352df9
     exact coeff_orderTop_ne (orderTop_of_ne hx)
   have hxyx : (x + y).orderTop ≤ x.orderTop := by
     rw [orderTop_of_ne hx]
     exact orderTop_le_of_coeff_ne_zero hcxyne
   exact le_antisymm hxyx (le_of_eq_of_le (min_eq_left_of_lt hxy).symm min_orderTop_le_orderTop_add)
 
-<<<<<<< HEAD
-theorem leadingCoeff_add_eq {Γ} [LinearOrder Γ] {x y : HahnSeries Γ R}
-    (hxy : x.orderTop < y.orderTop) : (x + y).leadingCoeff = x.leadingCoeff := by
-  rw [leadingCoeff, orderTop_add_eq hxy, add_coeffTop, coeffTop_eq_zero_of_lt_orderTop hxy,
-    add_zero]
-  exact rfl
-=======
 theorem orderTop_add_eq_right {Γ} [LinearOrder Γ] {x y : HahnSeries Γ R}
     (hxy : y.orderTop < x.orderTop) : (x + y).orderTop = y.orderTop := by
   simpa [← map_add, ← AddOpposite.op_add, hxy] using orderTop_add_eq_left
@@ -253,7 +217,6 @@
   simpa [← map_add, ← AddOpposite.op_add, hxy] using leadingCoeff_add_eq_left
     (x := addOppositeEquiv.symm (.op y))
     (y := addOppositeEquiv.symm (.op x))
->>>>>>> 06352df9
 
 /-- `single` as an additive monoid/group homomorphism -/
 @[simps!]
@@ -338,9 +301,6 @@
   simp
 #align hahn_series.sub_coeff HahnSeries.sub_coeff
 
-theorem orderTop_neg {x : HahnSeries Γ R} : (-x).orderTop = x.orderTop := by
-  simp only [orderTop, support_neg, neg_eq_zero]
-
 @[simp]
 theorem zsmul_coeff {x : HahnSeries Γ R} {n : ℤ} : (n • x).coeff = n • x.coeff := by
   cases n with
@@ -368,21 +328,13 @@
     (hxy : x.orderTop < y.orderTop) : (x - y).orderTop = x.orderTop := by
   rw [sub_eq_add_neg]
   rw [← orderTop_neg (x := y)] at hxy
-<<<<<<< HEAD
-  exact orderTop_add_eq hxy
-=======
   exact orderTop_add_eq_left hxy
->>>>>>> 06352df9
 
 theorem leadingCoeff_sub {Γ} [LinearOrder Γ] {x y : HahnSeries Γ R}
     (hxy : x.orderTop < y.orderTop) : (x - y).leadingCoeff = x.leadingCoeff := by
   rw [sub_eq_add_neg]
   rw [← orderTop_neg (x := y)] at hxy
-<<<<<<< HEAD
-  exact leadingCoeff_add_eq hxy
-=======
   exact leadingCoeff_add_eq_left hxy
->>>>>>> 06352df9
 
 end AddGroup
 
