/-
Copyright (c) 2021 Aaron Anderson. All rights reserved.
Released under Apache 2.0 license as described in the file LICENSE.
Authors: Aaron Anderson, Scott Carnahan
-/
import Mathlib.Algebra.Algebra.Subalgebra.Lattice
import Mathlib.Algebra.Module.BigOperators
import Mathlib.Data.Finset.MulAntidiagonal
import Mathlib.Data.Finset.SMulAntidiagonal
import Mathlib.GroupTheory.GroupAction.Ring
import Mathlib.RingTheory.HahnSeries.Addition
import Mathlib.RingTheory.Nilpotent.Defs

/-!
# Multiplicative properties of Hahn series
If `Γ` is ordered and `R` has zero, then `HahnSeries Γ R` consists of formal series over `Γ` with
coefficients in `R`, whose supports are partially well-ordered. This module introduces
multiplication and scalar multiplication on Hahn series. If `Γ` is an ordered cancellative
commutative additive monoid and `R` is a semiring, then we get a semiring structure on
`HahnSeries Γ R`. If `Γ` has an ordered vector-addition on `Γ'` and `R` has a scalar multiplication
on `V`, we define `HahnModule Γ' R V` as a type alias for `HahnSeries Γ' V` that admits a scalar
multiplication from `HahnSeries Γ R`. The scalar action of `R` on `HahnSeries Γ R` is compatible
with the action of `HahnSeries Γ R` on `HahnModule Γ' R V`.

## Main Definitions
  * `HahnModule` is a type alias for `HahnSeries`, which we use for defining scalar multiplication
  of `HahnSeries Γ R` on `HahnModule Γ' R V` for an `R`-module `V`, where `Γ'` admits an ordered
  cancellative vector addition operation from `Γ`. The type alias allows us to avoid a potential
  instance diamond.
  * `HahnModule.of` is the isomorphism from `HahnSeries Γ V` to `HahnModule Γ R V`.
  * `HahnSeries.C` is the `constant term` ring homomorphism `R →+* HahnSeries Γ R`.
  * `HahnSeries.embDomainRingHom` is the ring homomorphism `HahnSeries Γ R →+* HahnSeries Γ' R`
  induced by an order embedding `Γ ↪o Γ'`.

## Main results
  * If `R` is a (commutative) (semi-)ring, then so is `HahnSeries Γ R`.
  * If `V` is an `R`-module, then `HahnModule Γ' R V` is a `HahnSeries Γ R`-module.

## TODO
The following may be useful for composing vertex operators, but they seem to take time.
  * rightTensorMap: `HahnModule Γ' R U ⊗[R] V →ₗ[R] HahnModule Γ' R (U ⊗[R] V)`
  * leftTensorMap: `U ⊗[R] HahnModule Γ' R V →ₗ[R] HahnModule Γ' R (U ⊗[R] V)`

## References
- [J. van der Hoeven, *Operators on Generalized Power Series*][van_der_hoeven]
-/

open Finset Function Pointwise

noncomputable section

variable {Γ Γ' R S U V : Type*}

namespace HahnSeries

variable [PartialOrder Γ] [Zero Γ]

instance [Zero R] [One R] : One (HahnSeries Γ R) :=
  ⟨single 0 1⟩

open Classical in
@[simp]
theorem coeff_one [Zero R] [One R] {a : Γ} :
    (1 : HahnSeries Γ R).coeff a = if a = 0 then 1 else 0 :=
  coeff_single

@[deprecated (since := "2025-01-31")] alias one_coeff := coeff_one

@[simp]
theorem single_zero_one [Zero R] [One R] : single (0 : Γ) (1 : R) = 1 :=
  rfl

theorem support_one_subset [Zero R] [One R] : support (1 : HahnSeries Γ R) ⊆ {0} := by
  simp

@[simp]
theorem support_one [MulZeroOneClass R] [Nontrivial R] : support (1 : HahnSeries Γ R) = {0} :=
  support_single_of_ne one_ne_zero

@[simp]
theorem orderTop_one [Zero R] [One R] [NeZero (1 : R)] : orderTop (1 : HahnSeries Γ R) = 0 := by
  rw [← single_zero_one, orderTop_single one_ne_zero, WithTop.coe_eq_zero]

@[simp]
theorem order_one [MulZeroOneClass R] : order (1 : HahnSeries Γ R) = 0 := by
  cases subsingleton_or_nontrivial R
  · simp
  · exact order_single one_ne_zero

@[simp]
theorem leadingCoeff_one [MulZeroOneClass R] : (1 : HahnSeries Γ R).leadingCoeff = 1 := by
  simp [leadingCoeff_eq]

@[simp]
protected lemma map_one [MonoidWithZero R] [MonoidWithZero S] (f : R →*₀ S) :
    (1 : HahnSeries Γ R).map f = (1 : HahnSeries Γ S) := by
  ext g
  by_cases h : g = 0 <;> simp [h]

end HahnSeries

/-- We introduce a type alias for `HahnSeries` in order to work with scalar multiplication by
series. If we wrote a `SMul (HahnSeries Γ R) (HahnSeries Γ V)` instance, then when
`V = HahnSeries Γ R`, we would have two different actions of `HahnSeries Γ R` on `HahnSeries Γ V`.
See `Mathlib.Algebra.Polynomial.Module` for more discussion on this problem. -/
@[nolint unusedArguments]
def HahnModule (Γ R V : Type*) [PartialOrder Γ] [Zero V] [SMul R V] :=
  HahnSeries Γ V

namespace HahnModule

section

variable [PartialOrder Γ] [Zero V] [SMul R V]

/-- The casting function to the type synonym. -/
def of (R : Type*) [SMul R V] : HahnSeries Γ V ≃ HahnModule Γ R V :=
  Equiv.refl _

/-- Recursion principle to reduce a result about the synonym to the original type. -/
@[elab_as_elim]
def rec [PartialOrder Γ] [Zero V] [SMul R V] {motive : HahnModule Γ R V → Sort*}
    (h : ∀ x : HahnSeries Γ V, motive (of R x)) : ∀ x, motive x :=
  fun x => h <| (of R).symm x

@[ext]
theorem ext (x y : HahnModule Γ R V) (h : ((of R).symm x).coeff = ((of R).symm y).coeff) : x = y :=
  (of R).symm.injective <| HahnSeries.coeff_inj.1 h

end

section SMul

variable [PartialOrder Γ] [AddCommMonoid V] [SMul R V]

instance instAddCommMonoid : AddCommMonoid (HahnModule Γ R V) :=
  inferInstanceAs <| AddCommMonoid (HahnSeries Γ V)

instance instBaseSMul {V} [Monoid R] [AddMonoid V] [DistribMulAction R V] :
    SMul R (HahnModule Γ R V) :=
  inferInstanceAs <| SMul R (HahnSeries Γ V)

@[simp] theorem of_zero : of R (0 : HahnSeries Γ V) = 0 := rfl
@[simp] theorem of_add (x y : HahnSeries Γ V) : of R (x + y) = of R x + of R y := rfl

@[simp] theorem of_symm_zero : (of R).symm (0 : HahnModule Γ R V) = 0 := rfl
@[simp] theorem of_symm_add (x y : HahnModule Γ R V) :
  (of R).symm (x + y) = (of R).symm x + (of R).symm y := rfl

@[simp] theorem of_nsmul (n : ℕ) (x : HahnSeries Γ V) :
  (of R) (n • x) = n • (of R) x := rfl
@[simp] theorem of_symm_nsmul (n : ℕ) (x : HahnModule Γ R V) :
  (of R).symm (n • x) = n • (of R).symm x := rfl

variable [PartialOrder Γ'] [VAdd Γ Γ'] [IsOrderedCancelVAdd Γ Γ']

instance instSMul [Zero R] : SMul (HahnSeries Γ R) (HahnModule Γ' R V) where
  smul x y := (of R) {
    coeff := fun a =>
      ∑ ij ∈ VAddAntidiagonal x.isPWO_support ((of R).symm y).isPWO_support a,
        x.coeff ij.fst • ((of R).symm y).coeff ij.snd
    isPWO_support' :=
        haveI h :
          { a : Γ' |
              (∑ ij ∈ VAddAntidiagonal x.isPWO_support ((of R).symm y).isPWO_support a,
                  x.coeff ij.fst • ((of R).symm y).coeff ij.snd) ≠ 0 } ⊆
            { a : Γ' | (VAddAntidiagonal x.isPWO_support
              ((of R).symm y).isPWO_support a).Nonempty } := by
          intro a ha
          contrapose! ha
          simp [not_nonempty_iff_eq_empty.1 ha]
        isPWO_support_vaddAntidiagonal.mono h }

theorem coeff_smul [Zero R] (x : HahnSeries Γ R) (y : HahnModule Γ' R V) (a : Γ') :
    ((of R).symm <| x • y).coeff a =
      ∑ ij ∈ VAddAntidiagonal x.isPWO_support ((of R).symm y).isPWO_support a,
        x.coeff ij.fst • ((of R).symm y).coeff ij.snd :=
  rfl

@[deprecated (since := "2025-01-31")] alias smul_coeff := coeff_smul

end SMul

section SMulZeroClass

variable [PartialOrder Γ] [PartialOrder Γ'] [VAdd Γ Γ'] [IsOrderedCancelVAdd Γ Γ']
  [AddCommMonoid V]

instance instBaseSMulZeroClass [SMulZeroClass R V] :
    SMulZeroClass R (HahnModule Γ R V) :=
  inferInstanceAs <| SMulZeroClass R (HahnSeries Γ V)

@[simp] theorem of_smul [SMulZeroClass R V] (r : R) (x : HahnSeries Γ V) :
  (of R) (r • x) = r • (of R) x := rfl
@[simp] theorem of_symm_smul [SMulZeroClass R V] (r : R) (x : HahnModule Γ R V) :
  (of R).symm (r • x) = r • (of R).symm x := rfl

variable [Zero R]

instance instSMulZeroClass [SMulZeroClass R V] :
    SMulZeroClass (HahnSeries Γ R) (HahnModule Γ' R V) where
  smul_zero x := by
    ext
    simp [coeff_smul]

theorem coeff_smul_right [SMulZeroClass R V] {x : HahnSeries Γ R} {y : HahnModule Γ' R V} {a : Γ'}
    {s : Set Γ'} (hs : s.IsPWO) (hys : ((of R).symm y).support ⊆ s) :
    ((of R).symm <| x • y).coeff a =
      ∑ ij ∈ VAddAntidiagonal x.isPWO_support hs a,
        x.coeff ij.fst • ((of R).symm y).coeff ij.snd := by
  classical
  rw [coeff_smul]
  apply sum_subset_zero_on_sdiff (vaddAntidiagonal_mono_right hys) _ fun _ _ => rfl
  intro b hb
  simp only [not_and, mem_sdiff, mem_vaddAntidiagonal, HahnSeries.mem_support, not_imp_not] at hb
  rw [hb.2 hb.1.1 hb.1.2.2, smul_zero]

@[deprecated (since := "2025-01-31")] alias smul_coeff_right := coeff_smul_right

theorem coeff_smul_left [SMulWithZero R V] {x : HahnSeries Γ R}
    {y : HahnModule Γ' R V} {a : Γ'} {s : Set Γ}
    (hs : s.IsPWO) (hxs : x.support ⊆ s) :
    ((of R).symm <| x • y).coeff a =
      ∑ ij ∈ VAddAntidiagonal hs ((of R).symm y).isPWO_support a,
        x.coeff ij.fst • ((of R).symm y).coeff ij.snd := by
  classical
  rw [coeff_smul]
  apply sum_subset_zero_on_sdiff (vaddAntidiagonal_mono_left hxs) _ fun _ _ => rfl
  intro b hb
  simp only [not_and', mem_sdiff, mem_vaddAntidiagonal, HahnSeries.mem_support, not_ne_iff] at hb
  rw [hb.2 ⟨hb.1.2.1, hb.1.2.2⟩, zero_smul]

@[deprecated (since := "2025-01-31")] alias smul_coeff_left := coeff_smul_left

end SMulZeroClass

section DistribSMul

variable [PartialOrder Γ] [PartialOrder Γ'] [VAdd Γ Γ'] [IsOrderedCancelVAdd Γ Γ'] [AddCommMonoid V]

theorem smul_add [Zero R] [DistribSMul R V] (x : HahnSeries Γ R) (y z : HahnModule Γ' R V) :
    x • (y + z) = x • y + x • z := by
  ext k
  have hwf := ((of R).symm y).isPWO_support.union ((of R).symm z).isPWO_support
  rw [coeff_smul_right hwf, of_symm_add]
  · simp_all only [HahnSeries.coeff_add', Pi.add_apply, smul_add, of_symm_add]
    rw [coeff_smul_right hwf Set.subset_union_right,
      coeff_smul_right hwf Set.subset_union_left]
    simp_all [sum_add_distrib]
  · intro b
    simp_all only [Set.isPWO_union, HahnSeries.isPWO_support, and_self, of_symm_add,
      HahnSeries.coeff_add', Pi.add_apply, ne_eq, Set.mem_union, HahnSeries.mem_support]
    contrapose!
    intro h
    rw [h.1, h.2, add_zero]

instance instDistribSMul [MonoidWithZero R] [DistribSMul R V] : DistribSMul (HahnSeries Γ R)
    (HahnModule Γ' R V) where
  smul_add := smul_add

theorem add_smul [AddCommMonoid R] [SMulWithZero R V] {x y : HahnSeries Γ R}
    {z : HahnModule Γ' R V} (h : ∀ (r s : R) (u : V), (r + s) • u = r • u + s • u) :
    (x + y) • z = x • z + y • z := by
  ext a
  have hwf := x.isPWO_support.union y.isPWO_support
  rw [coeff_smul_left hwf, HahnSeries.coeff_add', of_symm_add]
  · simp_all only [Pi.add_apply, HahnSeries.coeff_add']
    rw [coeff_smul_left hwf Set.subset_union_right,
      coeff_smul_left hwf Set.subset_union_left]
    simp only [HahnSeries.coeff_add, h, sum_add_distrib]
  · intro b
    simp_all only [Set.isPWO_union, HahnSeries.isPWO_support, and_self, HahnSeries.mem_support,
      HahnSeries.coeff_add, ne_eq, Set.mem_union, Set.mem_setOf_eq, mem_support]
    contrapose!
    intro h
    rw [h.1, h.2, add_zero]

theorem coeff_single_smul_vadd [MulZeroClass R] [SMulWithZero R V] {r : R} {x : HahnModule Γ' R V}
    {a : Γ'} {b : Γ} :
    ((of R).symm (HahnSeries.single b r • x)).coeff (b +ᵥ a) = r • ((of R).symm x).coeff a := by
  by_cases hr : r = 0
  · simp_all only [map_zero, zero_smul, coeff_smul, HahnSeries.support_zero, HahnSeries.coeff_zero,
    sum_const_zero]
  simp only [hr, coeff_smul, coeff_smul, HahnSeries.support_single_of_ne, ne_eq, not_false_iff,
    smul_eq_mul]
  by_cases hx : ((of R).symm x).coeff a = 0
  · simp only [hx, smul_zero]
    rw [sum_congr _ fun _ _ => rfl, sum_empty]
    ext ⟨a1, a2⟩
    simp only [not_mem_empty, not_and, Set.mem_singleton_iff, Classical.not_not,
      mem_vaddAntidiagonal, Set.mem_setOf_eq, iff_false]
    rintro rfl h2 h1
    rw [IsCancelVAdd.left_cancel a1 a2 a h1] at h2
    exact h2 hx
  trans ∑ ij ∈ {(b, a)},
    (HahnSeries.single b r).coeff ij.fst • ((of R).symm x).coeff ij.snd
  · apply sum_congr _ fun _ _ => rfl
    ext ⟨a1, a2⟩
    simp only [Set.mem_singleton_iff, Prod.mk_inj, mem_vaddAntidiagonal, mem_singleton,
      Set.mem_setOf_eq]
    constructor
    · rintro ⟨rfl, _, h1⟩
      exact ⟨rfl, IsCancelVAdd.left_cancel a1 a2 a h1⟩
    · rintro ⟨rfl, rfl⟩
      exact ⟨rfl, by exact hx, rfl⟩
  · simp

@[deprecated (since := "2025-01-31")] alias single_smul_coeff_add := coeff_single_smul_vadd

theorem coeff_single_zero_smul {Γ} [AddCommMonoid Γ] [PartialOrder Γ] [AddAction Γ Γ']
    [IsOrderedCancelVAdd Γ Γ'] [MulZeroClass R] [SMulWithZero R V] {r : R}
    {x : HahnModule Γ' R V} {a : Γ'} :
    ((of R).symm ((HahnSeries.single 0 r : HahnSeries Γ R) • x)).coeff a =
    r • ((of R).symm x).coeff a := by
  nth_rw 1 [← zero_vadd Γ a]
  exact coeff_single_smul_vadd

@[deprecated (since := "2025-01-31")] alias single_zero_smul_coeff := coeff_single_zero_smul

@[simp]
theorem single_zero_smul_eq_smul (Γ) [AddCommMonoid Γ] [PartialOrder Γ] [AddAction Γ Γ']
    [IsOrderedCancelVAdd Γ Γ'] [MulZeroClass R] [SMulWithZero R V] {r : R}
    {x : HahnModule Γ' R V} :
    (HahnSeries.single (0 : Γ) r) • x = r • x := by
  ext
  exact coeff_single_zero_smul

@[simp]
theorem zero_smul' [Zero R] [SMulWithZero R V] {x : HahnModule Γ' R V} :
    (0 : HahnSeries Γ R) • x = 0 := by
  ext
  simp [coeff_smul]

@[simp]
theorem one_smul' {Γ} [AddCommMonoid Γ] [PartialOrder Γ] [AddAction Γ Γ'] [IsOrderedCancelVAdd Γ Γ']
    [MonoidWithZero R] [MulActionWithZero R V] {x : HahnModule Γ' R V} :
    (1 : HahnSeries Γ R) • x = x := by
  ext g
  exact coeff_single_zero_smul.trans (one_smul R (x.coeff g))

theorem support_smul_subset_vadd_support' [Zero R] [SMulWithZero R V] {x : HahnSeries Γ R}
    {y : HahnModule Γ' R V} :
    ((of R).symm (x • y)).support ⊆ x.support +ᵥ ((of R).symm y).support := by
  apply Set.Subset.trans _ <|
    support_vaddAntidiagonal_subset_vadd (hs := x.isPWO_support) (ht := y.isPWO_support)
  intro x hx
  contrapose! hx
  simp only [Set.mem_setOf_eq, not_nonempty_iff_eq_empty] at hx
  simp [hx, coeff_smul]

theorem support_smul_subset_vadd_support [MulZeroClass R] [SMulWithZero R V] {x : HahnSeries Γ R}
    {y : HahnModule Γ' R V} :
    ((of R).symm (x • y)).support ⊆ x.support +ᵥ ((of R).symm y).support := by
  exact support_smul_subset_vadd_support'

theorem orderTop_vAdd_le_orderTop_smul {Γ Γ'} [LinearOrder Γ] [LinearOrder Γ'] [VAdd Γ Γ']
    [IsOrderedCancelVAdd Γ Γ'] [MulZeroClass R] [SMulWithZero R V] {x : HahnSeries Γ R}
    [VAdd (WithTop Γ) (WithTop Γ')] {y : HahnModule Γ' R V}
    (h : ∀ (γ : Γ) (γ' : Γ'), γ +ᵥ γ' = (γ : WithTop Γ) +ᵥ (γ' : WithTop Γ')) :
    x.orderTop +ᵥ ((of R).symm y).orderTop ≤ ((of R).symm (x • y)).orderTop := by
  by_cases hx : x = 0; · simp_all
  by_cases hy : y = 0; · simp_all
  have hhy : ((of R).symm y) ≠ 0 := hy
  rw [HahnSeries.orderTop_of_ne hx, HahnSeries.orderTop_of_ne hhy, ← h, ← Set.IsWF.min_vadd]
  by_cases hxy : (of R).symm (x • y) = 0
  · rw [hxy, HahnSeries.orderTop_zero]
    exact OrderTop.le_top (α := WithTop Γ') _
  · rw [HahnSeries.orderTop_of_ne hxy, WithTop.coe_le_coe]
    exact Set.IsWF.min_le_min_of_subset support_smul_subset_vadd_support

theorem coeff_smul_order_add_order {Γ}
    [AddCommMonoid Γ] [LinearOrder Γ] [IsOrderedCancelAddMonoid Γ] [Zero R]
    [SMulWithZero R V] (x : HahnSeries Γ R) (y : HahnModule Γ R V) :
    ((of R).symm (x • y)).coeff (x.order + ((of R).symm y).order) =
      x.leadingCoeff • ((of R).symm y).leadingCoeff := by
  by_cases hx : x = (0 : HahnSeries Γ R); · simp [HahnSeries.coeff_zero, hx]
  by_cases hy : (of R).symm y = 0; · simp [hy, coeff_smul]
  rw [HahnSeries.order_of_ne hx, HahnSeries.order_of_ne hy, coeff_smul,
    HahnSeries.leadingCoeff_of_ne hx, HahnSeries.leadingCoeff_of_ne hy, ← vadd_eq_add,
    Finset.vaddAntidiagonal_min_vadd_min, Finset.sum_singleton]

@[deprecated (since := "2025-01-31")] alias smul_coeff_order_add_order := coeff_smul_order_add_order

end DistribSMul

end HahnModule

variable [AddCommMonoid Γ] [PartialOrder Γ] [IsOrderedCancelAddMonoid Γ]

namespace HahnSeries

instance [NonUnitalNonAssocSemiring R] : Mul (HahnSeries Γ R) where
  mul x y := (HahnModule.of R).symm (x • HahnModule.of R y)

theorem of_symm_smul_of_eq_mul [NonUnitalNonAssocSemiring R] {x y : HahnSeries Γ R} :
    (HahnModule.of R).symm (x • HahnModule.of R y) = x * y := rfl

theorem coeff_mul [NonUnitalNonAssocSemiring R] {x y : HahnSeries Γ R} {a : Γ} :
    (x * y).coeff a =
      ∑ ij ∈ addAntidiagonal x.isPWO_support y.isPWO_support a, x.coeff ij.fst * y.coeff ij.snd :=
  rfl

@[deprecated (since := "2025-01-31")] alias mul_coeff := coeff_mul

protected lemma map_mul [NonUnitalNonAssocSemiring R] [NonUnitalNonAssocSemiring S] (f : R →ₙ+* S)
    {x y : HahnSeries Γ R} : (x * y).map f = (x.map f : HahnSeries Γ S) * (y.map f) := by
  ext
  simp only [map_coeff, coeff_mul, ZeroHom.coe_coe, map_sum, map_mul]
  refine Eq.symm (sum_subset (fun gh hgh => ?_) (fun gh hgh hz => ?_))
  · simp_all only [mem_addAntidiagonal, mem_support, map_coeff, ZeroHom.coe_coe, ne_eq, and_true]
    exact ⟨fun h => hgh.1 (map_zero f ▸ congrArg f h), fun h => hgh.2.1 (map_zero f ▸ congrArg f h)⟩
  · simp_all only [mem_addAntidiagonal, mem_support, ne_eq, map_coeff, ZeroHom.coe_coe, and_true,
      not_and, not_not]
    by_cases h : f (x.coeff gh.1) = 0
    · exact mul_eq_zero_of_left h (f (y.coeff gh.2))
    · exact mul_eq_zero_of_right (f (x.coeff gh.1)) (hz h)

theorem coeff_mul_left' [NonUnitalNonAssocSemiring R] {x y : HahnSeries Γ R} {a : Γ} {s : Set Γ}
    (hs : s.IsPWO) (hxs : x.support ⊆ s) :
    (x * y).coeff a =
      ∑ ij ∈ addAntidiagonal hs y.isPWO_support a, x.coeff ij.fst * y.coeff ij.snd :=
  HahnModule.coeff_smul_left hs hxs

theorem coeff_mul_right' [NonUnitalNonAssocSemiring R] {x y : HahnSeries Γ R} {a : Γ} {s : Set Γ}
    (hs : s.IsPWO) (hys : y.support ⊆ s) :
    (x * y).coeff a =
      ∑ ij ∈ addAntidiagonal x.isPWO_support hs a, x.coeff ij.fst * y.coeff ij.snd :=
  HahnModule.coeff_smul_right hs hys

@[deprecated (since := "2025-01-31")] alias mul_coeff_right' := coeff_mul_right'

instance [NonUnitalNonAssocSemiring R] : Distrib (HahnSeries Γ R) :=
  { inferInstanceAs (Mul (HahnSeries Γ R)),
    inferInstanceAs (Add (HahnSeries Γ R)) with
    left_distrib := fun x y z => by
      simp only [← of_symm_smul_of_eq_mul]
      exact HahnModule.smul_add x y z
    right_distrib := fun x y z => by
      simp only [← of_symm_smul_of_eq_mul]
      refine HahnModule.add_smul ?_
      simp only [smul_eq_mul]
      exact add_mul }

instance [NonUnitalNonAssocSemiring R] : NonUnitalNonAssocSemiring (HahnSeries Γ R) :=
  { inferInstanceAs (AddCommMonoid (HahnSeries Γ R)),
    inferInstanceAs (Distrib (HahnSeries Γ R)) with
    zero_mul := by
      intro a
      ext
      simp [coeff_mul]
    mul_zero := by
      intro a
      ext
      simp [coeff_mul] }

theorem coeff_single_mul_add [NonUnitalNonAssocSemiring R] {r : R} {x : HahnSeries Γ R} {a : Γ}
    {b : Γ} : (single b r * x).coeff (a + b) = r * x.coeff a := by
  rw [← of_symm_smul_of_eq_mul, add_comm, ← vadd_eq_add]
  exact HahnModule.coeff_single_smul_vadd

theorem coeff_mul_single_add [NonUnitalNonAssocSemiring R] {r : R} {x : HahnSeries Γ R} {a : Γ}
    {b : Γ} : (x * single b r).coeff (a + b) = x.coeff a * r := by
  by_cases hr : r = 0
  · simp [hr, coeff_mul]
  simp only [hr, coeff_smul, coeff_mul, support_single_of_ne, Ne, not_false_iff, smul_eq_mul]
  by_cases hx : x.coeff a = 0
  · simp only [hx, zero_mul]
    rw [sum_congr _ fun _ _ => rfl, sum_empty]
    ext ⟨a1, a2⟩
    simp only [not_mem_empty, not_and, Set.mem_singleton_iff, Classical.not_not,
      mem_addAntidiagonal, Set.mem_setOf_eq, iff_false]
    rintro h2 rfl h1
    rw [← add_right_cancel h1] at hx
    exact h2 hx
  trans ∑ ij ∈ {(a, b)}, x.coeff ij.fst * (single b r).coeff ij.snd
  · apply sum_congr _ fun _ _ => rfl
    ext ⟨a1, a2⟩
    simp only [Set.mem_singleton_iff, Prod.mk_inj, mem_addAntidiagonal, mem_singleton,
      Set.mem_setOf_eq]
    constructor
    · rintro ⟨_, rfl, h1⟩
      exact ⟨add_right_cancel h1, rfl⟩
    · rintro ⟨rfl, rfl⟩
      simp [hx]
  · simp

@[deprecated (since := "2025-01-31")] alias mul_single_coeff_add := coeff_mul_single_add

@[simp]
theorem coeff_mul_single_zero [NonUnitalNonAssocSemiring R] {r : R} {x : HahnSeries Γ R} {a : Γ} :
    (x * single 0 r).coeff a = x.coeff a * r := by rw [← add_zero a, coeff_mul_single_add, add_zero]

@[deprecated (since := "2025-01-31")] alias mul_single_zero_coeff := coeff_mul_single_zero

theorem coeff_single_zero_mul [NonUnitalNonAssocSemiring R] {r : R} {x : HahnSeries Γ R} {a : Γ} :
    ((single 0 r : HahnSeries Γ R) * x).coeff a = r * x.coeff a := by
  rw [← add_zero a, coeff_single_mul_add, add_zero]

instance [NonAssocSemiring R] : NonAssocSemiring (HahnSeries Γ R) :=
  { AddMonoidWithOne.unary,
    inferInstanceAs (NonUnitalNonAssocSemiring (HahnSeries Γ R)) with
    one_mul := fun x => by
      ext
      exact coeff_single_zero_mul.trans (one_mul _)
    mul_one := fun x => by
      ext
      exact coeff_mul_single_zero.trans (mul_one _) }

@[simp]
theorem single_zero_mul_eq_smul [Semiring R] {r : R} {x : HahnSeries Γ R} :
    single 0 r * x = r • x := by
  ext
  exact coeff_single_zero_mul

theorem support_mul_subset_add_support [NonUnitalNonAssocSemiring R] {x y : HahnSeries Γ R} :
    support (x * y) ⊆ support x + support y := by
  rw [← of_symm_smul_of_eq_mul, ← vadd_eq_add]
  exact HahnModule.support_smul_subset_vadd_support

section orderLemmas

variable {Γ : Type*} [AddCommMonoid Γ] [LinearOrder Γ] [IsOrderedCancelAddMonoid Γ]
  [NonUnitalNonAssocSemiring R]

theorem coeff_mul_order_add_order (x y : HahnSeries Γ R) :
    (x * y).coeff (x.order + y.order) = x.leadingCoeff * y.leadingCoeff := by
  simp only [← of_symm_smul_of_eq_mul]
  exact HahnModule.coeff_smul_order_add_order x y

@[deprecated (since := "2025-01-31")] alias mul_coeff_order_add_order := coeff_mul_order_add_order

theorem orderTop_mul_of_nonzero {x y : HahnSeries Γ R} (h : x.leadingCoeff * y.leadingCoeff ≠ 0) :
    (x * y).orderTop = x.orderTop + y.orderTop := by
  by_cases hx : x = 0; · simp [hx]
  by_cases hy : y = 0; · simp [hy]
  have : (x * y).coeff (x.order + y.order) ≠ 0 := by rwa [coeff_mul_order_add_order x y]
  have hxy : x * y ≠ 0 := fun h ↦ (by simp [h] at this)
  rw [← order_eq_orderTop_of_ne hx, ← order_eq_orderTop_of_ne hy, ← order_eq_orderTop_of_ne hxy,
    ← WithTop.coe_add, WithTop.coe_eq_coe]
  refine le_antisymm (order_le_of_coeff_ne_zero this) ?_
  rw [HahnSeries.order_of_ne hx, HahnSeries.order_of_ne hy, HahnSeries.order_of_ne hxy,
    ← Set.IsWF.min_add]
  exact Set.IsWF.min_le_min_of_subset support_mul_subset_add_support

  -- Finset.addAntidiagonal_min_add_min, Finset.sum_singleton]

theorem orderTop_add_le_mul {x y : HahnSeries Γ R} :
    x.orderTop + y.orderTop ≤ (x * y).orderTop := by
  rw [← smul_eq_mul]
  exact HahnModule.orderTop_vAdd_le_orderTop_smul fun γ γ' ↦ rfl

theorem order_add_le_mul {x y : HahnSeries Γ R} (hxy : x * y ≠ 0) :
    x.order + y.order ≤ (x * y).order := by
  refine WithTop.coe_le_coe.mp ?_
  rw [WithTop.coe_add, order_eq_orderTop_of_ne (ne_zero_and_ne_zero_of_mul hxy).1,
    order_eq_orderTop_of_ne (ne_zero_and_ne_zero_of_mul hxy).2, order_eq_orderTop_of_ne hxy]
  exact orderTop_add_le_mul

theorem order_mul_of_nonzero {x y : HahnSeries Γ R} (h : x.leadingCoeff * y.leadingCoeff ≠ 0) :
    (x * y).order = x.order + y.order := by
  have hx : x.leadingCoeff ≠ 0 := by aesop
  have hy : y.leadingCoeff ≠ 0 := by aesop
  have hxy : (x * y).coeff (x.order + y.order) ≠ 0 :=
    ne_of_eq_of_ne (coeff_mul_order_add_order x y) h
  refine le_antisymm (order_le_of_coeff_ne_zero
    (Eq.mpr (congrArg (fun _a ↦ _a ≠ 0) (coeff_mul_order_add_order x y)) h)) ?_
  rw [order_of_ne <| leadingCoeff_ne_iff.mp hx, order_of_ne <| leadingCoeff_ne_iff.mp hy,
    order_of_ne <| ne_zero_of_coeff_ne_zero hxy, ← Set.IsWF.min_add]
  exact Set.IsWF.min_le_min_of_subset support_mul_subset_add_support

theorem leadingCoeff_mul_of_nonzero {x y : HahnSeries Γ R}
    (h : x.leadingCoeff * y.leadingCoeff ≠ 0) :
    (x * y).leadingCoeff = x.leadingCoeff * y.leadingCoeff := by
  simp only [leadingCoeff_eq, order_mul_of_nonzero h, coeff_mul_order_add_order]

/-! delete!
theorem order_mul_single_of_nonzero_divisor {g : Γ} {r : R} (hr : ∀ (s : R), r * s = 0 → s = 0)
    {x : HahnSeries Γ R} (hx : x ≠ 0) : (((single g) r) * x).order = g + x.order := by
  have hR : ∃ (y : R), y ≠ 0 := Exists.intro (x.leadingCoeff) (leadingCoeff_ne_iff.mpr hx)
  have hrne : r ≠ 0 := by
    by_contra hr'
    let y := Exists.choose hR
    exact (Exists.choose_spec hR) (hr y (mul_eq_zero_of_left hr' y))
  have hrx : ((single g) r).leadingCoeff * x.leadingCoeff ≠ 0 := by
    rw [leadingCoeff_of_single]
    exact fun hrx' => (leadingCoeff_ne_iff.mpr hx) (hr x.leadingCoeff hrx')
  rw [order_mul_of_nonzero hrx, order_single hrne]
-/
theorem order_single_mul_of_isRegular {g : Γ} {r : R} (hr : IsRegular r)
    {x : HahnSeries Γ R} (hx : x ≠ 0) : (((single g) r) * x).order = g + x.order := by
  obtain _|_ := subsingleton_or_nontrivial R
  · exact (hx <| Subsingleton.eq_zero x).elim
  have hrx : ((single g) r).leadingCoeff * x.leadingCoeff ≠ 0 := by
    rwa [leadingCoeff_of_single, ne_eq, hr.left.mul_left_eq_zero_iff, leadingCoeff_eq_iff]
  rw [order_mul_of_nonzero hrx, order_single <| IsRegular.ne_zero hr]

end orderLemmas

private theorem mul_assoc' [NonUnitalSemiring R] (x y z : HahnSeries Γ R) :
    x * y * z = x * (y * z) := by
  ext b
  rw [coeff_mul_left' (x.isPWO_support.add y.isPWO_support) support_mul_subset_add_support,
    coeff_mul_right' (y.isPWO_support.add z.isPWO_support) support_mul_subset_add_support]
  simp only [coeff_mul, coeff_add, sum_mul, mul_sum, sum_sigma']
  apply Finset.sum_nbij' (fun ⟨⟨_i, j⟩, ⟨k, l⟩⟩ ↦ ⟨(k, l + j), (l, j)⟩)
    (fun ⟨⟨i, _j⟩, ⟨k, l⟩⟩ ↦ ⟨(i + k, l), (i, k)⟩) <;>
  aesop (add safe Set.add_mem_add) (add simp [add_assoc, mul_assoc])

instance [NonUnitalSemiring R] : NonUnitalSemiring (HahnSeries Γ R) :=
  { inferInstanceAs (NonUnitalNonAssocSemiring (HahnSeries Γ R)) with
    mul_assoc := mul_assoc' }

instance [Semiring R] : Semiring (HahnSeries Γ R) :=
  { inferInstanceAs (NonAssocSemiring (HahnSeries Γ R)),
    inferInstanceAs (NonUnitalSemiring (HahnSeries Γ R)) with }

theorem leadingCoeff_pow_of_nonzero {Γ} [AddCommMonoid Γ] [LinearOrder Γ]
    [IsOrderedCancelAddMonoid Γ] [Semiring R] {x : HahnSeries Γ R} {n : ℕ}
    (h : x.leadingCoeff ^ n ≠ 0) :
    (x ^ n).leadingCoeff = x.leadingCoeff ^ n := by
  induction n with
  | zero => simp
  | succ n ih =>
    rw [pow_succ] at h
    specialize ih (left_ne_zero_of_mul h)
    rw [pow_succ, pow_succ, leadingCoeff_mul_of_nonzero (ih ▸ h), ih]

theorem orderTop_pow_of_nonzero {Γ} [AddCommMonoid Γ] [LinearOrder Γ] [IsOrderedCancelAddMonoid Γ]
    [Semiring R] {x : HahnSeries Γ R} {n : ℕ} (h : x.leadingCoeff ^ n ≠ 0) :
    (x ^ n).orderTop = n • x.orderTop := by
  haveI : Nontrivial R := nontrivial_of_ne (x.leadingCoeff ^ n) 0 h
  induction n with
  | zero => simp
  | succ n ih =>
    rw [pow_succ] at h
    specialize ih (left_ne_zero_of_mul h)
    rw [pow_succ, orderTop_mul_of_nonzero (leadingCoeff_pow_of_nonzero (left_ne_zero_of_mul h) ▸ h),
      ih, succ_nsmul]

theorem orderTop_nsmul_le_orderTop_pow {Γ} [AddCommMonoid Γ] [LinearOrder Γ]
    [IsOrderedCancelAddMonoid Γ] [Semiring R] {x : HahnSeries Γ R} {n : ℕ} :
    n • x.orderTop ≤ (x ^ n).orderTop := by
  induction n with
  | zero =>
    simp only [zero_smul, pow_zero]
    by_cases h : (0 : R) = 1
    · have : Subsingleton R := subsingleton_iff_zero_eq_one.mp h
      simp
    · haveI : Nontrivial R := nontrivial_of_ne 0 1 h
      rw [orderTop_one]
  | succ n ih =>
    rw [add_nsmul, pow_add]
    calc
      n • x.orderTop + 1 • x.orderTop ≤ (x ^ n).orderTop + 1 • x.orderTop := by
        exact add_le_add_right ih (1 • x.orderTop)
      (x ^ n).orderTop + 1 • x.orderTop = (x ^ n).orderTop + x.orderTop := by rw [one_nsmul]
      (x ^ n).orderTop + x.orderTop ≤ (x ^ n * x).orderTop := by exact orderTop_add_le_mul
      (x ^ n * x).orderTop ≤ (x ^ n * x ^ 1).orderTop := by rw [pow_one]

instance [NonUnitalCommSemiring R] : NonUnitalCommSemiring (HahnSeries Γ R) where
  __ : NonUnitalSemiring (HahnSeries Γ R) := inferInstance
  mul_comm x y := by
    ext
    simp_rw [coeff_mul, mul_comm]
    exact Finset.sum_equiv (Equiv.prodComm _ _) (fun _ ↦ swap_mem_addAntidiagonal.symm) <| by simp

instance [CommSemiring R] : CommSemiring (HahnSeries Γ R) :=
  { inferInstanceAs (NonUnitalCommSemiring (HahnSeries Γ R)),
    inferInstanceAs (Semiring (HahnSeries Γ R)) with }

theorem orderTop_prod_le_sum {Γ} [AddCommMonoid Γ] [LinearOrder Γ] [IsOrderedCancelAddMonoid Γ]
    {α : Type*} [CommSemiring R] {x : α → HahnSeries Γ R} {s : Finset α} :
    ∑ i ∈ s, (x i).orderTop ≤ (∏ i ∈ s, x i).orderTop := by
  refine cons_induction ?_ (fun a hfa ha ih => ?_) s
  · rw [sum_empty, prod_empty, ← single_zero_one]
    exact LE.le.trans (Preorder.le_refl 0) orderTop_single_le
  · rw [sum_cons, prod_cons]
    exact (add_le_add_left ih (x a).orderTop).trans orderTop_add_le_mul

theorem order_prod_le_sum {Γ} [AddCommMonoid Γ] [LinearOrder Γ] [IsOrderedCancelAddMonoid Γ]
    {α : Type*} [CommSemiring R] {x : α → HahnSeries Γ R} {s : Finset α}
    (hx : ∀ t : Finset α, ∏ i ∈ t, x i ≠ 0) :
    ∑ i ∈ s, (x i).order ≤ (∏ i ∈ s, x i).order := by
  refine cons_induction ?_ (fun a t ha ih => ?_) s
  · simp only [sum_empty, prod_empty, order_one, le_refl]
  · rw [sum_cons, prod_cons]
    refine (add_le_add_left ih (x a).order).trans (order_add_le_mul ?_)
    rw [← prod_cons ha]
    exact hx _

instance [NonUnitalNonAssocRing R] : NonUnitalNonAssocRing (HahnSeries Γ R) :=
  { inferInstanceAs (NonUnitalNonAssocSemiring (HahnSeries Γ R)),
    inferInstanceAs (AddGroup (HahnSeries Γ R)) with }

instance [NonUnitalRing R] : NonUnitalRing (HahnSeries Γ R) :=
  { inferInstanceAs (NonUnitalNonAssocRing (HahnSeries Γ R)),
    inferInstanceAs (NonUnitalSemiring (HahnSeries Γ R)) with }

instance [NonAssocRing R] : NonAssocRing (HahnSeries Γ R) :=
  { inferInstanceAs (NonUnitalNonAssocRing (HahnSeries Γ R)),
    inferInstanceAs (NonAssocSemiring (HahnSeries Γ R)) with }

instance [Ring R] : Ring (HahnSeries Γ R) :=
  { inferInstanceAs (Semiring (HahnSeries Γ R)),
    inferInstanceAs (AddCommGroup (HahnSeries Γ R)) with }

instance [NonUnitalCommRing R] : NonUnitalCommRing (HahnSeries Γ R) :=
  { inferInstanceAs (NonUnitalCommSemiring (HahnSeries Γ R)),
    inferInstanceAs (NonUnitalRing (HahnSeries Γ R)) with }

instance [CommRing R] : CommRing (HahnSeries Γ R) :=
  { inferInstanceAs (CommSemiring (HahnSeries Γ R)),
    inferInstanceAs (Ring (HahnSeries Γ R)) with }

end HahnSeries

namespace HahnModule

variable [PartialOrder Γ'] [AddAction Γ Γ'] [IsOrderedCancelVAdd Γ Γ'] [AddCommMonoid V]

private theorem mul_smul' [Semiring R] [Module R V] (x y : HahnSeries Γ R)
    (z : HahnModule Γ' R V) : (x * y) • z = x • (y • z) := by
  ext b
  rw [coeff_smul_left (x.isPWO_support.add y.isPWO_support)
    HahnSeries.support_mul_subset_add_support, coeff_smul_right
    (y.isPWO_support.vadd ((of R).symm z).isPWO_support) support_smul_subset_vadd_support]
  simp only [HahnSeries.coeff_mul, coeff_smul, HahnSeries.coeff_add, sum_smul, smul_sum, sum_sigma']
  apply Finset.sum_nbij' (fun ⟨⟨_i, j⟩, ⟨k, l⟩⟩ ↦ ⟨(k, l +ᵥ j), (l, j)⟩)
    (fun ⟨⟨i, _j⟩, ⟨k, l⟩⟩ ↦ ⟨(i + k, l), (i, k)⟩) <;>
    aesop (add safe [Set.vadd_mem_vadd, Set.add_mem_add]) (add simp [add_vadd, mul_smul])

instance instBaseModule [Semiring R] [Module R V] : Module R (HahnModule Γ' R V) :=
  inferInstanceAs <| Module R (HahnSeries Γ' V)

/-- The isomorphism between HahnSeries and HahnModules, as a linear map. -/
@[simps]
def lof (R : Type*) [Semiring R] [Module R V] : HahnSeries Γ V ≃ₗ[R] HahnModule Γ R V where
  toFun := of R
  map_add' := of_add
  map_smul' := of_smul
  invFun := (of R).symm
  left_inv := congrFun rfl
  right_inv := congrFun rfl

instance instModule [Semiring R] [Module R V] : Module (HahnSeries Γ R)
    (HahnModule Γ' R V) := {
  inferInstanceAs (DistribSMul (HahnSeries Γ R) (HahnModule Γ' R V)) with
  mul_smul := fun x y z => mul_smul' x y z
  one_smul := fun _ => one_smul'
  add_smul := fun _ _ _ => add_smul Module.add_smul
  zero_smul := fun _ => zero_smul'
  }

/-- HahnModule coefficient-wise map as a HahnSeries-linear map. -/
def map [Semiring R] [Module R V] [AddCommMonoid U] [Module R U] (f : U →ₗ[R] V) :
    HahnModule Γ' R U →ₗ[R] HahnModule Γ' R V where
  toFun x := (of R) (HahnSeries.map ((of R).symm x) f)
  map_add' x y := by ext; simp
  map_smul' s x := by ext; simp

omit [AddCommMonoid Γ] [IsOrderedCancelAddMonoid Γ] in
@[simp]
protected lemma map_coeff [Semiring R] [Module R V] [AddCommMonoid U] [Module R U]
    (x : HahnModule Γ R U) (f : U →ₗ[R] V) (g : Γ) :
    ((of R).symm (map f x)).coeff g = f (((of R).symm x).coeff g) := by
  simp [map]

/-- HahnModule coefficient-wise map as a HahnSeries-linear map. -/
def hmap [Semiring R] [Module R V] [AddCommMonoid U] [Module R U] (f : U →ₗ[R] V) :
    HahnModule Γ' R U →ₗ[HahnSeries Γ R] HahnModule Γ' R V where
  toFun x := (of R) (HahnSeries.map ((of R).symm x) f)
  map_add' x y := by ext; simp
  map_smul' s x := by
    ext g
    simp only [Equiv.symm_apply_apply, HahnSeries.map_coeff, coeff_smul, ZeroHom.coe_coe, map_sum,
      map_smul, RingHom.id_apply]
    refine Eq.symm <| sum_subset (fun gh hgh => ?_) (fun gh hgh hz => (by simp_all))
    simp_all only [mem_vaddAntidiagonal, HahnSeries.mem_support, ne_eq, HahnSeries.map_coeff,
      ZeroHom.coe_coe, not_false_eq_true, and_true, true_and]
    apply fun h => hgh.2.1 (LinearMap.map_zero (R := R) (f := f) ▸ congrArg f h)

<<<<<<< HEAD
@[simp]
protected lemma hmap_coeff [Semiring R] [Module R V] [AddCommMonoid U] [Module R U]
    (x : HahnModule Γ R U) (f : U →ₗ[R] V) (g : Γ) :
    ((of R).symm (hmap (Γ := Γ) f x)).coeff g = f (((of R).symm x).coeff g) := by
  simp [hmap]

instance instGroupModule {V} [Ring R] [AddCommGroup V] [Module R V] : Module (HahnSeries Γ R)
    (HahnModule Γ' R V) where
  add_smul _ _ _ := add_smul Module.add_smul
  zero_smul _ := zero_smul'

instance instNoZeroSMulDivisors {Γ} [AddCommMonoid Γ] [LinearOrder Γ]
    [IsOrderedCancelAddMonoid Γ] [Zero R] [SMulWithZero R V] [NoZeroSMulDivisors R V] :
=======
instance [Zero R] {S : Type*} [Zero S] [SMul R S] [SMulWithZero R V] [SMulWithZero S V]
    [IsScalarTower R S V] : IsScalarTower R S (HahnSeries Γ V) where
  smul_assoc r s a := by
    ext
    simp

instance [Semiring R] [Module R V] : IsScalarTower R (HahnSeries Γ R) (HahnModule Γ' R V) where
  smul_assoc r x a := by
    rw [← HahnSeries.single_zero_mul_eq_smul, mul_smul', ← single_zero_smul_eq_smul Γ]

instance SMulCommClass [CommSemiring R] [Module R V] :
    SMulCommClass R (HahnSeries Γ R) (HahnModule Γ' R V) where
  smul_comm r x y := by
    rw [← single_zero_smul_eq_smul Γ, ← mul_smul', mul_comm, mul_smul', single_zero_smul_eq_smul Γ]

instance instNoZeroSMulDivisors {Γ} [AddCommMonoid Γ] [LinearOrder Γ] [IsOrderedCancelAddMonoid Γ]
    [Zero R] [SMulWithZero R V] [NoZeroSMulDivisors R V] :
>>>>>>> 2f52b383
    NoZeroSMulDivisors (HahnSeries Γ R) (HahnModule Γ R V) where
  eq_zero_or_eq_zero_of_smul_eq_zero {x y} hxy := by
    contrapose! hxy
    simp only [ne_eq]
    rw [HahnModule.ext_iff, funext_iff, not_forall]
    refine ⟨x.order + ((of R).symm y).order, ?_⟩
    rw [coeff_smul_order_add_order x y, of_symm_zero, HahnSeries.coeff_zero, smul_eq_zero]
    simp only [HahnSeries.leadingCoeff_ne_iff.mpr hxy.1, false_or]
    exact HahnSeries.leadingCoeff_ne_iff.mpr hxy.2 -- defeq abuse?

instance [CommRing R] {S : Type*} [CommRing S] [Algebra R S] [Module R V] [Module S V]
    [IsScalarTower R S V] : IsScalarTower R S (HahnSeries Γ V) where
  smul_assoc r s a := by
    ext
    simp

instance [CommRing R] [Module R V] : IsScalarTower R (HahnSeries Γ R) (HahnModule Γ' R V) where
  smul_assoc r x a := by
    rw [← HahnSeries.single_zero_mul_eq_smul, mul_smul', ← single_zero_smul_eq_smul Γ]

instance SMulCommClass [CommSemiring R] [Module R V] :
    SMulCommClass R (HahnSeries Γ R) (HahnModule Γ' R V) where
  smul_comm r x y := by
    rw [← single_zero_smul_eq_smul Γ, ← mul_smul', mul_comm, mul_smul', single_zero_smul_eq_smul Γ]

theorem smul_comm [CommSemiring R] [Module R V] (r : R) (x : HahnSeries Γ R)
    (y : HahnModule Γ' R V) :
    r • x • y = x • r • y := by
  rw [SMulCommClass.smul_comm]

open TensorProduct in
/-- The map that tensors a Hahn series with a module on the right. -/
def rightTensorMap [CommSemiring R] [AddCommMonoid U] [Module R V] [Module R U] :
    HahnModule Γ' R U ⊗[R] V →ₗ[R] HahnModule Γ' R (U ⊗[R] V) :=
  TensorProduct.uncurry R _ _ _
  { toFun := fun x => {
      toFun := fun v => (of R) {
        coeff := fun g => tmul R (((of R).symm x).coeff g) v
        isPWO_support' := by
          refine Set.IsPWO.mono ((of R).symm x).isPWO_support ?_
          intro g hg
          simp_all only [mem_support, ne_eq, HahnSeries.mem_support]
          contrapose! hg
          exact hg ▸ zero_tmul U v }
      map_add' := by
        intro y z
        ext; simp [tmul_add]
      map_smul' := by
        intro r y
        ext; simp }
    map_add' := by
      intro y z
      ext; simp [add_tmul]
    map_smul' := by
      intro r y
      ext; simp [smul_tmul'] }

open TensorProduct in
/-- The map that tensors a Hahn series with a module on the right. -/
def leftTensorMap [CommSemiring R] [AddCommMonoid U] [Module R V] [Module R U] :
    U ⊗[R] HahnModule Γ' R V →ₗ[R] HahnModule Γ' R (U ⊗[R] V) :=
  TensorProduct.uncurry R _ _ _
  { toFun := fun u => {
      toFun := fun x => (of R) {
        coeff := fun g => tmul R u (((of R).symm x).coeff g)
        isPWO_support' := by
          refine Set.IsPWO.mono ((of R).symm x).isPWO_support ?_
          intro g hg
          simp_all only [mem_support, ne_eq, HahnSeries.mem_support]
          contrapose! hg
          exact hg ▸ tmul_zero V u }
      map_add' := by
        intro y z
        ext; simp [tmul_add]
      map_smul' := by
        intro r y
        ext; simp }
    map_add' := by
      intro y z
      ext; simp [add_tmul]
    map_smul' := by
      intro r y
      ext; simp [smul_tmul'] }

end HahnModule

namespace HahnSeries

instance {Γ} [AddCommMonoid Γ] [LinearOrder Γ] [IsOrderedCancelAddMonoid Γ]
    [NonUnitalNonAssocSemiring R] [NoZeroDivisors R] :
    NoZeroDivisors (HahnSeries Γ R) where
  eq_zero_or_eq_zero_of_mul_eq_zero {x y} xy := by
    haveI : NoZeroSMulDivisors (HahnSeries Γ R) (HahnSeries Γ R) :=
      HahnModule.instNoZeroSMulDivisors
    exact eq_zero_or_eq_zero_of_smul_eq_zero xy

instance {Γ} [AddCommMonoid Γ] [LinearOrder Γ] [IsOrderedCancelAddMonoid Γ] [Ring R] [IsDomain R] :
    IsDomain (HahnSeries Γ R) :=
  NoZeroDivisors.to_isDomain _

theorem orderTop_add_orderTop_le_orderTop_mul {Γ}
    [AddCommMonoid Γ] [LinearOrder Γ] [IsOrderedCancelAddMonoid Γ]
    [NonUnitalNonAssocSemiring R] {x y : HahnSeries Γ R} :
    x.orderTop + y.orderTop ≤ (x * y).orderTop := by
  by_cases hx : x = 0; · simp [hx]
  by_cases hy : y = 0; · simp [hy]
  by_cases hxy : x * y = 0
  · simp [hxy]
  rw [orderTop_of_ne hx, orderTop_of_ne hy, orderTop_of_ne hxy, ← WithTop.coe_add,
    WithTop.coe_le_coe, ← Set.IsWF.min_add]
  exact Set.IsWF.min_le_min_of_subset support_mul_subset_add_support

@[simp]
theorem order_mul {Γ} [AddCommMonoid Γ] [LinearOrder Γ] [IsOrderedCancelAddMonoid Γ]
    [NonUnitalNonAssocSemiring R]
    [NoZeroDivisors R] {x y : HahnSeries Γ R} (hx : x ≠ 0) (hy : y ≠ 0) :
    (x * y).order = x.order + y.order :=
  order_mul_of_nonzero (mul_ne_zero (leadingCoeff_ne_iff.mpr hx) (leadingCoeff_ne_iff.mpr hy))

@[simp]
theorem order_pow {Γ} [AddCommMonoid Γ] [LinearOrder Γ] [IsOrderedCancelAddMonoid Γ]
    [Semiring R] [NoZeroDivisors R]
    (x : HahnSeries Γ R) (n : ℕ) : (x ^ n).order = n • x.order := by
  induction' n with h IH
  · simp
  rcases eq_or_ne x 0 with (rfl | hx)
  · simp
  rw [pow_succ, order_mul (pow_ne_zero _ hx) hx, succ_nsmul, IH]

section NonUnitalNonAssocSemiring

variable [NonUnitalNonAssocSemiring R]

@[simp]
theorem single_mul_single {a b : Γ} {r s : R} :
    single a r * single b s = single (a + b) (r * s) := by
  ext x
  by_cases h : x = a + b
  · rw [h, coeff_mul_single_add]
    simp
  · rw [coeff_single_of_ne h, coeff_mul, sum_eq_zero]
    simp_rw [mem_addAntidiagonal]
    rintro ⟨y, z⟩ ⟨hy, hz, rfl⟩
    rw [eq_of_mem_support_single hy, eq_of_mem_support_single hz] at h
    exact (h rfl).elim

end NonUnitalNonAssocSemiring

section NonAssocSemiring

variable [NonAssocSemiring R]

/-- `C a` is the constant Hahn Series `a`. `C` is provided as a ring homomorphism. -/
@[simps]
def C : R →+* HahnSeries Γ R where
  toFun := single 0
  map_zero' := single_eq_zero
  map_one' := rfl
  map_add' x y := by
    ext a
    by_cases h : a = 0 <;> simp [h]
  map_mul' x y := by rw [single_mul_single, zero_add]

theorem C_zero : C (0 : R) = (0 : HahnSeries Γ R) :=
  C.map_zero

theorem C_one : C (1 : R) = (1 : HahnSeries Γ R) :=
  C.map_one

theorem map_C [NonAssocSemiring S] (a : R) (f : R →+* S) :
    ((C a).map f : HahnSeries Γ S) = C (f a) := by
  ext g
  by_cases h : g = 0 <;> simp [h]

theorem C_injective : Function.Injective (C : R → HahnSeries Γ R) := by
  intro r s rs
  rw [HahnSeries.ext_iff, funext_iff] at rs
  have h := rs 0
  rwa [C_apply, coeff_single_same, C_apply, coeff_single_same] at h

theorem C_ne_zero {r : R} (h : r ≠ 0) : (C r : HahnSeries Γ R) ≠ 0 := by
  contrapose! h
  rw [← C_zero] at h
  exact C_injective h

theorem order_C {r : R} : order (C r : HahnSeries Γ R) = 0 := by
  by_cases h : r = 0
  · rw [h, C_zero, order_zero]
  · exact order_single h

end NonAssocSemiring

section Semiring

variable [Semiring R]

theorem C_mul_eq_smul {r : R} {x : HahnSeries Γ R} : C r * x = r • x :=
  single_zero_mul_eq_smul

@[simp]
theorem single_pow (a : Γ) (n : ℕ) (r : R) : single a r ^ n = single (n • a) (r ^ n) := by
  induction' n with n IH
  · ext; simp only [pow_zero, coeff_one, zero_smul, single_zero_one]
  · simp only [pow_succ, IH, single_mul_single, succ_nsmul]

theorem pow_leadingCoeff {Γ} [AddCommMonoid Γ] [LinearOrder Γ] [IsOrderedCancelAddMonoid Γ]
    {x : HahnSeries Γ R} (hx : ¬IsNilpotent x.leadingCoeff) (n : ℕ) :
    (x ^ n).leadingCoeff = (x.leadingCoeff) ^ n := by
  induction' n with n ihn
  · simp
  · rw [pow_succ, leadingCoeff_mul_of_nonzero, ihn, pow_succ]
    rw [ihn, ← pow_succ]
    by_contra
    simp_all [IsNilpotent]

/-- An invertible Hahn series supported at an additive unit. -/
@[simps]
def UnitSingle {g : Γ} (hg : IsAddUnit g) {r : R} (hr : IsUnit r) : (HahnSeries Γ R)ˣ where
  val := single g r
  inv := single hg.addUnit.neg hr.unit.inv
  val_inv := by simp
  inv_val := by simp

/-!
theorem single_isUnit_iff (g : Γ) (r : R) : IsUnit (single g r) ↔ IsAddUnit g ∧ IsUnit r := by
  constructor
  intro ⟨⟨u, i, hui, hiu⟩, h⟩
  rw [Units.val_mk] at h
  rw [h] at hui
  have hc : ((single g) r * i).coeff 0 = 1 := by
    rw [hui, one_coeff, if_pos rfl]
-/

end Semiring

section Domain

variable {Γ' : Type*} [AddCommMonoid Γ'] [PartialOrder Γ'] [IsOrderedCancelAddMonoid Γ']

theorem embDomain_mul [NonUnitalNonAssocSemiring R] (f : Γ ↪o Γ')
    (hf : ∀ x y, f (x + y) = f x + f y) (x y : HahnSeries Γ R) :
    embDomain f (x * y) = embDomain f x * embDomain f y := by
  ext g
  by_cases hg : g ∈ Set.range f
  · obtain ⟨g, rfl⟩ := hg
    simp only [coeff_mul, embDomain_coeff]
    trans
      ∑ ij ∈
        (addAntidiagonal x.isPWO_support y.isPWO_support g).map
          (f.toEmbedding.prodMap f.toEmbedding),
        (embDomain f x).coeff ij.1 * (embDomain f y).coeff ij.2
    · simp
    apply sum_subset
    · rintro ⟨i, j⟩ hij
      simp only [exists_prop, mem_map, Prod.mk_inj, mem_addAntidiagonal,
        Function.Embedding.coe_prodMap, mem_support, Prod.exists] at hij
      obtain ⟨i, j, ⟨hx, hy, rfl⟩, rfl, rfl⟩ := hij
      simp [hx, hy, hf]
    · rintro ⟨_, _⟩ h1 h2
      contrapose! h2
      obtain ⟨i, _, rfl⟩ := support_embDomain_subset (ne_zero_and_ne_zero_of_mul h2).1
      obtain ⟨j, _, rfl⟩ := support_embDomain_subset (ne_zero_and_ne_zero_of_mul h2).2
      simp only [exists_prop, mem_map, Prod.mk_inj, mem_addAntidiagonal,
        Function.Embedding.coe_prodMap, mem_support, Prod.exists]
      simp only [mem_addAntidiagonal, embDomain_coeff, mem_support, ← hf,
        OrderEmbedding.eq_iff_eq] at h1
      exact ⟨i, j, h1, rfl⟩
  · rw [embDomain_notin_range hg, eq_comm]
    contrapose! hg
    obtain ⟨_, hi, _, hj, rfl⟩ := support_mul_subset_add_support ((mem_support _ _).2 hg)
    obtain ⟨i, _, rfl⟩ := support_embDomain_subset hi
    obtain ⟨j, _, rfl⟩ := support_embDomain_subset hj
    exact ⟨i + j, hf i j⟩

omit [IsOrderedCancelAddMonoid Γ] [IsOrderedCancelAddMonoid Γ'] in
theorem embDomain_one [NonAssocSemiring R] (f : Γ ↪o Γ') (hf : f 0 = 0) :
    embDomain f (1 : HahnSeries Γ R) = (1 : HahnSeries Γ' R) :=
  embDomain_single.trans <| hf.symm ▸ rfl

/-- Extending the domain of Hahn series is a ring homomorphism. -/
@[simps]
def embDomainRingHom [NonAssocSemiring R] (f : Γ →+ Γ') (hfi : Function.Injective f)
    (hf : ∀ g g' : Γ, f g ≤ f g' ↔ g ≤ g') : HahnSeries Γ R →+* HahnSeries Γ' R where
  toFun := embDomain ⟨⟨f, hfi⟩, hf _ _⟩
  map_one' := embDomain_one _ f.map_zero
  map_mul' := embDomain_mul _ f.map_add
  map_zero' := embDomain_zero
  map_add' := embDomain_add _

theorem embDomainRingHom_C [NonAssocSemiring R] {f : Γ →+ Γ'} {hfi : Function.Injective f}
    {hf : ∀ g g' : Γ, f g ≤ f g' ↔ g ≤ g'} {r : R} : embDomainRingHom f hfi hf (C r) = C r :=
  embDomain_single.trans (by simp)

end Domain

section Algebra

variable [CommSemiring R] {A : Type*} [Semiring A] [Algebra R A]

instance : Algebra R (HahnSeries Γ A) where
  algebraMap := C.comp (algebraMap R A)
  smul_def' r x := by
    ext
    simp
  commutes' r x := by
    ext
    simp only [coeff_smul, single_zero_mul_eq_smul, RingHom.coe_comp, RingHom.toFun_eq_coe, C_apply,
      Function.comp_apply, algebraMap_smul, coeff_mul_single_zero]
    rw [← Algebra.commutes, Algebra.smul_def]

theorem C_eq_algebraMap : C = algebraMap R (HahnSeries Γ R) :=
  rfl

theorem algebraMap_apply {r : R} : algebraMap R (HahnSeries Γ A) r = C (algebraMap R A r) :=
  rfl

instance [Nontrivial Γ] [Nontrivial R] : Nontrivial (Subalgebra R (HahnSeries Γ R)) :=
  ⟨⟨⊥, ⊤, by
      rw [Ne, SetLike.ext_iff, not_forall]
      obtain ⟨a, ha⟩ := exists_ne (0 : Γ)
      refine ⟨single a 1, ?_⟩
      simp only [Algebra.mem_bot, not_exists, Set.mem_range, iff_true, Algebra.mem_top]
      intro x
      rw [HahnSeries.ext_iff, funext_iff, not_forall]
      refine ⟨a, ?_⟩
      rw [coeff_single_same, algebraMap_apply, C_apply, coeff_single_of_ne ha]
      exact zero_ne_one⟩⟩

section Domain

variable {Γ' : Type*} [AddCommMonoid Γ'] [PartialOrder Γ'] [IsOrderedCancelAddMonoid Γ']

/-- Extending the domain of Hahn series is an algebra homomorphism. -/
@[simps!]
def embDomainAlgHom (f : Γ →+ Γ') (hfi : Function.Injective f)
    (hf : ∀ g g' : Γ, f g ≤ f g' ↔ g ≤ g') : HahnSeries Γ A →ₐ[R] HahnSeries Γ' A :=
  { embDomainRingHom f hfi hf with commutes' := fun _ => embDomainRingHom_C (hf := hf) }

end Domain

end Algebra

end HahnSeries<|MERGE_RESOLUTION|>--- conflicted
+++ resolved
@@ -779,7 +779,6 @@
       ZeroHom.coe_coe, not_false_eq_true, and_true, true_and]
     apply fun h => hgh.2.1 (LinearMap.map_zero (R := R) (f := f) ▸ congrArg f h)
 
-<<<<<<< HEAD
 @[simp]
 protected lemma hmap_coeff [Semiring R] [Module R V] [AddCommMonoid U] [Module R U]
     (x : HahnModule Γ R U) (f : U →ₗ[R] V) (g : Γ) :
@@ -793,25 +792,6 @@
 
 instance instNoZeroSMulDivisors {Γ} [AddCommMonoid Γ] [LinearOrder Γ]
     [IsOrderedCancelAddMonoid Γ] [Zero R] [SMulWithZero R V] [NoZeroSMulDivisors R V] :
-=======
-instance [Zero R] {S : Type*} [Zero S] [SMul R S] [SMulWithZero R V] [SMulWithZero S V]
-    [IsScalarTower R S V] : IsScalarTower R S (HahnSeries Γ V) where
-  smul_assoc r s a := by
-    ext
-    simp
-
-instance [Semiring R] [Module R V] : IsScalarTower R (HahnSeries Γ R) (HahnModule Γ' R V) where
-  smul_assoc r x a := by
-    rw [← HahnSeries.single_zero_mul_eq_smul, mul_smul', ← single_zero_smul_eq_smul Γ]
-
-instance SMulCommClass [CommSemiring R] [Module R V] :
-    SMulCommClass R (HahnSeries Γ R) (HahnModule Γ' R V) where
-  smul_comm r x y := by
-    rw [← single_zero_smul_eq_smul Γ, ← mul_smul', mul_comm, mul_smul', single_zero_smul_eq_smul Γ]
-
-instance instNoZeroSMulDivisors {Γ} [AddCommMonoid Γ] [LinearOrder Γ] [IsOrderedCancelAddMonoid Γ]
-    [Zero R] [SMulWithZero R V] [NoZeroSMulDivisors R V] :
->>>>>>> 2f52b383
     NoZeroSMulDivisors (HahnSeries Γ R) (HahnModule Γ R V) where
   eq_zero_or_eq_zero_of_smul_eq_zero {x y} hxy := by
     contrapose! hxy
