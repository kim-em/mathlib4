/-
Copyright (c) 2021 Aaron Anderson. All rights reserved.
Released under Apache 2.0 license as described in the file LICENSE.
Authors: Aaron Anderson, Scott Carnahan
-/
<<<<<<< HEAD
import Mathlib.RingTheory.HahnSeries.Multiplication
import Mathlib.RingTheory.PowerSeries.Basic

=======
import Mathlib.Algebra.BigOperators.Finprod
import Mathlib.RingTheory.HahnSeries.Multiplication
>>>>>>> caed7dd3

#align_import ring_theory.hahn_series from "leanprover-community/mathlib"@"a484a7d0eade4e1268f4fb402859b6686037f965"

/-!
<<<<<<< HEAD
# Hahn Series
If `Γ` is ordered and `R` has zero, then `HahnSeries Γ R` consists of formal series over `Γ` with
coefficients in `R`, whose supports are partially well-ordered. With further structure on `R` and
`Γ`, we can add further structure on `HahnSeries Γ R`.  We introduce a notion of
summability for possibly infinite families of series, and prove that a Hahn Series with invertible
leading coefficient is invertible.  We also show that when the coefficient ring is a domain, then
the converse holds.

## Main Definitions
  * A `HahnSeries.SummableFamily` is a family of Hahn series such that the union of their supports
  is well-founded and only finitely many are nonzero at any given coefficient. They have a formal
  sum, `HahnSeries.SummableFamily.hsum`, which can be bundled as a `LinearMap` as
  `HahnSeries.SummableFamily.lsum`. Note that this is different from `Summable` in the valuation
  topology, because there are topologically summable families that do not satisfy the axioms of
  `HahnSeries.SummableFamily`, and formally summable families whose sums do not converge
  topologically.
=======
# Summable families of Hahn Series
We introduce a notion of formal summability for families of Hahn series, and define a formal sum
function. This theory is applied to characterize invertible Hahn series whose coefficients are in a
commutative domain.

## Main Definitions
  * A `HahnSeries.SummableFamily` is a family of Hahn series such that the union of the supports
  is partially well-ordered and only finitely many are nonzero at any given coefficient. Note that
  this is different from `Summable` in the valuation topology, because there are topologically
  summable families that do not satisfy the axioms of `HahnSeries.SummableFamily`, and formally
  summable families whose sums do not converge topologically.
  * The formal sum, `HahnSeries.SummableFamily.hsum` can be bundled as a `LinearMap` via
  `HahnSeries.SummableFamily.lsum`.

## Main results
  * If `R` is a commutative domain, and `Γ` is a linearly ordered additive commutative group, then
  a Hahn series is a unit if and only if its leading term is a unit in `R`.

## TODO
  * Remove unnecessary domain hypotheses.
  * More general summable families, e.g., define the evaluation homomorphism from a power series
  ring taking `X` to a positive order element.
  * Generalize `SMul` to Hahn modules.
>>>>>>> caed7dd3

## Main results

  * A Hahn series with commutative ring coefficients is invertible if its leading term is
    invertible.

## TODO

  * Substitution of finitely many formal variables into elements of strictly positive orderTop
    induces a ring homomorphism.

## References
- [J. van der Hoeven, *Operators on Generalized Power Series*][van_der_hoeven]
-/

set_option linter.uppercaseLean3 false

open Finset Function

open scoped Classical
open Pointwise

noncomputable section

variable {Γ Γ' R V α β : Type*}

namespace HahnSeries

<<<<<<< HEAD
theorem support_pow_subset_closure [OrderedCancelAddCommMonoid Γ] [Semiring R] (x : HahnSeries Γ R)
    (n : ℕ) : support (x ^ n) ⊆ AddSubmonoid.closure (support x) := by
=======
theorem isPWO_iUnion_support_powers [LinearOrderedCancelAddCommMonoid Γ] [Ring R] [IsDomain R]
    {x : HahnSeries Γ R} (hx : 0 < x.orderTop) : (⋃ n : ℕ, (x ^ n).support).IsPWO := by
  apply (x.isWF_support.isPWO.addSubmonoid_closure _).mono _
  · exact fun g hg => WithTop.coe_le_coe.1
      (le_trans (le_of_lt hx) (orderTop_le_of_coeff_ne_zero hg))
  refine Set.iUnion_subset fun n => ?_
>>>>>>> caed7dd3
  induction' n with n ih <;> intro g hn
  · simp_all only [Nat.zero_eq, pow_zero, mem_support, one_coeff, ne_eq, ite_eq_right_iff,
    not_forall, exists_prop, SetLike.mem_coe]
    exact AddSubmonoid.zero_mem (AddSubmonoid.closure (support x))
  · obtain ⟨i, hi, j, hj, rfl⟩ := support_mul_subset_add_support hn
    exact SetLike.mem_coe.2 (AddSubmonoid.add_mem _ (ih hi) (AddSubmonoid.subset_closure hj))

theorem support_smul_pow_subset_closure [OrderedCancelAddCommMonoid Γ] [Semiring R]
    (f : ℕ → R) (x : HahnSeries Γ R) (n : ℕ) :
    (f n • x ^ n).support ⊆ AddSubmonoid.closure x.support :=
  (Function.support_const_smul_subset (f n) (x ^ n).coeff).trans (support_pow_subset_closure x n)

theorem support_prod_subset_add_support [OrderedCancelAddCommMonoid Γ] [CommSemiring R]
    (σ : Type*) (x : σ →₀ HahnSeries Γ R) (s : Finset σ):
    (∏ i ∈ s, (x i)).support ⊆ ∑ i ∈ s, (x i).support := by
  refine Finset.cons_induction ?_ ?_ s
  · rw [prod_empty, sum_empty, ← single_zero_one, ← Set.singleton_zero]
    exact support_single_subset
  · intros _ _ _ his _ hg
    simp_all only [cons_eq_insert, not_false_eq_true, prod_insert, sum_insert]
    exact support_mul_subset_add_support.trans (Set.add_subset_add (fun ⦃a⦄ a ↦ a) his) hg

theorem support_MVpow_subset_closure [OrderedCancelAddCommMonoid Γ] [CommSemiring R]
    (σ : Type*) (x : σ →₀ HahnSeries Γ R) (n : σ →₀ ℕ) :
    (∏ i ∈ x.support, (x i) ^ (n i)).support ⊆ AddSubmonoid.closure (⋃ i : σ, (x i).support) := by
  refine Finset.cons_induction ?_ ?_ x.support
  · rw [prod_empty, ← single_zero_one]
    have h₂ : 0 ∈ AddSubmonoid.closure (⋃ i, (x i).support) := by
      exact AddSubmonoid.zero_mem (AddSubmonoid.closure (⋃ i, (x i).support))
    intro g hg
    simp_all
  · intro i _ _ hx
    rw [prod_cons]
    have hi : (x i ^ n i).support ⊆ AddSubmonoid.closure (⋃ i, (x i).support) :=
      (support_pow_subset_closure (x i) (n i)).trans <| AddSubmonoid.closure_mono <|
        Set.subset_iUnion_of_subset i fun ⦃a⦄ a ↦ a
    exact (support_mul_subset_add_support (x := x i ^ n i)).trans (AddSubmonoid.add_subset hi hx)

theorem support_smul_MVpow_subset_closure [OrderedCancelAddCommMonoid Γ] [CommSemiring R]
    (σ : Type*) (f : (σ →₀ ℕ) → R) (x : σ →₀ HahnSeries Γ R) (n : σ →₀ ℕ) :
    support (f n • ∏ i ∈ x.support, (x i) ^ (n i)) ⊆
      AddSubmonoid.closure (⋃ i : σ, (x i).support) := by
  exact (Function.support_const_smul_subset (f n) (∏ i ∈ x.support, x i ^ n i).coeff).trans
    (support_MVpow_subset_closure σ x n)

theorem isPWO_iUnion_support_MVpow [LinearOrderedCancelAddCommMonoid Γ] [CommSemiring R]
    (σ : Type*) (f : (σ →₀ ℕ) → R) (x : σ →₀ HahnSeries Γ R) (hx : ∀ i : σ, 0 ≤ (x i).order) :
    (⋃ n : σ →₀ ℕ, (f n •  ∏ i ∈ x.support, (x i) ^ (n i)).support).IsPWO := by
  refine Set.IsPWO.mono ?_ (Set.iUnion_subset fun n => support_smul_MVpow_subset_closure σ f x n)
  refine Set.IsPWO.addSubmonoid_closure ?_ ?_
  · intro g hg
    simp only [Set.mem_iUnion, mem_support, ne_eq] at hg
    obtain ⟨i, hi⟩ := hg
    exact (hx i).trans (order_le_of_coeff_ne_zero hi)
  · have h : ⋃ i, (x i).support =
        (⋃ i ∈ x.support, (x i).support) ∪ (⋃ i ∉ x.support, (x i).support) := by
      simp_rw [← Set.iUnion_ite, ite_id (x _).support]
    rw [h, Set.isPWO_union]
    constructor
    · exact (isPWO_bUnion x.support).mpr fun i _ ↦ isPWO_support (x i)
    · rw [show (⋃ i, ⋃ (_ : i ∉ x.support), (x i).support) = ∅ by simp_all]
      exact Set.isPWO_empty

/-!
theorem isPWO_iUnion_support_MVpow' [LinearOrderedCancelAddCommMonoid Γ] [CommSemiring R]
    {σ : Type*} (s : Finset σ) (f : (σ →₀ ℕ) → R) (x : σ →₀ HahnSeries Γ R)
    (hx : ∀ i : σ, 0 ≤ (x i).order) :
    (⋃ n : σ →₀ ℕ, (f n •  ∏ i ∈ s, (x i) ^ (n i)).support).IsPWO := by
  sorry
-/

theorem isPWO_iUnion_support_smul_pow [LinearOrderedCancelAddCommMonoid Γ] [Semiring R] (f : ℕ → R)
    (x : HahnSeries Γ R) (hx : 0 ≤ x.order) :
    (⋃ n : ℕ, (f n • x ^ n).support).IsPWO :=
  (x.isPWO_support'.addSubmonoid_closure
    fun _ hg => le_trans hx (order_le_of_coeff_ne_zero (Function.mem_support.mp hg))).mono
    (Set.iUnion_subset fun n => support_smul_pow_subset_closure f x n)

theorem isPWO_iUnion_support_powers [LinearOrderedCancelAddCommMonoid Γ] [Semiring R]
    (x : HahnSeries Γ R) (hx : 0 ≤ x.order) : (⋃ n : ℕ, (x ^ n).support).IsPWO := by
  have _ := isPWO_iUnion_support_smul_pow (fun n => 1) x hx
  simp_all only [one_smul]
#align hahn_series.is_pwo_Union_support_powers HahnSeries.isPWO_iUnion_support_powers

section

variable (Γ) (R) [PartialOrder Γ] [AddCommMonoid R]

/-- A family of Hahn series whose formal coefficient-wise sum is a Hahn series.  For each
coefficient of the sum to be well-defined, we require that only finitely many series are nonzero at
any given coefficient.  For the formal sum to be a Hahn series, we require that the union of the
<<<<<<< HEAD
supports of the constituent series is well-founded. -/
=======
supports of the constituent series is partially well-ordered. -/
>>>>>>> caed7dd3
structure SummableFamily (α : Type*) where
  /-- A parametrized family of Hahn series. -/
  toFun : α → HahnSeries Γ R
  isPWO_iUnion_support' : Set.IsPWO (⋃ a : α, (toFun a).support)
  finite_co_support' : ∀ g : Γ, { a | (toFun a).coeff g ≠ 0 }.Finite
#align hahn_series.summable_family HahnSeries.SummableFamily

end

namespace SummableFamily

section AddCommMonoid

variable [PartialOrder Γ] [AddCommMonoid R] {α : Type*}

instance : FunLike (SummableFamily Γ R α) α (HahnSeries Γ R) where
  coe := toFun
  coe_injective' | ⟨_, _, _⟩, ⟨_, _, _⟩, rfl => rfl

theorem isPWO_iUnion_support (s : SummableFamily Γ R α) : Set.IsPWO (⋃ a : α, (s a).support) :=
  s.isPWO_iUnion_support'
#align hahn_series.summable_family.is_pwo_Union_support HahnSeries.SummableFamily.isPWO_iUnion_support

theorem finite_co_support (s : SummableFamily Γ R α) (g : Γ) :
    (Function.support fun a => (s a).coeff g).Finite :=
  s.finite_co_support' g
#align hahn_series.summable_family.finite_co_support HahnSeries.SummableFamily.finite_co_support

theorem coe_injective : @Function.Injective (SummableFamily Γ R α) (α → HahnSeries Γ R) (⇑) :=
  DFunLike.coe_injective
#align hahn_series.summable_family.coe_injective HahnSeries.SummableFamily.coe_injective

@[ext]
theorem ext {s t : SummableFamily Γ R α} (h : ∀ a : α, s a = t a) : s = t :=
  DFunLike.ext s t h
#align hahn_series.summable_family.ext HahnSeries.SummableFamily.ext

instance : Add (SummableFamily Γ R α) :=
  ⟨fun x y =>
    { toFun := x + y
      isPWO_iUnion_support' :=
        (x.isPWO_iUnion_support.union y.isPWO_iUnion_support).mono
          (by
            rw [← Set.iUnion_union_distrib]
            exact Set.iUnion_mono fun a => support_add_subset)
      finite_co_support' := fun g =>
        ((x.finite_co_support g).union (y.finite_co_support g)).subset
          (by
            intro a ha
            change (x a).coeff g + (y a).coeff g ≠ 0 at ha
            rw [Set.mem_union, Function.mem_support, Function.mem_support]
            contrapose! ha
            rw [ha.1, ha.2, add_zero]) }⟩

instance : Zero (SummableFamily Γ R α) :=
  ⟨⟨0, by simp, by simp⟩⟩

instance : Inhabited (SummableFamily Γ R α) :=
  ⟨0⟩

@[simp]
theorem coe_add {s t : SummableFamily Γ R α} : ⇑(s + t) = s + t :=
  rfl
#align hahn_series.summable_family.coe_add HahnSeries.SummableFamily.coe_add

theorem add_apply {s t : SummableFamily Γ R α} {a : α} : (s + t) a = s a + t a :=
  rfl
#align hahn_series.summable_family.add_apply HahnSeries.SummableFamily.add_apply

@[simp]
theorem coe_zero : ((0 : SummableFamily Γ R α) : α → HahnSeries Γ R) = 0 :=
  rfl
#align hahn_series.summable_family.coe_zero HahnSeries.SummableFamily.coe_zero

theorem zero_apply {a : α} : (0 : SummableFamily Γ R α) a = 0 :=
  rfl
#align hahn_series.summable_family.zero_apply HahnSeries.SummableFamily.zero_apply

instance : AddCommMonoid (SummableFamily Γ R α) where
  zero := 0
  nsmul := nsmulRec
  zero_add s := by
    ext
    apply zero_add
  add_zero s := by
    ext
    apply add_zero
  add_comm s t := by
    ext
    apply add_comm
  add_assoc r s t := by
    ext
    apply add_assoc

/-- The coefficient function of a summable family, as a finsupp on the parameter type. -/
@[simps]
def coeff (s : SummableFamily Γ R α) (g : Γ) : α →₀ R where
  support := (s.finite_co_support g).toFinset
  toFun a := (s a).coeff g
  mem_support_toFun a := by simp

@[simp]
theorem coeff_def (s : SummableFamily Γ R α) (a : α) (g : Γ) : s.coeff g a = (s a).coeff g :=
  rfl

/-- The infinite sum of a `SummableFamily` of Hahn series. -/
def hsum (s : SummableFamily Γ R α) : HahnSeries Γ R where
  coeff g := ∑ᶠ i, (s i).coeff g
  isPWO_support' :=
    s.isPWO_iUnion_support.mono fun g => by
      contrapose
      rw [Set.mem_iUnion, not_exists, Function.mem_support, Classical.not_not]
      simp_rw [mem_support, Classical.not_not]
      intro h
      rw [finsum_congr h, finsum_zero]
#align hahn_series.summable_family.hsum HahnSeries.SummableFamily.hsum

@[simp]
theorem hsum_coeff {s : SummableFamily Γ R α} {g : Γ} : s.hsum.coeff g = ∑ᶠ i, (s i).coeff g :=
  rfl
#align hahn_series.summable_family.hsum_coeff HahnSeries.SummableFamily.hsum_coeff

theorem support_hsum_subset {s : SummableFamily Γ R α} : s.hsum.support ⊆ ⋃ a : α, (s a).support :=
  fun g hg => by
  rw [mem_support, hsum_coeff, finsum_eq_sum _ (s.finite_co_support _)] at hg
  obtain ⟨a, _, h2⟩ := exists_ne_zero_of_sum_ne_zero hg
  rw [Set.mem_iUnion]
  exact ⟨a, h2⟩
#align hahn_series.summable_family.support_hsum_subset HahnSeries.SummableFamily.support_hsum_subset

@[simp]
theorem hsum_add {s t : SummableFamily Γ R α} : (s + t).hsum = s.hsum + t.hsum := by
  ext g
  simp only [hsum_coeff, add_coeff, add_apply]
  exact finsum_add_distrib (s.finite_co_support _) (t.finite_co_support _)
#align hahn_series.summable_family.hsum_add HahnSeries.SummableFamily.hsum_add

theorem hsum_coeff_sum {s : SummableFamily Γ R α} {g : Γ} :
    s.hsum.coeff g = ∑ i ∈ (s.coeff g).support, (s i).coeff g := by
  simp [finsum_eq_sum _ (s.finite_co_support _)]

theorem hsum_coeff_subset_sum {s : SummableFamily Γ R α} {g : Γ} {t : Finset α}
    (h : { a | (s a).coeff g ≠ 0 } ⊆ t) : s.hsum.coeff g = ∑ i ∈ t, (s i).coeff g := by
  rw [hsum_coeff_sum]
  refine sum_subset (Set.Finite.toFinset_subset.mpr h) ?_
  simp_all

/-- The summable family made of a single Hahn series. -/
@[simps]
def single (x : HahnSeries Γ R) : SummableFamily Γ R Unit where
  toFun _ := x
  isPWO_iUnion_support' :=
    Eq.mpr (congrArg (fun s ↦ s.IsPWO) (Set.iUnion_const x.support)) x.isPWO_support
  finite_co_support' g := Set.toFinite {a | ((fun _ ↦ x) a).coeff g ≠ 0}

@[simp]
theorem hsum_single (x : HahnSeries Γ R) : (single x).hsum = x := by
  ext g
  simp only [hsum_coeff, single_toFun, finsum_unique]

/-- A summable family induced by an equivalence of the parametrizing type. -/
@[simps]
def Equiv (e : α ≃ β) (s : SummableFamily Γ R α) : SummableFamily Γ R β where
  toFun b := s (e.symm b)
  isPWO_iUnion_support' := by
    refine Set.IsPWO.mono s.isPWO_iUnion_support fun g => ?_
    simp only [Set.mem_iUnion, mem_support, ne_eq, forall_exists_index]
    exact fun b hg => Exists.intro (e.symm b) hg
  finite_co_support' g :=
    (Equiv.set_finite_iff e.subtypeEquivOfSubtype').mp <| s.finite_co_support' g

@[simp]
theorem hsum_equiv (e : α ≃ β) (s : SummableFamily Γ R α) : (Equiv e s).hsum = s.hsum := by
  ext g
  simp only [hsum_coeff, Equiv_toFun]
  exact finsum_eq_of_bijective e.symm (Equiv.bijective e.symm) fun x => rfl

end AddCommMonoid

section AddCommGroup

variable [PartialOrder Γ] [AddCommGroup R] {s t : SummableFamily Γ R α} {a : α}

instance : Neg (SummableFamily Γ R α) :=
  ⟨fun s =>
    { toFun := fun a => -s a
      isPWO_iUnion_support' := by
        simp_rw [support_neg]
        exact s.isPWO_iUnion_support
      finite_co_support' := fun g => by
        simp only [neg_coeff', Pi.neg_apply, Ne, neg_eq_zero]
        exact s.finite_co_support g }⟩

instance : AddCommGroup (SummableFamily Γ R α) :=
  { inferInstanceAs (AddCommMonoid (SummableFamily Γ R α)) with
    zsmul := zsmulRec
    add_left_neg := fun a => by
      ext
      apply add_left_neg }

@[simp]
theorem coe_neg : ⇑(-s) = -s :=
  rfl
#align hahn_series.summable_family.coe_neg HahnSeries.SummableFamily.coe_neg

theorem neg_apply : (-s) a = -s a :=
  rfl
#align hahn_series.summable_family.neg_apply HahnSeries.SummableFamily.neg_apply

@[simp]
theorem coe_sub : ⇑(s - t) = s - t :=
  rfl
#align hahn_series.summable_family.coe_sub HahnSeries.SummableFamily.coe_sub

theorem sub_apply : (s - t) a = s a - t a :=
  rfl
#align hahn_series.summable_family.sub_apply HahnSeries.SummableFamily.sub_apply

end AddCommGroup

section SMul

variable [PartialOrder Γ] [PartialOrder Γ'] [VAdd Γ Γ'] [MonoVAddReflectLE Γ Γ'] [AddCommMonoid V]

theorem smul_support_subset_prod [AddCommMonoid R] [SMulWithZero R V] (s : SummableFamily Γ R α)
    (t : SummableFamily Γ' V β) (gh : Γ × Γ') :
    (Function.support fun (i : α × β) ↦ (s i.1).coeff gh.1 • (t i.2).coeff gh.2) ⊆
    ((s.finite_co_support' gh.1).prod (t.finite_co_support' gh.2)).toFinset := by
    intro ab hab
    simp_all only [Function.mem_support, ne_eq, Set.Finite.coe_toFinset, Set.mem_prod,
      Set.mem_setOf_eq]
    refine ⟨left_ne_zero_of_smul hab, right_ne_zero_of_smul hab⟩

theorem smul_support_finite [AddCommMonoid R] [SMulWithZero R V] (s : SummableFamily Γ R α)
    (t : SummableFamily Γ' V β) (gh : Γ × Γ') :
    (Function.support fun (i : α × β) ↦ (s i.1).coeff gh.1 • (t i.2).coeff gh.2).Finite :=
  Set.Finite.subset (Set.toFinite ((s.finite_co_support' gh.1).prod
    (t.finite_co_support' gh.2)).toFinset) (smul_support_subset_prod s t gh)

theorem isPWO_iUnion_support_prod [AddCommMonoid R] [SMulWithZero R V] {s : α → HahnSeries Γ R}
    {t : β → HahnSeries Γ' V} (hs : (⋃ a, (s a).support).IsPWO) (ht : (⋃ b, (t b).support).IsPWO) :
    (⋃ (a : α × β), ((fun a ↦ (HahnModule.of R).symm
      ((s a.1) • (HahnModule.of R) (t a.2))) a).support).IsPWO := by
  apply (hs.VAdd ht).mono
  have hsupp : ∀ a : α × β, support ((fun a ↦ s a.1 • (HahnModule.of R) (t a.2)) a) ⊆
      (s a.1).support +ᵥ (t a.2).support := by
    intro a
    rw [show t a.2 = (HahnModule.of R).symm ((HahnModule.of R) (t a.2)) by rfl]
    simp only
    exact HahnModule.support_smul_subset_vAdd_support (x := s a.1)
  refine Set.Subset.trans (Set.iUnion_mono fun a => (hsupp a)) ?_
  simp_all only [Set.iUnion_subset_iff, Prod.forall]
  exact fun a b => Set.vadd_subset_vadd (Set.subset_iUnion_of_subset a fun x y ↦ y)
    (Set.subset_iUnion_of_subset b fun x y ↦ y)

theorem finite_co_support_prod [AddCommMonoid R] [SMulWithZero R V] (s : SummableFamily Γ R α)
    (t : SummableFamily Γ' V β) (g : Γ') :
    Finite {(a : α × β) | ((fun (a : α × β) ↦ (HahnModule.of R).symm (s a.1 • (HahnModule.of R)
      (t a.2))) a).coeff g ≠ 0} := by
  apply ((VAddAntidiagonal s.isPWO_iUnion_support t.isPWO_iUnion_support g).finite_toSet.biUnion'
    _).subset _
  · exact fun ij _ => Function.support fun a =>
      ((s a.1).coeff ij.1) • ((t a.2).coeff ij.2)
  · exact fun gh _ => smul_support_finite s t gh
  · exact fun a ha => by
      simp only [smul_coeff, ne_eq, Set.mem_setOf_eq] at ha
      obtain ⟨ij, hij⟩ := Finset.exists_ne_zero_of_sum_ne_zero ha
      simp only [mem_coe, mem_VAddAntidiagonal, Set.mem_iUnion, mem_support, ne_eq,
        Function.mem_support, exists_prop, Prod.exists]
      exact ⟨ij.1, ij.2, ⟨⟨a.1, left_ne_zero_of_smul hij.2⟩, ⟨a.2, right_ne_zero_of_smul hij.2⟩,
        ((mem_VAddAntidiagonal _ _ _).mp hij.1).2.2⟩, hij.2⟩

/-- An elementwise scalar multiplication of one summable family on another. -/
@[simps]
def FamilySMul [AddCommMonoid R] [SMulWithZero R V] (s : SummableFamily Γ R α)
    (t : SummableFamily Γ' V β) : (SummableFamily Γ' V (α × β)) where
  toFun a := (HahnModule.of R).symm (s (a.1) • ((HahnModule.of R) (t (a.2))))
  isPWO_iUnion_support' := isPWO_iUnion_support_prod s.isPWO_iUnion_support t.isPWO_iUnion_support
  finite_co_support' g := finite_co_support_prod s t g

/-!
theorem cosupp_subset_iunion_cosupp_left [AddCommMonoid R] (s : SummableFamily Γ R α)
    (t : SummableFamily Γ' V β) (g : Γ') {gh : Γ × Γ'}
    (hgh : gh ∈ vAddAntidiagonal s.isPWO_iUnion_support t.isPWO_iUnion_support g) :
    Set.Finite.toFinset (s.finite_co_support (gh.1)) ⊆
    (vAddAntidiagonal s.isPWO_iUnion_support t.isPWO_iUnion_support g).biUnion
      fun (g' : Γ × Γ') => Set.Finite.toFinset (s.finite_co_support (g'.1)) := by
  intro a ha
  simp_all only [mem_vAddAntidiagonal, Set.mem_iUnion, mem_support, ne_eq, Set.Finite.mem_toFinset,
    Function.mem_support, mem_biUnion, Prod.exists, exists_and_right, exists_and_left]
  exact Exists.intro gh.1 ⟨⟨hgh.1, Exists.intro gh.2 hgh.2⟩, ha⟩
-/

theorem sum_vAddAntidiagonal_eq [AddCommMonoid R] [SMulWithZero R V] (s : SummableFamily Γ R α)
    (t : SummableFamily Γ' V β) (g : Γ') (a : α × β) :
    ∑ x ∈ VAddAntidiagonal (s a.1).isPWO_support' (t a.2).isPWO_support' g, (s a.1).coeff x.1 •
      (t a.2).coeff x.2 = ∑ x ∈ VAddAntidiagonal s.isPWO_iUnion_support' t.isPWO_iUnion_support' g,
      (s a.1).coeff x.1 • (t a.2).coeff x.2 := by
  refine sum_subset (fun gh hgh => ?_) fun gh hgh h => ?_
  · simp_all only [mem_VAddAntidiagonal, Function.mem_support, Set.mem_iUnion, mem_support]
    refine ⟨Exists.intro a.1 hgh.1, Exists.intro a.2 hgh.2.1, trivial⟩
  · by_cases hs : (s a.1).coeff gh.1 = 0
    · exact smul_eq_zero_of_left hs ((t a.2).coeff gh.2)
    · simp_all

theorem family_smul_coeff [Semiring R] [Module R V] (s : SummableFamily Γ R α)
    (t : SummableFamily Γ' V β) (g : Γ') :
    (FamilySMul s t).hsum.coeff g = ∑ gh ∈ VAddAntidiagonal s.isPWO_iUnion_support
      t.isPWO_iUnion_support g, (s.hsum.coeff gh.1) • (t.hsum.coeff gh.2) := by
  rw [hsum_coeff]
  simp only [hsum_coeff_sum, FamilySMul_toFun, HahnModule.smul_coeff, Equiv.symm_apply_apply]
  simp_rw [sum_vAddAntidiagonal_eq, Finset.smul_sum, Finset.sum_smul]
  rw [← sum_finsum_comm _ _ <| fun gh _ => smul_support_finite s t gh]
  refine sum_congr rfl fun gh _ => ?_
  rw [finsum_eq_sum _ (smul_support_finite s t gh), ← sum_product_right']
  refine sum_subset (fun ab hab => ?_) (fun ab _ hab => by simp_all)
  have hsupp := smul_support_subset_prod s t gh
  simp_all only [mem_VAddAntidiagonal, Set.mem_iUnion, mem_support, ne_eq, Set.Finite.mem_toFinset,
    Function.mem_support, Set.Finite.coe_toFinset, support_subset_iff, Set.mem_prod,
    Set.mem_setOf_eq, Prod.forall, coeff_support, mem_product]
  exact hsupp ab.1 ab.2 hab

theorem hsum_family_smul [Semiring R] [Module R V] (s : SummableFamily Γ R α)
    (t : SummableFamily Γ' V β) :
    (FamilySMul s t).hsum = (HahnModule.of R).symm (s.hsum • (HahnModule.of R) (t.hsum)) := by
  ext g
  rw [family_smul_coeff, HahnModule.smul_coeff, Equiv.symm_apply_apply]
  refine Eq.symm (sum_of_injOn (fun a ↦ a) (fun _ _ _ _ h ↦ h) ?_ ?_ fun _ _ => by simp)
  · intro gh hgh
    simp_all only [mem_coe, mem_VAddAntidiagonal, mem_support, ne_eq, Set.mem_iUnion, and_true]
    constructor
    · rw [hsum_coeff_sum] at hgh
      have h' := Finset.exists_ne_zero_of_sum_ne_zero hgh.1
      simp_all
    · by_contra hi
      simp_all
  · intro gh _ hgh'
    simp only [Set.image_id', mem_coe, mem_VAddAntidiagonal, mem_support, ne_eq, not_and] at hgh'
    by_cases h : s.hsum.coeff gh.1 = 0
    · exact smul_eq_zero_of_left h (t.hsum.coeff gh.2)
    · simp_all

instance [AddCommMonoid R] [SMulWithZero R V] : SMul (HahnSeries Γ R) (SummableFamily Γ' V β) where
  smul x t := Equiv (Equiv.punitProd β) <| FamilySMul (single x) t

theorem smul_eq [AddCommMonoid R] [SMulWithZero R V] {x : HahnSeries Γ R}
    {t : SummableFamily Γ' V β} : x • t = Equiv (Equiv.punitProd β) (FamilySMul (single x) t) :=
  rfl

@[simp]
theorem smul_apply [AddCommMonoid R] [SMulWithZero R V] {x : HahnSeries Γ R}
    {s : SummableFamily Γ' V α} {a : α} :
    (x • s) a = (HahnModule.of R).symm (x • HahnModule.of R (s a)) :=
  rfl
#align hahn_series.summable_family.smul_apply HahnSeries.SummableFamily.smul_apply

@[simp]
theorem hsum_smul' [Semiring R] [Module R V] {x : HahnSeries Γ R} {s : SummableFamily Γ' V α} :
    (x • s).hsum = (HahnModule.of R).symm (x • HahnModule.of R s.hsum) := by
  rw [smul_eq, hsum_equiv, hsum_family_smul, hsum_single]

end SMul

section Semiring

variable {Γ' : Type*} [OrderedCancelAddCommMonoid Γ] [PartialOrder Γ'] [AddAction Γ Γ']
  [MonoVAddReflectLE Γ Γ'] [Semiring R] [AddCommMonoid V] [Module R V] {α : Type*}

instance : Module (HahnSeries Γ R) (SummableFamily Γ' V α) where
  smul := (· • ·)
  smul_zero _ := ext fun _ => by simp
  zero_smul _ := ext fun _ => by simp
  one_smul _ := ext fun _ => by rw [smul_apply, HahnModule.one_smul', Equiv.symm_apply_apply]
  add_smul _ _ _  := ext fun _ => by simp [add_smul]
  smul_add _ _ _ := ext fun _ => by simp
  mul_smul _ _ _ := ext fun _ => by simp [HahnModule.instModule.mul_smul]

theorem hsum_smul {x : HahnSeries Γ R} {s : SummableFamily Γ R α} :
    (x • s).hsum = x * s.hsum := by
  rw [hsum_smul', of_symm_smul_of_eq_mul]
#align hahn_series.summable_family.hsum_smul HahnSeries.SummableFamily.hsum_smul

/-- The summation of a `summable_family` as a `LinearMap`. -/
@[simps]
def lsum : SummableFamily Γ R α →ₗ[HahnSeries Γ R] HahnSeries Γ R where
  toFun := hsum
  map_add' _ _ := hsum_add
  map_smul' _ _ := hsum_smul
#align hahn_series.summable_family.lsum HahnSeries.SummableFamily.lsum

@[simp]
theorem hsum_sub {R : Type*} [Ring R] {s t : SummableFamily Γ R α} :
    (s - t).hsum = s.hsum - t.hsum := by
  rw [← lsum_apply, LinearMap.map_sub, lsum_apply, lsum_apply]
#align hahn_series.summable_family.hsum_sub HahnSeries.SummableFamily.hsum_sub

/-- Pointwise multiplication of summable families. -/
@[simps]
def FamilyMul {β : Type*} (s : SummableFamily Γ R α) (t : SummableFamily Γ R β) :
    (SummableFamily Γ R (α × β)) where
  toFun a := s (a.1) * t (a.2)
  isPWO_iUnion_support' := by
    simp_rw [← smul_eq_mul]
    exact (FamilySMul s t).isPWO_iUnion_support'
  finite_co_support' g := by
    simp_rw [← smul_eq_mul]
    exact (FamilySMul s t).finite_co_support' g

theorem familymul_eq_familysmul {β : Type*} (s : SummableFamily Γ R α) (t : SummableFamily Γ R β) :
    FamilyMul s t = FamilySMul s t :=
  rfl

theorem family_mul_coeff {β : Type*} (s : SummableFamily Γ R α) (t : SummableFamily Γ R β) (g : Γ) :
    (FamilyMul s t).hsum.coeff g = ∑ gh ∈ addAntidiagonal s.isPWO_iUnion_support
      t.isPWO_iUnion_support g, (s.hsum.coeff gh.1) * (t.hsum.coeff gh.2) := by
  simp_rw [← smul_eq_mul, familymul_eq_familysmul]
  exact family_smul_coeff s t g

theorem hsum_family_mul {β : Type*} (s : SummableFamily Γ R α) (t : SummableFamily Γ R β) :
    (FamilyMul s t).hsum = s.hsum * t.hsum := by
  rw [← smul_eq_mul, familymul_eq_familysmul]
  exact hsum_family_smul s t

/-!
theorem pi_PWO_iUnion_support {σ : Type*} (s : Finset σ) {R} [CommSemiring R] (α : σ → Type*)
    {t : Π i : σ, (α i) → HahnSeries Γ R}
    (ht : ∀ i : σ, (⋃ a : α i, ((t i) a).support).IsPWO) :
    (⋃ a : (i : σ) → i ∈ s → α i,
      (∏ i ∈ s, if h : i ∈ s then (t i) (a i h) else 1).support).IsPWO := by
  refine cons_induction ?_ ?_ s
  · simp only [prod_empty]
    have h : ⋃ (a : (i : σ) → i ∈ (∅ : Finset σ) → α i) , support (1 : HahnSeries Γ R) ⊆ {0} := by
      simp
    exact Set.Subsingleton.isPWO <| Set.subsingleton_of_subset_singleton h
  · intro a s' has hp
    refine (isPWO_iUnion_support_prod (ht a) hp).mono ?_
    intro g hg
    simp_all only [dite_true, mem_cons, not_false_eq_true, prod_cons, or_false,
      or_true, Set.mem_iUnion, mem_support, ne_eq, Prod.exists]
    obtain ⟨i, hi⟩ := hg

    sorry

    have hsupp : ∀ a : α × β, support ((fun a ↦ s a.1 • (HahnModule.of R) (t a.2)) a) ⊆
        (s a.1).support +ᵥ (t a.2).support := by
      intro a
      rw [show t a.2 = (HahnModule.of R).symm ((HahnModule.of R) (t a.2)) by rfl]
      simp only
      exact HahnModule.support_smul_subset_vAdd_support (x := s a.1)

theorem pi_finite_co_support {σ : Type*} (s : Finset σ) {R} [CommSemiring R] (α : σ → Type*) (g : Γ)
    {t : Π i : σ, (α i) → HahnSeries Γ R} (htp : ∀ i : σ, (⋃ a : α i, ((t i) a).support).IsPWO)
    (htfc : ∀ i : σ, {a : α i | ((t i) a).coeff g ≠ 0}.Finite) :
    {a : (i : σ) → i ∈ s → α i |
      ((fun a ↦ ∏ i ∈ s, if h : i ∈ s then (t i) (a i h) else 1) a).coeff g ≠ 0}.Finite := by
  sorry

/-- A summable family made from a finite collection of summable families. -/
def PiFamily {σ : Type*} (s : Finset σ) {R} [CommSemiring R] (α : σ → Type*)
    (t : Π i : σ, SummableFamily Γ R (α i)) : (SummableFamily Γ R (Π i ∈ s, α i)) where
  toFun a := Finset.prod s fun i => if h : i ∈ s then (t i) (a i h) else 1
  isPWO_iUnion_support' := pi_PWO_iUnion_support s α fun i => (t i).isPWO_iUnion_support
  finite_co_support' g :=
    pi_finite_co_support s α g (fun i => (t i).isPWO_iUnion_support)
      (fun i => (t i).finite_co_support g)

theorem hsum_pi_family {σ : Type*} (s : Finset σ) {R} [CommSemiring R] (α : σ → Type*)
    (t : Π i : σ, SummableFamily Γ R (α i)) :
    (PiFamily s α t).hsum = ∏ i ∈ s, (t i).hsum := by
  sorry
-/

end Semiring

section OfFinsupp

variable [PartialOrder Γ] [AddCommMonoid R] {α : Type*}

/-- A family with only finitely many nonzero elements is summable. -/
def ofFinsupp (f : α →₀ HahnSeries Γ R) : SummableFamily Γ R α where
  toFun := f
  isPWO_iUnion_support' := by
    apply (f.support.isPWO_bUnion.2 fun a _ => (f a).isPWO_support).mono
    refine Set.iUnion_subset_iff.2 fun a g hg => ?_
    have haf : a ∈ f.support := by
      rw [Finsupp.mem_support_iff, ← support_nonempty_iff]
      exact ⟨g, hg⟩
    exact Set.mem_biUnion haf hg
  finite_co_support' g := by
    refine f.support.finite_toSet.subset fun a ha => ?_
    simp only [coeff.addMonoidHom_apply, mem_coe, Finsupp.mem_support_iff, Ne,
      Function.mem_support]
    contrapose! ha
    simp [ha]
#align hahn_series.summable_family.of_finsupp HahnSeries.SummableFamily.ofFinsupp

@[simp]
theorem coe_ofFinsupp {f : α →₀ HahnSeries Γ R} : ⇑(SummableFamily.ofFinsupp f) = f :=
  rfl
#align hahn_series.summable_family.coe_of_finsupp HahnSeries.SummableFamily.coe_ofFinsupp

@[simp]
theorem hsum_ofFinsupp {f : α →₀ HahnSeries Γ R} : (ofFinsupp f).hsum = f.sum fun _ => id := by
  ext g
  simp only [hsum_coeff, coe_ofFinsupp, Finsupp.sum, Ne]
  simp_rw [← coeff.addMonoidHom_apply, id]
  rw [map_sum, finsum_eq_sum_of_support_subset]
  intro x h
  simp only [coeff.addMonoidHom_apply, mem_coe, Finsupp.mem_support_iff, Ne]
  contrapose! h
  simp [h]
#align hahn_series.summable_family.hsum_of_finsupp HahnSeries.SummableFamily.hsum_ofFinsupp

end OfFinsupp

section EmbDomain

variable [PartialOrder Γ] [AddCommMonoid R] {α β : Type*}

/-- A summable family can be reindexed by an embedding without changing its sum. -/
def embDomain (s : SummableFamily Γ R α) (f : α ↪ β) : SummableFamily Γ R β where
  toFun b := if h : b ∈ Set.range f then s (Classical.choose h) else 0
  isPWO_iUnion_support' := by
    refine s.isPWO_iUnion_support.mono (Set.iUnion_subset fun b g h => ?_)
    by_cases hb : b ∈ Set.range f
    · dsimp only at h
      rw [dif_pos hb] at h
      exact Set.mem_iUnion.2 ⟨Classical.choose hb, h⟩
    · simp [-Set.mem_range, dif_neg hb] at h
  finite_co_support' g :=
    ((s.finite_co_support g).image f).subset
      (by
        intro b h
        by_cases hb : b ∈ Set.range f
        · simp only [Ne, Set.mem_setOf_eq, dif_pos hb] at h
          exact ⟨Classical.choose hb, h, Classical.choose_spec hb⟩
        · simp only [Ne, Set.mem_setOf_eq, dif_neg hb, zero_coeff, not_true_eq_false] at h)
#align hahn_series.summable_family.emb_domain HahnSeries.SummableFamily.embDomain

variable (s : SummableFamily Γ R α) (f : α ↪ β) {a : α} {b : β}

theorem embDomain_apply :
    s.embDomain f b = if h : b ∈ Set.range f then s (Classical.choose h) else 0 :=
  rfl
#align hahn_series.summable_family.emb_domain_apply HahnSeries.SummableFamily.embDomain_apply

@[simp]
theorem embDomain_image : s.embDomain f (f a) = s a := by
  rw [embDomain_apply, dif_pos (Set.mem_range_self a)]
  exact congr rfl (f.injective (Classical.choose_spec (Set.mem_range_self a)))
#align hahn_series.summable_family.emb_domain_image HahnSeries.SummableFamily.embDomain_image

@[simp]
theorem embDomain_notin_range (h : b ∉ Set.range f) : s.embDomain f b = 0 := by
  rw [embDomain_apply, dif_neg h]
#align hahn_series.summable_family.emb_domain_notin_range HahnSeries.SummableFamily.embDomain_notin_range

@[simp]
theorem hsum_embDomain : (s.embDomain f).hsum = s.hsum := by
  ext g
  simp only [hsum_coeff, embDomain_apply, apply_dite HahnSeries.coeff, dite_apply, zero_coeff]
  exact finsum_emb_domain f fun a => (s a).coeff g
#align hahn_series.summable_family.hsum_emb_domain HahnSeries.SummableFamily.hsum_embDomain

end EmbDomain

section PowerSeriesFamily

variable [LinearOrderedCancelAddCommMonoid Γ] [CommRing R]

-- consider substitutions of power series in finitely many variables, using finitely many
-- positive-orderTop elements.

theorem co_support_zero (g : Γ) : {a | ¬((0 : HahnSeries Γ R) ^ a).coeff g = 0} ⊆ {0} := by
  simp_all only [Set.subset_singleton_iff, Set.mem_setOf_eq]
  intro n hn
  by_contra h'
  simp_all only [ne_eq, not_false_eq_true, zero_pow, zero_coeff, not_true_eq_false]

variable {x : HahnSeries Γ R} (hx : 0 < x.orderTop)

theorem pow_finite_co_support (g : Γ) : Set.Finite {a | ((fun n ↦ x ^ n) a).coeff g ≠ 0} := by
  have hpwo : Set.IsPWO (⋃ n, support (x ^ n)) :=
    isPWO_iUnion_support_powers x (zero_le_orderTop_iff.mp <| le_of_lt hx)
  by_cases hox : x = 0
  · rw [hox]
    exact Set.Finite.subset (Set.finite_singleton 0) (co_support_zero g)
  by_cases hg : g ∈ ⋃ n : ℕ, { g | (x ^ n).coeff g ≠ 0 }
  swap; · exact Set.finite_empty.subset fun n hn => hg (Set.mem_iUnion.2 ⟨n, hn⟩)
  apply hpwo.isWF.induction hg
  intro y ys hy
  refine'
    ((((addAntidiagonal x.isPWO_support hpwo y).finite_toSet.biUnion fun ij hij =>
                  hy ij.snd _ _).image
              Nat.succ).union
          (Set.finite_singleton 0)).subset
      _
  · exact (mem_addAntidiagonal.1 (mem_coe.1 hij)).2.1
  · obtain ⟨hi, _, rfl⟩ := mem_addAntidiagonal.1 (mem_coe.1 hij)
    exact lt_add_of_pos_left ij.2 <| lt_of_lt_of_le ((zero_lt_orderTop_iff hox).mp hx) <|
      order_le_of_coeff_ne_zero <| Function.mem_support.mp hi
  · rintro (_ | n) hn
    · exact Set.mem_union_right _ (Set.mem_singleton 0)
    · obtain ⟨i, hi, j, hj, rfl⟩ := support_mul_subset_add_support hn
      refine' Set.mem_union_left _ ⟨n, Set.mem_iUnion.2 ⟨⟨j, i⟩, Set.mem_iUnion.2 ⟨_, hi⟩⟩, rfl⟩
      simp only [mem_coe, mem_addAntidiagonal, mem_support, ne_eq, Set.mem_iUnion]
      exact ⟨hj, ⟨n, hi⟩, add_comm j i⟩

theorem smul_pow_finite_co_support (f : ℕ → R) (g : Γ) :
    Set.Finite {a | ((fun n ↦ f n • x ^ n) a).coeff g ≠ 0} :=
  Set.Finite.subset (pow_finite_co_support hx g) fun n hn hng => (by simp_all)

lemma supp_eq_univ_of_pos' (σ : Type*) (y : σ →₀ HahnSeries Γ R)
    (hy : ∀ i : σ, 0 < (y i).order) : y.support = Set.univ (α := σ) := by
  have hy₁ : ∀ i : σ, y i ≠ 0 := fun i => ne_zero_of_order_ne (ne_of_gt (hy i))
  exact Set.eq_univ_of_univ_subset fun i _ => by simp_all

/-- A finsupp whose every element has positive order has fintype source. -/
def Fintype_of_pos_order (σ : Type*) (y : σ →₀ HahnSeries Γ R)
    (hy : ∀ i : σ, 0 < (y i).order) : Fintype σ := by
  refine Set.fintypeOfFiniteUniv ?_
  rw [← supp_eq_univ_of_pos' σ y hy]
  exact finite_toSet y.support

lemma supp_eq_univ_of_pos (σ : Type*) [Fintype σ] (y : σ →₀ HahnSeries Γ R)
    (hy : ∀ i : σ, 0 < (y i).order) : y.support = Finset.univ (α := σ) :=
  eq_univ_of_forall fun i => Finsupp.mem_support_iff.mpr (ne_zero_of_order_ne (ne_of_gt (hy i)))

<<<<<<< HEAD
/-!
theorem mvpow_finite_co_support {σ : Type*} {s : Finset σ} (y : σ →₀ HahnSeries Γ R)
    (hy : ∀ i ∈ s, 0 < (y i).order) (g : Γ) :
    Set.Finite {a : (s →₀ ℕ) | --{a | ((fun n ↦ ∏ i ∈ s, y i ^ n ⟨i, ⋯⟩) a).coeff g ≠ 0}
      ((fun n : (s →₀ ℕ) ↦ ∏ i ∈ s, y i ^ n ⟨i, _⟩) a).coeff g ≠ 0} := by
  refine cons_induction ?_ ?_ s
  · simp_all only [prod_empty, one_coeff, ne_eq, ite_eq_right_iff, Classical.not_imp]
    exact Set.toFinite {a | g = 0 ∧ ¬1 = 0}
  · intro i s his hs
    simp_rw [prod_cons]

    sorry
  have hpwo : Set.IsPWO (⋃ n : (σ →₀ ℕ), (∏ i, (y i) ^ (n i)).support) := by
    have hpwo' := isPWO_iUnion_support_MVpow σ (fun n => 1) y (fun i => le_of_lt (hy i))
    simp only [one_smul, supp_eq_univ_of_pos σ y hy] at hpwo'
    exact hpwo'
  by_cases hg : g ∈ ⋃ n : (σ →₀ ℕ), { g | (∏ i, (y i) ^ (n i)).coeff g ≠ 0 }
  swap; · exact Set.finite_empty.subset fun n hn => hg (Set.mem_iUnion.2 ⟨n, hn⟩)
  simp_all only [one_smul]
  by_cases h0 : g = 0
  · refine Set.Finite.subset (Set.finite_singleton 0) ?_
    intro a
    contrapose
    simp only [Set.mem_singleton_iff, ne_eq, Set.mem_setOf_eq, Decidable.not_not]
    intro ha
    obtain ⟨i, hi⟩ : ∃(i : σ), a i ≠ 0 := not_forall.mp fun h ↦ ha (Finsupp.ext h)

    refine coeff_eq_zero_of_lt_order ?_

    sorry

  sorry

/-- A summable family of Hahn series given by substituting the multivariable power series generators
into positive order Hahn series.-/
def mvPowerSeriesFamily {σ : Type*} (s : Finset σ) (y : σ →₀ HahnSeries Γ R)
    (hy : ∀ i ∈ s, 0 < (y i).order) : SummableFamily Γ R (s →₀ ℕ) where
  toFun n := ∏ i ∈ s, y i ^ n ⟨i, _⟩
  isPWO_iUnion_support' := by
    refine cons_induction (Set.IsPWO.mono (Set.isPWO_singleton 0) (by simp)) ?_ s
    intro i s his hp
    simp_rw [prod_cons]
    sorry
--    isPWO_iUnion_support_MVpow σ f y (fun i => le_of_lt (hy i))
  finite_co_support' g := by
    refine Set.Finite.subset (mvpow_finite_co_support y hy g) ?_
    intro n hn hng
    simp_all only [smul_coeff, smul_eq_mul, ne_eq, Set.mem_setOf_eq]
    rw [supp_eq_univ_of_pos σ y hy] at hn
    exact (ne_zero_and_ne_zero_of_mul hn).2 hng
-/

/-- A summable family of Hahn series given by substituting the power series variable `X` into the
positive order Hahn series `x`.-/
@[simps]
def PowerSeriesFamily (f : PowerSeries R) : SummableFamily Γ R ℕ where
  toFun n := (PowerSeries.coeff R n f) • x ^ n
  isPWO_iUnion_support' := isPWO_iUnion_support_smul_pow (fun n => PowerSeries.coeff R n f) x
    (zero_le_orderTop_iff.mp <| le_of_lt hx)
  finite_co_support' g := smul_pow_finite_co_support hx (fun n => PowerSeries.coeff R n f) g

theorem powerSeriesFamilyAdd (f g : PowerSeries R) :
    PowerSeriesFamily hx (f + g) = PowerSeriesFamily hx f + PowerSeriesFamily hx g := by
  ext1 n
  simp [add_smul]

theorem powerSeriesFamilySMul (r : R) (f : PowerSeries R) :
    PowerSeriesFamily hx (r • f) = (HahnSeries.single (0 : Γ) r) • (PowerSeriesFamily hx f) := by
  ext1 n
  rw [PowerSeriesFamily_toFun, LinearMapClass.map_smul, smul_apply, PowerSeriesFamily_toFun,
    HahnModule.single_zero_smul_eq_smul, smul_assoc, HahnModule.of_symm_smul,
    Equiv.symm_apply_apply]

/-- This is missing a suitable isomorphism. -/
def mvpowerseries_family_aux {σ : Type*} (s : Finset σ) (f : PowerSeries R)
    (t : SummableFamily Γ R (s →₀ ℕ)) : SummableFamily Γ R ((s →₀ ℕ) × ℕ) :=
  FamilyMul t (PowerSeriesFamily hx f)

theorem sum_coeff {α} (s : Finset α) (f : α → HahnSeries Γ R) (g : Γ) :
    (Finset.sum s f).coeff g = Finset.sum s (fun i => (f i).coeff g) :=
  cons_induction_on s (by simp) fun i t hit hc => by rw [sum_cons, sum_cons, add_coeff, hc]

theorem finsum_prod {R} [AddCommMonoid R] (f : ℕ × ℕ →₀ R) :
    ∑ᶠ (i : ℕ), ∑ᶠ (j : ℕ),  f (i, j) = ∑ᶠ (i : ℕ × ℕ), f i :=
  Eq.symm (finsum_curry (fun ab ↦ f ab) (Finsupp.finite_support f))

theorem finsum_antidiagonal_prod [AddCommMonoid α] [HasAntidiagonal α] (f : α × α →₀ R) :
    ∑ᶠ (i : α), (∑ j ∈ antidiagonal i, f j) =
    ∑ᶠ (i : α × α), f i := by
  rw [finsum_eq_sum_of_support_subset _ (s := f.support) (fun i _ => by simp_all),
    finsum_eq_sum_of_support_subset _ (s := (f.support.image fun i => i.1 + i.2)) ?_, sum_sigma']
  refine (Finset.sum_of_injOn (fun x => ⟨x.1 + x.2, x⟩) ?_ ?_ ?_ ?_).symm
  · exact fun x _ y _ hxy => by simp_all
  · intro x hx
    simp_all only [mem_coe, Finsupp.mem_support_iff, ne_eq, coe_sigma, coe_image, Set.mem_sigma_iff,
      Set.mem_image, Prod.exists, mem_antidiagonal, and_true]
    use x.1, x.2
  · intro x hx h
    simp_all only [mem_sigma, mem_image, Finsupp.mem_support_iff, ne_eq, Prod.exists,
      mem_antidiagonal, Set.mem_image, mem_coe, not_exists, not_and]
    have h0 : ∀ i j : α, ⟨i + j, (i, j)⟩ = x → f (i, j) = 0 := by
      intro i j
      contrapose!
      exact h i j
    refine h0 x.snd.1 x.snd.2 ?_
    simp_all only [Prod.mk.eta, Sigma.eta]
  · exact fun x _ => rfl
  · intro x hx
    simp_all only [Function.mem_support, ne_eq, coe_image, Set.mem_image, mem_coe,
      Finsupp.mem_support_iff, Prod.exists]
    have h1 := exists_ne_zero_of_sum_ne_zero hx
    use h1.choose.1, h1.choose.2
    refine ⟨h1.choose_spec.2, ?_⟩
    · rw [← @mem_antidiagonal]
      exact h1.choose_spec.1

--#find_home! finsum_antidiagonal_prod --[Mathlib.RingTheory.Adjoin.Basic]

theorem power_series_family_supp_subset (a b : PowerSeries R) (g : Γ) :
    ((PowerSeriesFamily hx (a * b)).coeff g).support ⊆
    (((PowerSeriesFamily hx a).FamilyMul (PowerSeriesFamily hx b)).coeff g).support.image
      fun i => i.1 + i.2 := by
  simp_all only [coeff_support, PowerSeriesFamily_toFun, smul_coeff, smul_eq_mul, FamilyMul_toFun,
    Algebra.mul_smul_comm, Algebra.smul_mul_assoc, Set.Finite.toFinset_subset, coe_image,
    Set.Finite.coe_toFinset, support_subset_iff, ne_eq, Set.mem_image, Function.mem_support,
    Prod.exists]
  intro n hn
  rw [PowerSeries.coeff_mul, ← ne_eq, sum_mul] at hn
  have he : ∃p ∈ antidiagonal n, ¬((PowerSeries.coeff R p.1) a *
      (PowerSeries.coeff R p.2) b * (x ^ n).coeff g) = 0 :=
    exists_ne_zero_of_sum_ne_zero hn
  use he.choose.1, he.choose.2
  refine ⟨?_, mem_antidiagonal.mp he.choose_spec.1⟩
  rw [← pow_add, mem_antidiagonal.mp he.choose_spec.1, mul_left_comm, ← mul_assoc]
  exact he.choose_spec.2

/-!  have hf : (fun (i : ℕ × ℕ) => ((PowerSeries.coeff R i.1) a • x ^ i.1 *
      (PowerSeries.coeff R i.2) b • x ^ i.2).coeff g).support.Finite := by
    refine (((PowerSeriesFamily hx a).FamilyMul
      (PowerSeriesFamily hx b)).finite_co_support' g).subset ?_
    intro y hy
    simp_all [FamilyMul, PowerSeriesFamily_toFun]
  let f : ℕ × ℕ →₀ R := Finsupp.ofSupportFinite _ hf -/

theorem power_series_family_prod_eq_family_mul (a b : PowerSeries R) :
    (PowerSeriesFamily hx (a * b)).hsum =
    ((PowerSeriesFamily hx a).FamilyMul (PowerSeriesFamily hx b)).hsum := by
  ext g
  simp only [PowerSeriesFamily_toFun, PowerSeries.coeff_mul, Finset.sum_smul, ← Finset.sum_product,
    hsum_coeff_sum, FamilyMul_toFun]
  rw [sum_subset (power_series_family_supp_subset hx a b g)]
  rw [← @HahnSeries.sum_coeff, sum_sigma', sum_coeff]
  refine (Finset.sum_of_injOn (fun x => ⟨x.1 + x.2, x⟩) ?_ ?_ ?_ ?_).symm
  · intro ij _ kl _
    simp_all
  · intro ij hij
    simp_all only [coeff_support, FamilyMul_toFun, PowerSeriesFamily_toFun, Algebra.mul_smul_comm,
      Algebra.smul_mul_assoc, smul_coeff, smul_eq_mul, Set.Finite.coe_toFinset,
      Function.mem_support, ne_eq, coe_sigma, coe_image, Set.mem_sigma_iff, Set.mem_image,
      Prod.exists, mem_coe, mem_antidiagonal, and_true]
    use ij.1, ij.2
  · intro i hi his
    simp_all only [coeff_support, FamilyMul_toFun, PowerSeriesFamily_toFun, Algebra.mul_smul_comm,
      Algebra.smul_mul_assoc, smul_coeff, smul_eq_mul, mem_sigma, mem_image,
      Set.Finite.mem_toFinset, Function.mem_support, ne_eq, Prod.exists, mem_antidiagonal,
      Set.Finite.coe_toFinset, Set.mem_image, not_exists, not_and]
    have hisc : ∀ j k : ℕ, ⟨j + k, (j, k)⟩ = i → (PowerSeries.coeff R k) b *
        ((PowerSeries.coeff R j) a * (x ^ j * x ^ k).coeff g) = 0 := by
      intro m n
      contrapose!
      exact his m n
    rw [mul_comm ((PowerSeries.coeff R i.snd.1) a), ← hi.2, mul_assoc, pow_add]
    exact hisc i.snd.1 i.snd.2 <| Sigma.eq hi.2 (by simp)
  · intro i _
    simp only
    rw [smul_mul_smul, pow_add]
  · intro i hi his
    simp_all only [coeff_support, FamilyMul_toFun, PowerSeriesFamily_toFun, Algebra.mul_smul_comm,
      Algebra.smul_mul_assoc, smul_coeff, smul_eq_mul, mem_image, Set.Finite.mem_toFinset,
      Function.mem_support, ne_eq, Prod.exists, Decidable.not_not, HahnSeries.sum_coeff]
    rw [@PowerSeries.coeff_mul, sum_mul] at his
    exact his

end PowerSeriesFamily

end SummableFamily

section PowerSeriesSubst

open SummableFamily

variable [LinearOrderedCancelAddCommMonoid Γ] [CommRing R] {x : HahnSeries Γ R}
(hx : 0 < x.orderTop)

-- Should I call this PowerSeries.heval?

/-- The ring homomorphism from `R[[X]]` to `HahnSeries Γ R` given by sending the power series
variable `X` to a positive order element `x`. -/
def PowerSeriesSubst : PowerSeries R →ₐ[R] HahnSeries Γ R where
  toFun f := (PowerSeriesFamily hx f).hsum
  map_one' := by
    simp only [hsum, PowerSeriesFamily_toFun, PowerSeries.coeff_one, ite_smul, one_smul, zero_smul]
    ext g
    simp only
    rw [finsum_eq_single (fun i => (if i = 0 then x ^ i else 0).coeff g) (0 : ℕ)
      (fun n hn => by simp_all), pow_zero, ← zero_pow_eq 0, pow_zero]
  map_mul' a b := by
    simp only [← hsum_family_mul, power_series_family_prod_eq_family_mul]
  map_zero' := by
    simp only [hsum, PowerSeriesFamily_toFun, map_zero, zero_smul, zero_coeff, finsum_zero]
    exact rfl
  map_add' a b := by
    simp only [powerSeriesFamilyAdd, hsum_add]
  commutes' r := by
    simp only [PowerSeries.algebraMap_apply, algebraMap_apply, Algebra.id.map_eq_id,
      RingHom.id_apply, C_apply]
    ext g
    simp only [hsum_coeff, PowerSeriesFamily_toFun, smul_coeff, smul_eq_mul, PowerSeries.coeff_C]
    rw [finsum_eq_single _ 0 fun n hn => by simp_all, single_coeff, pow_zero, one_coeff, mul_ite,
      mul_one, mul_zero]
    exact rfl

theorem subst_mul {a b : PowerSeries R} :
    PowerSeriesSubst hx (a * b) = (PowerSeriesSubst hx a) * PowerSeriesSubst hx b :=
  map_mul (PowerSeriesSubst hx) a b

theorem subst_power_series_unit (u : (PowerSeries R)ˣ) {x : HahnSeries Γ R} (hx : x.orderTop > 0) :
    IsUnit (PowerSeriesSubst hx u) := by
  refine isUnit_iff_exists_inv.mpr ?_
  use PowerSeriesSubst hx u.inv
  rw [← subst_mul, Units.val_inv, map_one]

/-!
theorem isUnit_of_leadingCoeff_one_order_zero {x : HahnSeries Γ R}
    (hx : x.leadingCoeff = 1) (hxo : x.order = 0) :  IsUnit x := by
  have h₁ : x.leadingTerm = 1 := by
    rw [leadingTerm, ]
  have h : 0 < (x - 1).orderTop := by


theorem isUnit_of_isUnit_leadingCoeff_order_add_unit {x : HahnSeries Γ R}
    (hx : IsUnit x.leadingCoeff) (hxo : IsAddUnit x.order) : IsUnit x := by
  let ⟨⟨u, i, ui, iu⟩, h⟩ := hx
  rw [Units.val_mk] at h
  rw [h] at iu
  have h' : ((single (IsAddUnit.addUnit hxo).neg i) * x).leadingCoeff = 1 := by
    rw [leadingCoeff_mul_of_nonzero, leadingCoeff_of_single]
    exact iu
    rw [leadingCoeff_of_single]
    --by_cases hz : 0 = (1 : R)
    sorry
-/

end PowerSeriesSubst

namespace SummableFamily

variable [LinearOrderedCancelAddCommMonoid Γ] [CommRing R] {x : HahnSeries Γ R}
(hx : 0 < x.orderTop)

/-- Powers of an element of positive order (or zero) form a summable family. -/
def powers : SummableFamily Γ R ℕ := PowerSeriesFamily hx (PowerSeries.mk 1)
#align hahn_series.summable_family.powers HahnSeries.SummableFamily.powers

@[simp]
theorem powers_toFun (n : ℕ) : (powers hx) n = x ^ n := by
  ext
  simp [powers]
=======
/-- The powers of an element of positive valuation form a summable family. -/
def powers (x : HahnSeries Γ R) (hx : 0 < x.orderTop) : SummableFamily Γ R ℕ where
  toFun n := x ^ n
  isPWO_iUnion_support' := isPWO_iUnion_support_powers hx
  finite_co_support' g := by
    have hpwo := isPWO_iUnion_support_powers hx
    by_cases hg : g ∈ ⋃ n : ℕ, { g | (x ^ n).coeff g ≠ 0 }
    swap; · exact Set.finite_empty.subset fun n hn => hg (Set.mem_iUnion.2 ⟨n, hn⟩)
    apply hpwo.isWF.induction hg
    intro y ys hy
    refine
      ((((addAntidiagonal x.isPWO_support hpwo y).finite_toSet.biUnion fun ij hij =>
                    hy ij.snd ?_ ?_).image
                Nat.succ).union
            (Set.finite_singleton 0)).subset
        ?_
    · exact (mem_addAntidiagonal.1 (mem_coe.1 hij)).2.1
    · obtain ⟨hi, _, rfl⟩ := mem_addAntidiagonal.1 (mem_coe.1 hij)
      rw [← zero_add ij.snd, ← add_assoc, add_zero]
      exact
        add_lt_add_right (WithTop.coe_lt_coe.1 (lt_of_lt_of_le hx (orderTop_le_of_coeff_ne_zero hi)))
          _
    · rintro (_ | n) hn
      · exact Set.mem_union_right _ (Set.mem_singleton 0)
      · obtain ⟨i, hi, j, hj, rfl⟩ := support_mul_subset_add_support hn
        refine Set.mem_union_left _ ⟨n, Set.mem_iUnion.2 ⟨⟨j, i⟩, Set.mem_iUnion.2 ⟨?_, hi⟩⟩, rfl⟩
        simp only [and_true_iff, Set.mem_iUnion, mem_addAntidiagonal, mem_coe, eq_self_iff_true,
          Ne, mem_support, Set.mem_setOf_eq]
        exact ⟨hj, ⟨n, hi⟩, add_comm j i⟩
#align hahn_series.summable_family.powers HahnSeries.SummableFamily.powers

variable {x : HahnSeries Γ R} (hx : 0 < x.orderTop)
>>>>>>> caed7dd3

@[simp]
theorem coe_powers : ⇑(powers hx) = HPow.hPow x := by
  ext
  simp
#align hahn_series.summable_family.coe_powers HahnSeries.SummableFamily.coe_powers

theorem embDomain_succ_smul_powers :
    (x • powers hx).embDomain ⟨Nat.succ, Nat.succ_injective⟩ =
      powers hx - ofFinsupp (Finsupp.single 0 1) := by
  apply SummableFamily.ext
  rintro (_ | n)
  · rw [embDomain_notin_range, sub_apply, powers_toFun, pow_zero, coe_ofFinsupp,
      Finsupp.single_eq_same, sub_self]
    rw [Set.mem_range, not_exists]
    exact Nat.succ_ne_zero
  · refine' Eq.trans (embDomain_image _ ⟨Nat.succ, Nat.succ_injective⟩) _
    simp only [smul_apply, powers_toFun, smul_eq_mul, coe_sub, coe_powers, coe_ofFinsupp,
      Pi.sub_apply, pow_succ', ne_eq, self_eq_add_left, add_eq_zero, one_ne_zero, and_false,
      not_false_eq_true, Finsupp.single_eq_of_ne, sub_zero]
    exact rfl
#align hahn_series.summable_family.emb_domain_succ_smul_powers HahnSeries.SummableFamily.embDomain_succ_smul_powers

theorem one_sub_self_mul_hsum_powers : (1 - x) * (powers hx).hsum = 1 := by
  rw [← hsum_smul, sub_smul 1 x (powers hx), one_smul, hsum_sub, ←
    hsum_embDomain (x • powers hx) ⟨Nat.succ, Nat.succ_injective⟩, embDomain_succ_smul_powers]
  simp only [hsum_sub, hsum_ofFinsupp, id_eq, Finsupp.sum_single_index, sub_sub_cancel]
#align hahn_series.summable_family.one_sub_self_mul_hsum_powers HahnSeries.SummableFamily.one_sub_self_mul_hsum_powers

end SummableFamily

section Inversion

section Monoid

variable [LinearOrderedCancelAddCommMonoid Γ] [CommRing R]

theorem one_minus_single_mul' {x y : HahnSeries Γ R} (r : R) (hr : r * x.leadingCoeff = 1)
    (hxy : x = y + x.leadingTerm) (hxo : IsAddUnit x.order) :
    1 - single (IsAddUnit.addUnit hxo).neg r * x = -(single (IsAddUnit.addUnit hxo).neg r * y) := by
  nth_rw 2 [hxy]
  rw [mul_add, leadingTerm_eq, single_mul_single, ← leadingCoeff_eq, hr, AddUnits.neg_eq_val_neg,
    IsAddUnit.val_neg_add, sub_add_eq_sub_sub_swap, sub_eq_neg_self, sub_eq_zero_of_eq]
  exact rfl

theorem unit_aux' (x : HahnSeries Γ R) {r : R} (hr : r * x.leadingCoeff = 1)
    (hxo : IsAddUnit x.order) : 0 < (1 - single (IsAddUnit.addUnit hxo).neg r * x).orderTop := by
  let y := (x - x.leadingTerm)
  by_cases hy : y = 0
  · have hrx : (single (IsAddUnit.addUnit hxo).neg) r * x = 1 := by
      nth_rw 2 [eq_of_sub_eq_zero hy] -- get a bad loop without `nth_rw`
      simp only [AddUnits.neg_eq_val_neg, leadingTerm_eq, ← leadingCoeff_eq, single_mul_single,
        IsAddUnit.val_neg_add, hr, single_zero_one]
    simp only [hrx, sub_self, orderTop_zero, WithTop.zero_lt_top]
  have hr' : ∀ (s : R), r * s = 0 → s = 0 :=
    fun s hs => by rw [← one_mul s, ← hr, mul_right_comm, hs, zero_mul]
  have hy' : 0 < (single (IsAddUnit.addUnit hxo).neg r * y).order := by
    rw [(order_mul_single_of_nonzero_divisor hr' hy)]
    refine pos_of_lt_add_right (a := x.order) ?_
    rw [← add_assoc, add_comm x.order, AddUnits.neg_eq_val_neg, IsAddUnit.val_neg_add, zero_add]
    exact order_lt_add_single_support_order (sub_add_cancel x x.leadingTerm).symm hy
  simp only [one_minus_single_mul' r hr (sub_add_cancel x x.leadingTerm).symm, orderTop_neg]
  exact zero_lt_orderTop_of_order hy'

theorem isUnit_of_isUnit_leadingCoeff_AddUnitOrder {x : HahnSeries Γ R} (hx : IsUnit x.leadingCoeff)
    (hxo : IsAddUnit x.order) : IsUnit x := by
  let ⟨⟨u, i, ui, iu⟩, h⟩ := hx
  rw [Units.val_mk] at h
  rw [h] at iu
  have h' := SummableFamily.one_sub_self_mul_hsum_powers (unit_aux' x iu hxo)
  rw [sub_sub_cancel] at h'
  exact isUnit_of_mul_isUnit_right (isUnit_of_mul_eq_one _ _ h')

end Monoid

variable [LinearOrderedAddCommGroup Γ]

<<<<<<< HEAD
section CommRing

variable [CommRing R]

theorem neg_eq_addUnit_neg {G : Type*} [AddGroup G] (g : G) :
    -g = (IsAddUnit.addUnit (AddGroup.isAddUnit g)).neg := by
  simp only [AddUnits.neg_eq_val_neg, AddUnits.val_neg_eq_neg_val, IsAddUnit.addUnit_spec]
--#find_home! neg_eq_addUnit_neg --[Mathlib.Algebra.Group.Units]

theorem one_minus_single_mul (x y : HahnSeries Γ R) (r : R) (hr : r * x.leadingCoeff = 1)
    (hxy : x = y + x.leadingTerm) : 1 - single (-order x) r * x = -(single (-x.order) r * y) := by
  rw [neg_eq_addUnit_neg]
  exact one_minus_single_mul' r hr hxy (AddGroup.isAddUnit x.order)

theorem unit_aux (x : HahnSeries Γ R) {r : R} (hr : r * x.leadingCoeff = 1) :
    0 < (1 - single (-x.order) r * x).orderTop := by
  rw [neg_eq_addUnit_neg]
  exact unit_aux' x hr (AddGroup.isAddUnit x.order)
#align hahn_series.unit_aux HahnSeries.unit_aux

theorem isUnit_of_isUnit_leadingCoeff {x : HahnSeries Γ R} (hx : IsUnit x.leadingCoeff) :
    IsUnit x := by
  exact isUnit_of_isUnit_leadingCoeff_AddUnitOrder hx (AddGroup.isAddUnit x.order)

theorem isUnit_iff [IsDomain R] {x : HahnSeries Γ R} :
    IsUnit x ↔ IsUnit (x.leadingCoeff) := by
  refine { mp := ?mp, mpr := isUnit_of_isUnit_leadingCoeff }
  rintro ⟨⟨u, i, ui, iu⟩, rfl⟩
  refine'
    isUnit_of_mul_eq_one (u.leadingCoeff) (i.leadingCoeff)
      ((mul_coeff_order_add_order u i).symm.trans _)
  rw [ui, one_coeff, if_pos]
  rw [← order_mul (left_ne_zero_of_mul_eq_one ui) (right_ne_zero_of_mul_eq_one ui), ui, order_one]
=======
section IsDomain

variable [CommRing R] [IsDomain R]

theorem unit_aux (x : HahnSeries Γ R) {r : R} (hr : r * x.leadingCoeff = 1) :
    0 < (1 - C r * single (-x.order) 1 * x).orderTop := by
  by_cases hx : x = 0; · simp_all [hx]
  have hrz : r ≠ 0 := by
    intro h
    rw [h, zero_mul] at hr
    exact (zero_ne_one' R) hr
  refine lt_of_le_of_ne (LE.le.trans ?_ min_orderTop_le_orderTop_sub) fun h => ?_
  · refine le_min (by rw [orderTop_one]) ?_
    refine LE.le.trans ?_ orderTop_add_orderTop_le_orderTop_mul
    by_cases h : x = 0; · simp [h]
    rw [← order_eq_orderTop_of_ne h, C_apply, single_mul_single, zero_add, mul_one,
      orderTop_single (fun _ => by simp_all only [zero_mul, zero_ne_one]), ← @WithTop.coe_add,
      WithTop.coe_nonneg, add_left_neg]
  · apply coeff_orderTop_ne h.symm
    simp only [C_apply, single_mul_single, zero_add, mul_one, sub_coeff', Pi.sub_apply, one_coeff,
      ↓reduceIte]
    have hrc := mul_coeff_order_add_order ((single (-x.order)) r) x
    rw [order_single hrz, single_coeff_same, neg_add_self, ← leadingCoeff_eq, hr] at hrc
    rw [hrc, sub_self]
#align hahn_series.unit_aux HahnSeries.unit_aux

theorem isUnit_iff {x : HahnSeries Γ R} : IsUnit x ↔ IsUnit (x.coeff x.order) := by
  constructor
  · rintro ⟨⟨u, i, ui, iu⟩, rfl⟩
    refine
      isUnit_of_mul_eq_one (u.coeff u.order) (i.coeff i.order)
        ((mul_coeff_order_add_order u i).symm.trans ?_)
    rw [ui, one_coeff, if_pos]
    rw [← order_mul (left_ne_zero_of_mul_eq_one ui) (right_ne_zero_of_mul_eq_one ui), ui, order_one]
  · rintro ⟨⟨u, i, ui, iu⟩, h⟩
    rw [Units.val_mk] at h
    rw [h, ← leadingCoeff_eq] at iu
    have h := SummableFamily.one_sub_self_mul_hsum_powers (unit_aux x iu)
    rw [sub_sub_cancel] at h
    exact isUnit_of_mul_isUnit_right (isUnit_of_mul_eq_one _ _ h)
>>>>>>> caed7dd3
#align hahn_series.is_unit_iff HahnSeries.isUnit_iff

end CommRing

instance instField [Field R] : Field (HahnSeries Γ R) where
  __ : IsDomain (HahnSeries Γ R) := inferInstance
  inv x :=
    if x0 : x = 0 then 0
    else
<<<<<<< HEAD
      (single (-x.order)) (x.leadingCoeff)⁻¹ *
        (SummableFamily.powers (unit_aux x (inv_mul_cancel (leadingCoeff_ne_iff.mpr x0)))).hsum
=======
      C (x.coeff x.order)⁻¹ * (single (-x.order)) 1 *
        (SummableFamily.powers _ (unit_aux x (inv_mul_cancel (leadingCoeff_ne_iff.mpr x0)))).hsum
>>>>>>> caed7dd3
  inv_zero := dif_pos rfl
  mul_inv_cancel x x0 := (congr rfl (dif_neg x0)).trans $ by
    have h :=
      SummableFamily.one_sub_self_mul_hsum_powers
        (unit_aux x (inv_mul_cancel (leadingCoeff_ne_iff.mpr x0)))
    rw [sub_sub_cancel] at h
    rw [← mul_assoc, mul_comm x, ← leadingCoeff_eq, h]
  nnqsmul := _
  qsmul := _

end Inversion

end HahnSeries<|MERGE_RESOLUTION|>--- conflicted
+++ resolved
@@ -3,36 +3,13 @@
 Released under Apache 2.0 license as described in the file LICENSE.
 Authors: Aaron Anderson, Scott Carnahan
 -/
-<<<<<<< HEAD
 import Mathlib.RingTheory.HahnSeries.Multiplication
 import Mathlib.RingTheory.PowerSeries.Basic
 
-=======
-import Mathlib.Algebra.BigOperators.Finprod
-import Mathlib.RingTheory.HahnSeries.Multiplication
->>>>>>> caed7dd3
 
 #align_import ring_theory.hahn_series from "leanprover-community/mathlib"@"a484a7d0eade4e1268f4fb402859b6686037f965"
 
 /-!
-<<<<<<< HEAD
-# Hahn Series
-If `Γ` is ordered and `R` has zero, then `HahnSeries Γ R` consists of formal series over `Γ` with
-coefficients in `R`, whose supports are partially well-ordered. With further structure on `R` and
-`Γ`, we can add further structure on `HahnSeries Γ R`.  We introduce a notion of
-summability for possibly infinite families of series, and prove that a Hahn Series with invertible
-leading coefficient is invertible.  We also show that when the coefficient ring is a domain, then
-the converse holds.
-
-## Main Definitions
-  * A `HahnSeries.SummableFamily` is a family of Hahn series such that the union of their supports
-  is well-founded and only finitely many are nonzero at any given coefficient. They have a formal
-  sum, `HahnSeries.SummableFamily.hsum`, which can be bundled as a `LinearMap` as
-  `HahnSeries.SummableFamily.lsum`. Note that this is different from `Summable` in the valuation
-  topology, because there are topologically summable families that do not satisfy the axioms of
-  `HahnSeries.SummableFamily`, and formally summable families whose sums do not converge
-  topologically.
-=======
 # Summable families of Hahn Series
 We introduce a notion of formal summability for families of Hahn series, and define a formal sum
 function. This theory is applied to characterize invertible Hahn series whose coefficients are in a
@@ -52,19 +29,6 @@
   a Hahn series is a unit if and only if its leading term is a unit in `R`.
 
 ## TODO
-  * Remove unnecessary domain hypotheses.
-  * More general summable families, e.g., define the evaluation homomorphism from a power series
-  ring taking `X` to a positive order element.
-  * Generalize `SMul` to Hahn modules.
->>>>>>> caed7dd3
-
-## Main results
-
-  * A Hahn series with commutative ring coefficients is invertible if its leading term is
-    invertible.
-
-## TODO
-
   * Substitution of finitely many formal variables into elements of strictly positive orderTop
     induces a ring homomorphism.
 
@@ -85,17 +49,8 @@
 
 namespace HahnSeries
 
-<<<<<<< HEAD
 theorem support_pow_subset_closure [OrderedCancelAddCommMonoid Γ] [Semiring R] (x : HahnSeries Γ R)
     (n : ℕ) : support (x ^ n) ⊆ AddSubmonoid.closure (support x) := by
-=======
-theorem isPWO_iUnion_support_powers [LinearOrderedCancelAddCommMonoid Γ] [Ring R] [IsDomain R]
-    {x : HahnSeries Γ R} (hx : 0 < x.orderTop) : (⋃ n : ℕ, (x ^ n).support).IsPWO := by
-  apply (x.isWF_support.isPWO.addSubmonoid_closure _).mono _
-  · exact fun g hg => WithTop.coe_le_coe.1
-      (le_trans (le_of_lt hx) (orderTop_le_of_coeff_ne_zero hg))
-  refine Set.iUnion_subset fun n => ?_
->>>>>>> caed7dd3
   induction' n with n ih <;> intro g hn
   · simp_all only [Nat.zero_eq, pow_zero, mem_support, one_coeff, ne_eq, ite_eq_right_iff,
     not_forall, exists_prop, SetLike.mem_coe]
@@ -187,12 +142,9 @@
 /-- A family of Hahn series whose formal coefficient-wise sum is a Hahn series.  For each
 coefficient of the sum to be well-defined, we require that only finitely many series are nonzero at
 any given coefficient.  For the formal sum to be a Hahn series, we require that the union of the
-<<<<<<< HEAD
-supports of the constituent series is well-founded. -/
-=======
 supports of the constituent series is partially well-ordered. -/
->>>>>>> caed7dd3
 structure SummableFamily (α : Type*) where
+  /-- A parametrized family of Hahn series. -/
   /-- A parametrized family of Hahn series. -/
   toFun : α → HahnSeries Γ R
   isPWO_iUnion_support' : Set.IsPWO (⋃ a : α, (toFun a).support)
@@ -820,7 +772,6 @@
     (hy : ∀ i : σ, 0 < (y i).order) : y.support = Finset.univ (α := σ) :=
   eq_univ_of_forall fun i => Finsupp.mem_support_iff.mpr (ne_zero_of_order_ne (ne_of_gt (hy i)))
 
-<<<<<<< HEAD
 /-!
 theorem mvpow_finite_co_support {σ : Type*} {s : Finset σ} (y : σ →₀ HahnSeries Γ R)
     (hy : ∀ i ∈ s, 0 < (y i).order) (g : Γ) :
@@ -1089,40 +1040,6 @@
 theorem powers_toFun (n : ℕ) : (powers hx) n = x ^ n := by
   ext
   simp [powers]
-=======
-/-- The powers of an element of positive valuation form a summable family. -/
-def powers (x : HahnSeries Γ R) (hx : 0 < x.orderTop) : SummableFamily Γ R ℕ where
-  toFun n := x ^ n
-  isPWO_iUnion_support' := isPWO_iUnion_support_powers hx
-  finite_co_support' g := by
-    have hpwo := isPWO_iUnion_support_powers hx
-    by_cases hg : g ∈ ⋃ n : ℕ, { g | (x ^ n).coeff g ≠ 0 }
-    swap; · exact Set.finite_empty.subset fun n hn => hg (Set.mem_iUnion.2 ⟨n, hn⟩)
-    apply hpwo.isWF.induction hg
-    intro y ys hy
-    refine
-      ((((addAntidiagonal x.isPWO_support hpwo y).finite_toSet.biUnion fun ij hij =>
-                    hy ij.snd ?_ ?_).image
-                Nat.succ).union
-            (Set.finite_singleton 0)).subset
-        ?_
-    · exact (mem_addAntidiagonal.1 (mem_coe.1 hij)).2.1
-    · obtain ⟨hi, _, rfl⟩ := mem_addAntidiagonal.1 (mem_coe.1 hij)
-      rw [← zero_add ij.snd, ← add_assoc, add_zero]
-      exact
-        add_lt_add_right (WithTop.coe_lt_coe.1 (lt_of_lt_of_le hx (orderTop_le_of_coeff_ne_zero hi)))
-          _
-    · rintro (_ | n) hn
-      · exact Set.mem_union_right _ (Set.mem_singleton 0)
-      · obtain ⟨i, hi, j, hj, rfl⟩ := support_mul_subset_add_support hn
-        refine Set.mem_union_left _ ⟨n, Set.mem_iUnion.2 ⟨⟨j, i⟩, Set.mem_iUnion.2 ⟨?_, hi⟩⟩, rfl⟩
-        simp only [and_true_iff, Set.mem_iUnion, mem_addAntidiagonal, mem_coe, eq_self_iff_true,
-          Ne, mem_support, Set.mem_setOf_eq]
-        exact ⟨hj, ⟨n, hi⟩, add_comm j i⟩
-#align hahn_series.summable_family.powers HahnSeries.SummableFamily.powers
-
-variable {x : HahnSeries Γ R} (hx : 0 < x.orderTop)
->>>>>>> caed7dd3
 
 @[simp]
 theorem coe_powers : ⇑(powers hx) = HPow.hPow x := by
@@ -1200,7 +1117,6 @@
 
 variable [LinearOrderedAddCommGroup Γ]
 
-<<<<<<< HEAD
 section CommRing
 
 variable [CommRing R]
@@ -1234,48 +1150,6 @@
       ((mul_coeff_order_add_order u i).symm.trans _)
   rw [ui, one_coeff, if_pos]
   rw [← order_mul (left_ne_zero_of_mul_eq_one ui) (right_ne_zero_of_mul_eq_one ui), ui, order_one]
-=======
-section IsDomain
-
-variable [CommRing R] [IsDomain R]
-
-theorem unit_aux (x : HahnSeries Γ R) {r : R} (hr : r * x.leadingCoeff = 1) :
-    0 < (1 - C r * single (-x.order) 1 * x).orderTop := by
-  by_cases hx : x = 0; · simp_all [hx]
-  have hrz : r ≠ 0 := by
-    intro h
-    rw [h, zero_mul] at hr
-    exact (zero_ne_one' R) hr
-  refine lt_of_le_of_ne (LE.le.trans ?_ min_orderTop_le_orderTop_sub) fun h => ?_
-  · refine le_min (by rw [orderTop_one]) ?_
-    refine LE.le.trans ?_ orderTop_add_orderTop_le_orderTop_mul
-    by_cases h : x = 0; · simp [h]
-    rw [← order_eq_orderTop_of_ne h, C_apply, single_mul_single, zero_add, mul_one,
-      orderTop_single (fun _ => by simp_all only [zero_mul, zero_ne_one]), ← @WithTop.coe_add,
-      WithTop.coe_nonneg, add_left_neg]
-  · apply coeff_orderTop_ne h.symm
-    simp only [C_apply, single_mul_single, zero_add, mul_one, sub_coeff', Pi.sub_apply, one_coeff,
-      ↓reduceIte]
-    have hrc := mul_coeff_order_add_order ((single (-x.order)) r) x
-    rw [order_single hrz, single_coeff_same, neg_add_self, ← leadingCoeff_eq, hr] at hrc
-    rw [hrc, sub_self]
-#align hahn_series.unit_aux HahnSeries.unit_aux
-
-theorem isUnit_iff {x : HahnSeries Γ R} : IsUnit x ↔ IsUnit (x.coeff x.order) := by
-  constructor
-  · rintro ⟨⟨u, i, ui, iu⟩, rfl⟩
-    refine
-      isUnit_of_mul_eq_one (u.coeff u.order) (i.coeff i.order)
-        ((mul_coeff_order_add_order u i).symm.trans ?_)
-    rw [ui, one_coeff, if_pos]
-    rw [← order_mul (left_ne_zero_of_mul_eq_one ui) (right_ne_zero_of_mul_eq_one ui), ui, order_one]
-  · rintro ⟨⟨u, i, ui, iu⟩, h⟩
-    rw [Units.val_mk] at h
-    rw [h, ← leadingCoeff_eq] at iu
-    have h := SummableFamily.one_sub_self_mul_hsum_powers (unit_aux x iu)
-    rw [sub_sub_cancel] at h
-    exact isUnit_of_mul_isUnit_right (isUnit_of_mul_eq_one _ _ h)
->>>>>>> caed7dd3
 #align hahn_series.is_unit_iff HahnSeries.isUnit_iff
 
 end CommRing
@@ -1285,13 +1159,8 @@
   inv x :=
     if x0 : x = 0 then 0
     else
-<<<<<<< HEAD
       (single (-x.order)) (x.leadingCoeff)⁻¹ *
         (SummableFamily.powers (unit_aux x (inv_mul_cancel (leadingCoeff_ne_iff.mpr x0)))).hsum
-=======
-      C (x.coeff x.order)⁻¹ * (single (-x.order)) 1 *
-        (SummableFamily.powers _ (unit_aux x (inv_mul_cancel (leadingCoeff_ne_iff.mpr x0)))).hsum
->>>>>>> caed7dd3
   inv_zero := dif_pos rfl
   mul_inv_cancel x x0 := (congr rfl (dif_neg x0)).trans $ by
     have h :=
