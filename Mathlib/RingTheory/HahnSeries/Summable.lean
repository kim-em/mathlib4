/-
Copyright (c) 2021 Aaron Anderson. All rights reserved.
Released under Apache 2.0 license as described in the file LICENSE.
Authors: Aaron Anderson, Scott Carnahan
-/
import Mathlib.RingTheory.HahnSeries.Multiplication

/-!
# Summable families of Hahn Series
We introduce a notion of formal summability for families of Hahn series, and define a formal sum
function. This theory is applied to characterize invertible Hahn series whose coefficients are in a
commutative domain.

## Main Definitions
  * A `HahnSeries.SummableFamily` is a family of Hahn series such that the union of the supports
  is partially well-ordered and only finitely many are nonzero at any given coefficient. Note that
  this is different from `Summable` in the valuation topology, because there are topologically
  summable families that do not satisfy the axioms of `HahnSeries.SummableFamily`, and formally
  summable families whose sums do not converge topologically.
  * The formal sum, `HahnSeries.SummableFamily.hsum` can be bundled as a `LinearMap` via
  `HahnSeries.SummableFamily.lsum`.
  * `FamilySMul`, `FamilyMul`, and `PiFamily` are the pointwise scalar multiplication and
  multiplication operations on a pair or collection of summable families.

## Main results
  * `FamilySMul`, `FamilyMul`, and `PiFamily` are compatible with `hsum`.  That is, the product of
  sums is equal to the sum of pointwise products.

## References
- [J. van der Hoeven, *Operators on Generalized Power Series*][van_der_hoeven]
-/


open Finset Function

open Pointwise

noncomputable section

variable {Γ Γ' R V α β σ : Type*}

namespace HahnSeries

section

/-- A family of Hahn series whose formal coefficient-wise sum is a Hahn series.  For each
coefficient of the sum to be well-defined, we require that only finitely many series are nonzero at
any given coefficient.  For the formal sum to be a Hahn series, we require that the union of the
supports of the constituent series is partially well-ordered. -/
structure SummableFamily (Γ) (R) [PartialOrder Γ] [AddCommMonoid R] (α : Type*) where
  /-- A parametrized family of Hahn series. -/
  toFun : α → HahnSeries Γ R
  isPWO_iUnion_support' : Set.IsPWO (⋃ a : α, (toFun a).support)
  finite_co_support' : ∀ g : Γ, { a | (toFun a).coeff g ≠ 0 }.Finite

end

namespace SummableFamily

section AddCommMonoid

variable [PartialOrder Γ] [AddCommMonoid R]

instance : FunLike (SummableFamily Γ R α) α (HahnSeries Γ R) where
  coe := toFun
  coe_injective' | ⟨_, _, _⟩, ⟨_, _, _⟩, rfl => rfl

theorem isPWO_iUnion_support (s : SummableFamily Γ R α) : Set.IsPWO (⋃ a : α, (s a).support) :=
  s.isPWO_iUnion_support'

theorem finite_co_support (s : SummableFamily Γ R α) (g : Γ) :
    (Function.support fun a => (s a).coeff g).Finite :=
  s.finite_co_support' g

theorem coe_injective : @Function.Injective (SummableFamily Γ R α) (α → HahnSeries Γ R) (⇑) :=
  DFunLike.coe_injective

@[ext]
theorem ext {s t : SummableFamily Γ R α} (h : ∀ a : α, s a = t a) : s = t :=
  DFunLike.ext s t h

instance : Add (SummableFamily Γ R α) :=
  ⟨fun x y =>
    { toFun := x + y
      isPWO_iUnion_support' :=
        (x.isPWO_iUnion_support.union y.isPWO_iUnion_support).mono
          (by
            rw [← Set.iUnion_union_distrib]
            exact Set.iUnion_mono fun a => support_add_subset)
      finite_co_support' := fun g =>
        ((x.finite_co_support g).union (y.finite_co_support g)).subset
          (by
            intro a ha
            change (x a).coeff g + (y a).coeff g ≠ 0 at ha
            rw [Set.mem_union, Function.mem_support, Function.mem_support]
            contrapose! ha
            rw [ha.1, ha.2, add_zero]) }⟩

instance : Zero (SummableFamily Γ R α) :=
  ⟨⟨0, by simp, by simp⟩⟩

instance : Inhabited (SummableFamily Γ R α) :=
  ⟨0⟩

@[simp]
theorem coe_add {s t : SummableFamily Γ R α} : ⇑(s + t) = s + t :=
  rfl

theorem add_apply {s t : SummableFamily Γ R α} {a : α} : (s + t) a = s a + t a :=
  rfl

@[simp]
theorem coe_zero : ((0 : SummableFamily Γ R α) : α → HahnSeries Γ R) = 0 :=
  rfl

theorem zero_apply {a : α} : (0 : SummableFamily Γ R α) a = 0 :=
  rfl

instance : AddCommMonoid (SummableFamily Γ R α) where
  zero := 0
  nsmul := nsmulRec
  zero_add s := by
    ext
    apply zero_add
  add_zero s := by
    ext
    apply add_zero
  add_comm s t := by
    ext
    apply add_comm
  add_assoc r s t := by
    ext
    apply add_assoc

/-- The coefficient function of a summable family, as a finsupp on the parameter type. -/
@[simps]
def coeff (s : SummableFamily Γ R α) (g : Γ) : α →₀ R where
  support := (s.finite_co_support g).toFinset
  toFun a := (s a).coeff g
  mem_support_toFun a := by simp

@[simp]
theorem coeff_def (s : SummableFamily Γ R α) (a : α) (g : Γ) : s.coeff g a = (s a).coeff g :=
  rfl

/-- The infinite sum of a `SummableFamily` of Hahn series. -/
def hsum (s : SummableFamily Γ R α) : HahnSeries Γ R where
  coeff g := ∑ᶠ i, (s i).coeff g
  isPWO_support' :=
    s.isPWO_iUnion_support.mono fun g => by
      contrapose
      rw [Set.mem_iUnion, not_exists, Function.mem_support, Classical.not_not]
      simp_rw [mem_support, Classical.not_not]
      intro h
      rw [finsum_congr h, finsum_zero]

@[simp]
theorem coeff_hsum {s : SummableFamily Γ R α} {g : Γ} : s.hsum.coeff g = ∑ᶠ i, (s i).coeff g :=
  rfl

@[deprecated (since := "2025-01-31")] alias hsum_coeff := coeff_hsum

@[simp]
theorem hsum_zero : (0 : SummableFamily Γ R α).hsum = 0 := by
  ext
  simp

theorem support_hsum_subset {s : SummableFamily Γ R α} : s.hsum.support ⊆ ⋃ a : α, (s a).support :=
  fun g hg => by
  rw [mem_support, coeff_hsum, finsum_eq_sum _ (s.finite_co_support _)] at hg
  obtain ⟨a, _, h2⟩ := exists_ne_zero_of_sum_ne_zero hg
  rw [Set.mem_iUnion]
  exact ⟨a, h2⟩

@[simp]
theorem hsum_add {s t : SummableFamily Γ R α} : (s + t).hsum = s.hsum + t.hsum := by
  ext g
  simp only [coeff_hsum, coeff_add, add_apply]
  exact finsum_add_distrib (s.finite_co_support _) (t.finite_co_support _)

theorem coeff_hsum_eq_sum_of_subset {s : SummableFamily Γ R α} {g : Γ} {t : Finset α}
    (h : { a | (s a).coeff g ≠ 0 } ⊆ t) : s.hsum.coeff g = ∑ i ∈ t, (s i).coeff g := by
  simp only [coeff_hsum, finsum_eq_sum _ (s.finite_co_support _)]
  exact sum_subset (Set.Finite.toFinset_subset.mpr h) (by simp)

@[deprecated (since := "2025-01-31")] alias hsum_coeff_eq_sum_of_subset :=
  coeff_hsum_eq_sum_of_subset

theorem coeff_hsum_eq_sum {s : SummableFamily Γ R α} {g : Γ} :
    s.hsum.coeff g = ∑ i ∈ (s.coeff g).support, (s i).coeff g := by
  simp only [coeff_hsum, finsum_eq_sum _ (s.finite_co_support _), coeff_support]

@[deprecated (since := "2025-01-31")] alias hsum_coeff_eq_sum := coeff_hsum_eq_sum

/-- The summable family made of a single Hahn series. -/
@[simps]
def single (x : HahnSeries Γ R) : SummableFamily Γ R Unit where
  toFun _ := x
  isPWO_iUnion_support' :=
    Eq.mpr (congrArg (fun s ↦ s.IsPWO) (Set.iUnion_const x.support)) x.isPWO_support
  finite_co_support' g := Set.toFinite {a | ((fun _ ↦ x) a).coeff g ≠ 0}

@[simp]
theorem hsum_single (x : HahnSeries Γ R) : (single x).hsum = x := by
  ext g
  simp only [coeff_hsum, single_toFun, finsum_unique]

/-- A summable family induced by an equivalence of the parametrizing type. -/
@[simps]
def Equiv (e : α ≃ β) (s : SummableFamily Γ R α) : SummableFamily Γ R β where
  toFun b := s (e.symm b)
  isPWO_iUnion_support' := by
    refine Set.IsPWO.mono s.isPWO_iUnion_support fun g => ?_
    simp only [Set.mem_iUnion, mem_support, ne_eq, forall_exists_index]
    exact fun b hg => Exists.intro (e.symm b) hg
  finite_co_support' g :=
    (Equiv.set_finite_iff e.subtypeEquivOfSubtype').mp <| s.finite_co_support' g

@[simp]
theorem hsum_equiv (e : α ≃ β) (s : SummableFamily Γ R α) : (Equiv e s).hsum = s.hsum := by
  ext g
  simp only [coeff_hsum, Equiv_toFun]
  exact finsum_eq_of_bijective e.symm (Equiv.bijective e.symm) fun x => rfl

theorem hsum_subsingleton [Subsingleton α] {s : SummableFamily Γ R α} (a : α) :
    s.hsum = s a := by
  haveI : Unique α := uniqueOfSubsingleton a
  let e : Unit ≃ α := Equiv.ofUnique Unit α
  have he : ∀u : Unit, e u = a := fun u ↦ (fun f ↦ (Equiv.apply_eq_iff_eq_symm_apply f).mpr) e rfl
  have hs : Equiv e.symm s = single (s a) := by ext; simp [he]
  rw [← hsum_equiv e.symm, hs, hsum_single]

/-- The summable family given by multiplying every series in a summable family by a scalar. -/
@[simps]
def smulFamily [AddCommMonoid V] [SMulWithZero R V] (f : α → R) (s : SummableFamily Γ V α) :
    SummableFamily Γ V α where
  toFun a := (f a) • s a
  isPWO_iUnion_support' := by
    refine Set.IsPWO.mono s.isPWO_iUnion_support fun g hg => ?_
    simp_all only [Set.mem_iUnion, mem_support, coeff_smul, ne_eq]
    obtain ⟨i, hi⟩ := hg
    exact Exists.intro i <| right_ne_zero_of_smul hi
  finite_co_support' g := by
    refine Set.Finite.subset (s.finite_co_support g) fun i hi => ?_
    simp_all only [coeff_smul, ne_eq, Set.mem_setOf_eq, Function.mem_support]
    exact right_ne_zero_of_smul hi

theorem hsum_smulFamily [AddCommMonoid V] [SMulWithZero R V] (f : α → R)
    (s : SummableFamily Γ V α) (g : Γ) :
    (smulFamily f s).hsum.coeff g = ∑ᶠ i, (f i) • ((s i).coeff g) :=
  rfl

theorem le_hsum_support_mem {s : SummableFamily Γ R α} {g g' : Γ}
    (hg : ∀ b : α, ∀ g' ∈ (s b).support, g ≤ g') (hg' : g' ∈ s.hsum.support) : g ≤ g' := by
  rw [mem_support, coeff_hsum_eq_sum] at hg'
  obtain ⟨i, _, hi⟩ := Finset.exists_ne_zero_of_sum_ne_zero hg'
  exact hg i g' hi

theorem hsum_orderTop_of_le {s : SummableFamily Γ R α} {g : Γ} {a : α} (ha : g = (s a).orderTop)
    (hg : ∀ b : α, ∀ g' ∈ (s b).support, g ≤ g') (hna : ∀b : α, b ≠ a → (s b).coeff g = 0) :
    s.hsum.orderTop = g :=
  orderTop_eq_of_le (ne_of_eq_of_ne (by rw [coeff_hsum, finsum_eq_single (fun i ↦ (s i).coeff g) a
    hna]) (coeff_orderTop_ne ha.symm)) fun _ hg' => le_hsum_support_mem hg hg'

theorem hsum_leadingCoeff_of_le {s : SummableFamily Γ R α} {g : Γ} {a : α} (ha : g = (s a).orderTop)
    (hg : ∀ b : α, ∀ g' ∈ (s b).support, g ≤ g') (hna : ∀b : α, b ≠ a → (s b).coeff g = 0) :
    s.hsum.leadingCoeff = (s a).coeff g := by
  rw [leadingCoeff, hsum_orderTop_of_le ha hg hna, coeffTop_eq, coeff_hsum,
    finsum_eq_single (fun i ↦ (s i).coeff g) a hna]

end AddCommMonoid

section AddCommGroup

variable [PartialOrder Γ] [AddCommGroup R] {s t : SummableFamily Γ R α} {a : α}

instance : Neg (SummableFamily Γ R α) :=
  ⟨fun s =>
    { toFun := fun a => -s a
      isPWO_iUnion_support' := by
        simp_rw [support_neg]
        exact s.isPWO_iUnion_support
      finite_co_support' := fun g => by
        simp only [coeff_neg, Pi.neg_apply, Ne, neg_eq_zero]
        exact s.finite_co_support g }⟩

instance : AddCommGroup (SummableFamily Γ R α) :=
  { inferInstanceAs (AddCommMonoid (SummableFamily Γ R α)) with
    zsmul := zsmulRec
    neg_add_cancel := fun a => by
      ext
      apply neg_add_cancel }

@[simp]
theorem coe_neg : ⇑(-s) = -s :=
  rfl

theorem neg_apply : (-s) a = -s a :=
  rfl

@[simp]
theorem coe_sub : ⇑(s - t) = s - t :=
  rfl

theorem sub_apply : (s - t) a = s a - t a :=
  rfl

end AddCommGroup

section SMul

variable [PartialOrder Γ] [PartialOrder Γ'] [AddCommMonoid V]

instance [Zero R] [SMulWithZero R V] : SMul R (SummableFamily Γ' V β) :=
  ⟨fun r t =>
    { toFun := r • t
      isPWO_iUnion_support' := t.isPWO_iUnion_support.mono (Set.iUnion_mono fun i =>
        Pi.smul_apply r t i ▸ Function.support_const_smul_subset r _)
      finite_co_support' := by
        intro g
        refine (t.finite_co_support g).subset ?_
        intro i hi
        simp only [Pi.smul_apply, coeff_smul, ne_eq, Set.mem_setOf_eq] at hi
        simp only [Function.mem_support, ne_eq]
        exact right_ne_zero_of_smul hi } ⟩

variable [AddCommMonoid R] [SMulWithZero R V]

theorem smul_support_subset_prod (s : SummableFamily Γ R α)
    (t : SummableFamily Γ' V β) (gh : Γ × Γ') :
    (Function.support fun (i : α × β) ↦ (s i.1).coeff gh.1 • (t i.2).coeff gh.2) ⊆
    ((s.finite_co_support' gh.1).prod (t.finite_co_support' gh.2)).toFinset := by
    intro ab hab
    simp_all only [Function.mem_support, ne_eq, Set.Finite.coe_toFinset, Set.mem_prod,
      Set.mem_setOf_eq]
    refine ⟨left_ne_zero_of_smul hab, right_ne_zero_of_smul hab⟩

theorem smul_support_finite (s : SummableFamily Γ R α)
    (t : SummableFamily Γ' V β) (gh : Γ × Γ') :
    (Function.support fun (i : α × β) ↦ (s i.1).coeff gh.1 • (t i.2).coeff gh.2).Finite :=
  Set.Finite.subset (Set.toFinite ((s.finite_co_support' gh.1).prod
    (t.finite_co_support' gh.2)).toFinset) (smul_support_subset_prod s t gh)

variable [VAdd Γ Γ'] [IsOrderedCancelVAdd Γ Γ']

open HahnModule

theorem isPWO_iUnion_support_prod_smul {s : α → HahnSeries Γ R}
    {t : β → HahnSeries Γ' V} (hs : (⋃ a, (s a).support).IsPWO) (ht : (⋃ b, (t b).support).IsPWO) :
    (⋃ (a : α × β), ((fun a ↦ (HahnModule.of R).symm
      ((s a.1) • (HahnModule.of R) (t a.2))) a).support).IsPWO := by
  apply (hs.vadd ht).mono
  have hsupp : ∀ a : α × β, support ((fun a ↦ (HahnModule.of R).symm
      (s a.1 • (HahnModule.of R) (t a.2))) a) ⊆ (s a.1).support +ᵥ (t a.2).support := by
    intro a
    apply Set.Subset.trans (fun x hx => _) support_vaddAntidiagonal_subset_vadd
    · exact (s a.1).isPWO_support
    · exact (t a.2).isPWO_support
    intro x hx
    contrapose! hx
    simp only [Set.mem_setOf_eq, not_nonempty_iff_eq_empty] at hx
    rw [mem_support, not_not, HahnModule.coeff_smul, hx, sum_empty]
  refine Set.Subset.trans (Set.iUnion_mono fun a => (hsupp a)) ?_
  simp_all only [Set.iUnion_subset_iff, Prod.forall]
  exact fun a b => Set.vadd_subset_vadd (Set.subset_iUnion_of_subset a fun x y ↦ y)
    (Set.subset_iUnion_of_subset b fun x y ↦ y)

theorem finite_co_support_prod_smul (s : SummableFamily Γ R α)
    (t : SummableFamily Γ' V β) (g : Γ') :
    Finite {(a : α × β) | ((fun (a : α × β) ↦ (HahnModule.of R).symm (s a.1 • (HahnModule.of R)
      (t a.2))) a).coeff g ≠ 0} := by
  apply ((VAddAntidiagonal s.isPWO_iUnion_support t.isPWO_iUnion_support g).finite_toSet.biUnion'
    _).subset _
  · exact fun ij _ => Function.support fun a =>
      ((s a.1).coeff ij.1) • ((t a.2).coeff ij.2)
  · exact fun gh _ => smul_support_finite s t gh
  · exact fun a ha => by
      simp only [coeff_smul, ne_eq, Set.mem_setOf_eq] at ha
      obtain ⟨ij, hij⟩ := Finset.exists_ne_zero_of_sum_ne_zero ha
      simp only [mem_coe, mem_vaddAntidiagonal, Set.mem_iUnion, mem_support, ne_eq,
        Function.mem_support, exists_prop, Prod.exists]
      exact ⟨ij.1, ij.2, ⟨⟨a.1, left_ne_zero_of_smul hij.2⟩, ⟨a.2, right_ne_zero_of_smul hij.2⟩,
        ((mem_vaddAntidiagonal _ _ _).mp hij.1).2.2⟩, hij.2⟩

/-- An elementwise scalar multiplication of one summable family on another. -/
@[simps]
def smul (s : SummableFamily Γ R α) (t : SummableFamily Γ' V β) : SummableFamily Γ' V (α × β) where
  toFun ab := (of R).symm (s (ab.1) • ((of R) (t (ab.2))))
  isPWO_iUnion_support' :=
    isPWO_iUnion_support_prod_smul s.isPWO_iUnion_support t.isPWO_iUnion_support
  finite_co_support' g := finite_co_support_prod_smul s t g

@[deprecated (since := "2024-11-17")] noncomputable alias FamilySMul := smul

/-!
theorem cosupp_subset_iunion_cosupp_left [AddCommMonoid R] (s : SummableFamily Γ R α)
    (t : SummableFamily Γ' V β) (g : Γ') {gh : Γ × Γ'}
    (hgh : gh ∈ vAddAntidiagonal s.isPWO_iUnion_support t.isPWO_iUnion_support g) :
    Set.Finite.toFinset (s.finite_co_support (gh.1)) ⊆
    (vAddAntidiagonal s.isPWO_iUnion_support t.isPWO_iUnion_support g).biUnion
      fun (g' : Γ × Γ') => Set.Finite.toFinset (s.finite_co_support (g'.1)) := by
  intro a ha
  simp_all only [mem_vAddAntidiagonal, Set.mem_iUnion, mem_support, ne_eq, Set.Finite.mem_toFinset,
    Function.mem_support, mem_biUnion, Prod.exists, exists_and_right, exists_and_left]
  exact Exists.intro gh.1 ⟨⟨hgh.1, Exists.intro gh.2 hgh.2⟩, ha⟩
-/

theorem sum_vAddAntidiagonal_eq (s : SummableFamily Γ R α)
    (t : SummableFamily Γ' V β) (g : Γ') (a : α × β) :
    ∑ x ∈ VAddAntidiagonal (s a.1).isPWO_support' (t a.2).isPWO_support' g, (s a.1).coeff x.1 •
      (t a.2).coeff x.2 = ∑ x ∈ VAddAntidiagonal s.isPWO_iUnion_support' t.isPWO_iUnion_support' g,
      (s a.1).coeff x.1 • (t a.2).coeff x.2 := by
  refine sum_subset (fun gh hgh => ?_) fun gh hgh h => ?_
  · simp_all only [mem_vaddAntidiagonal, Function.mem_support, Set.mem_iUnion, mem_support]
    refine ⟨Exists.intro a.1 hgh.1, Exists.intro a.2 hgh.2.1, trivial⟩
  · by_cases hs : (s a.1).coeff gh.1 = 0
    · exact smul_eq_zero_of_left hs ((t a.2).coeff gh.2)
    · simp_all

theorem coeff_smul {R} {V} [Semiring R] [AddCommMonoid V] [Module R V]
    (s : SummableFamily Γ R α) (t : SummableFamily Γ' V β) (g : Γ') :
    (smul s t).hsum.coeff g = ∑ gh ∈ VAddAntidiagonal s.isPWO_iUnion_support
      t.isPWO_iUnion_support g, (s.hsum.coeff gh.1) • (t.hsum.coeff gh.2) := by
  rw [coeff_hsum]
  simp only [coeff_hsum_eq_sum, smul_toFun, HahnModule.coeff_smul, Equiv.symm_apply_apply]
  simp_rw [sum_vAddAntidiagonal_eq, Finset.smul_sum, Finset.sum_smul]
  rw [← sum_finsum_comm _ _ <| fun gh _ => smul_support_finite s t gh]
  refine sum_congr rfl fun gh _ => ?_
  rw [finsum_eq_sum _ (smul_support_finite s t gh), ← sum_product_right']
  refine sum_subset (fun ab hab => ?_) (fun ab _ hab => by simp_all)
  have hsupp := smul_support_subset_prod s t gh
  simp_all only [mem_vaddAntidiagonal, Set.mem_iUnion, mem_support, ne_eq, Set.Finite.mem_toFinset,
    Function.mem_support, Set.Finite.coe_toFinset, support_subset_iff, Set.mem_prod,
    Set.mem_setOf_eq, Prod.forall, coeff_support, mem_product]
  exact hsupp ab.1 ab.2 hab

@[deprecated (since := "2024-11-17")] alias family_smul_coeff := coeff_smul

theorem smul_hsum {R} {V} [Semiring R] [AddCommMonoid V] [Module R V]
    (s : SummableFamily Γ R α) (t : SummableFamily Γ' V β) :
    (smul s t).hsum = (of R).symm (s.hsum • (of R) (t.hsum)) := by
  ext g
  rw [coeff_smul s t g, HahnModule.coeff_smul, Equiv.symm_apply_apply]
  refine Eq.symm (sum_of_injOn (fun a ↦ a) (fun _ _ _ _ h ↦ h) (fun _ hgh => ?_)
    (fun gh _ hgh => ?_) fun _ _ => by simp)
  · simp_all only [mem_coe, mem_vaddAntidiagonal, mem_support, ne_eq, Set.mem_iUnion, and_true]
    constructor
    · rw [coeff_hsum_eq_sum] at hgh
      have h' := Finset.exists_ne_zero_of_sum_ne_zero hgh.1
      simp_all
    · by_contra hi
      simp_all
  · simp only [Set.image_id', mem_coe, mem_vaddAntidiagonal, mem_support, ne_eq, not_and] at hgh
    by_cases h : s.hsum.coeff gh.1 = 0
    · exact smul_eq_zero_of_left h (t.hsum.coeff gh.2)
    · simp_all

@[deprecated (since := "2024-11-17")] alias hsum_family_smul := smul_hsum

instance [AddCommMonoid R] [SMulWithZero R V] : SMul (HahnSeries Γ R) (SummableFamily Γ' V β) where
  smul x t := Equiv (Equiv.punitProd β) <| smul (single x) t

theorem smul_eq {x : HahnSeries Γ R} {t : SummableFamily Γ' V β} :
    x • t = Equiv (Equiv.punitProd β) (smul (single x) t) :=
  rfl

@[simp]
theorem smul_apply {x : HahnSeries Γ R}
    {s : SummableFamily Γ' V α} {a : α} :
    (x • s) a = (HahnModule.of R).symm (x • HahnModule.of R (s a)) :=
  rfl

@[simp]
theorem hsum_smul_module (R) (V) [Semiring R] [AddCommMonoid V] [Module R V] {x : HahnSeries Γ R}
    {s : SummableFamily Γ' V α} :
    (x • s).hsum = (of R).symm (x • of R s.hsum) := by
  rw [smul_eq, hsum_equiv, smul_hsum, hsum_single]

end SMul

section Semiring

variable [OrderedCancelAddCommMonoid Γ] [PartialOrder Γ'] [AddAction Γ Γ']
  [IsOrderedCancelVAdd Γ Γ'] [Semiring R] [AddCommMonoid V] [Module R V]

instance : Module (HahnSeries Γ R) (SummableFamily Γ' V α) where
  smul := (· • ·)
  smul_zero _ := ext fun _ => by simp
  zero_smul _ := ext fun _ => by simp
  one_smul _ := ext fun _ => by rw [smul_apply, HahnModule.one_smul', Equiv.symm_apply_apply]
  add_smul _ _ _  := ext fun _ => by simp [add_smul]
  smul_add _ _ _ := ext fun _ => by simp
  mul_smul _ _ _ := ext fun _ => by simp [HahnModule.instModule.mul_smul]

theorem hsum_smul {x : HahnSeries Γ R} {s : SummableFamily Γ R α} :
    (x • s).hsum = x * s.hsum := by
  rw [hsum_smul_module, of_symm_smul_of_eq_mul]

/-- The summation of a `summable_family` as a `LinearMap`. -/
@[simps]
def lsum : SummableFamily Γ R α →ₗ[HahnSeries Γ R] HahnSeries Γ R where
  toFun := hsum
  map_add' _ _ := hsum_add
  map_smul' _ _ := hsum_smul

@[simp]
theorem hsum_sub {R} [Ring R] {s t : SummableFamily Γ R α} :
    (s - t).hsum = s.hsum - t.hsum := by
  rw [← lsum_apply, LinearMap.map_sub, lsum_apply, lsum_apply]

theorem isPWO_iUnion_support_prod_mul {s : α → HahnSeries Γ R} {t : β → HahnSeries Γ R}
    (hs : (⋃ a, (s a).support).IsPWO) (ht : (⋃ b, (t b).support).IsPWO) :
    (⋃ (a : α × β), ((fun a ↦ ((s a.1) * (t a.2))) a).support).IsPWO :=
  isPWO_iUnion_support_prod_smul hs ht

theorem finite_co_support_prod_mul (s : SummableFamily Γ R α)
    (t : SummableFamily Γ R β) (g : Γ) :
    Finite {(a : α × β) | ((fun (a : α × β) ↦ (s a.1 * t a.2)) a).coeff g ≠ 0} :=
  finite_co_support_prod_smul s t g

/-- A summable family given by pointwise multiplication of a pair of summable families. -/
@[simps]
def mul (s : SummableFamily Γ R α) (t : SummableFamily Γ R β) :
    (SummableFamily Γ R (α × β)) where
  toFun a := s (a.1) * t (a.2)
  isPWO_iUnion_support' :=
    isPWO_iUnion_support_prod_mul s.isPWO_iUnion_support t.isPWO_iUnion_support
  finite_co_support' g := finite_co_support_prod_mul s t g

theorem mul_eq_smul {β : Type*} (s : SummableFamily Γ R α) (t : SummableFamily Γ R β) :
    mul s t = smul s t :=
  rfl

theorem coeff_hsum_mul {β : Type*} (s : SummableFamily Γ R α) (t : SummableFamily Γ R β) (g : Γ) :
    (mul s t).hsum.coeff g = ∑ gh ∈ addAntidiagonal s.isPWO_iUnion_support
      t.isPWO_iUnion_support g, (s.hsum.coeff gh.1) * (t.hsum.coeff gh.2) := by
  simp_rw [← smul_eq_mul, mul_eq_smul]
  exact coeff_smul s t g

@[deprecated (since := "2025-01-31")] alias mul_coeff := coeff_hsum_mul

theorem hsum_mul {β : Type*} (s : SummableFamily Γ R α) (t : SummableFamily Γ R β) :
    (mul s t).hsum = s.hsum * t.hsum := by
  rw [← smul_eq_mul, mul_eq_smul]
  exact smul_hsum s t

open Classical in
theorem pi_PWO_iUnion_support (s : Finset σ) {R} [CommSemiring R] (α : σ → Type*)
    {t : Π i : σ, (α i) → HahnSeries Γ R}
    (ht : ∀ i : σ, (⋃ a : α i, ((t i) a).support).IsPWO) :
    (⋃ a : (i : σ) → i ∈ s → α i,
      (∏ i ∈ s, if h : i ∈ s then (t i) (a i h) else 1).support).IsPWO := by
  induction s using cons_induction with
  | empty =>
    simp only [prod_empty]
    have h : ⋃ (_ : (i : σ) → i ∈ (∅ : Finset σ) → α i) , support (1 : HahnSeries Γ R) ⊆ {0} := by
      simp
    exact Set.Subsingleton.isPWO <| Set.subsingleton_of_subset_singleton h
  | cons a s' has hp =>
    refine (isPWO_iUnion_support_prod_mul (ht a) hp).mono ?_
    intro g hg
    simp_all only [dite_true, mem_cons, not_false_eq_true, prod_cons, or_false,
      or_true, Set.mem_iUnion, mem_support, ne_eq, Prod.exists]
    obtain ⟨f, hf⟩ := hg
    use f a (mem_cons_self a s'), fun i hi => f i (mem_cons_of_mem hi)
    have hor : ∏ i ∈ s', (if h : i = a ∨ i ∈ s' then t i (f i (mem_cons.mpr h)) else 1) =
        ∏ i ∈ s', if h : i ∈ s' then t i (f i (mem_cons_of_mem h)) else 1 := by
      refine prod_congr rfl fun x hx => ?_
      simp_all only [dite_true, or_true]
    exact hor ▸ hf

open Classical in
/-- delete this? -/
theorem cosupp_subset_iunion_cosupp_left {V} [AddCommMonoid V] (s : SummableFamily Γ R α)
    (t : SummableFamily Γ' V β) (g : Γ') {gh : Γ × Γ'}
    (hgh : gh ∈ VAddAntidiagonal s.isPWO_iUnion_support t.isPWO_iUnion_support g) :
    Set.Finite.toFinset (s.finite_co_support (gh.1)) ⊆
    (VAddAntidiagonal s.isPWO_iUnion_support t.isPWO_iUnion_support g).biUnion
      fun (g' : Γ × Γ') => Set.Finite.toFinset (s.finite_co_support (g'.1)) := by
  intro a ha
  simp_all only [mem_vaddAntidiagonal, Set.mem_iUnion, mem_support, ne_eq, Set.Finite.mem_toFinset,
    Function.mem_support, mem_biUnion, Prod.exists, exists_and_right, exists_and_left]
  exact Exists.intro gh.1 ⟨⟨hgh.1, Exists.intro gh.2 hgh.2⟩, ha⟩

open Classical in
theorem pi_finite_co_support {σ : Type*} (s : Finset σ) {R} [CommSemiring R] (α : σ → Type*) (g : Γ)
    {t : Π i : σ, (α i) → HahnSeries Γ R} (htp : ∀ i : σ, (⋃ a : α i, ((t i) a).support).IsPWO)
    (htfc : ∀ i : σ, ∀ h : Γ, {a : α i | ((t i) a).coeff h ≠ 0}.Finite) :
    {a : (i : σ) → i ∈ s → α i |
      ((fun a ↦ ∏ i ∈ s, if h : i ∈ s then (t i) (a i h) else 1) a).coeff g ≠ 0}.Finite := by
  induction s using cons_induction generalizing g with
  | empty => exact Set.Subsingleton.finite fun x _ y _ =>
    (funext₂ fun j hj => False.elim ((List.mem_nil_iff j).mp hj))
  | cons a s' has hp =>
    simp_all only [ne_eq, dite_true, not_false_eq_true, or_false, or_true]
    simp only [prod_cons, mem_cons, true_or, ↓reduceDIte, coeff_mul]
    have hor : ∀ b : (i : σ) → i ∈ (cons a s' has) → α i,
        ∏ i ∈ s', (if h : i ∈ cons a s' has then t i (b i h) else 1) =
        ∏ i ∈ s', if h : i ∈ s' then t i (b i (mem_cons_of_mem h)) else 1 :=
      fun b => prod_congr rfl fun x hx => (by simp [*])
    apply ((addAntidiagonal (htp a) (pi_PWO_iUnion_support s' α htp) g).finite_toSet.biUnion'
      _).subset _
    · exact fun ij _ => {b : (i : σ) → i ∈ (cons a s' has) → α i |
        (t a (b a (mem_cons_self a s'))).coeff ij.1 *
        (∏ i ∈ s', if h : i ∈ (cons a s' has) then (t i) (b i h) else 1).coeff ij.2 ≠ 0}
    · intro gh hgh
      simp_rw [hor _, ne_eq]
      refine Set.Finite.of_finite_image (f := fun (b : (i : σ) → i ∈ cons a s' has → α i) =>
        (b a (mem_cons_self a s'), fun (i : σ) (hi : i ∈ s') => b i (mem_cons_of_mem hi)))
        ((Set.Finite.prod (htfc a gh.1) (hp gh.2)).subset ?_) ?_
      · intro x hx
        simp_all only [Set.mem_image, Set.mem_prod, Set.mem_setOf_eq]
        obtain ⟨y, hy⟩ := hx
        constructor
        · have h : x.1 = y a (mem_cons_self a s') := by rw [← hy.2]
          exact left_ne_zero_of_mul (h ▸ hy.1)
        · have h : x.2 = fun i hi ↦ y i (mem_cons_of_mem hi) := by rw [← hy.2]
          simp_rw [h]
          exact right_ne_zero_of_mul hy.1
      · refine Injective.injOn ?_
        intro x y hxy
        simp_all only [dite_true, cons_eq_insert, mem_insert, or_true, mem_coe, mem_addAntidiagonal,
          Set.mem_iUnion, mem_support, ne_eq, Prod.mk.injEq]
        ext i hi
        by_cases hhi : i = a
        · exact hhi ▸ hxy.1
        · exact congrFun (congrFun hxy.2 i) (Or.resolve_left (mem_cons.mp hi) hhi)
    · intro x hx
      simp only [Set.mem_setOf_eq] at hx
      have hhx := exists_ne_zero_of_sum_ne_zero hx
      simp only [mem_coe, mem_addAntidiagonal, Set.mem_iUnion, mem_support, ne_eq,
        mem_cons, Set.mem_setOf_eq, exists_prop, Prod.exists]
      use hhx.choose.1, hhx.choose.2
      refine ⟨⟨?_, ?_⟩, hhx.choose_spec.2⟩
      · use x a (mem_cons_self a s')
        exact left_ne_zero_of_mul hhx.choose_spec.2
      · refine ⟨?_, (Finset.mem_addAntidiagonal.mp hhx.choose_spec.1).2.2⟩
        use fun i hi => x i (mem_cons_of_mem hi)
        have h := right_ne_zero_of_mul hhx.choose_spec.2
        have hpr :
            ∏ x_1 ∈ s', (if h : x_1 = a ∨ x_1 ∈ s' then t x_1 (x x_1 (mem_cons.mpr h)) else 1) =
            ∏ x_1 ∈ s', (if h : x_1 ∈ s' then t x_1 (x x_1 (mem_cons_of_mem h)) else 1) :=
          prod_congr rfl fun i hi => (by simp [hi])
        simp_all [hpr]

open Classical in
/-- A summable family made from pointwise multiplication along a finite collection of summable
families. -/
@[simps]
def PiFamily (s : Finset σ) {R} [CommSemiring R] (α : σ → Type*)
    (t : Π i : σ, SummableFamily Γ R (α i)) : (SummableFamily Γ R (Π i ∈ s, α i)) where
  toFun a := Finset.prod s fun i => if h : i ∈ s then (t i) (a i h) else 1
  isPWO_iUnion_support' := pi_PWO_iUnion_support s α fun i => (t i).isPWO_iUnion_support
  finite_co_support' g :=
    pi_finite_co_support s α g (fun i => (t i).isPWO_iUnion_support)
      (fun i g' => (t i).finite_co_support g')

@[simp]
theorem cons_pi_prod_mem (s : Finset σ) (α : σ → Type*) {a : σ} (has : a ∉ s)
    (f : (i : σ) → i ∈ cons a s has → α i) : (consPiProd α has f).1 = f a (mem_cons_self a s) :=
  rfl

@[simp]
theorem cons_pi_prod_not_mem (s : Finset σ) (α : σ → Type*) {a : σ} (has : a ∉ s)
    (f : (i : σ) → i ∈ cons a s has → α i) :
    (consPiProd α has f).2 = fun i hi => f i (mem_cons_of_mem hi) :=
  rfl

open Classical in
@[simp]
theorem prod_pi_cons_mem (s : Finset σ) (α : σ → Type*) {a : σ} (has : a ∉ s)
    (f : α a × ((i : σ) → i ∈ s → α i)) :
    prodPiCons α has f a (mem_cons_self a s) = f.1 := by
  simp [prodPiCons]

open Classical in
theorem piFamily_cons (s : Finset σ) {R} [CommSemiring R] (α : σ → Type*)
    (t : Π i : σ, SummableFamily Γ R (α i)) {a : σ} (has : a ∉ s) :
    Equiv (consPiProdEquiv α has) (PiFamily (cons a s has) α t) = mul (t a) (PiFamily s α t) := by
  ext1 _
  simp only [consPiProdEquiv, Equiv_toFun, Equiv.coe_fn_symm_mk, PiFamily_toFun, mem_cons,
    prod_cons, true_or, ↓reduceDIte, prod_pi_cons_mem, mul_toFun]
  congr 1
  refine prod_congr rfl ?_
  intro i hi
  rw [dif_pos hi, dif_pos (Or.inr hi)]
  simp [prodPiCons, dif_neg (ne_of_mem_of_not_mem hi has)]

theorem hsum_pi_family (s : Finset σ) {R} [CommSemiring R] (α : σ → Type*)
    (t : Π i : σ, SummableFamily Γ R (α i)) :
    (PiFamily s α t).hsum = ∏ i ∈ s, (t i).hsum := by
  induction s using cons_induction with
  | empty =>
    ext g
    simp only [coeff_hsum, PiFamily_toFun, not_mem_empty, ↓reduceDIte, prod_const_one, coeff_one,
      prod_empty]
    classical
    refine finsum_eq_single (fun _ ↦ if g = 0 then 1 else 0)
      (fun i hi => False.elim ((List.mem_nil_iff i).mp hi)) ?_
    · intro f hf
      by_contra
      have hhf : f = fun i hi => False.elim ((List.mem_nil_iff i).mp hi) := by
        ext i hi
        exact False.elim ((List.mem_nil_iff i).mp hi)
      apply hf hhf
  | cons a s' has hp =>
    rw [prod_cons, ← hp, ← hsum_mul, ← piFamily_cons, hsum_equiv]

section Fintype

variable [Fintype σ]

open Classical in
theorem pi_PWO_iUnion_support_Fintype {R} [CommSemiring R] (α : σ → Type*)
    {t : Π i : σ, (α i) → HahnSeries Γ R}
    (ht : ∀ i : σ, (⋃ a : α i, ((t i) a).support).IsPWO) :
    (⋃ a : (i : σ) → α i, (∏ i, (t i) (a i)).support).IsPWO := by
  induction Finset.univ (α := σ) using cons_induction with
  | empty =>
    simp only [prod_empty]
    refine Set.Subsingleton.isPWO ?_
    by_cases h : Nontrivial R
    · rw [support_one, Set.iUnion_singleton_eq_range]
      intro x hx y hy
      simp_all [Set.mem_range, exists_prop', support_one, Set.iUnion_singleton_eq_range]
    · simp [← @single_zero_one,
        ← subsingleton_iff_zero_eq_one.mpr (not_nontrivial_iff_subsingleton.mp h)]
  | cons a s has hp =>
    refine (isPWO_iUnion_support_prod_mul (ht a) hp).mono ?_
    intro g hg
    simp_all only [dite_true, mem_cons, not_false_eq_true, prod_cons, or_false,
      or_true, Set.mem_iUnion, mem_support, ne_eq, Prod.exists]
    obtain ⟨f, hf⟩ := hg
    use f a, fun i => f i


open Classical in
/-- The equivalence between a pi type over a fintype and a pi type on `univ`. -/
@[simps]
def univ_equiv (α : σ → Type*) :
    ((i : σ) → α i) ≃ ((i : σ) → i ∈ Finset.univ → α i) where
  toFun a := fun i _ ↦ a i
  invFun a := fun i ↦ a i (Finset.mem_univ i)
  left_inv := congrFun rfl
  right_inv := congrFun rfl

open Classical in
theorem univ_equiv_Family {R} [CommSemiring R] (α : σ → Type*) (g : Γ)
    {t : Π i : σ, (α i) → HahnSeries Γ R} (a : (i : σ) → α i) :
    a ∈ {a : (i : σ) → α i | (∏ i, (t i) (a i)).coeff g ≠ 0} ↔
      univ_equiv α a ∈ {a : (i : σ) → i ∈ Finset.univ → α i |
        (∏ i, (t i) (a i (Finset.mem_univ i))).coeff g ≠ 0} := by
  simp_all

/-- The equivalence between a pi-parametrized family and the corresponding finset-parametrized
family.-/
def univ_equiv_Hahn {R} [CommSemiring R] (α : σ → Type*) (g : Γ)
    {t : Π i : σ, (α i) → HahnSeries Γ R} :
    {a : (i : σ) → α i | (∏ i, (t i) (a i)).coeff g ≠ 0} ≃
    {a : (i : σ) → i ∈ Finset.univ → α i | (∏ i, (t i) (a i (Finset.mem_univ i))).coeff g ≠ 0} where
  toFun a := ⟨univ_equiv α a, (univ_equiv_Family α g a).mp (Subtype.coe_prop a)⟩
  invFun a := ⟨(univ_equiv α).symm a, (univ_equiv_Family α g _).mpr (by simp)⟩
  left_inv a := by simp
  right_inv a := by simp
/-!
open Classical in
/-- A summable family made from pointwise multiplication along a finite collection of summable
families. -/
@[simps]
def PiFamily' {R} [CommSemiring R] (α : σ → Type*)
    (t : Π i : σ, SummableFamily Γ R (α i)) : (SummableFamily Γ R (Π i, α i)) where
  toFun a := ∏ i, (t i) (a i)
  isPWO_iUnion_support' := pi_PWO_iUnion_support' α fun i => (t i).isPWO_iUnion_support
  finite_co_support' g :=
    pi_finite_co_support Finset.univ α g (fun i => (t i).isPWO_iUnion_support)
      (fun i g' => (t i).finite_co_support g')
-/
end Fintype

end Semiring

section OfFinsupp

variable [PartialOrder Γ] [AddCommMonoid R]

/-- A family with only finitely many nonzero elements is summable. -/
def ofFinsupp (f : α →₀ HahnSeries Γ R) : SummableFamily Γ R α where
  toFun := f
  isPWO_iUnion_support' := by
    apply (f.support.isPWO_bUnion.2 fun a _ => (f a).isPWO_support).mono
    refine Set.iUnion_subset_iff.2 fun a g hg => ?_
    have haf : a ∈ f.support := by
      rw [Finsupp.mem_support_iff, ← support_nonempty_iff]
      exact ⟨g, hg⟩
    exact Set.mem_biUnion haf hg
  finite_co_support' g := by
    refine f.support.finite_toSet.subset fun a ha => ?_
    simp only [coeff.addMonoidHom_apply, mem_coe, Finsupp.mem_support_iff, Ne,
      Function.mem_support]
    contrapose! ha
    simp [ha]

@[simp]
theorem coe_ofFinsupp {f : α →₀ HahnSeries Γ R} : ⇑(SummableFamily.ofFinsupp f) = f :=
  rfl

@[simp]
theorem hsum_ofFinsupp {f : α →₀ HahnSeries Γ R} : (ofFinsupp f).hsum = f.sum fun _ => id := by
  ext g
  simp only [coeff_hsum, coe_ofFinsupp, Finsupp.sum, Ne]
  simp_rw [← coeff.addMonoidHom_apply, id]
  rw [map_sum, finsum_eq_sum_of_support_subset]
  intro x h
  simp only [coeff.addMonoidHom_apply, mem_coe, Finsupp.mem_support_iff, Ne]
  contrapose! h
  simp [h]

end OfFinsupp

section EmbDomain

variable [PartialOrder Γ] [AddCommMonoid R]

open Classical in
/-- A summable family can be reindexed by an embedding without changing its sum. -/
def embDomain (s : SummableFamily Γ R α) (f : α ↪ β) : SummableFamily Γ R β where
  toFun b := if h : b ∈ Set.range f then s (Classical.choose h) else 0
  isPWO_iUnion_support' := by
    refine s.isPWO_iUnion_support.mono (Set.iUnion_subset fun b g h => ?_)
    by_cases hb : b ∈ Set.range f
    · dsimp only at h
      rw [dif_pos hb] at h
      exact Set.mem_iUnion.2 ⟨Classical.choose hb, h⟩
    · simp [-Set.mem_range, dif_neg hb] at h
  finite_co_support' g :=
    ((s.finite_co_support g).image f).subset
      (by
        intro b h
        by_cases hb : b ∈ Set.range f
        · simp only [Ne, Set.mem_setOf_eq, dif_pos hb] at h
          exact ⟨Classical.choose hb, h, Classical.choose_spec hb⟩
        · simp only [Ne, Set.mem_setOf_eq, dif_neg hb, coeff_zero, not_true_eq_false] at h)

variable (s : SummableFamily Γ R α) (f : α ↪ β) {a : α} {b : β}

open Classical in
theorem embDomain_apply :
    s.embDomain f b = if h : b ∈ Set.range f then s (Classical.choose h) else 0 :=
  rfl

@[simp]
theorem embDomain_image : s.embDomain f (f a) = s a := by
  rw [embDomain_apply, dif_pos (Set.mem_range_self a)]
  exact congr rfl (f.injective (Classical.choose_spec (Set.mem_range_self a)))

@[simp]
theorem embDomain_notin_range (h : b ∉ Set.range f) : s.embDomain f b = 0 := by
  rw [embDomain_apply, dif_neg h]

@[simp]
theorem hsum_embDomain : (s.embDomain f).hsum = s.hsum := by
  classical
  ext g
  simp only [coeff_hsum, embDomain_apply, apply_dite HahnSeries.coeff, dite_apply, coeff_zero]
  exact finsum_emb_domain f fun a => (s a).coeff g

end EmbDomain

section powers

theorem support_pow_subset_closure [OrderedCancelAddCommMonoid Γ] [Semiring R] (x : HahnSeries Γ R)
    (n : ℕ) : support (x ^ n) ⊆ AddSubmonoid.closure (support x) := by
  induction' n with n ih <;> intro g hn
  · simp only [pow_zero, mem_support, coeff_one, ne_eq, ite_eq_right_iff, Classical.not_imp] at hn
    simp only [hn, SetLike.mem_coe]
    exact AddSubmonoid.zero_mem _
  · obtain ⟨i, hi, j, hj, rfl⟩ := support_mul_subset_add_support hn
    exact SetLike.mem_coe.2 (AddSubmonoid.add_mem _ (ih hi) (AddSubmonoid.subset_closure hj))

theorem isPWO_iUnion_support_powers [LinearOrderedCancelAddCommMonoid Γ] [Semiring R]
    {x : HahnSeries Γ R} (hx : 0 ≤ x.order) :
    (⋃ n : ℕ, (x ^ n).support).IsPWO :=
  (x.isPWO_support'.addSubmonoid_closure
    fun _ hg => le_trans hx (order_le_of_coeff_ne_zero (Function.mem_support.mp hg))).mono
    (Set.iUnion_subset fun n => support_pow_subset_closure x n)

theorem co_support_zero [OrderedCancelAddCommMonoid Γ] [Semiring R] (g : Γ) :
    {a | ¬((0 : HahnSeries Γ R) ^ a).coeff g = 0} ⊆ {0} := by
  simp only [Set.subset_singleton_iff, Set.mem_setOf_eq]
  intro n hn
  by_contra h'
  simp_all only [ne_eq, not_false_eq_true, zero_pow, coeff_zero, not_true_eq_false]

variable [LinearOrderedCancelAddCommMonoid Γ] [CommRing R]

theorem pow_finite_co_support {x : HahnSeries Γ R} (hx : 0 < x.orderTop) (g : Γ) :
    Set.Finite {a | ((fun n ↦ x ^ n) a).coeff g ≠ 0} := by
  have hpwo : Set.IsPWO (⋃ n, support (x ^ n)) :=
    isPWO_iUnion_support_powers (zero_le_orderTop_iff.mp <| le_of_lt hx)
  by_cases h0 : x = 0; · exact h0 ▸ Set.Finite.subset (Set.finite_singleton 0) (co_support_zero g)
  by_cases hg : g ∈ ⋃ n : ℕ, { g | (x ^ n).coeff g ≠ 0 }
  swap; · exact Set.finite_empty.subset fun n hn => hg (Set.mem_iUnion.2 ⟨n, hn⟩)
  apply hpwo.isWF.induction hg
  intro y ys hy
  refine ((((addAntidiagonal x.isPWO_support hpwo y).finite_toSet.biUnion
    fun ij hij => hy ij.snd (mem_addAntidiagonal.1 (mem_coe.1 hij)).2.1 ?_).image Nat.succ).union
      (Set.finite_singleton 0)).subset ?_
  · obtain ⟨hi, _, rfl⟩ := mem_addAntidiagonal.1 (mem_coe.1 hij)
    exact lt_add_of_pos_left ij.2 <| lt_of_lt_of_le ((zero_lt_orderTop_iff h0).mp hx) <|
      order_le_of_coeff_ne_zero <| Function.mem_support.mp hi
  · rintro (_ | n) hn
    · exact Set.mem_union_right _ (Set.mem_singleton 0)
    · obtain ⟨i, hi, j, hj, rfl⟩ := support_mul_subset_add_support hn
      refine Set.mem_union_left _ ⟨n, Set.mem_iUnion.2 ⟨⟨j, i⟩, Set.mem_iUnion.2 ⟨?_, hi⟩⟩, rfl⟩
      simp only [mem_coe, mem_addAntidiagonal, mem_support, ne_eq, Set.mem_iUnion]
      exact ⟨hj, ⟨n, hi⟩, add_comm j i⟩

/-- A summable family of powers of a Hahn series `x`. If `x` has non-positive orderTop, then we
return the junk value zero. -/
def powers (x : HahnSeries Γ R) : SummableFamily Γ R ℕ where
  toFun n := if 0 < x.orderTop then x ^ n else 0
  isPWO_iUnion_support' := by
    by_cases h : 0 < x.orderTop
    · simp only [h, ↓reduceIte]
      exact isPWO_iUnion_support_powers (zero_le_orderTop_iff.mp <| le_of_lt h)
    · simp [h]
  finite_co_support' g := by
    by_cases h : 0 < x.orderTop
    · simp only [h, ↓reduceIte]
      exact pow_finite_co_support h g
    · simp [h]

@[simp]
theorem powers_of_orderTop_pos {x : HahnSeries Γ R} (hx : 0 < x.orderTop) (n : ℕ) :
    powers x n = x ^ n := by
  simp [powers, hx]
  exact rfl

@[simp]
theorem powers_of_not_orderTop_pos {x : HahnSeries Γ R} (hx : ¬ 0 < x.orderTop) :
    powers x = 0 := by
  simp [powers, hx]
  exact rfl

variable {x : HahnSeries Γ R} (hx : 0 < x.orderTop)

include hx in
@[simp]
theorem coe_powers : ⇑(powers x) = HPow.hPow x := by
  ext1 n
  simp [hx]

include hx in
theorem embDomain_succ_smul_powers :
    (x • powers x).embDomain ⟨Nat.succ, Nat.succ_injective⟩ =
      powers x - ofFinsupp (Finsupp.single 0 1) := by
  apply SummableFamily.ext
  rintro (_ | n)
  · simp [hx]
  · simp only [coe_sub, coe_ofFinsupp, Pi.sub_apply, powers_of_orderTop_pos hx, ne_eq,
    self_eq_add_left, AddLeftCancelMonoid.add_eq_zero, one_ne_zero, and_false, not_false_eq_true,
    Finsupp.single_eq_of_ne, sub_zero]
    simp only [embDomain_apply, Embedding.coeFn_mk, Nat.range_succ, Set.mem_setOf_eq,
      lt_add_iff_pos_left, add_pos_iff, Nat.lt_one_iff, pos_of_gt, or_true, ↓reduceDIte,
      Nat.succ_eq_add_one, add_left_inj, Classical.choose_eq, smul_apply, powers_of_orderTop_pos hx,
      smul_eq_mul]
    rw [add_comm, pow_add, pow_one]
    exact rfl

include hx in
theorem one_sub_self_mul_hsum_powers : (1 - x) * (powers x).hsum = 1 := by
  rw [← hsum_smul, sub_smul 1 x (powers x), one_smul, hsum_sub, ←
    hsum_embDomain (x • powers x) ⟨Nat.succ, Nat.succ_injective⟩, embDomain_succ_smul_powers hx]
  simp

end powers

end SummableFamily

section Inversion

<<<<<<< HEAD
section Monoid

variable [LinearOrderedCancelAddCommMonoid Γ] [CommRing R]

/-!
theorem isUnit_of_leadingCoeff_one_order_zero {x : HahnSeries Γ R}
    (hx : x.leadingCoeff = 1) (hxo : x.order = 0) :  IsUnit x := by
  have h₁ : x.leadingTerm = 1 := by
    rw [leadingTerm, ]
  have h : 0 < (x - 1).orderTop := by


theorem isUnit_of_isUnit_leadingCoeff_order_add_unit {x : HahnSeries Γ R}
    (hx : IsUnit x.leadingCoeff) (hxo : IsAddUnit x.order) : IsUnit x := by
  let ⟨⟨u, i, ui, iu⟩, h⟩ := hx
  rw [Units.val_mk] at h
  rw [h] at iu
  have h' : ((single (IsAddUnit.addUnit hxo).neg i) * x).leadingCoeff = 1 := by
    rw [leadingCoeff_mul_of_nonzero, leadingCoeff_of_single]
    exact iu
    rw [leadingCoeff_of_single]
    --by_cases hz : 0 = (1 : R)
    sorry
-/

theorem one_minus_single_mul_addUnit {x y : HahnSeries Γ R} (r : R) (hr : r * x.leadingCoeff = 1)
    (hxy : x = y + x.leadingTerm) (hxo : IsAddUnit x.order) :
    1 - single (IsAddUnit.addUnit hxo).neg r * x = -(single (IsAddUnit.addUnit hxo).neg r * y) := by
  nth_rw 2 [hxy]
  rw [mul_add, leadingTerm_eq, single_mul_single, ← leadingCoeff_eq, hr, AddUnits.neg_eq_val_neg,
    IsAddUnit.val_neg_add, sub_add_eq_sub_sub_swap, sub_eq_neg_self, sub_eq_zero_of_eq]
  exact rfl

theorem unit_aux (x : HahnSeries Γ R) {r : R} (hr : r * x.leadingCoeff = 1)
    (hxo : IsAddUnit x.order) : 0 < (1 - single (IsAddUnit.addUnit hxo).neg r * x).orderTop := by
  let y := (x - x.leadingTerm)
  by_cases hy : y = 0
  · have hrx : (single (IsAddUnit.addUnit hxo).neg) r * x = 1 := by
      nth_rw 2 [eq_of_sub_eq_zero hy] -- get a bad loop without `nth_rw`
      simp only [AddUnits.neg_eq_val_neg, leadingTerm_eq, ← leadingCoeff_eq, single_mul_single,
        IsAddUnit.val_neg_add, hr, single_zero_one]
    simp only [hrx, sub_self, orderTop_zero, WithTop.top_pos]
  have hr' : ∀ (s : R), r * s = 0 → s = 0 :=
    fun s hs => by rw [← one_mul s, ← hr, mul_right_comm, hs, zero_mul]
  have hy' : 0 < (single (IsAddUnit.addUnit hxo).neg r * y).order := by
    rw [(order_mul_single_of_nonzero_divisor hr' hy)]
    refine pos_of_lt_add_right (a := x.order) ?_
    rw [← add_assoc, add_comm x.order, AddUnits.neg_eq_val_neg, IsAddUnit.val_neg_add, zero_add]
    exact order_lt_add_single_support_order (sub_add_cancel x x.leadingTerm).symm hy
  simp only [one_minus_single_mul_addUnit r hr (sub_add_cancel x x.leadingTerm).symm, orderTop_neg]
  exact zero_lt_orderTop_of_order hy'
=======
section CommRing

variable [LinearOrderedCancelAddCommMonoid Γ] [CommRing R]

theorem one_minus_single_neg_mul {x y : HahnSeries Γ R} {r : R} (hr : r * x.leadingCoeff = 1)
    (hxy : x = y + single x.order x.leadingCoeff) (hxo : IsAddUnit x.order) :
    1 - single (IsAddUnit.addUnit hxo).neg r * x = -(single (IsAddUnit.addUnit hxo).neg r * y) := by
  nth_rw 2 [hxy]
  rw [mul_add, single_mul_single, hr, AddUnits.neg_eq_val_neg, IsAddUnit.val_neg_add,
  sub_add_eq_sub_sub_swap, sub_eq_neg_self, sub_eq_zero_of_eq single_zero_one.symm]

theorem unit_aux (x : HahnSeries Γ R) {r : R} (hr : r * x.leadingCoeff = 1)
    (hxo : IsAddUnit x.order) : 0 < (1 - single (IsAddUnit.addUnit hxo).neg r * x).orderTop := by
  let y := (x - single x.order x.leadingCoeff)
  by_cases hy : y = 0
  · have hrx : (single (IsAddUnit.addUnit hxo).neg) r * x = 1 := by
      nth_rw 2 [eq_of_sub_eq_zero hy] -- get a bad loop without `nth_rw`
      simp only [AddUnits.neg_eq_val_neg, ← leadingCoeff_eq, single_mul_single,
        IsAddUnit.val_neg_add, hr, single_zero_one]
    simp only [hrx, sub_self, orderTop_zero, WithTop.top_pos]
  · have hr' : IsRegular r := IsUnit.isRegular <| isUnit_of_mul_eq_one r x.leadingCoeff hr
    have hy' : 0 < (single (IsAddUnit.addUnit hxo).neg r * y).order := by
      rw [(order_single_mul_of_isRegular hr' hy)]
      refine pos_of_lt_add_right (a := x.order) ?_
      rw [← add_assoc, add_comm x.order, AddUnits.neg_eq_val_neg, IsAddUnit.val_neg_add, zero_add]
      exact order_lt_order_of_eq_add_single (sub_add_cancel x _).symm hy
    rw [one_minus_single_neg_mul hr (sub_add_cancel x _).symm, orderTop_neg]
    exact zero_lt_orderTop_of_order hy'
>>>>>>> 4d34d06e

theorem isUnit_of_isUnit_leadingCoeff_AddUnitOrder {x : HahnSeries Γ R} (hx : IsUnit x.leadingCoeff)
    (hxo : IsAddUnit x.order) : IsUnit x := by
  let ⟨⟨u, i, ui, iu⟩, h⟩ := hx
  rw [Units.val_mk] at h
  rw [h] at iu
  have h' := SummableFamily.one_sub_self_mul_hsum_powers (unit_aux x iu hxo)
  rw [sub_sub_cancel] at h'
  exact isUnit_of_mul_isUnit_right (isUnit_of_mul_eq_one _ _ h')

<<<<<<< HEAD
end Monoid

variable [LinearOrderedAddCommGroup Γ]

section CommRing

variable [CommRing R]

theorem neg_eq_addUnit_neg {G : Type*} [AddGroup G] (g : G) :
    -g = (IsAddUnit.addUnit (AddGroup.isAddUnit g)).neg := by
  simp only [AddUnits.neg_eq_val_neg, AddUnits.val_neg_eq_neg_val, IsAddUnit.addUnit_spec]
--#find_home! neg_eq_addUnit_neg --[Mathlib.Algebra.Group.Units]

theorem one_minus_single_mul (x y : HahnSeries Γ R) (r : R) (hr : r * x.leadingCoeff = 1)
    (hxy : x = y + x.leadingTerm) : 1 - single (-order x) r * x = -(single (-x.order) r * y) := by
  rw [neg_eq_addUnit_neg]
  exact one_minus_single_mul_addUnit r hr hxy (AddGroup.isAddUnit x.order)

theorem isUnit_of_isUnit_leadingCoeff {x : HahnSeries Γ R} (hx : IsUnit x.leadingCoeff) :
    IsUnit x := by
  exact isUnit_of_isUnit_leadingCoeff_AddUnitOrder hx (AddGroup.isAddUnit x.order)

theorem isUnit_iff [IsDomain R] {x : HahnSeries Γ R} :
    IsUnit x ↔ IsUnit (x.leadingCoeff) := by
  refine { mp := ?mp, mpr := isUnit_of_isUnit_leadingCoeff }
  rintro ⟨⟨u, i, ui, iu⟩, rfl⟩
  refine
    isUnit_of_mul_eq_one (u.leadingCoeff) (i.leadingCoeff)
      ((coeff_mul_order_add_order u i).symm.trans ?_)
  rw [ui, coeff_one, if_pos]
  rw [← order_mul (left_ne_zero_of_mul_eq_one ui) (right_ne_zero_of_mul_eq_one ui), ui, order_one]
=======
end CommRing

section IsDomain

variable [LinearOrderedAddCommGroup Γ] [CommRing R] [IsDomain R]

theorem isUnit_iff {x : HahnSeries Γ R} : IsUnit x ↔ IsUnit (x.leadingCoeff) := by
  constructor
  · rintro ⟨⟨u, i, ui, iu⟩, rfl⟩
    refine
      isUnit_of_mul_eq_one (u.leadingCoeff) (i.leadingCoeff)
        ((coeff_mul_order_add_order u i).symm.trans ?_)
    rw [ui, coeff_one, if_pos]
    rw [← order_mul (left_ne_zero_of_mul_eq_one ui) (right_ne_zero_of_mul_eq_one ui), ui, order_one]
  · rintro ⟨⟨u, i, ui, iu⟩, hx⟩
    rw [Units.val_mk] at hx
    rw [hx] at iu
    have h :=
      SummableFamily.one_sub_self_mul_hsum_powers (unit_aux x iu (AddGroup.isAddUnit x.order))
    rw [sub_sub_cancel] at h
    exact isUnit_of_mul_isUnit_right (isUnit_of_mul_eq_one _ _ h)
>>>>>>> 4d34d06e

end CommRing

open Classical in
instance instField [LinearOrderedAddCommGroup Γ] [Field R] : Field (HahnSeries Γ R) where
  __ : IsDomain (HahnSeries Γ R) := inferInstance
  inv x :=
    if x0 : x = 0 then 0
    else
      (single (IsAddUnit.addUnit (AddGroup.isAddUnit x.order)).neg) (x.leadingCoeff)⁻¹ *
<<<<<<< HEAD
        (SummableFamily.powers _).hsum
=======
        (SummableFamily.powers _ (unit_aux x (inv_mul_cancel₀ (leadingCoeff_ne_iff.mpr x0)) _)).hsum
>>>>>>> 4d34d06e
  inv_zero := dif_pos rfl
  mul_inv_cancel x x0 := (congr rfl (dif_neg x0)).trans <| by
    have h :=
      SummableFamily.one_sub_self_mul_hsum_powers
        (unit_aux x (inv_mul_cancel₀ (leadingCoeff_ne_iff.mpr x0)) (AddGroup.isAddUnit x.order))
    rw [sub_sub_cancel] at h
    rw [← mul_assoc, mul_comm x, h]
  nnqsmul := _
  nnqsmul_def := fun q a => rfl
  qsmul := _
  qsmul_def := fun q a => rfl

end Inversion

end HahnSeries<|MERGE_RESOLUTION|>--- conflicted
+++ resolved
@@ -979,7 +979,6 @@
 
 section Inversion
 
-<<<<<<< HEAD
 section Monoid
 
 variable [LinearOrderedCancelAddCommMonoid Γ] [CommRing R]
@@ -1031,7 +1030,18 @@
     exact order_lt_add_single_support_order (sub_add_cancel x x.leadingTerm).symm hy
   simp only [one_minus_single_mul_addUnit r hr (sub_add_cancel x x.leadingTerm).symm, orderTop_neg]
   exact zero_lt_orderTop_of_order hy'
-=======
+
+theorem isUnit_of_isUnit_leadingCoeff_AddUnitOrder {x : HahnSeries Γ R} (hx : IsUnit x.leadingCoeff)
+    (hxo : IsAddUnit x.order) : IsUnit x := by
+  let ⟨⟨u, i, ui, iu⟩, h⟩ := hx
+  rw [Units.val_mk] at h
+  rw [h] at iu
+  have h' := SummableFamily.one_sub_self_mul_hsum_powers (unit_aux x iu hxo)
+  rw [sub_sub_cancel] at h'
+  exact isUnit_of_mul_isUnit_right (isUnit_of_mul_eq_one _ _ h')
+
+end Monoid
+
 section CommRing
 
 variable [LinearOrderedCancelAddCommMonoid Γ] [CommRing R]
@@ -1060,7 +1070,6 @@
       exact order_lt_order_of_eq_add_single (sub_add_cancel x _).symm hy
     rw [one_minus_single_neg_mul hr (sub_add_cancel x _).symm, orderTop_neg]
     exact zero_lt_orderTop_of_order hy'
->>>>>>> 4d34d06e
 
 theorem isUnit_of_isUnit_leadingCoeff_AddUnitOrder {x : HahnSeries Γ R} (hx : IsUnit x.leadingCoeff)
     (hxo : IsAddUnit x.order) : IsUnit x := by
@@ -1071,10 +1080,7 @@
   rw [sub_sub_cancel] at h'
   exact isUnit_of_mul_isUnit_right (isUnit_of_mul_eq_one _ _ h')
 
-<<<<<<< HEAD
-end Monoid
-
-variable [LinearOrderedAddCommGroup Γ]
+end CommRing
 
 section CommRing
 
@@ -1103,29 +1109,6 @@
       ((coeff_mul_order_add_order u i).symm.trans ?_)
   rw [ui, coeff_one, if_pos]
   rw [← order_mul (left_ne_zero_of_mul_eq_one ui) (right_ne_zero_of_mul_eq_one ui), ui, order_one]
-=======
-end CommRing
-
-section IsDomain
-
-variable [LinearOrderedAddCommGroup Γ] [CommRing R] [IsDomain R]
-
-theorem isUnit_iff {x : HahnSeries Γ R} : IsUnit x ↔ IsUnit (x.leadingCoeff) := by
-  constructor
-  · rintro ⟨⟨u, i, ui, iu⟩, rfl⟩
-    refine
-      isUnit_of_mul_eq_one (u.leadingCoeff) (i.leadingCoeff)
-        ((coeff_mul_order_add_order u i).symm.trans ?_)
-    rw [ui, coeff_one, if_pos]
-    rw [← order_mul (left_ne_zero_of_mul_eq_one ui) (right_ne_zero_of_mul_eq_one ui), ui, order_one]
-  · rintro ⟨⟨u, i, ui, iu⟩, hx⟩
-    rw [Units.val_mk] at hx
-    rw [hx] at iu
-    have h :=
-      SummableFamily.one_sub_self_mul_hsum_powers (unit_aux x iu (AddGroup.isAddUnit x.order))
-    rw [sub_sub_cancel] at h
-    exact isUnit_of_mul_isUnit_right (isUnit_of_mul_eq_one _ _ h)
->>>>>>> 4d34d06e
 
 end CommRing
 
@@ -1136,11 +1119,7 @@
     if x0 : x = 0 then 0
     else
       (single (IsAddUnit.addUnit (AddGroup.isAddUnit x.order)).neg) (x.leadingCoeff)⁻¹ *
-<<<<<<< HEAD
         (SummableFamily.powers _).hsum
-=======
-        (SummableFamily.powers _ (unit_aux x (inv_mul_cancel₀ (leadingCoeff_ne_iff.mpr x0)) _)).hsum
->>>>>>> 4d34d06e
   inv_zero := dif_pos rfl
   mul_inv_cancel x x0 := (congr rfl (dif_neg x0)).trans <| by
     have h :=
