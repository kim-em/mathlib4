--- conflicted
+++ resolved
@@ -114,7 +114,6 @@
   isSimpleModule_iff_isAtom.1 hm
 #align is_simple_module.is_atom IsSimpleModule.isAtom
 
-<<<<<<< HEAD
 /-- if `X` is isomorphic to a submodule of a simple module, then either `X` is trivial or it is that
   simple module-/
 noncomputable def equiv_punit_sum_equiv_of_equiv_submodule
@@ -151,30 +150,6 @@
   classical
   exact (equiv_punit_sum_equiv_of_equiv_submodule X x e).elim (Or.inl ∘ Nonempty.intro)
     (Or.inr ∘ Nonempty.intro)
-=======
-variable [IsSimpleModule R M] (R)
-open LinearMap
-
-theorem span_singleton_eq_top {m : M} (hm : m ≠ 0) : Submodule.span R {m} = ⊤ :=
-  (eq_bot_or_eq_top _).resolve_left fun h ↦ hm (h.le <| Submodule.mem_span_singleton_self m)
-
-instance (S : Submodule R M) : S.IsPrincipal where
-  principal' := by
-    obtain rfl | rfl := eq_bot_or_eq_top S
-    · exact ⟨0, Submodule.span_zero.symm⟩
-    have := IsSimpleModule.nontrivial R M
-    have ⟨m, hm⟩ := exists_ne (0 : M)
-    exact ⟨m, (span_singleton_eq_top R hm).symm⟩
-
-theorem toSpanSingleton_surjective {m : M} (hm : m ≠ 0) :
-    Function.Surjective (toSpanSingleton R M m) := by
-  rw [← range_eq_top, ← span_singleton_eq_range, span_singleton_eq_top R hm]
-
-theorem ker_toSpanSingleton_isMaximal {m : M} (hm : m ≠ 0) :
-    Ideal.IsMaximal (ker (toSpanSingleton R M m)) := by
-  rw [Ideal.isMaximal_def, ← isSimpleModule_iff_isCoatom]
-  exact congr (quotKerEquivOfSurjective _ <| toSpanSingleton_surjective R hm)
->>>>>>> 0409a2fd
 
 end IsSimpleModule
 
