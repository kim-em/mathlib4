/-
Copyright (c) 2020 Devon Tuma. All rights reserved.
Released under Apache 2.0 license as described in the file LICENSE.
Authors: Devon Tuma
-/
import Mathlib.RingTheory.Localization.Away.Basic
import Mathlib.RingTheory.Ideal.Over
import Mathlib.RingTheory.JacobsonIdeal

#align_import ring_theory.jacobson from "leanprover-community/mathlib"@"a7c017d750512a352b623b1824d75da5998457d0"

/-!
# Jacobson Rings
The following conditions are equivalent for a ring `R`:
1. Every radical ideal `I` is equal to its Jacobson radical
2. Every radical ideal `I` can be written as an intersection of maximal ideals
3. Every prime ideal `I` is equal to its Jacobson radical
Any ring satisfying any of these equivalent conditions is said to be Jacobson.
Some particular examples of Jacobson rings are also proven.
`isJacobson_quotient` says that the quotient of a Jacobson ring is Jacobson.
`isJacobson_localization` says the localization of a Jacobson ring to a single element is Jacobson.
`isJacobson_polynomial_iff_isJacobson` says polynomials over a Jacobson ring form a Jacobson ring.
## Main definitions
Let `R` be a commutative ring. Jacobson rings are defined using the first of the above conditions
* `IsJacobson R` is the proposition that `R` is a Jacobson ring. It is a class,
  implemented as the predicate that for any ideal, `I.isRadical` implies `I.jacobson = I`.

## Main statements
* `isJacobson_iff_prime_eq` is the equivalence between conditions 1 and 3 above.
* `isJacobson_iff_sInf_maximal` is the equivalence between conditions 1 and 2 above.
* `isJacobson_of_surjective` says that if `R` is a Jacobson ring and `f : R →+* S` is surjective,
  then `S` is also a Jacobson ring
* `MvPolynomial.isJacobson` says that multi-variate polynomials over a Jacobson ring are Jacobson.
## Tags
Jacobson, Jacobson Ring
-/

set_option autoImplicit true

universe u
namespace Ideal

open Polynomial

open Polynomial

section IsJacobson

variable {R S : Type*} [CommRing R] [CommRing S] {I : Ideal R}

/-- A ring is a Jacobson ring if for every radical ideal `I`,
 the Jacobson radical of `I` is equal to `I`.
 See `isJacobson_iff_prime_eq` and `isJacobson_iff_sInf_maximal` for equivalent definitions. -/
class IsJacobson (R : Type*) [CommRing R] : Prop where
  out' : ∀ I : Ideal R, I.IsRadical → I.jacobson = I
#align ideal.is_jacobson Ideal.IsJacobson

theorem isJacobson_iff {R} [CommRing R] :
    IsJacobson R ↔ ∀ I : Ideal R, I.IsRadical → I.jacobson = I :=
  ⟨fun h => h.1, fun h => ⟨h⟩⟩
#align ideal.is_jacobson_iff Ideal.isJacobson_iff

theorem IsJacobson.out {R} [CommRing R] :
    IsJacobson R → ∀ {I : Ideal R}, I.IsRadical → I.jacobson = I :=
  isJacobson_iff.1
#align ideal.is_jacobson.out Ideal.IsJacobson.out

/-- A ring is a Jacobson ring if and only if for all prime ideals `P`,
 the Jacobson radical of `P` is equal to `P`. -/
theorem isJacobson_iff_prime_eq : IsJacobson R ↔ ∀ P : Ideal R, IsPrime P → P.jacobson = P := by
  refine isJacobson_iff.trans ⟨fun h I hI => h I hI.isRadical, ?_⟩
  refine fun h I hI ↦ le_antisymm (fun x hx ↦ ?_) (fun x hx ↦ mem_sInf.mpr fun _ hJ ↦ hJ.left hx)
  rw [← hI.radical, radical_eq_sInf I, mem_sInf]
  intro P hP
  rw [Set.mem_setOf_eq] at hP
  erw [mem_sInf] at hx
  erw [← h P hP.right, mem_sInf]
  exact fun J hJ => hx ⟨le_trans hP.left hJ.left, hJ.right⟩
#align ideal.is_jacobson_iff_prime_eq Ideal.isJacobson_iff_prime_eq

/-- A ring `R` is Jacobson if and only if for every prime ideal `I`,
 `I` can be written as the infimum of some collection of maximal ideals.
 Allowing ⊤ in the set `M` of maximal ideals is equivalent, but makes some proofs cleaner. -/
theorem isJacobson_iff_sInf_maximal : IsJacobson R ↔ ∀ {I : Ideal R}, I.IsPrime →
    ∃ M : Set (Ideal R), (∀ J ∈ M, IsMaximal J ∨ J = ⊤) ∧ I = sInf M :=
  ⟨fun H _I h => eq_jacobson_iff_sInf_maximal.1 (H.out h.isRadical), fun H =>
    isJacobson_iff_prime_eq.2 fun _P hP => eq_jacobson_iff_sInf_maximal.2 (H hP)⟩
#align ideal.is_jacobson_iff_Inf_maximal Ideal.isJacobson_iff_sInf_maximal

theorem isJacobson_iff_sInf_maximal' : IsJacobson R ↔ ∀ {I : Ideal R}, I.IsPrime →
    ∃ M : Set (Ideal R), (∀ J ∈ M, ∀ (K : Ideal R), J < K → K = ⊤) ∧ I = sInf M :=
  ⟨fun H _I h => eq_jacobson_iff_sInf_maximal'.1 (H.out h.isRadical), fun H =>
    isJacobson_iff_prime_eq.2 fun _P hP => eq_jacobson_iff_sInf_maximal'.2 (H hP)⟩
#align ideal.is_jacobson_iff_Inf_maximal' Ideal.isJacobson_iff_sInf_maximal'

theorem radical_eq_jacobson [H : IsJacobson R] (I : Ideal R) : I.radical = I.jacobson :=
  le_antisymm (le_sInf fun _J ⟨hJ, hJ_max⟩ => (IsPrime.radical_le_iff hJ_max.isPrime).mpr hJ)
    (H.out (radical_isRadical I) ▸ jacobson_mono le_radical)
#align ideal.radical_eq_jacobson Ideal.radical_eq_jacobson

/-- Fields have only two ideals, and the condition holds for both of them. -/
instance (priority := 100) isJacobson_field {K : Type*} [Field K] : IsJacobson K :=
  ⟨fun I _ => Or.recOn (eq_bot_or_top I)
    (fun h => le_antisymm (sInf_le ⟨le_rfl, h.symm ▸ bot_isMaximal⟩) (h.symm ▸ bot_le)) fun h =>
      by rw [h, jacobson_eq_top_iff]⟩
#align ideal.is_jacobson_field Ideal.isJacobson_field

theorem isJacobson_of_surjective [H : IsJacobson R] :
    (∃ f : R →+* S, Function.Surjective ↑f) → IsJacobson S := by
  rintro ⟨f, hf⟩
  rw [isJacobson_iff_sInf_maximal]
  intro p hp
  use map f '' { J : Ideal R | comap f p ≤ J ∧ J.IsMaximal }
  use fun j ⟨J, hJ, hmap⟩ => hmap ▸ (map_eq_top_or_isMaximal_of_surjective f hf hJ.right).symm
  have : p = map f (comap f p).jacobson :=
    (IsJacobson.out' _ <| hp.isRadical.comap f).symm ▸ (map_comap_of_surjective f hf p).symm
  exact this.trans (map_sInf hf fun J ⟨hJ, _⟩ => le_trans (Ideal.ker_le_comap f) hJ)
#align ideal.is_jacobson_of_surjective Ideal.isJacobson_of_surjective

instance (priority := 100) isJacobson_quotient [IsJacobson R] : IsJacobson (R ⧸ I) :=
  isJacobson_of_surjective ⟨Quotient.mk I, by
    rintro ⟨x⟩
    use x
    rfl⟩
#align ideal.is_jacobson_quotient Ideal.isJacobson_quotient

theorem isJacobson_iso (e : R ≃+* S) : IsJacobson R ↔ IsJacobson S :=
  ⟨fun h => @isJacobson_of_surjective _ _ _ _ h ⟨(e : R →+* S), e.surjective⟩, fun h =>
    @isJacobson_of_surjective _ _ _ _ h ⟨(e.symm : S →+* R), e.symm.surjective⟩⟩
#align ideal.is_jacobson_iso Ideal.isJacobson_iso

theorem isJacobson_of_isIntegral [Algebra R S] [Algebra.IsIntegral R S] (hR : IsJacobson R) :
    IsJacobson S := by
  rw [isJacobson_iff_prime_eq]
  intro P hP
  by_cases hP_top : comap (algebraMap R S) P = ⊤
  · simp [comap_eq_top_iff.1 hP_top]
  · haveI : Nontrivial (R ⧸ comap (algebraMap R S) P) := Quotient.nontrivial hP_top
    rw [jacobson_eq_iff_jacobson_quotient_eq_bot]
    refine eq_bot_of_comap_eq_bot (R := R ⧸ comap (algebraMap R S) P) ?_
    rw [eq_bot_iff, ← jacobson_eq_iff_jacobson_quotient_eq_bot.1
      ((isJacobson_iff_prime_eq.1 hR) (comap (algebraMap R S) P) (comap_isPrime _ _)),
      comap_jacobson]
    refine sInf_le_sInf fun J hJ => ?_
    simp only [true_and_iff, Set.mem_image, bot_le, Set.mem_setOf_eq]
    have : J.IsMaximal := by simpa using hJ
    exact exists_ideal_over_maximal_of_isIntegral J
      (comap_bot_le_of_injective _ algebraMap_quotient_injective)
#align ideal.is_jacobson_of_is_integral Ideal.isJacobson_of_isIntegral

theorem isJacobson_of_isIntegral' (f : R →+* S) (hf : f.IsIntegral) (hR : IsJacobson R) :
    IsJacobson S :=
  let _ : Algebra R S := f.toAlgebra
  have : Algebra.IsIntegral R S := ⟨hf⟩
  isJacobson_of_isIntegral hR
#align ideal.is_jacobson_of_is_integral' Ideal.isJacobson_of_isIntegral'

end IsJacobson

section Localization

open IsLocalization Submonoid

variable {R S : Type*} [CommRing R] [CommRing S] {I : Ideal R}
variable (y : R) [Algebra R S] [IsLocalization.Away y S]

variable (S)

/-- If `R` is a Jacobson ring, then maximal ideals in the localization at `y`
correspond to maximal ideals in the original ring `R` that don't contain `y`.
This lemma gives the correspondence in the particular case of an ideal and its comap.
See `le_relIso_of_maximal` for the more general relation isomorphism -/
theorem isMaximal_iff_isMaximal_disjoint [H : IsJacobson R] (J : Ideal S) :
    J.IsMaximal ↔ (comap (algebraMap R S) J).IsMaximal ∧ y ∉ Ideal.comap (algebraMap R S) J := by
  constructor
  · refine fun h => ⟨?_, fun hy =>
      h.ne_top (Ideal.eq_top_of_isUnit_mem _ hy (map_units _ ⟨y, Submonoid.mem_powers _⟩))⟩
    have hJ : J.IsPrime := IsMaximal.isPrime h
    rw [isPrime_iff_isPrime_disjoint (Submonoid.powers y)] at hJ
    have : y ∉ (comap (algebraMap R S) J).1 := Set.disjoint_left.1 hJ.right (Submonoid.mem_powers _)
    erw [← H.out hJ.left.isRadical, mem_sInf] at this
    push_neg at this
    rcases this with ⟨I, hI, hI'⟩
    convert hI.right
    by_cases hJ : J = map (algebraMap R S) I
    · rw [hJ, comap_map_of_isPrime_disjoint (powers y) S I (IsMaximal.isPrime hI.right)]
      rwa [disjoint_powers_iff_not_mem y hI.right.isPrime.isRadical]
    · have hI_p : (map (algebraMap R S) I).IsPrime := by
        refine isPrime_of_isPrime_disjoint (powers y) _ I hI.right.isPrime ?_
        rwa [disjoint_powers_iff_not_mem y hI.right.isPrime.isRadical]
      have : J ≤ map (algebraMap R S) I := map_comap (Submonoid.powers y) S J ▸ map_mono hI.left
      exact absurd (h.1.2 _ (lt_of_le_of_ne this hJ)) hI_p.1
  · refine fun h => ⟨⟨fun hJ => h.1.ne_top (eq_top_iff.2 ?_), fun I hI => ?_⟩⟩
    · rwa [eq_top_iff, ← (IsLocalization.orderEmbedding (powers y) S).le_iff_le] at hJ
    · have := congr_arg (map (algebraMap R S)) (h.1.1.2 _ ⟨comap_mono (le_of_lt hI), ?_⟩)
      · rwa [map_comap (powers y) S I, map_top] at this
<<<<<<< HEAD
      refine' fun hI' => hI.right _
=======
      refine fun hI' => hI.right ?_
>>>>>>> 2ecd134e
      rw [← map_comap (powers y) S I, ← map_comap (powers y) S J]
      exact map_mono hI'
#align ideal.is_maximal_iff_is_maximal_disjoint Ideal.isMaximal_iff_isMaximal_disjoint

variable {S}

/-- If `R` is a Jacobson ring, then maximal ideals in the localization at `y`
correspond to maximal ideals in the original ring `R` that don't contain `y`.
This lemma gives the correspondence in the particular case of an ideal and its map.
See `le_relIso_of_maximal` for the more general statement, and the reverse of this implication -/
theorem isMaximal_of_isMaximal_disjoint [IsJacobson R] (I : Ideal R) (hI : I.IsMaximal)
    (hy : y ∉ I) : (map (algebraMap R S) I).IsMaximal := by
  rw [isMaximal_iff_isMaximal_disjoint S y,
    comap_map_of_isPrime_disjoint (powers y) S I (IsMaximal.isPrime hI)
      ((disjoint_powers_iff_not_mem y hI.isPrime.isRadical).2 hy)]
  exact ⟨hI, hy⟩
#align ideal.is_maximal_of_is_maximal_disjoint Ideal.isMaximal_of_isMaximal_disjoint

/-- If `R` is a Jacobson ring, then maximal ideals in the localization at `y`
correspond to maximal ideals in the original ring `R` that don't contain `y` -/
def orderIsoOfMaximal [IsJacobson R] :
    { p : Ideal S // p.IsMaximal } ≃o { p : Ideal R // p.IsMaximal ∧ y ∉ p } where
  toFun p := ⟨Ideal.comap (algebraMap R S) p.1, (isMaximal_iff_isMaximal_disjoint S y p.1).1 p.2⟩
  invFun p := ⟨Ideal.map (algebraMap R S) p.1, isMaximal_of_isMaximal_disjoint y p.1 p.2.1 p.2.2⟩
  left_inv J := Subtype.eq (map_comap (powers y) S J)
  right_inv I := Subtype.eq (comap_map_of_isPrime_disjoint _ _ I.1 (IsMaximal.isPrime I.2.1)
    ((disjoint_powers_iff_not_mem y I.2.1.isPrime.isRadical).2 I.2.2))
  map_rel_iff' {I I'} := ⟨fun h => show I.val ≤ I'.val from
    map_comap (powers y) S I.val ▸ map_comap (powers y) S I'.val ▸ Ideal.map_mono h,
    fun h _ hx => h hx⟩
#align ideal.order_iso_of_maximal Ideal.orderIsoOfMaximal

/-- If `S` is the localization of the Jacobson ring `R` at the submonoid generated by `y : R`, then
`S` is Jacobson. -/
theorem isJacobson_localization [H : IsJacobson R] : IsJacobson S := by
  rw [isJacobson_iff_prime_eq]
  refine fun P' hP' => le_antisymm ?_ le_jacobson
  obtain ⟨hP', hPM⟩ := (IsLocalization.isPrime_iff_isPrime_disjoint (powers y) S P').mp hP'
  have hP := H.out hP'.isRadical
  refine (IsLocalization.map_comap (powers y) S P'.jacobson).ge.trans
    ((map_mono ?_).trans (IsLocalization.map_comap (powers y) S P').le)
  have : sInf { I : Ideal R | comap (algebraMap R S) P' ≤ I ∧ I.IsMaximal ∧ y ∉ I } ≤
      comap (algebraMap R S) P' := by
    intro x hx
    have hxy : x * y ∈ (comap (algebraMap R S) P').jacobson := by
      rw [Ideal.jacobson, mem_sInf]
      intro J hJ
      by_cases h : y ∈ J
      · exact J.mul_mem_left x h
      · exact J.mul_mem_right y ((mem_sInf.1 hx) ⟨hJ.left, ⟨hJ.right, h⟩⟩)
    rw [hP] at hxy
    cases' hP'.mem_or_mem hxy with hxy hxy
    · exact hxy
    · exact (hPM.le_bot ⟨Submonoid.mem_powers _, hxy⟩).elim
  refine le_trans ?_ this
  rw [Ideal.jacobson, comap_sInf', sInf_eq_iInf]
  refine iInf_le_iInf_of_subset fun I hI => ⟨map (algebraMap R S) I, ⟨?_, ?_⟩⟩
  · exact ⟨le_trans (le_of_eq (IsLocalization.map_comap (powers y) S P').symm) (map_mono hI.1),
      isMaximal_of_isMaximal_disjoint y _ hI.2.1 hI.2.2⟩
  · exact IsLocalization.comap_map_of_isPrime_disjoint _ S I (IsMaximal.isPrime hI.2.1)
      ((disjoint_powers_iff_not_mem y hI.2.1.isPrime.isRadical).2 hI.2.2)
#align ideal.is_jacobson_localization Ideal.isJacobson_localization

end Localization

namespace Polynomial

open Polynomial

section CommRing

-- Porting note: move to better place
-- Porting note: make `S` and `T` universe polymorphic
lemma Subring.mem_closure_image_of {S T : Type*} [CommRing S] [CommRing T] (g : S →+* T)
    (u : Set S) (x : S) (hx : x ∈ Subring.closure u) : g x ∈ Subring.closure (g '' u) := by
  rw [Subring.mem_closure] at hx ⊢
  intro T₁ h₁
  rw [← Subring.mem_comap]
  apply hx
  simp only [Subring.coe_comap, ← Set.image_subset_iff, SetLike.mem_coe]
  exact h₁

-- Porting note: move to better place
lemma mem_closure_X_union_C {R : Type*} [Ring R] (p : R[X]) :
    p ∈ Subring.closure (insert X {f | f.degree ≤ 0} : Set R[X]) := by
  refine Polynomial.induction_on p ?_ ?_ ?_
  · intro r
    apply Subring.subset_closure
    apply Set.mem_insert_of_mem
    exact degree_C_le
  · intros p1 p2 h1 h2
    exact Subring.add_mem _ h1 h2
  · intros n r hr
    rw [pow_succ, ← mul_assoc]
    apply Subring.mul_mem _ hr
    apply Subring.subset_closure
    apply Set.mem_insert

variable {R S : Type*} [CommRing R] [CommRing S] [IsDomain S]
variable {Rₘ Sₘ : Type*} [CommRing Rₘ] [CommRing Sₘ]

/-- If `I` is a prime ideal of `R[X]` and `pX ∈ I` is a non-constant polynomial,
  then the map `R →+* R[x]/I` descends to an integral map when localizing at `pX.leadingCoeff`.
  In particular `X` is integral because it satisfies `pX`, and constants are trivially integral,
  so integrality of the entire extension follows by closure under addition and multiplication. -/
theorem isIntegral_isLocalization_polynomial_quotient
    (P : Ideal R[X]) (pX : R[X]) (hpX : pX ∈ P) [Algebra (R ⧸ P.comap (C : R →+* R[X])) Rₘ]
    [IsLocalization.Away (pX.map (Quotient.mk (P.comap (C : R →+* R[X])))).leadingCoeff Rₘ]
    [Algebra (R[X] ⧸ P) Sₘ] [IsLocalization ((Submonoid.powers (pX.map (Quotient.mk (P.comap
      (C : R →+* R[X])))).leadingCoeff).map (quotientMap P C le_rfl) : Submonoid (R[X] ⧸ P)) Sₘ] :
    (IsLocalization.map Sₘ (quotientMap P C le_rfl) (Submonoid.powers (pX.map (Quotient.mk (P.comap
      (C : R →+* R[X])))).leadingCoeff).le_comap_map : Rₘ →+* Sₘ).IsIntegral := by
  let P' : Ideal R := P.comap C
  let M : Submonoid (R ⧸ P') :=
    Submonoid.powers (pX.map (Quotient.mk (P.comap (C : R →+* R[X])))).leadingCoeff
  let M' : Submonoid (R[X] ⧸ P) :=
    (Submonoid.powers (pX.map (Quotient.mk (P.comap (C : R →+* R[X])))).leadingCoeff).map
      (quotientMap P C le_rfl)
  let φ : R ⧸ P' →+* R[X] ⧸ P := quotientMap P C le_rfl
  let φ' : Rₘ →+* Sₘ := IsLocalization.map Sₘ φ M.le_comap_map
  have hφ' : φ.comp (Quotient.mk P') = (Quotient.mk P).comp C := rfl
  intro p
  obtain ⟨⟨p', ⟨q, hq⟩⟩, hp⟩ := IsLocalization.surj M' p
  suffices φ'.IsIntegralElem (algebraMap (R[X] ⧸ P) Sₘ p') by
    obtain ⟨q', hq', rfl⟩ := hq
    obtain ⟨q'', hq''⟩ := isUnit_iff_exists_inv'.1 (IsLocalization.map_units Rₘ (⟨q', hq'⟩ : M))
    refine (hp.symm ▸ this).of_mul_unit φ' p (algebraMap (R[X] ⧸ P) Sₘ (φ q')) q'' ?_
    rw [← φ'.map_one, ← congr_arg φ' hq'', φ'.map_mul, ← φ'.comp_apply]
    simp only [IsLocalization.map_comp _]
    rw [RingHom.comp_apply]
  dsimp at hp
  refine @IsIntegral.of_mem_closure'' Rₘ _ Sₘ _ φ'
    ((algebraMap (R[X] ⧸ P) Sₘ).comp (Quotient.mk P) '' insert X { p | p.degree ≤ 0 }) ?_
    ((algebraMap (R[X] ⧸ P) Sₘ) p') ?_
  · rintro x ⟨p, hp, rfl⟩
    simp only [Set.mem_insert_iff] at hp
    cases' hp with hy hy
    · rw [hy]
      refine φ.isIntegralElem_localization_at_leadingCoeff ((Quotient.mk P) X)
        (pX.map (Quotient.mk P')) ?_ M ?_
      · rwa [eval₂_map, hφ', ← hom_eval₂, Quotient.eq_zero_iff_mem, eval₂_C_X]
      · use 1
        simp only [pow_one]
    · rw [Set.mem_setOf_eq, degree_le_zero_iff] at hy
      -- Porting note: was `refine' hy.symm ▸`
      -- `⟨X - C (algebraMap _ _ ((Quotient.mk P') (p.coeff 0))), monic_X_sub_C _, _⟩`
      rw [hy]
      use X - C (algebraMap (R ⧸ P') Rₘ ((Quotient.mk P') (p.coeff 0)))
      constructor
      · apply monic_X_sub_C
      · simp only [eval₂_sub, eval₂_X, eval₂_C]
        rw [sub_eq_zero, ← φ'.comp_apply]
        simp only [IsLocalization.map_comp _]
        rfl
  · obtain ⟨p, rfl⟩ := Quotient.mk_surjective p'
    rw [← RingHom.comp_apply]
    apply Subring.mem_closure_image_of
    apply Polynomial.mem_closure_X_union_C
#align ideal.polynomial.is_integral_is_localization_polynomial_quotient Ideal.Polynomial.isIntegral_isLocalization_polynomial_quotient

/-- If `f : R → S` descends to an integral map in the localization at `x`,
  and `R` is a Jacobson ring, then the intersection of all maximal ideals in `S` is trivial -/
theorem jacobson_bot_of_integral_localization {R : Type*} [CommRing R] [IsDomain R] [IsJacobson R]
    (Rₘ Sₘ : Type*) [CommRing Rₘ] [CommRing Sₘ] (φ : R →+* S) (hφ : Function.Injective ↑φ) (x : R)
    (hx : x ≠ 0) [Algebra R Rₘ] [IsLocalization.Away x Rₘ] [Algebra S Sₘ]
    [IsLocalization ((Submonoid.powers x).map φ : Submonoid S) Sₘ]
    (hφ' :
      RingHom.IsIntegral (IsLocalization.map Sₘ φ (Submonoid.powers x).le_comap_map : Rₘ →+* Sₘ)) :
    (⊥ : Ideal S).jacobson = (⊥ : Ideal S) := by
  have hM : ((Submonoid.powers x).map φ : Submonoid S) ≤ nonZeroDivisors S :=
    map_le_nonZeroDivisors_of_injective φ hφ (powers_le_nonZeroDivisors_of_noZeroDivisors hx)
  letI : IsDomain Sₘ := IsLocalization.isDomain_of_le_nonZeroDivisors _ hM
  let φ' : Rₘ →+* Sₘ := IsLocalization.map _ φ (Submonoid.powers x).le_comap_map
  suffices ∀ I : Ideal Sₘ, I.IsMaximal → (I.comap (algebraMap S Sₘ)).IsMaximal by
    have hϕ' : comap (algebraMap S Sₘ) (⊥ : Ideal Sₘ) = (⊥ : Ideal S) := by
      rw [← RingHom.ker_eq_comap_bot, ← RingHom.injective_iff_ker_eq_bot]
      exact IsLocalization.injective Sₘ hM
    have hSₘ : IsJacobson Sₘ := isJacobson_of_isIntegral' φ' hφ' (isJacobson_localization x)
    refine eq_bot_iff.mpr (le_trans ?_ (le_of_eq hϕ'))
    rw [← hSₘ.out isRadical_bot_of_noZeroDivisors, comap_jacobson]
    exact sInf_le_sInf fun j hj => ⟨bot_le,
      let ⟨J, hJ⟩ := hj
      hJ.2 ▸ this J hJ.1.2⟩
  intro I hI
  -- Remainder of the proof is pulling and pushing ideals around the square and the quotient square
  haveI : (I.comap (algebraMap S Sₘ)).IsPrime := comap_isPrime _ I
  haveI : (I.comap φ').IsPrime := comap_isPrime φ' I
  haveI : (⊥ : Ideal (S ⧸ I.comap (algebraMap S Sₘ))).IsPrime := bot_prime
  have hcomm : φ'.comp (algebraMap R Rₘ) = (algebraMap S Sₘ).comp φ := IsLocalization.map_comp _
  let f := quotientMap (I.comap (algebraMap S Sₘ)) φ le_rfl
  let g := quotientMap I (algebraMap S Sₘ) le_rfl
  have := isMaximal_comap_of_isIntegral_of_isMaximal' φ' hφ' I
  have := ((isMaximal_iff_isMaximal_disjoint Rₘ x _).1 this).left
  have : ((I.comap (algebraMap S Sₘ)).comap φ).IsMaximal := by
    rwa [comap_comap, hcomm, ← comap_comap] at this
  rw [← bot_quotient_isMaximal_iff] at this ⊢
  refine isMaximal_of_isIntegral_of_isMaximal_comap' f ?_ ⊥
    ((eq_bot_iff.2 (comap_bot_le_of_injective f quotientMap_injective)).symm ▸ this)
  exact RingHom.IsIntegral.tower_bot f g quotientMap_injective
    ((comp_quotientMap_eq_of_comp_eq hcomm I).symm ▸
      (RingHom.isIntegral_of_surjective _
        (IsLocalization.surjective_quotientMap_of_maximal_of_localization (Submonoid.powers x) Rₘ
          (by rwa [comap_comap, hcomm, ← bot_quotient_isMaximal_iff]))).trans _ _ (hφ'.quotient _))
#align ideal.polynomial.jacobson_bot_of_integral_localization Ideal.Polynomial.jacobson_bot_of_integral_localization

/-- Used to bootstrap the proof of `isJacobson_polynomial_iff_isJacobson`.
  That theorem is more general and should be used instead of this one. -/
private theorem isJacobson_polynomial_of_domain (R : Type*) [CommRing R] [IsDomain R]
    [hR : IsJacobson R] (P : Ideal R[X]) [IsPrime P] (hP : ∀ x : R, C x ∈ P → x = 0) :
    P.jacobson = P := by
  by_cases Pb : P = ⊥
  · exact Pb.symm ▸
      jacobson_bot_polynomial_of_jacobson_bot (hR.out isRadical_bot_of_noZeroDivisors)
  · rw [jacobson_eq_iff_jacobson_quotient_eq_bot]
    let P' := P.comap (C : R →+* R[X])
    haveI : P'.IsPrime := comap_isPrime C P
    haveI hR' : IsJacobson (R ⧸ P') := by infer_instance
    obtain ⟨p, pP, p0⟩ := exists_nonzero_mem_of_ne_bot Pb hP
    let x := (Polynomial.map (Quotient.mk P') p).leadingCoeff
    have hx : x ≠ 0 := by rwa [Ne, leadingCoeff_eq_zero]
    let φ : R ⧸ P' →+* R[X] ⧸ P := Ideal.quotientMap P (C : R →+* R[X]) le_rfl
    let hφ : Function.Injective ↑φ := quotientMap_injective
    let Rₘ := Localization.Away x
    let Sₘ := (Localization ((Submonoid.powers x).map φ : Submonoid (R[X] ⧸ P)))
    refine jacobson_bot_of_integral_localization (S := R[X] ⧸ P) (R := R ⧸ P') Rₘ Sₘ _ hφ _ hx ?_
    haveI islocSₘ : IsLocalization (Submonoid.map φ (Submonoid.powers x)) Sₘ := by infer_instance
    exact @isIntegral_isLocalization_polynomial_quotient R _ Rₘ Sₘ _ _ P p pP _ _ _ islocSₘ

theorem isJacobson_polynomial_of_isJacobson (hR : IsJacobson R) : IsJacobson R[X] := by
  rw [isJacobson_iff_prime_eq]
  intro I hI
  let R' : Subring (R[X] ⧸ I) := ((Quotient.mk I).comp C).range
  let i : R →+* R' := ((Quotient.mk I).comp C).rangeRestrict
  have hi : Function.Surjective ↑i := ((Quotient.mk I).comp C).rangeRestrict_surjective
  have hi' : RingHom.ker (mapRingHom i) ≤ I := by
    intro f hf
    apply polynomial_mem_ideal_of_coeff_mem_ideal I f
    intro n
    replace hf := congrArg (fun g : Polynomial ((Quotient.mk I).comp C).range => g.coeff n) hf
    change (Polynomial.map ((Quotient.mk I).comp C).rangeRestrict f).coeff n = 0 at hf
    rw [coeff_map, Subtype.ext_iff] at hf
    rwa [mem_comap, ← Quotient.eq_zero_iff_mem, ← RingHom.comp_apply]
  have R'_jacob : IsJacobson R' := isJacobson_of_surjective ⟨i, hi⟩
  let J := map (mapRingHom i) I
  -- Porting note: moved ↓ this up a few lines, so that it can be used in the `have`
  have h_surj : Function.Surjective (mapRingHom i) := Polynomial.map_surjective i hi
  have : IsPrime J := map_isPrime_of_surjective h_surj hi'
  suffices h : J.jacobson = J by
    replace h := congrArg (comap (Polynomial.mapRingHom i)) h
    rw [← map_jacobson_of_surjective h_surj hi', comap_map_of_surjective _ h_surj,
      comap_map_of_surjective _ h_surj] at h
    refine le_antisymm ?_ le_jacobson
    exact le_trans (le_sup_of_le_left le_rfl) (le_trans (le_of_eq h) (sup_le le_rfl hi'))
  apply isJacobson_polynomial_of_domain R' J
  exact eq_zero_of_polynomial_mem_map_range I
#align ideal.polynomial.is_jacobson_polynomial_of_is_jacobson Ideal.Polynomial.isJacobson_polynomial_of_isJacobson

theorem isJacobson_polynomial_iff_isJacobson : IsJacobson R[X] ↔ IsJacobson R := by
  refine ⟨?_, isJacobson_polynomial_of_isJacobson⟩
  intro H
  exact isJacobson_of_surjective ⟨eval₂RingHom (RingHom.id _) 1, fun x =>
    ⟨C x, by simp only [coe_eval₂RingHom, RingHom.id_apply, eval₂_C]⟩⟩
#align ideal.polynomial.is_jacobson_polynomial_iff_is_jacobson Ideal.Polynomial.isJacobson_polynomial_iff_isJacobson

instance [IsJacobson R] : IsJacobson R[X] :=
  isJacobson_polynomial_iff_isJacobson.mpr ‹IsJacobson R›

end CommRing

section

variable {R : Type*} [CommRing R] [IsJacobson R]
variable (P : Ideal R[X]) [hP : P.IsMaximal]

theorem isMaximal_comap_C_of_isMaximal [Nontrivial R] (hP' : ∀ x : R, C x ∈ P → x = 0) :
    IsMaximal (comap (C : R →+* R[X]) P : Ideal R) := by
  let P' := comap (C : R →+* R[X]) P
  haveI hP'_prime : P'.IsPrime := comap_isPrime C P
  obtain ⟨⟨m, hmem_P⟩, hm⟩ :=
    Submodule.nonzero_mem_of_bot_lt (bot_lt_of_maximal P polynomial_not_isField)
  have hm' : m ≠ 0 := by
    simpa [Submodule.coe_eq_zero] using hm
  let φ : R ⧸ P' →+* R[X] ⧸ P := quotientMap P (C : R →+* R[X]) le_rfl
  let a : R ⧸ P' := (m.map (Quotient.mk P')).leadingCoeff
  let M : Submonoid (R ⧸ P') := Submonoid.powers a
  rw [← bot_quotient_isMaximal_iff]
  have hp0 : a ≠ 0 := fun hp0' =>
    hm' <| map_injective (Quotient.mk (P.comap (C : R →+* R[X]) : Ideal R))
      ((injective_iff_map_eq_zero (Quotient.mk (P.comap (C : R →+* R[X]) : Ideal R))).2
        fun x hx => by
          rwa [Quotient.eq_zero_iff_mem, (by rwa [eq_bot_iff] : (P.comap C : Ideal R) = ⊥)] at hx)
        (by simpa only [a, leadingCoeff_eq_zero, Polynomial.map_zero] using hp0')
  have hM : (0 : R ⧸ P') ∉ M := fun ⟨n, hn⟩ => hp0 (pow_eq_zero hn)
  suffices (⊥ : Ideal (Localization M)).IsMaximal by
    rw [← IsLocalization.comap_map_of_isPrime_disjoint M (Localization M) ⊥ bot_prime
      (disjoint_iff_inf_le.mpr fun x hx => hM (hx.2 ▸ hx.1))]
    exact ((isMaximal_iff_isMaximal_disjoint (Localization M) a _).mp (by rwa [map_bot])).1
  let M' : Submonoid (R[X] ⧸ P) := M.map φ
  have hM' : (0 : R[X] ⧸ P) ∉ M' := fun ⟨z, hz⟩ =>
    hM (quotientMap_injective (_root_.trans hz.2 φ.map_zero.symm) ▸ hz.1)
  haveI : IsDomain (Localization M') :=
    IsLocalization.isDomain_localization (le_nonZeroDivisors_of_noZeroDivisors hM')
  suffices (⊥ : Ideal (Localization M')).IsMaximal by
    rw [le_antisymm bot_le (comap_bot_le_of_injective _
      (IsLocalization.map_injective_of_injective M (Localization M) (Localization M')
        quotientMap_injective))]
    refine isMaximal_comap_of_isIntegral_of_isMaximal' _ ?_ ⊥
    have isloc : IsLocalization (Submonoid.map φ M) (Localization M') := by infer_instance
    exact @isIntegral_isLocalization_polynomial_quotient R _
      (Localization M) (Localization M') _ _ P m hmem_P _ _ _ isloc
  rw [(map_bot.symm :
    (⊥ : Ideal (Localization M')) = map (algebraMap (R[X] ⧸ P) (Localization M')) ⊥)]
  let bot_maximal := (bot_quotient_isMaximal_iff _).mpr hP
  refine map.isMaximal (algebraMap (R[X] ⧸ P) (Localization M')) ?_ bot_maximal
  apply IsField.localization_map_bijective hM'
  rwa [← Quotient.maximal_ideal_iff_isField_quotient, ← bot_quotient_isMaximal_iff]
set_option linter.uppercaseLean3 false in
#align ideal.polynomial.is_maximal_comap_C_of_is_maximal Ideal.Polynomial.isMaximal_comap_C_of_isMaximal

/-- Used to bootstrap the more general `quotient_mk_comp_C_isIntegral_of_jacobson` -/
private theorem quotient_mk_comp_C_isIntegral_of_jacobson' [Nontrivial R] (hR : IsJacobson R)
    (hP' : ∀ x : R, C x ∈ P → x = 0) : ((Quotient.mk P).comp C : R →+* R[X] ⧸ P).IsIntegral := by
  refine (isIntegral_quotientMap_iff _).mp ?_
  let P' : Ideal R := P.comap C
  obtain ⟨pX, hpX, hp0⟩ :=
    exists_nonzero_mem_of_ne_bot (ne_of_lt (bot_lt_of_maximal P polynomial_not_isField)).symm hP'
  let a : R ⧸ P' := (pX.map (Quotient.mk P')).leadingCoeff
  let M : Submonoid (R ⧸ P') := Submonoid.powers a
  let φ : R ⧸ P' →+* R[X] ⧸ P := quotientMap P C le_rfl
  haveI hP'_prime : P'.IsPrime := comap_isPrime C P
  have hM : (0 : R ⧸ P') ∉ M := fun ⟨n, hn⟩ => hp0 <| leadingCoeff_eq_zero.mp (pow_eq_zero hn)
  let M' : Submonoid (R[X] ⧸ P) := M.map φ
  refine RingHom.IsIntegral.tower_bot φ (algebraMap _ (Localization M')) ?_ ?_
  · refine IsLocalization.injective (Localization M')
      (show M' ≤ _ from le_nonZeroDivisors_of_noZeroDivisors fun hM' => hM ?_)
    exact
      let ⟨z, zM, z0⟩ := hM'
      quotientMap_injective (_root_.trans z0 φ.map_zero.symm) ▸ zM
  · suffices RingHom.comp (algebraMap (R[X] ⧸ P) (Localization M')) φ =
      (IsLocalization.map (Localization M') φ M.le_comap_map).comp
        (algebraMap (R ⧸ P') (Localization M)) by
      rw [this]
      refine RingHom.IsIntegral.trans (algebraMap (R ⧸ P') (Localization M))
        (IsLocalization.map (Localization M') φ M.le_comap_map) ?_ ?_
      · exact (algebraMap (R ⧸ P') (Localization M)).isIntegral_of_surjective
          (IsField.localization_map_bijective hM ((Quotient.maximal_ideal_iff_isField_quotient _).mp
            (isMaximal_comap_C_of_isMaximal P hP'))).2
      · -- `convert` here is faster than `exact`, and this proof is near the time limit.
        -- convert isIntegral_isLocalization_polynomial_quotient P pX hpX
        have isloc : IsLocalization M' (Localization M') := by infer_instance
        exact @isIntegral_isLocalization_polynomial_quotient R _
          (Localization M) (Localization M') _ _ P pX hpX _ _ _ isloc
    rw [IsLocalization.map_comp M.le_comap_map]

/-- If `R` is a Jacobson ring, and `P` is a maximal ideal of `R[X]`,
  then `R → R[X]/P` is an integral map. -/
theorem quotient_mk_comp_C_isIntegral_of_jacobson :
    ((Quotient.mk P).comp C : R →+* R[X] ⧸ P).IsIntegral := by
  let P' : Ideal R := P.comap C
  haveI : P'.IsPrime := comap_isPrime C P
  let f : R[X] →+* Polynomial (R ⧸ P') := Polynomial.mapRingHom (Quotient.mk P')
  have hf : Function.Surjective ↑f := map_surjective (Quotient.mk P') Quotient.mk_surjective
  have hPJ : P = (P.map f).comap f := by
    rw [comap_map_of_surjective _ hf]
    refine le_antisymm (le_sup_of_le_left le_rfl) (sup_le le_rfl ?_)
    refine fun p hp =>
      polynomial_mem_ideal_of_coeff_mem_ideal P p fun n => Quotient.eq_zero_iff_mem.mp ?_
    simpa only [f, coeff_map, coe_mapRingHom] using (Polynomial.ext_iff.mp hp) n
  refine RingHom.IsIntegral.tower_bot _ _ (injective_quotient_le_comap_map P) ?_
  rw [← quotient_mk_maps_eq]
  refine ((Quotient.mk P').isIntegral_of_surjective Quotient.mk_surjective).trans _ _ ?_
  have : IsMaximal (map (mapRingHom (Quotient.mk (comap C P))) P) :=
    Or.recOn (map_eq_top_or_isMaximal_of_surjective f hf hP)
      (fun h => absurd (_root_.trans (h ▸ hPJ : P = comap f ⊤) comap_top : P = ⊤) hP.ne_top) id
  apply quotient_mk_comp_C_isIntegral_of_jacobson' _ ?_ (fun x hx => ?_)
  any_goals exact Ideal.isJacobson_quotient
  obtain ⟨z, rfl⟩ := Quotient.mk_surjective x
  rwa [Quotient.eq_zero_iff_mem, mem_comap, hPJ, mem_comap, coe_mapRingHom, map_C]
set_option linter.uppercaseLean3 false in
#align ideal.polynomial.quotient_mk_comp_C_is_integral_of_jacobson Ideal.Polynomial.quotient_mk_comp_C_isIntegral_of_jacobson

theorem isMaximal_comap_C_of_isJacobson : (P.comap (C : R →+* R[X])).IsMaximal := by
  rw [← @mk_ker _ _ P, RingHom.ker_eq_comap_bot, comap_comap]
  have := (bot_quotient_isMaximal_iff _).mpr hP
  exact isMaximal_comap_of_isIntegral_of_isMaximal' _ (quotient_mk_comp_C_isIntegral_of_jacobson P)
    ⊥
set_option linter.uppercaseLean3 false in
#align ideal.polynomial.is_maximal_comap_C_of_is_jacobson Ideal.Polynomial.isMaximal_comap_C_of_isJacobson

lemma isMaximal_comap_C_of_isJacobson' {P : Ideal R[X]} (hP : IsMaximal P) :
    (P.comap (C : R →+* R[X])).IsMaximal := by
  haveI := hP
  exact isMaximal_comap_C_of_isJacobson P

theorem comp_C_integral_of_surjective_of_jacobson {S : Type*} [Field S] (f : R[X] →+* S)
    (hf : Function.Surjective ↑f) : (f.comp C).IsIntegral := by
  haveI : f.ker.IsMaximal := RingHom.ker_isMaximal_of_surjective f hf
  let g : R[X] ⧸ (RingHom.ker f) →+* S := Ideal.Quotient.lift (RingHom.ker f) f fun _ h => h
  have hfg : g.comp (Quotient.mk (RingHom.ker f)) = f := ringHom_ext' rfl rfl
  rw [← hfg, RingHom.comp_assoc]
  refine (quotient_mk_comp_C_isIntegral_of_jacobson (RingHom.ker f)).trans _ g
    (g.isIntegral_of_surjective ?_)
  rw [← hfg] at hf
  norm_num at hf
  exact Function.Surjective.of_comp hf
set_option linter.uppercaseLean3 false in
#align ideal.polynomial.comp_C_integral_of_surjective_of_jacobson Ideal.Polynomial.comp_C_integral_of_surjective_of_jacobson

end

end Polynomial

open MvPolynomial RingHom

namespace MvPolynomial

theorem isJacobson_MvPolynomial_fin {R : Type u} [CommRing R] [H : IsJacobson R] :
    ∀ n : ℕ, IsJacobson (MvPolynomial (Fin n) R)
  | 0 => (isJacobson_iso ((renameEquiv R (Equiv.equivPEmpty (Fin 0))).toRingEquiv.trans
    (isEmptyRingEquiv R PEmpty.{u+1}))).mpr H
  | n + 1 => (isJacobson_iso (finSuccEquiv R n).toRingEquiv).2
    (Polynomial.isJacobson_polynomial_iff_isJacobson.2 (isJacobson_MvPolynomial_fin n))
#align ideal.mv_polynomial.is_jacobson_mv_polynomial_fin Ideal.MvPolynomial.isJacobson_MvPolynomial_fin

/-- General form of the Nullstellensatz for Jacobson rings, since in a Jacobson ring we have
  `Inf {P maximal | P ≥ I} = Inf {P prime | P ≥ I} = I.radical`. Fields are always Jacobson,
  and in that special case this is (most of) the classical Nullstellensatz,
  since `I(V(I))` is the intersection of maximal ideals containing `I`, which is then `I.radical` -/
instance isJacobson {R : Type*} [CommRing R] {ι : Type*} [Finite ι] [IsJacobson R] :
    IsJacobson (MvPolynomial ι R) := by
  cases nonempty_fintype ι
  haveI := Classical.decEq ι
  let e := Fintype.equivFin ι
  rw [isJacobson_iso (renameEquiv R e).toRingEquiv]
  exact isJacobson_MvPolynomial_fin _
#align ideal.mv_polynomial.is_jacobson Ideal.MvPolynomial.isJacobson

variable {n : ℕ}

-- Porting note: split out `aux_IH` and `quotient_mk_comp_C_isIntegral_of_jacobson'`
-- from the long proof of `Ideal.MvPolynomial.quotient_mk_comp_C_isIntegral_of_jacobson`

/-- The constant coefficient as an R-linear morphism -/
private noncomputable def Cₐ (R : Type u) (S : Type v)
    [CommRing R] [CommRing S] [Algebra R S] : S →ₐ[R] S[X] :=
  { Polynomial.C with commutes' := fun r => by rfl }

private lemma aux_IH {R : Type u} {S : Type v} {T : Type w}
  [CommRing R] [CommRing S] [CommRing T] [IsJacobson S] [Algebra R S] [Algebra R T]
  (IH : ∀ (Q : Ideal S), (IsMaximal Q) → RingHom.IsIntegral (algebraMap R (S ⧸ Q)))
  (v : S[X] ≃ₐ[R] T) (P : Ideal T) (hP : P.IsMaximal) :
  RingHom.IsIntegral (algebraMap R (T ⧸ P)) := by
  let Q := P.comap v.toAlgHom.toRingHom
  have hw : Ideal.map v Q = P := map_comap_of_surjective v v.surjective P
  haveI hQ : IsMaximal Q := comap_isMaximal_of_surjective _ v.surjective
  let w : (S[X] ⧸ Q) ≃ₐ[R] (T ⧸ P) := Ideal.quotientEquivAlg Q P v hw.symm
  let Q' := Q.comap (Polynomial.C)
  let w' : (S ⧸ Q') →ₐ[R] (S[X] ⧸ Q) := Ideal.quotientMapₐ Q (Cₐ R S) le_rfl
  have h_eq : algebraMap R (T ⧸ P) =
    w.toRingEquiv.toRingHom.comp (w'.toRingHom.comp (algebraMap R (S ⧸ Q'))) := by
    ext r
    simp only [AlgEquiv.toAlgHom_eq_coe, AlgHom.toRingHom_eq_coe, AlgEquiv.toRingEquiv_eq_coe,
      RingEquiv.toRingHom_eq_coe, AlgHom.comp_algebraMap_of_tower, coe_comp, coe_coe,
      AlgEquiv.coe_ringEquiv, Function.comp_apply, AlgEquiv.commutes]
  rw [h_eq]
  apply RingHom.IsIntegral.trans
  · apply RingHom.IsIntegral.trans
    · apply IH
      apply Polynomial.isMaximal_comap_C_of_isJacobson'
      exact hQ
    · suffices w'.toRingHom = Ideal.quotientMap Q (Polynomial.C) le_rfl by
        rw [this]
        rw [isIntegral_quotientMap_iff _]
        apply Polynomial.quotient_mk_comp_C_isIntegral_of_jacobson
      rfl
  · apply RingHom.isIntegral_of_surjective
    exact w.surjective

private theorem quotient_mk_comp_C_isIntegral_of_jacobson' {R : Type*} [CommRing R] [IsJacobson R]
    (P : Ideal (MvPolynomial (Fin n) R)) (hP : P.IsMaximal) :
    RingHom.IsIntegral (algebraMap R (MvPolynomial (Fin n) R ⧸ P)) := by
  induction' n with n IH
  · apply RingHom.isIntegral_of_surjective
    apply Function.Surjective.comp Quotient.mk_surjective
    exact C_surjective (Fin 0)
  · apply aux_IH IH (finSuccEquiv R n).symm P hP

theorem quotient_mk_comp_C_isIntegral_of_jacobson {R : Type*} [CommRing R] [IsJacobson R]
    (P : Ideal (MvPolynomial (Fin n) R)) [hP : P.IsMaximal] :
    RingHom.IsIntegral (RingHom.comp (Quotient.mk P) (MvPolynomial.C)) := by
  change RingHom.IsIntegral (algebraMap R (MvPolynomial (Fin n) R ⧸ P))
  apply quotient_mk_comp_C_isIntegral_of_jacobson'
  infer_instance
set_option linter.uppercaseLean3 false in
#align ideal.mv_polynomial.quotient_mk_comp_C_isIntegral_of_jacobson Ideal.MvPolynomial.quotient_mk_comp_C_isIntegral_of_jacobson

theorem comp_C_integral_of_surjective_of_jacobson {R : Type*} [CommRing R] [IsJacobson R]
    {σ : Type*} [Finite σ] {S : Type*} [Field S] (f : MvPolynomial σ R →+* S)
    (hf : Function.Surjective ↑f) : (f.comp C).IsIntegral := by
  cases nonempty_fintype σ
  have e := (Fintype.equivFin σ).symm
  let f' : MvPolynomial (Fin _) R →+* S := f.comp (renameEquiv R e).toRingEquiv.toRingHom
  have hf' := Function.Surjective.comp hf (renameEquiv R e).surjective
  change Function.Surjective ↑f' at hf'
  have : (f'.comp C).IsIntegral := by
    haveI : f'.ker.IsMaximal := ker_isMaximal_of_surjective f' hf'
    let g : MvPolynomial _ R ⧸ (RingHom.ker f') →+* S :=
      Ideal.Quotient.lift (RingHom.ker f') f' fun _ h => h
    have hfg : g.comp (Quotient.mk (RingHom.ker f')) = f' := ringHom_ext (fun r => rfl) fun i => rfl
    rw [← hfg, RingHom.comp_assoc]
    refine (quotient_mk_comp_C_isIntegral_of_jacobson (RingHom.ker f')).trans _ g
      (g.isIntegral_of_surjective ?_)
    rw [← hfg] at hf'
    norm_num at hf'
    exact Function.Surjective.of_comp hf'
  rw [RingHom.comp_assoc] at this
  convert this
  refine RingHom.ext fun x => ?_
  exact ((renameEquiv R e).commutes' x).symm
set_option linter.uppercaseLean3 false in
#align ideal.mv_polynomial.comp_C_integral_of_surjective_of_jacobson Ideal.MvPolynomial.comp_C_integral_of_surjective_of_jacobson

end MvPolynomial

end Ideal<|MERGE_RESOLUTION|>--- conflicted
+++ resolved
@@ -194,11 +194,7 @@
     · rwa [eq_top_iff, ← (IsLocalization.orderEmbedding (powers y) S).le_iff_le] at hJ
     · have := congr_arg (map (algebraMap R S)) (h.1.1.2 _ ⟨comap_mono (le_of_lt hI), ?_⟩)
       · rwa [map_comap (powers y) S I, map_top] at this
-<<<<<<< HEAD
-      refine' fun hI' => hI.right _
-=======
       refine fun hI' => hI.right ?_
->>>>>>> 2ecd134e
       rw [← map_comap (powers y) S I, ← map_comap (powers y) S J]
       exact map_mono hI'
 #align ideal.is_maximal_iff_is_maximal_disjoint Ideal.isMaximal_iff_isMaximal_disjoint
