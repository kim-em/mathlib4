--- conflicted
+++ resolved
@@ -17,13 +17,8 @@
 
 ## Additional Results
 
-<<<<<<< HEAD
-* `IsQuadraticAlgebra.normal`: a quadratic extension, given as a class
-  `IsQuadraticAlgebra`, is normal.
-=======
 * `Algebra.IsQuadraticExtension.normal`: the instance that a quadratic extension, given as a class
   `Algebra.IsQuadraticExtension`, is normal.
->>>>>>> 19337f2b
 
 -/
 
@@ -288,13 +283,8 @@
 /--
 A quadratic extension is normal.
 -/
-<<<<<<< HEAD
-instance IsQuadraticAlgebra.normal (F K : Type*) [Field F] [Field K] [Algebra F K]
-    [IsQuadraticAlgebra F K] :
-=======
 instance Algebra.IsQuadraticExtension.normal (F K : Type*) [Field F] [Field K] [Algebra F K]
     [IsQuadraticExtension F K] :
->>>>>>> 19337f2b
     Normal F K where
   splits' := by
     intro x
@@ -303,8 +293,4 @@
     · exact splits_of_natDegree_eq_two _ h (minpoly.aeval F x)
 
 @[deprecated (since := "2025-04-17")] alias normal_of_finrank_eq_two :=
-<<<<<<< HEAD
-  IsQuadraticAlgebra.normal
-=======
-  Algebra.IsQuadraticExtension.normal
->>>>>>> 19337f2b
+  Algebra.IsQuadraticExtension.normal