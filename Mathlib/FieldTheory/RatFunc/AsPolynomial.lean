--- conflicted
+++ resolved
@@ -219,11 +219,7 @@
 
 @[simp]
 theorem WithZero.valued_def {x : RatFunc K} :
-<<<<<<< HEAD
-    Valued.v x = (idealX K).valuation x := rfl
-=======
-    @Valued.v (RatFunc K) _ _ _ _ x = (idealX K).valuation _ x := rfl
->>>>>>> ff7d916a
+    Valued.v x = (idealX K).valuation _ x := rfl
 
 end RatFunc
 
