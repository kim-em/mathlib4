--- conflicted
+++ resolved
@@ -854,11 +854,7 @@
     · exact Fin.elim0 x
 
 @[simp]
-<<<<<<< HEAD
-theorem realize_iSup [Finite β](f : β → L.BoundedFormula α n)
-=======
 theorem realize_iSup [Finite β] (f : β → L.BoundedFormula α n)
->>>>>>> 7d83d27a
     (v : α → M) (v' : Fin n → M) :
     (iSup f).Realize v v' ↔ ∃ b, (f b).Realize v v' := by
   simp only [iSup, realize_foldr_sup, List.mem_map, Finset.mem_toList, Finset.mem_univ, true_and,
@@ -870,7 +866,6 @@
     (iInf f).Realize v v' ↔ ∀ b, (f b).Realize v v' := by
   simp only [iInf, realize_foldr_inf, List.mem_map, Finset.mem_toList, Finset.mem_univ, true_and,
     forall_exists_index, forall_apply_eq_imp_iff]
-<<<<<<< HEAD
 
 @[simp]
 theorem _root_.FirstOrder.Language.Formula.realize_iSup [Finite β] (f : β → L.Formula α)
@@ -901,8 +896,6 @@
     BoundedFormula.Realize (φ.iExsUnique γ) v v' ↔
       ∃! (i : γ → M), φ.Realize (Sum.elim v i) := by
   rw [← Formula.realize_iExsUnique, iff_iff_eq]; congr; simp [eq_iff_true_of_subsingleton]
-=======
->>>>>>> 7d83d27a
 
 end BoundedFormula
 
