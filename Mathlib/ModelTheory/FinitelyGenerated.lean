--- conflicted
+++ resolved
@@ -98,11 +98,7 @@
 theorem finite_of_fg [L.IsRelational] {S : L.Substructure M} (h : S.FG) : Finite S := by
   obtain ⟨s, rfl⟩ := h
   have hs := s.finite_toSet
-<<<<<<< HEAD
-  rw [← ((closure L).mem_closed_iff _).1 (closed_of_IsRelational L (↑s : Set M))] at hs
-=======
   rw [← ((closure L).mem_closed_iff _).1 (mem_closed_of_IsRelational L (↑s : Set M))] at hs
->>>>>>> b45245c8
   exact hs
 
 /-- A substructure of `M` is countably generated if it is the closure of a countable subset of `M`.
