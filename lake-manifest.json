--- conflicted
+++ resolved
@@ -65,17 +65,10 @@
    "type": "git",
    "subDir": null,
    "scope": "leanprover-community",
-<<<<<<< HEAD
-   "rev": "0f859eff635a4b3f471ba9163cacd116fd609273",
+   "rev": "4492c1d3ae273ce751484177e8f0abd119a8a7a8",
    "name": "batteries",
    "manifestFile": "lake-manifest.json",
    "inputRev": "lean-pr-testing-8277",
-=======
-   "rev": "49bef742aaff392aa6f8a5722c6521fd233580db",
-   "name": "batteries",
-   "manifestFile": "lake-manifest.json",
-   "inputRev": "nightly-testing",
->>>>>>> dd0898a0
    "inherited": false,
    "configFile": "lakefile.toml"},
   {"url": "https://github.com/leanprover/lean4-cli",
