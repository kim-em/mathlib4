{"version": "1.1.0",
 "packagesDir": ".lake/packages",
 "packages":
 [{"url": "https://github.com/leanprover-community/plausible",
   "type": "git",
   "subDir": null,
   "scope": "leanprover-community",
   "rev": "8e5cb8d424df462f84997dd68af6f40e347c3e35",
   "name": "plausible",
   "manifestFile": "lake-manifest.json",
   "inputRev": "v4.15.0-rc1",
   "inherited": false,
   "configFile": "lakefile.toml"},
  {"url": "https://github.com/leanprover-community/LeanSearchClient",
   "type": "git",
   "subDir": null,
   "scope": "leanprover-community",
   "rev": "d7caecce0d0f003fd5e9cce9a61f1dd6ba83142b",
   "name": "LeanSearchClient",
   "manifestFile": "lake-manifest.json",
   "inputRev": "main",
   "inherited": false,
   "configFile": "lakefile.toml"},
  {"url": "https://github.com/leanprover-community/import-graph",
   "type": "git",
   "subDir": null,
   "scope": "leanprover-community",
   "rev": "ed3b856bd8893ade75cafe13e8544d4c2660f377",
   "name": "importGraph",
   "manifestFile": "lake-manifest.json",
   "inputRev": "v4.15.0-rc1",
   "inherited": false,
   "configFile": "lakefile.toml"},
  {"url": "https://github.com/leanprover-community/ProofWidgets4",
   "type": "git",
   "subDir": null,
   "scope": "leanprover-community",
   "rev": "2b000e02d50394af68cfb4770a291113d94801b5",
   "name": "proofwidgets",
   "manifestFile": "lake-manifest.json",
   "inputRev": "v0.0.48",
   "inherited": false,
   "configFile": "lakefile.lean"},
  {"url": "https://github.com/leanprover-community/aesop",
   "type": "git",
   "subDir": null,
   "scope": "leanprover-community",
   "rev": "43bcb1964528411e47bfa4edd0c87d1face1fce4",
   "name": "aesop",
   "manifestFile": "lake-manifest.json",
   "inputRev": "master",
   "inherited": false,
   "configFile": "lakefile.toml"},
  {"url": "https://github.com/leanprover-community/quote4",
   "type": "git",
   "subDir": null,
   "scope": "leanprover-community",
   "rev": "ad942fdf0b15c38bface6acbb01d63855a2519ac",
   "name": "Qq",
   "manifestFile": "lake-manifest.json",
   "inputRev": "v4.14.0",
   "inherited": false,
   "configFile": "lakefile.lean"},
  {"url": "https://github.com/leanprover-community/batteries",
   "type": "git",
   "subDir": null,
   "scope": "leanprover-community",
<<<<<<< HEAD
   "rev": "cd8fa9f5d03f8d87203a11510a9deb8adaa6b452",
   "name": "batteries",
   "manifestFile": "lake-manifest.json",
   "inputRev": "lean-pr-testing-6333",
=======
   "rev": "22fab8a9ea980b7b524931bfa8f8d111e2345710",
   "name": "batteries",
   "manifestFile": "lake-manifest.json",
   "inputRev": "nightly-testing",
>>>>>>> ded531d9
   "inherited": false,
   "configFile": "lakefile.toml"},
  {"url": "https://github.com/leanprover/lean4-cli",
   "type": "git",
   "subDir": null,
   "scope": "leanprover",
   "rev": "0c8ea32a15a4f74143e4e1e107ba2c412adb90fd",
   "name": "Cli",
   "manifestFile": "lake-manifest.json",
   "inputRev": "main",
   "inherited": true,
   "configFile": "lakefile.toml"}],
 "name": "mathlib",
 "lakeDir": ".lake"}<|MERGE_RESOLUTION|>--- conflicted
+++ resolved
@@ -65,17 +65,10 @@
    "type": "git",
    "subDir": null,
    "scope": "leanprover-community",
-<<<<<<< HEAD
-   "rev": "cd8fa9f5d03f8d87203a11510a9deb8adaa6b452",
+   "rev": "4508058c1d57767c16caa36d83838927f2a4c5db",
    "name": "batteries",
    "manifestFile": "lake-manifest.json",
    "inputRev": "lean-pr-testing-6333",
-=======
-   "rev": "22fab8a9ea980b7b524931bfa8f8d111e2345710",
-   "name": "batteries",
-   "manifestFile": "lake-manifest.json",
-   "inputRev": "nightly-testing",
->>>>>>> ded531d9
    "inherited": false,
    "configFile": "lakefile.toml"},
   {"url": "https://github.com/leanprover/lean4-cli",
