{"version": "1.1.0",
 "packagesDir": ".lake/packages",
 "packages":
 [{"url": "https://github.com/leanprover-community/plausible",
   "type": "git",
   "subDir": null,
   "scope": "leanprover-community",
   "rev": "31347da4152838b5d10cc2401eb51dfcf12472d4",
   "name": "plausible",
   "manifestFile": "lake-manifest.json",
   "inputRev": "nightly-testing",
   "inherited": false,
   "configFile": "lakefile.toml"},
  {"url": "https://github.com/leanprover-community/LeanSearchClient",
   "type": "git",
   "subDir": null,
   "scope": "leanprover-community",
   "rev": "d7caecce0d0f003fd5e9cce9a61f1dd6ba83142b",
   "name": "LeanSearchClient",
   "manifestFile": "lake-manifest.json",
   "inputRev": "main",
   "inherited": false,
   "configFile": "lakefile.toml"},
  {"url": "https://github.com/leanprover-community/import-graph",
   "type": "git",
   "subDir": null,
   "scope": "leanprover-community",
   "rev": "a75e35f6cb83e773231f793d1cd8112e41804934",
   "name": "importGraph",
   "manifestFile": "lake-manifest.json",
   "inputRev": "nightly-testing",
   "inherited": false,
   "configFile": "lakefile.toml"},
  {"url": "https://github.com/leanprover-community/ProofWidgets4",
   "type": "git",
   "subDir": null,
   "scope": "leanprover-community",
   "rev": "1383e72b40dd62a566896a6e348ffe868801b172",
   "name": "proofwidgets",
   "manifestFile": "lake-manifest.json",
   "inputRev": "v0.0.46",
   "inherited": false,
   "configFile": "lakefile.lean"},
  {"url": "https://github.com/leanprover-community/aesop",
   "type": "git",
   "subDir": null,
   "scope": "leanprover-community",
   "rev": "0c995c64c9c8e4186e24f85d5d61bc404b378ba6",
   "name": "aesop",
   "manifestFile": "lake-manifest.json",
   "inputRev": "nightly-testing",
   "inherited": false,
   "configFile": "lakefile.toml"},
  {"url": "https://github.com/leanprover-community/quote4",
   "type": "git",
   "subDir": null,
   "scope": "leanprover-community",
   "rev": "2adf619a966509c4e2fe129787f4b1e89601ce64",
   "name": "Qq",
   "manifestFile": "lake-manifest.json",
   "inputRev": "nightly-testing",
   "inherited": false,
   "configFile": "lakefile.lean"},
  {"url": "https://github.com/leanprover-community/batteries",
   "type": "git",
   "subDir": null,
   "scope": "leanprover-community",
<<<<<<< HEAD
   "rev": "b3935d53ce8dad5665af7ac41f06f0f6de4d942f",
=======
   "rev": "39522257f98a8346196dbf49998e934a7e783448",
>>>>>>> fd46ebd8
   "name": "batteries",
   "manifestFile": "lake-manifest.json",
   "inputRev": "lean-pr-testing-6128",
   "inherited": false,
   "configFile": "lakefile.toml"},
  {"url": "https://github.com/leanprover/lean4-cli",
   "type": "git",
   "subDir": null,
   "scope": "leanprover",
   "rev": "0c8ea32a15a4f74143e4e1e107ba2c412adb90fd",
   "name": "Cli",
   "manifestFile": "lake-manifest.json",
   "inputRev": "main",
   "inherited": true,
   "configFile": "lakefile.toml"}],
 "name": "mathlib",
 "lakeDir": ".lake"}<|MERGE_RESOLUTION|>--- conflicted
+++ resolved
@@ -65,11 +65,7 @@
    "type": "git",
    "subDir": null,
    "scope": "leanprover-community",
-<<<<<<< HEAD
    "rev": "b3935d53ce8dad5665af7ac41f06f0f6de4d942f",
-=======
-   "rev": "39522257f98a8346196dbf49998e934a7e783448",
->>>>>>> fd46ebd8
    "name": "batteries",
    "manifestFile": "lake-manifest.json",
    "inputRev": "lean-pr-testing-6128",
