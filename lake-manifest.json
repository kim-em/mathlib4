{"version": "1.1.0",
 "packagesDir": ".lake/packages",
 "packages":
 [{"url": "https://github.com/leanprover-community/plausible",
   "type": "git",
   "subDir": null,
   "scope": "leanprover-community",
   "rev": "304c5e2f490d546134c06bf8919e13b175272084",
   "name": "plausible",
   "manifestFile": "lake-manifest.json",
   "inputRev": "main",
   "inherited": false,
   "configFile": "lakefile.toml"},
  {"url": "https://github.com/leanprover-community/LeanSearchClient",
   "type": "git",
   "subDir": null,
   "scope": "leanprover-community",
   "rev": "25078369972d295301f5a1e53c3e5850cf6d9d4c",
   "name": "LeanSearchClient",
   "manifestFile": "lake-manifest.json",
   "inputRev": "main",
   "inherited": false,
   "configFile": "lakefile.toml"},
  {"url": "https://github.com/leanprover-community/import-graph",
   "type": "git",
   "subDir": null,
   "scope": "leanprover-community",
   "rev": "f5e58ef1f58fc0cbd92296d18951f45216309e48",
   "name": "importGraph",
   "manifestFile": "lake-manifest.json",
   "inputRev": "main",
   "inherited": false,
   "configFile": "lakefile.toml"},
  {"url": "https://github.com/leanprover-community/ProofWidgets4",
   "type": "git",
   "subDir": null,
   "scope": "leanprover-community",
   "rev": "632ca63a94f47dbd5694cac3fd991354b82b8f7a",
   "name": "proofwidgets",
   "manifestFile": "lake-manifest.json",
   "inputRev": "v0.0.59",
   "inherited": false,
   "configFile": "lakefile.lean"},
  {"url": "https://github.com/leanprover-community/aesop",
   "type": "git",
   "subDir": null,
   "scope": "leanprover-community",
   "rev": "5d3d6317013bd85eecd3be10d0c0741ea96e7bc4",
   "name": "aesop",
   "manifestFile": "lake-manifest.json",
   "inputRev": "nightly-testing",
   "inherited": false,
   "configFile": "lakefile.toml"},
  {"url": "https://github.com/leanprover-community/quote4",
   "type": "git",
   "subDir": null,
   "scope": "leanprover-community",
   "rev": "36ce5e17d6ab3c881e0cb1bb727982507e708130",
   "name": "Qq",
   "manifestFile": "lake-manifest.json",
   "inputRev": "master",
   "inherited": false,
   "configFile": "lakefile.toml"},
  {"url": "https://github.com/leanprover-community/batteries",
   "type": "git",
   "subDir": null,
   "scope": "leanprover-community",
<<<<<<< HEAD
   "rev": "4f457b5eef36a42b4426022d9b0b956c397ccf5e",
=======
   "rev": "bd8390c8bba0d91ffe34e42fc791c10d7f3b29c1",
>>>>>>> 33217e98
   "name": "batteries",
   "manifestFile": "lake-manifest.json",
   "inputRev": "nightly-testing",
   "inherited": false,
   "configFile": "lakefile.toml"},
  {"url": "https://github.com/leanprover/lean4-cli",
   "type": "git",
   "subDir": null,
   "scope": "leanprover",
   "rev": "4f22c09e7ded721e6ecd3cf59221c4647ca49664",
   "name": "Cli",
   "manifestFile": "lake-manifest.json",
   "inputRev": "main",
   "inherited": true,
   "configFile": "lakefile.toml"}],
 "name": "mathlib",
 "lakeDir": ".lake"}<|MERGE_RESOLUTION|>--- conflicted
+++ resolved
@@ -65,11 +65,7 @@
    "type": "git",
    "subDir": null,
    "scope": "leanprover-community",
-<<<<<<< HEAD
-   "rev": "4f457b5eef36a42b4426022d9b0b956c397ccf5e",
-=======
    "rev": "bd8390c8bba0d91ffe34e42fc791c10d7f3b29c1",
->>>>>>> 33217e98
    "name": "batteries",
    "manifestFile": "lake-manifest.json",
    "inputRev": "nightly-testing",
