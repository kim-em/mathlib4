--- conflicted
+++ resolved
@@ -65,11 +65,7 @@
    "type": "git",
    "subDir": null,
    "scope": "leanprover-community",
-<<<<<<< HEAD
-   "rev": "de2cfce85045ce0add79e687ed6ebce451df6df8",
-=======
-   "rev": "78e1181c4752c7e10874d2ed5a6a15063f4a35b6",
->>>>>>> 9e7d035e
+   "rev": "eb95ed7570f13aae50157f5c75e4bdaf4da4a0ad",
    "name": "batteries",
    "manifestFile": "lake-manifest.json",
    "inputRev": "deprecate_hashMap",
