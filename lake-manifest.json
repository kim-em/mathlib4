--- conflicted
+++ resolved
@@ -5,11 +5,7 @@
    "type": "git",
    "subDir": null,
    "scope": "leanprover-community",
-<<<<<<< HEAD
-   "rev": "8c9c81bb713b54b4335ac07e25ffa52b54446bec",
-=======
-   "rev": "db2c5f8dd36bfab847ef42f5749cc4ba347be202",
->>>>>>> 56c3b709
+   "rev": "2b219dcfc3235547522196230391e83b53ccbf71",
    "name": "batteries",
    "manifestFile": "lake-manifest.json",
    "inputRev": "nightly-testing",
