--- conflicted
+++ resolved
@@ -5,11 +5,7 @@
    "type": "git",
    "subDir": null,
    "scope": "leanprover-community",
-<<<<<<< HEAD
-   "rev": "35d1cd731ad832c9f1d860c4d8ec1c7c3ab96823",
-=======
    "rev": "40d378f10d013d4ec275bb5d364cce672aa87113",
->>>>>>> a2c053e2
    "name": "batteries",
    "manifestFile": "lake-manifest.json",
    "inputRev": "main",
