--- conflicted
+++ resolved
@@ -5,11 +5,7 @@
    "type": "git",
    "subDir": null,
    "scope": "leanprover-community",
-<<<<<<< HEAD
-   "rev": "66750967cbe113d304c587a051ce00ad56e30db1",
-=======
-   "rev": "9080a05cbfaea73ee81d426c18a9f69fa0d040d1",
->>>>>>> bbd5da4d
+   "rev": "1c854a28f8907bf1ecc5ea816c6470416ae71aec",
    "name": "batteries",
    "manifestFile": "lake-manifest.json",
    "inputRev": "lean-pr-testing-5542",
