--- conflicted
+++ resolved
@@ -18,17 +18,6 @@
     "inputRev?": "master",
     "inherited": false}},
   {"git":
-<<<<<<< HEAD
-=======
-   {"url": "https://github.com/JLimperg/aesop",
-    "subDir?": null,
-    "rev": "41c6370eb2f0c9052bee6af0e0a017b9ba8da2b8",
-    "opts": {},
-    "name": "aesop",
-    "inputRev?": "master",
-    "inherited": false}},
-  {"git":
->>>>>>> aaf2bdde
    {"url": "https://github.com/mhuisi/lean4-cli.git",
     "subDir?": null,
     "rev": "39229f3630d734af7d9cfb5937ddc6b41d3aa6aa",
@@ -42,7 +31,6 @@
     "rev": "27715d1daf32b9657dc38cd52172d77b19bde4ba",
     "opts": {},
     "name": "proofwidgets",
-<<<<<<< HEAD
     "inputRev?": "v0.0.17",
     "inherited": false}},
   {"git":
@@ -52,8 +40,5 @@
     "opts": {},
     "name": "aesop",
     "inputRev?": "use_replay",
-=======
-    "inputRev?": "v0.0.18",
->>>>>>> aaf2bdde
     "inherited": false}}],
  "name": "mathlib"}