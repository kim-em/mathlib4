--- conflicted
+++ resolved
@@ -65,11 +65,7 @@
    "type": "git",
    "subDir": null,
    "scope": "leanprover-community",
-<<<<<<< HEAD
-   "rev": "44afc8c791a1fff7f46d7c219a4db95931c2eba2",
-=======
-   "rev": "c14b2713a6124499635eb06670b3c109f5d9d67f",
->>>>>>> 673dbbdb
+   "rev": "9f0020930b474aecd9d4b8f6b1992dcc24686c76",
    "name": "batteries",
    "manifestFile": "lake-manifest.json",
    "inputRev": "lean-pr-testing-8294",
