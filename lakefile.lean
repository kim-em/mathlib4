--- conflicted
+++ resolved
@@ -1,11 +1,7 @@
 import Lake
 
-<<<<<<< HEAD
-open Lake DSL
-=======
 /- Adaptation note for nightly-2025-06-09: we now need to `open Lean` to access `LeanOption`. -/
 open Lake DSL Lean
->>>>>>> 507556ca
 
 /-!
 ## Mathlib dependencies on upstream projects
