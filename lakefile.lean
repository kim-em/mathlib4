import Lake

open Lake DSL

/-!
## Mathlib dependencies on upstream projects
-/

require "leanprover-community" / "batteries" @ git "nightly-testing"
<<<<<<< HEAD
require "leanprover-community" / "Qq" @ git "v4.15.0"
require "leanprover-community" / "aesop" @ git "v4.16.0-rc1"
require "leanprover-community" / "proofwidgets" @ git "v0.0.50"
require "leanprover-community" / "importGraph" @ git "main"
=======
require "leanprover-community" / "Qq" @ git "nightly-testing"
require "leanprover-community" / "aesop" @ git "nightly-testing"
require "leanprover-community" / "proofwidgets" @ git "v0.0.63-pre" -- ProofWidgets should always be pinned to a specific version
  with NameMap.empty.insert `errorOnBuild
    "ProofWidgets not up-to-date. \
    Please run `lake exe cache get` to fetch the latest ProofWidgets. \
    If this does not work, report your issue on the Lean Zulip."
require "leanprover-community" / "importGraph" @ git "nightly-testing"
>>>>>>> 3f037758
require "leanprover-community" / "LeanSearchClient" @ git "main"
require "leanprover-community" / "plausible" @ git "nightly-testing"

/-!
## Options for building mathlib
-/

/-- These options are used as `leanOptions`, prefixed by `` `weak``, so that
`lake build` uses them, as well as `Archive` and `Counterexamples`. -/
abbrev mathlibOnlyLinters : Array LeanOption := #[
  ⟨`linter.mathlibStandardSet, true⟩,
  ⟨`linter.style.longFile, .ofNat 1500⟩,
  -- `latest_import.yml` uses this comment: if you edit it, make sure that the workflow still works
]

/-- These options are passed as `leanOptions` to building mathlib, as well as the
`Archive` and `Counterexamples`. (`tests` omits the first two options.) -/
abbrev mathlibLeanOptions := #[
    ⟨`pp.unicode.fun, true⟩, -- pretty-prints `fun a ↦ b`
    ⟨`autoImplicit, false⟩,
    ⟨`maxSynthPendingDepth, .ofNat 3⟩
  ] ++ -- options that are used in `lake build`
    mathlibOnlyLinters.map fun s ↦ { s with name := `weak ++ s.name }

package mathlib where
  testDriver := "MathlibTest"
  -- These are additional settings which do not affect the lake hash,
  -- so they can be enabled in CI and disabled locally or vice versa.
  -- Warning: Do not put any options here that actually change the olean files,
  -- or inconsistent behavior may result
  -- weakLeanArgs := #[]

/-!
## Mathlib libraries
-/

@[default_target]
lean_lib Mathlib where
  -- Enforce Mathlib's default linters and style options.
  leanOptions := mathlibLeanOptions

-- NB. When adding further libraries, check if they should be excluded from `getLeanLibs` in
-- `scripts/mk_all.lean`.
lean_lib Cache
lean_lib LongestPole

lean_lib MathlibTest where
  globs := #[.submodules `MathlibTest]

lean_lib Archive where
  leanOptions := mathlibLeanOptions

lean_lib Counterexamples where
  leanOptions := mathlibLeanOptions

/-- Additional documentation in the form of modules that only contain module docstrings. -/
lean_lib docs where
  roots := #[`docs]

/-!
## Executables provided by Mathlib
-/

/--
`lake exe autolabel 150100` adds a topic label to PR `150100` if there is a unique choice.
This requires GitHub CLI `gh` to be installed!

Calling `lake exe autolabel` without a PR number will print the result without applying
any labels online.
-/
lean_exe autolabel where
  srcDir := "scripts"

/-- `lake exe cache get` retrieves precompiled `.olean` files from a central server. -/
lean_exe cache where
  root := `Cache.Main

/-- `lake exe check-yaml` verifies that all declarations referred to in `docs/*.yaml` files exist. -/
lean_exe «check-yaml» where
  srcDir := "scripts"
  supportInterpreter := true

/-- `lake exe mk_all` constructs the files containing all imports for a project. -/
lean_exe mk_all where
  srcDir := "scripts"
  supportInterpreter := true
  -- Executables which import `Lake` must set `-lLake`.
  weakLinkArgs := #["-lLake"]

/-- `lake exe shake` checks files for unnecessary imports. -/
lean_exe shake where
  root := `Shake.Main
  supportInterpreter := true

/-- `lake exe lint-style` runs text-based style linters. -/
lean_exe «lint-style» where
  srcDir := "scripts"
  supportInterpreter := true
  -- Executables which import `Lake` must set `-lLake`.
  weakLinkArgs := #["-lLake"]

/--
`lake exe pole` queries the Mathlib speedcenter for build times for the current commit,
and then calculates the longest pole
(i.e. the sequence of files you would be waiting for during a infinite parallelism build).
-/
lean_exe pole where
  root := `LongestPole.Main
  supportInterpreter := true
  -- Executables which import `Lake` must set `-lLake`.
  weakLinkArgs := #["-lLake"]

/--
`lake exe unused module_1 ... module_n` will analyze unused transitive imports in a given sequence.
The script expects the sequence to be in "reverse order", i.e. files imported later in `Mathlib` should
come earlier in the sequence.

Outputs a markdown file (called  `unused.md` by default) and a number of `lake exe graph` commands
highlighting particular ranges of transitively unused imports.

Typically this should be run via `scripts/unused_in_pole.sh`.
-/
lean_exe unused where
  root := `LongestPole.Unused
  supportInterpreter := true
  -- Executables which import `Lake` must set `-lLake`.
  weakLinkArgs := #["-lLake"]

lean_exe mathlib_test_executable where
  root := `MathlibTest.MathlibTestExecutable

/-!
## Other configuration
-/

/--
When a package depending on Mathlib updates its dependencies,
update its toolchain to match Mathlib's and fetch the new cache.
-/
post_update pkg do
  let rootPkg ← getRootPackage
  if rootPkg.name = pkg.name then
    return -- do not run in Mathlib itself
  if (← IO.getEnv "MATHLIB_NO_CACHE_ON_UPDATE") != some "1" then
    let exeFile ← runBuild cache.fetch
    -- Run the command in the root package directory,
    -- which is the one that holds the .lake folder and lean-toolchain file.
    let cwd ← IO.Process.getCurrentDir
    let exitCode ← try
      IO.Process.setCurrentDir rootPkg.dir
      env exeFile.toString #["get"]
    finally
      IO.Process.setCurrentDir cwd
    if exitCode ≠ 0 then
      error s!"{pkg.name}: failed to fetch cache"<|MERGE_RESOLUTION|>--- conflicted
+++ resolved
@@ -7,12 +7,6 @@
 -/
 
 require "leanprover-community" / "batteries" @ git "nightly-testing"
-<<<<<<< HEAD
-require "leanprover-community" / "Qq" @ git "v4.15.0"
-require "leanprover-community" / "aesop" @ git "v4.16.0-rc1"
-require "leanprover-community" / "proofwidgets" @ git "v0.0.50"
-require "leanprover-community" / "importGraph" @ git "main"
-=======
 require "leanprover-community" / "Qq" @ git "nightly-testing"
 require "leanprover-community" / "aesop" @ git "nightly-testing"
 require "leanprover-community" / "proofwidgets" @ git "v0.0.63-pre" -- ProofWidgets should always be pinned to a specific version
@@ -21,7 +15,6 @@
     Please run `lake exe cache get` to fetch the latest ProofWidgets. \
     If this does not work, report your issue on the Lean Zulip."
 require "leanprover-community" / "importGraph" @ git "nightly-testing"
->>>>>>> 3f037758
 require "leanprover-community" / "LeanSearchClient" @ git "main"
 require "leanprover-community" / "plausible" @ git "nightly-testing"
 
