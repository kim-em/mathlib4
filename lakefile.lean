import Lake

open Lake DSL

package mathlib where
  leanOptions := #[
    ⟨`pp.unicode.fun, true⟩, -- pretty-prints `fun a ↦ b`
    ⟨`autoImplicit, false⟩,
    ⟨`relaxedAutoImplicit, false⟩
  ]
  -- These are additional settings which do not affect the lake hash,
  -- so they can be enabled in CI and disabled locally or vice versa.
  -- Warning: Do not put any options here that actually change the olean files,
  -- or inconsistent behavior may result
  -- weakLeanArgs := #[]

/-!
## Mathlib dependencies on upstream projects.
-/

meta if get_config? doc = some "on" then -- do not download and build doc-gen4 by default
require «doc-gen4» from git "https://github.com/leanprover/doc-gen4" @ "main"

require batteries from git "https://github.com/leanprover-community/batteries" @ "nightly-testing"
require Qq from git "https://github.com/leanprover-community/quote4" @ "nightly-testing"
require aesop from git "https://github.com/leanprover-community/aesop" @ "nightly-testing"
require proofwidgets from git "https://github.com/leanprover-community/ProofWidgets4" @ "v0.0.36"
require Cli from git "https://github.com/leanprover/lean4-cli" @ "main"
require importGraph from git "https://github.com/leanprover-community/import-graph.git" @ "main"

/-!
## Mathlib libraries
-/

@[default_target]
lean_lib Mathlib

lean_lib Cache
lean_lib LongestPole
lean_lib Archive
lean_lib Counterexamples
/-- Additional documentation in the form of modules that only contain module docstrings. -/
lean_lib docs where
  roots := #[`docs]

/-!
## Executables provided by Mathlib
-/

/-- `lake exe cache get` retrieves precompiled `.olean` files from a central server. -/
lean_exe cache where
  root := `Cache.Main

/-- `lake exe checkYaml` verifies that all declarations referred to in `docs/*.yaml` files exist. -/
lean_exe checkYaml where
  srcDir := "scripts"
  supportInterpreter := true

<<<<<<< HEAD
meta if get_config? doc = some "on" then -- do not download and build doc-gen4 by default
require «doc-gen4» from git "https://github.com/leanprover/doc-gen4" @ "main"

require std from git "https://github.com/leanprover/std4" @ "nightly-testing"
require Qq from git "https://github.com/leanprover-community/quote4" @ "master"
require aesop from git "https://github.com/leanprover-community/aesop" @ "nightly-testing"
require Cli from git "https://github.com/leanprover/lean4-cli" @ "nightly"
require proofwidgets from git "https://github.com/leanprover-community/ProofWidgets4" @ "v0.0.22"
=======
/-- `lake exe shake` checks files for unnecessary imports. -/
lean_exe shake where
  root := `Shake.Main
  supportInterpreter := true
>>>>>>> ad86707e

/--
`lake exe pole` queries the Mathlib speedcenter for build times for the current commit,
and then calculates the longest pole
(i.e. the sequence of files you would be waiting for during a infinite parallelism build).
-/
lean_exe pole where
  root := `LongestPole.Main
  supportInterpreter := true

/-!
## Other configuration
-/

/--
When a package depending on Mathlib updates its dependencies,
update its toolchain to match Mathlib's and fetch the new cache.
-/
post_update pkg do
  let rootPkg ← getRootPackage
  if rootPkg.name = pkg.name then
    return -- do not run in Mathlib itself
  /-
  Once Lake updates the toolchains,
  this toolchain copy will be unnecessary.
  https://github.com/leanprover/lean4/issues/2752
  -/
  let wsToolchainFile := rootPkg.dir / "lean-toolchain"
  let mathlibToolchain := ← IO.FS.readFile <| pkg.dir / "lean-toolchain"
  IO.FS.writeFile wsToolchainFile mathlibToolchain
  if (← IO.getEnv "MATHLIB_NO_CACHE_ON_UPDATE") != some "1" then
    /-
    Instead of building and running cache via the Lake API,
    spawn a new `lake` since the toolchain may have changed.
    -/
    let exitCode ← IO.Process.spawn {
      cmd := "elan"
      args := #["run", "--install", mathlibToolchain.trim, "lake", "exe", "cache", "get"]
    } >>= (·.wait)
    if exitCode ≠ 0 then
      logError s!"{pkg.name}: failed to fetch cache"<|MERGE_RESOLUTION|>--- conflicted
+++ resolved
@@ -21,8 +21,8 @@
 meta if get_config? doc = some "on" then -- do not download and build doc-gen4 by default
 require «doc-gen4» from git "https://github.com/leanprover/doc-gen4" @ "main"
 
-require batteries from git "https://github.com/leanprover-community/batteries" @ "nightly-testing"
-require Qq from git "https://github.com/leanprover-community/quote4" @ "nightly-testing"
+require std from git "https://github.com/leanprover/std4" @ "nightly-testing"
+require Qq from git "https://github.com/leanprover-community/quote4" @ "master"
 require aesop from git "https://github.com/leanprover-community/aesop" @ "nightly-testing"
 require proofwidgets from git "https://github.com/leanprover-community/ProofWidgets4" @ "v0.0.36"
 require Cli from git "https://github.com/leanprover/lean4-cli" @ "main"
@@ -56,21 +56,10 @@
   srcDir := "scripts"
   supportInterpreter := true
 
-<<<<<<< HEAD
-meta if get_config? doc = some "on" then -- do not download and build doc-gen4 by default
-require «doc-gen4» from git "https://github.com/leanprover/doc-gen4" @ "main"
-
-require std from git "https://github.com/leanprover/std4" @ "nightly-testing"
-require Qq from git "https://github.com/leanprover-community/quote4" @ "master"
-require aesop from git "https://github.com/leanprover-community/aesop" @ "nightly-testing"
-require Cli from git "https://github.com/leanprover/lean4-cli" @ "nightly"
-require proofwidgets from git "https://github.com/leanprover-community/ProofWidgets4" @ "v0.0.22"
-=======
 /-- `lake exe shake` checks files for unnecessary imports. -/
 lean_exe shake where
   root := `Shake.Main
   supportInterpreter := true
->>>>>>> ad86707e
 
 /--
 `lake exe pole` queries the Mathlib speedcenter for build times for the current commit,
