-- FIXME nightly-testing thoroughly broken at present

-- import Mathlib.Tactic.RewriteSearch
-- -- Adaptation note:
-- -- Without `attribute [refl] Eq.refl`, `rw_search` can deal with non-equality goals.
-- -- This will be fixed in https://github.com/leanprover/lean4/pull/3784
-- import Mathlib.Init.Core

-- set_option autoImplicit true

-- -- You can enable tracing of the `rw_search` algorithm using
-- -- set_option trace.rw_search true

-- -- You can get timing information (very useful if tweaking the search algorithm!) using
-- -- set_option profiler true


<<<<<<< HEAD
-- /-- info: Try this: rw [@List.length_append, Nat.add_comm] -/
-- #guard_msgs in
-- example (xs ys : List α) : (xs ++ ys).length = ys.length + xs.length := by
--   rw_search

-- /-
-- info: Try this: rw [← @add_assoc, @add_right_comm, @add_assoc, @add_add_add_comm, ← @add_assoc, @add_right_comm]
-- -/
-- #guard_msgs (drop info) in
-- example [AddCommMonoid α] {a b c d : α} : (a + b) + (c + d) = a + d + c + b := by
--   rw_search
=======
/-
/-
info: Try this: rw [← @add_assoc, @add_right_comm, @add_assoc, @add_add_add_comm, ← @add_assoc, @add_right_comm]
-/
#guard_msgs (drop info) in
example [AddCommMonoid α] {a b c d : α} : (a + b) + (c + d) = a + d + c + b := by
  rw_search
-/

/--
info: Try this: rw [@List.length_append, @List.length_append, Nat.two_mul, @add_rotate]
-/
#guard_msgs in
example (xs ys : List α) :
    (xs ++ ys ++ ys).length = 2 * ys.length + xs.length := by
  rw_search
>>>>>>> deacbb05

-- /--
-- info: Try this: rw [@List.length_append, @List.length_append, @add_rotate, @Nat.add_right_cancel_iff, Nat.two_mul]
-- -/
-- #guard_msgs in
-- example (xs ys : List α) :
--     (xs ++ ys ++ ys).length = 2 * ys.length + xs.length := by
--   rw_search

-- /-
-- info: Try this: rw [@List.length_append, @List.length_append, Nat.two_mul, Nat.add_assoc, Nat.add_left_comm, Nat.add_right_comm, Nat.add_assoc]
-- -/
-- #guard_msgs (drop info) in
-- example (xs ys : List α) :
--     (xs ++ ys ++ ys).length = 2 * ys.length + xs.length := by
--   rw_search [-add_rotate]

-- /-
-- info: Try this: rw [Int.add_right_comm, @add_right_cancel_iff, @add_sub_left_comm, @add_sub, Int.add_sub_cancel]
-- -/
-- #guard_msgs (drop info) in
-- example {a b c : Int} : a + b = c + b + (a - c) := by
--   rw_search

-- /-! A test of the current tokenization scheme. -/
-- /-- info: ["(", "[", "5", ",", "3", "]", ",", "4", "+", "(", "2", "*", "1", ")", ")"] -/
-- #guard_msgs in
-- open Mathlib.Tactic.RewriteSearch in
-- #eval ("([5, 3], 4 + (2 * 1))".splitOn.map splitDelimiters).join

-- -- Function that always constructs `[0]`. Used in the following example.
-- def makeSingleton : Nat → List Nat
--   | 0 => [0]
--   | b + 1 => makeSingleton b

-- /-- info: Try this: rw [← ih] -/
-- #guard_msgs in
-- set_option maxHeartbeats 1000 in
-- theorem foo (n : Nat) : makeSingleton n = [0] := by
--   induction' n with n' ih
--   · simp only [makeSingleton]
--   · -- At one point, this failed with: unknown free variable '_uniq.62770'
--     rw_search<|MERGE_RESOLUTION|>--- conflicted
+++ resolved
@@ -1,33 +1,23 @@
--- FIXME nightly-testing thoroughly broken at present
+import Mathlib.Tactic.RewriteSearch
+-- Adaptation note:
+-- Without `attribute [refl] Eq.refl`, `rw_search` can deal with non-equality goals.
+-- This will be fixed in https://github.com/leanprover/lean4/pull/3784
+import Mathlib.Init.Core
 
--- import Mathlib.Tactic.RewriteSearch
--- -- Adaptation note:
--- -- Without `attribute [refl] Eq.refl`, `rw_search` can deal with non-equality goals.
--- -- This will be fixed in https://github.com/leanprover/lean4/pull/3784
--- import Mathlib.Init.Core
+set_option autoImplicit true
 
--- set_option autoImplicit true
+-- You can enable tracing of the `rw_search` algorithm using
+-- set_option trace.rw_search true
 
--- -- You can enable tracing of the `rw_search` algorithm using
--- -- set_option trace.rw_search true
-
--- -- You can get timing information (very useful if tweaking the search algorithm!) using
--- -- set_option profiler true
+-- You can get timing information (very useful if tweaking the search algorithm!) using
+-- set_option profiler true
 
 
-<<<<<<< HEAD
--- /-- info: Try this: rw [@List.length_append, Nat.add_comm] -/
--- #guard_msgs in
--- example (xs ys : List α) : (xs ++ ys).length = ys.length + xs.length := by
---   rw_search
+/-- info: Try this: rw [@List.length_append, Nat.add_comm] -/
+#guard_msgs in
+example (xs ys : List α) : (xs ++ ys).length = ys.length + xs.length := by
+  rw_search
 
--- /-
--- info: Try this: rw [← @add_assoc, @add_right_comm, @add_assoc, @add_add_add_comm, ← @add_assoc, @add_right_comm]
--- -/
--- #guard_msgs (drop info) in
--- example [AddCommMonoid α] {a b c d : α} : (a + b) + (c + d) = a + d + c + b := by
---   rw_search
-=======
 /-
 /-
 info: Try this: rw [← @add_assoc, @add_right_comm, @add_assoc, @add_add_add_comm, ← @add_assoc, @add_right_comm]
@@ -44,47 +34,38 @@
 example (xs ys : List α) :
     (xs ++ ys ++ ys).length = 2 * ys.length + xs.length := by
   rw_search
->>>>>>> deacbb05
 
--- /--
--- info: Try this: rw [@List.length_append, @List.length_append, @add_rotate, @Nat.add_right_cancel_iff, Nat.two_mul]
--- -/
--- #guard_msgs in
--- example (xs ys : List α) :
---     (xs ++ ys ++ ys).length = 2 * ys.length + xs.length := by
---   rw_search
+/-
+info: Try this: rw [@List.length_append, @List.length_append, Nat.two_mul, Nat.add_assoc, Nat.add_left_comm, Nat.add_right_comm, Nat.add_assoc]
+-/
+#guard_msgs (drop info) in
+example (xs ys : List α) :
+    (xs ++ ys ++ ys).length = 2 * ys.length + xs.length := by
+  rw_search [-add_rotate]
 
--- /-
--- info: Try this: rw [@List.length_append, @List.length_append, Nat.two_mul, Nat.add_assoc, Nat.add_left_comm, Nat.add_right_comm, Nat.add_assoc]
--- -/
--- #guard_msgs (drop info) in
--- example (xs ys : List α) :
---     (xs ++ ys ++ ys).length = 2 * ys.length + xs.length := by
---   rw_search [-add_rotate]
+/-
+info: Try this: rw [Int.add_right_comm, @add_right_cancel_iff, @add_sub_left_comm, @add_sub, Int.add_sub_cancel]
+-/
+#guard_msgs (drop info) in
+example {a b c : Int} : a + b = c + b + (a - c) := by
+  rw_search
 
--- /-
--- info: Try this: rw [Int.add_right_comm, @add_right_cancel_iff, @add_sub_left_comm, @add_sub, Int.add_sub_cancel]
--- -/
--- #guard_msgs (drop info) in
--- example {a b c : Int} : a + b = c + b + (a - c) := by
---   rw_search
+/-! A test of the current tokenization scheme. -/
+/-- info: ["(", "[", "5", ",", "3", "]", ",", "4", "+", "(", "2", "*", "1", ")", ")"] -/
+#guard_msgs in
+open Mathlib.Tactic.RewriteSearch in
+#eval ("([5, 3], 4 + (2 * 1))".splitOn.map splitDelimiters).join
 
--- /-! A test of the current tokenization scheme. -/
--- /-- info: ["(", "[", "5", ",", "3", "]", ",", "4", "+", "(", "2", "*", "1", ")", ")"] -/
--- #guard_msgs in
--- open Mathlib.Tactic.RewriteSearch in
--- #eval ("([5, 3], 4 + (2 * 1))".splitOn.map splitDelimiters).join
+-- Function that always constructs `[0]`. Used in the following example.
+def makeSingleton : Nat → List Nat
+  | 0 => [0]
+  | b + 1 => makeSingleton b
 
--- -- Function that always constructs `[0]`. Used in the following example.
--- def makeSingleton : Nat → List Nat
---   | 0 => [0]
---   | b + 1 => makeSingleton b
-
--- /-- info: Try this: rw [← ih] -/
--- #guard_msgs in
--- set_option maxHeartbeats 1000 in
--- theorem foo (n : Nat) : makeSingleton n = [0] := by
---   induction' n with n' ih
---   · simp only [makeSingleton]
---   · -- At one point, this failed with: unknown free variable '_uniq.62770'
---     rw_search+/-- info: Try this: rw [← ih] -/
+#guard_msgs in
+set_option maxHeartbeats 1000 in
+theorem foo (n : Nat) : makeSingleton n = [0] := by
+  induction' n with n' ih
+  · simp only [makeSingleton]
+  · -- At one point, this failed with: unknown free variable '_uniq.62770'
+    rw_search